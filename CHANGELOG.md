<!--
###################################### READ ME ###########################################
### This changelog should always be read on `main` branch. Its contents on version     ###
### branches do not necessarily reflect the changes that have gone into that branch.   ###
### To update the changelog add your changes to the appropriate section under the      ###
### "Unreleased" heading.                                                              ###
##########################################################################################
-->

# Changelog

All notable changes to Sourcegraph are documented in this file.

<!-- START CHANGELOG -->

## Unreleased

### Added

- Outdated executors now show a warning from the admin page. [#40916](https://github.com/sourcegraph/sourcegraph/pull/40916)
- Added support for better Slack link previews for private instances. Link previews are currently feature-flagged, and site admins can turn them on by creating the `enable-link-previews` feature flag on the `/site-admin/feature-flags` page. [#41843](https://github.com/sourcegraph/sourcegraph/pull/41843)
<<<<<<< HEAD
- Added a new button under in the repository settings, under "Mirroring", to delete a repository from disk and reclone it. [#42177](https://github.com/sourcegraph/sourcegraph/pull/42177)
=======
- Batch changes run on the server can now be created within organisations. [#36536](https://github.com/sourcegraph/sourcegraph/issues/36536)
>>>>>>> 4787b6a4

### Changed

- Git server access logs are now compliant with the audit logging format. Breaking change: The 'actor' field is now nested under 'audit' field. [#41865](https://github.com/sourcegraph/sourcegraph/pull/41865)

### Fixed

-

### Removed

-

## 4.0.0

### Added

- A new look for Sourcegraph, previously in beta as "Simple UI", is now permanently enabled. [#41021](https://github.com/sourcegraph/sourcegraph/pull/41021)
- A new [multi-version upgrade](https://docs.sourcegraph.com/admin/updates#multi-version-upgrades) process now allows Sourcegraph instances to upgrade more than a single minor version. Instances at version 3.20 or later can now jump directly to 4.0. [#40628](https://github.com/sourcegraph/sourcegraph/pull/40628)
- Matching ranges in file paths are now highlighted for path results and content results. Matching paths in repository names are now highlighted for repository results. [#41296](https://github.com/sourcegraph/sourcegraph/pull/41296) [#41385](https://github.com/sourcegraph/sourcegraph/pull/41385) [#41470](https://github.com/sourcegraph/sourcegraph/pull/41470)
- Aggregations by repository, file, author, and capture group are now provided for search results. [#39643](https://github.com/sourcegraph/sourcegraph/issues/39643)
- Blob views and search results are now lazily syntax highlighted for better performance. [#39563](https://github.com/sourcegraph/sourcegraph/pull/39563) [#40263](https://github.com/sourcegraph/sourcegraph/pull/40263)
- File links in both the search results and the blob sidebar and now prefetched on hover or focus. [#40354](https://github.com/sourcegraph/sourcegraph/pull/40354) [#41420](https://github.com/sourcegraph/sourcegraph/pull/41420)
- Negation support for the search predicates `-repo:has.path()` and `-repo:has.content()`. [#40283](https://github.com/sourcegraph/sourcegraph/pull/40283)
- Experimental clientside OpenTelemetry can now be enabled with `"observability.client": { "openTelemetry": "/-/debug/otlp" }`, which sends OpenTelemetry to the new [bundled OpenTelemetry Collector](https://docs.sourcegraph.com/admin/observability/opentelemetry). [#37907](https://github.com/sourcegraph/sourcegraph/issues/37907)
- File diff stats are now characterized by 2 figures: lines added and lines removed. Previously, a 3rd figure for lines modified was also used. This is represented by the fields on the `DiffStat` type on the GraphQL API. [#40454](https://github.com/sourcegraph/sourcegraph/pull/40454)

### Changed

- [Sourcegraph with Kubernetes (without Helm)](https://docs.sourcegraph.com/admin/deploy/kubernetes): The `jaeger-agent` sidecar has been replaced by an [OpenTelemetry Collector](https://docs.sourcegraph.com/admin/observability/opentelemetry) DaemonSet + Deployment configuration. The bundled Jaeger instance is now disabled by default, instead of enabled. [#40456](https://github.com/sourcegraph/sourcegraph/issues/40456)
- [Sourcegraph with Docker Compose](https://docs.sourcegraph.com/admin/deploy/docker-compose): The `jaeger` service has been replaced by an [OpenTelemetry Collector](https://docs.sourcegraph.com/admin/observability/opentelemetry) service. The bundled Jaeger instance is now disabled by default, instead of enabled. [#40455](https://github.com/sourcegraph/sourcegraph/issues/40455)
- `"observability.tracing": { "type": "opentelemetry" }` is now the default tracer type. To revert to existing behaviour, set `"type": "jaeger"` instead. The legacy values `"type": "opentracing"` and `"type": "datadog"` have been removed. [#41242](https://github.com/sourcegraph/sourcegraph/pull/41242)
- `"observability.tracing": { "urlTemplate": "" }` is now the default, and if `"urlTemplate"` is left empty, no trace URLs are generated. To revert to existing behaviour, set `"urlTemplate": "{{ .ExternalURL }}/-/debug/jaeger/trace/{{ .TraceID }}"` instead. [#41242](https://github.com/sourcegraph/sourcegraph/pull/41242)
- Code host connection tokens are no longer supported as a fallback method for syncing changesets in Batch Changes. [#25394](https://github.com/sourcegraph/sourcegraph/issues/25394)
- **IMPORTANT:** `repo:contains(file:foo content:bar)` has been renamed to `repo:contains.file(path:foo content:bar)`. `repo:contains.file(foo)` has been renamed to `repo:contains.path(foo)`. `repo:contains()` **is no longer a valid predicate. Saved searches using** `repo:contains()` **will need to be updated to use the new syntax.** [#40389](https://github.com/sourcegraph/sourcegraph/pull/40389)

### Fixed

- Fixed support for bare repositories using the src-cli and other codehost type. This requires the latest version of src-cli. [#40863](https://github.com/sourcegraph/sourcegraph/pull/40863)
- The recommended [src-cli](https://github.com/sourcegraph/src-cli) version is now reported consistently. [#39468](https://github.com/sourcegraph/sourcegraph/issues/39468)
- A performance issue affecting structural search causing results to not stream. It is much faster now. [#40872](https://github.com/sourcegraph/sourcegraph/pull/40872)
- An issue where the saved search input box reports an invalid pattern type for `standard`, which is now valid. [#41068](https://github.com/sourcegraph/sourcegraph/pull/41068)
- Git will now respect system certificate authorities when specifying `certificates` for the `tls.external` site configuration. [#38128](https://github.com/sourcegraph/sourcegraph/issues/38128)
- Fixed a bug where setting `"observability.tracing": {}` would disable tracing, when the intended behaviour is to default to tracing with `"sampling": "selective"` enabled by default. [#41242](https://github.com/sourcegraph/sourcegraph/pull/41242)
- The performance, stability, and latency of search predicates like `repo:has.file()`, `repo:has.content()`, and `file:has.content()` have been dramatically improved. [#418](https://github.com/sourcegraph/zoekt/pull/418), [#40239](https://github.com/sourcegraph/sourcegraph/pull/40239), [#38988](https://github.com/sourcegraph/sourcegraph/pull/38988), [#39501](https://github.com/sourcegraph/sourcegraph/pull/39501)
- A search query issue where quoted patterns inside parenthesized expressions would be interpreted incorrectly. [#41455](https://github.com/sourcegraph/sourcegraph/pull/41455)

### Removed

- `CACHE_DIR` has been removed from the `sourcegraph-frontend` deployment. This required ephemeral storage which will no longer be needed. This variable (and corresponding filesystem mount) has been unused for many releases. [#38934](https://github.com/sourcegraph/sourcegraph/issues/38934)
- Quick links will no longer be shown on the homepage or search sidebar. The `quicklink` setting is now marked as deprecated. [#40750](https://github.com/sourcegraph/sourcegraph/pull/40750)
- Quick links will no longer be shown on the homepage or search sidebar if the "Simple UI" toggle is enabled and will be removed entirely in a future release. The `quicklink` setting is now marked as deprecated. [#40750](https://github.com/sourcegraph/sourcegraph/pull/40750)
- `file:contains()` has been removed from the list of valid predicates. `file:has.content()` and `file:contains.content()` remain, both of which work the same as `file:contains()` and are valid aliases of each other.
- The single-container `sourcegraph/server` deployment no longer bundles a Jaeger instance. [#41244](https://github.com/sourcegraph/sourcegraph/pull/41244)
- The following previously-deprecated fields have been removed from the Batch Changes GraphQL API: `GitBranchChangesetDescription.headRepository`, `BatchChange.initialApplier`, `BatchChange.specCreator`, `Changeset.publicationState`, `Changeset.reconcilerState`, `Changeset.externalState`.

## 3.43.2

### Fixed

- Fixed an issue causing context cancel error dumps when updating a code host config manually. [#40857](https://github.com/sourcegraph/sourcegraph/pull/41265)
- Fixed non-critical errors stopping the repo-syncing process for Bitbucket projectKeys. [#40897](https://github.com/sourcegraph/sourcegraph/pull/40582)
- Fixed an issue marking accounts as expired when the supplied Account ID list has no entries. [#40860](https://github.com/sourcegraph/sourcegraph/pull/40860)

## 3.43.1

### Fixed

- Fixed an infinite render loop on the batch changes detail page, causing the page to become unusable. [#40857](https://github.com/sourcegraph/sourcegraph/pull/40857)
- Unable to pick the correct GitLab OAuth for user authentication and repository permissions syncing when the instance configures more than one GitLab OAuth authentication providers. [#40897](https://github.com/sourcegraph/sourcegraph/pull/40897)

## 3.43.0

### Added

- Enforce 5-changeset limit for batch changes run server-side on an unlicensed instance. [#37834](https://github.com/sourcegraph/sourcegraph/issues/37834)
- Changesets that are not associated with any batch changes can have a retention period set using the site configuration `batchChanges.changesetsRetention`. [#36188](https://github.com/sourcegraph/sourcegraph/pull/36188)
- Added experimental support for exporting traces to an OpenTelemetry collector with `"observability.tracing": { "type": "opentelemetry" }` [#37984](https://github.com/sourcegraph/sourcegraph/pull/37984)
- Added `ROCKSKIP_MIN_REPO_SIZE_MB` to automatically use [Rockskip](https://docs.sourcegraph.com/code_intelligence/explanations/rockskip) for repositories over a certain size. [#38192](https://github.com/sourcegraph/sourcegraph/pull/38192)
- `"observability.tracing": { "urlTemplate": "..." }` can now be set to configure generated trace URLs (for example those generated via `&trace=1`). [#39765](https://github.com/sourcegraph/sourcegraph/pull/39765)

### Changed

- **IMPORTANT: Search queries with patterns surrounded by** `/.../` **will now be interpreted as regular expressions.** Existing search links or code monitors are unaffected. In the rare event where older links rely on the literal meaning of `/.../`, the string will be automatically quoted it in a `content` filter, preserving the original meaning. If you happen to use an existing older link and want `/.../` to work as a regular expression, add `patterntype:standard` to the query. New queries and code monitors will interpret `/.../` as regular expressions. [#38141](https://github.com/sourcegraph/sourcegraph/pull/38141).
- The password policy has been updated and is now part of the standard featureset configurable by site-admins. [#39213](https://github.com/sourcegraph/sourcegraph/pull/39213).
- Replaced the `ALLOW_DECRYPT_MIGRATION` envvar with `ALLOW_DECRYPTION`. See [updated documentation](https://docs.sourcegraph.com/admin/config/encryption). [#39984](https://github.com/sourcegraph/sourcegraph/pull/39984)
- Compute-powered insight now supports only one series custom colors for compute series bars [40038](https://github.com/sourcegraph/sourcegraph/pull/40038)

### Fixed

- Fix issue during code insight creation where selecting `"Run your insight over all your repositories"` reset the currently selected distance between data points. [#39261](https://github.com/sourcegraph/sourcegraph/pull/39261)
- Fix issue where symbols in the side panel did not have file level permission filtering applied correctly. [#39592](https://github.com/sourcegraph/sourcegraph/pull/39592)

### Removed

- The experimental dependencies search feature has been removed, including the `repo:deps(...)` search predicate and the site configuration options `codeIntelLockfileIndexing.enabled` and `experimentalFeatures.dependenciesSearch`. [#39742](https://github.com/sourcegraph/sourcegraph/pull/39742)

## 3.42.2

### Fixed

- Fix issue with capture group insights to fail immediately if they contain invalid queries. [#39842](https://github.com/sourcegraph/sourcegraph/pull/39842)
- Fix issue during conversion of just in time code insights to start backfilling data from the current time instead of the date the insight was created. [#39923](https://github.com/sourcegraph/sourcegraph/pull/39923)

## 3.42.1

### Fixed

- Reverted git version to avoid an issue with commit-graph that could cause repository corruptions [#39537](https://github.com/sourcegraph/sourcegraph/pull/39537)
- Fixed an issue with symbols where they were not respecting sub-repository permissions [#39592](https://github.com/sourcegraph/sourcegraph/pull/39592)

## 3.42.0

### Added

- Reattached changesets now display an action and factor into the stats when previewing batch changes. [#36359](https://github.com/sourcegraph/sourcegraph/issues/36359)
- New site configuration option `"permissions.syncUsersMaxConcurrency"` to control the maximum number of user-centric permissions syncing jobs could be spawned concurrently. [#37918](https://github.com/sourcegraph/sourcegraph/issues/37918)
- Added experimental support for exporting traces to an OpenTelemetry collector with `"observability.tracing": { "type": "opentelemetry" }` [#37984](https://github.com/sourcegraph/sourcegraph/pull/37984)
- Code Insights over some repos now get 12 historic data points in addition to a current daily value and future points that align with the defined interval. [#37756](https://github.com/sourcegraph/sourcegraph/pull/37756)
- A Kustomize overlay and Helm override file to apply envoy filter for networking error caused by service mesh. [#4150](https://github.com/sourcegraph/deploy-sourcegraph/pull/4150) & [#148](https://github.com/sourcegraph/deploy-sourcegraph-helm/pull/148)
- Resource Estimator: Ability to export the estimated results as override file for Helm and Docker Compose. [#18](https://github.com/sourcegraph/resource-estimator/pull/18)
- A toggle to enable/disable a beta simplified UI has been added to the user menu. This new UI is still actively in development and any changes visible with the toggle enabled may not be stable are subject to change. [#38763](https://github.com/sourcegraph/sourcegraph/pull/38763)
- Search query inputs are now backed by the CodeMirror library instead of Monaco. Monaco can be re-enabled by setting `experimentalFeatures.editor` to `"monaco"`. [38584](https://github.com/sourcegraph/sourcegraph/pull/38584)
- Better search-based code navigation for Python using tree-sitter [#38459](https://github.com/sourcegraph/sourcegraph/pull/38459)
- Gitserver endpoint access logs can now be enabled by adding `"log": { "gitserver.accessLogs": true }` to the site config. [#38798](https://github.com/sourcegraph/sourcegraph/pull/38798)
- Code Insights supports a new type of insight - compute-powered insight, currently under the experimental feature flag: `codeInsightsCompute` [#37857](https://github.com/sourcegraph/sourcegraph/issues/37857)
- Cache execution result when mounting files in a batch spec. [sourcegraph/src-cli#795](https://github.com/sourcegraph/src-cli/pull/795)
- Batch Changes changesets open on archived repositories will now move into a [Read-Only state](https://docs.sourcegraph.com/batch_changes/references/faq#why-is-my-changeset-read-only). [#26820](https://github.com/sourcegraph/sourcegraph/issues/26820)

### Changed

- Updated minimum required veresion of `git` to 2.35.2 in `gitserver` and `server` Docker image. This addresses [a few vulnerabilities announced by GitHub](https://github.blog/2022-04-12-git-security-vulnerability-announced/).
- Search: Pasting a query with line breaks into the main search query input will now replace them with spaces instead of removing them. [#37674](https://github.com/sourcegraph/sourcegraph/pull/37674)
- Rewrite resource estimator using the latest metrics [#37869](https://github.com/sourcegraph/sourcegraph/pull/37869)
- Selecting a line multiple times in the file view will only add a single browser history entry [#38204](https://github.com/sourcegraph/sourcegraph/pull/38204)
- The panels on the homepage (recent searches, etc) are now turned off by default. They can be re-enabled by setting `experimentalFeatures.showEnterpriseHomePanels` to true. [#38431](https://github.com/sourcegraph/sourcegraph/pull/38431)
- Log sampling is now enabled by default for Sourcegraph components that use the [new internal logging library](https://github.com/sourcegraph/log) - the first 100 identical log entries per second will always be output, but thereafter only every 100th identical message will be output. It can be configured for each service using the environment variables `SRC_LOG_SAMPLING_INITIAL` and `SRC_LOG_SAMPLING_THEREAFTER`, and if `SRC_LOG_SAMPLING_INITIAL` is set to `0` or `-1` the sampling will be disabled entirely. [#38451](https://github.com/sourcegraph/sourcegraph/pull/38451)
- Deprecated `experimentalFeatures.enableGitServerCommandExecFilter`. Setting this value has no effect on the code any longer and the code to guard against unknown commands is always enabled.
- Zoekt now runs with GOGC=25 by default, helping to reduce the memory consumption of Sourcegraph. Previously it ran with GOGC=50, but we noticed a regression when we switched to go 1.18 which contained significant changes to the go garbage collector. [#38708](https://github.com/sourcegraph/sourcegraph/issues/38708)
- Hide `Publish` action when working with imported changesets. [#37882](https://github.com/sourcegraph/sourcegraph/issues/37882)

### Fixed

- Fix an issue where updating the title or body of a Bitbucket Cloud pull request opened by a batch change could fail when the pull request was not on a fork of the target repository. [#37585](https://github.com/sourcegraph/sourcegraph/issues/37585)
- A bug where some complex `repo:` regexes only returned a subset of repository results. [#37925](https://github.com/sourcegraph/sourcegraph/pull/37925)
- Fix a bug when selecting all the changesets on the Preview Batch Change Page only selected the recently loaded changesets. [#38041](https://github.com/sourcegraph/sourcegraph/pull/38041)
- Fix a bug with bad code insights chart data points links. [#38102](https://github.com/sourcegraph/sourcegraph/pull/38102)
- Code Insights: the commit indexer no longer errors when fetching commits from empty repositories and marks them as successfully indexed. [#39081](https://github.com/sourcegraph/sourcegraph/pull/38091)
- The file view does not jump to the first selected line anymore when selecting multiple lines and the first selected line was out of view. [#38175](https://github.com/sourcegraph/sourcegraph/pull/38175)
- Fixed an issue where multiple activations of the back button are required to navigate back to a previously selected line in a file [#38193](https://github.com/sourcegraph/sourcegraph/pull/38193)
- Support timestamps with numeric timezone format from Gitlab's Webhook payload [#38250](https://github.com/sourcegraph/sourcegraph/pull/38250)
- Fix regression in 3.41 where search-based Code Insights could have their queries wrongly parsed into regex patterns when containing quotes or parentheses. [#38400](https://github.com/sourcegraph/sourcegraph/pull/38400)
- Fixed regression of mismatched `From` address when render emails. [#38589](https://github.com/sourcegraph/sourcegraph/pull/38589)
- Fixed a bug with GitHub code hosts using `"repositoryQuery":{"public"}` where it wasn't respecting exclude archived. [#38839](https://github.com/sourcegraph/sourcegraph/pull/38839)
- Fixed a bug with GitHub code hosts using `repositoryQuery` with custom queries, where it could potentially stall out searching for repos. [#38839](https://github.com/sourcegraph/sourcegraph/pull/38839)
- Fixed an issue in Code Insights were duplicate points were sometimes being returned when displaying series data. [#38903](https://github.com/sourcegraph/sourcegraph/pull/38903)
- Fix issue with Bitbucket Projects repository permissions sync regarding granting pending permissions. [#39013](https://github.com/sourcegraph/sourcegraph/pull/39013)
- Fix issue with Bitbucket Projects repository permissions sync when BindID is username. [#39035](https://github.com/sourcegraph/sourcegraph/pull/39035)
- Improve keyboard navigation for batch changes server-side execution flow. [#38601](https://github.com/sourcegraph/sourcegraph/pull/38601)
- Fixed a bug with the WorkspacePreview panel glitching when it's resized. [#36470](https://github.com/sourcegraph/sourcegraph/issues/36470)
- Handle special characters in search query when creating a batch change from search. [#38772](https://github.com/sourcegraph/sourcegraph/pull/38772)
- Fixed bug when parsing numeric timezone offset in Gitlab webhook payload. [#38250](https://github.com/sourcegraph/sourcegraph/pull/38250)
- Fixed setting unrestricted status on a repository when using the explicit permissions API. If the repository had never had explicit permissions before, previously this call would fail. [#39141](https://github.com/sourcegraph/sourcegraph/pull/39141)

### Removed

- The direct DataDog trace export integration has been removed. ([#37654](https://github.com/sourcegraph/sourcegraph/pull/37654))
- Removed the deprecated git exec forwarder. [#38092](https://github.com/sourcegraph/sourcegraph/pull/38092)
- Browser and IDE extensions banners. [#38715](https://github.com/sourcegraph/sourcegraph/pull/38715)

## 3.41.1

### Fixed

- Fix issue with Bitbucket Projects repository permissions sync when wrong repo IDs were used [#38637](https://github.com/sourcegraph/sourcegraph/pull/38637)
- Fix perforce permissions interpretation for rules where there is a wildcard in the depot name [#37648](https://github.com/sourcegraph/sourcegraph/pull/37648)

### Added

- Allow directory read access for sub repo permissions [#38487](https://github.com/sourcegraph/sourcegraph/pull/38487)

### Changed

- p4-fusion version is upgraded to 1.10 [#38272](https://github.com/sourcegraph/sourcegraph/pull/38272)

## 3.41.0

### Added

- Code Insights: Added toggle display of data series in line charts
- Code Insights: Added dashboard pills for the standalone insight page [#36341](https://github.com/sourcegraph/sourcegraph/pull/36341)
- Extensions: Added site config parameter `extensions.allowOnlySourcegraphAuthoredExtensions`. When enabled only extensions authored by Sourcegraph will be able to be viewed and installed. For more information check out the [docs](https://docs.sourcegraph.com/admin/extensions##allow-only-extensions-authored-by-sourcegraph). [#35054](https://github.com/sourcegraph/sourcegraph/pull/35054)
- Batch Changes Credentials can now be manually validated. [#35948](https://github.com/sourcegraph/sourcegraph/pull/35948)
- Zoekt-indexserver has a new debug landing page, `/debug`, which now exposes information about the queue, the list of indexed repositories, and the list of assigned repositories. Admins can reach the debug landing page by selecting Instrumentation > indexed-search-indexer from the site admin view. The debug page is linked at the top. [#346](https://github.com/sourcegraph/zoekt/pull/346)
- Extensions: Added `enableExtensionsDecorationsColumnView` user setting as [experimental feature](https://docs.sourcegraph.com/admin/beta_and_experimental_features#experimental-features). When enabled decorations of the extensions supporting column decorations (currently only git-extras extension does: [sourcegraph-git-extras/pull/276](https://github.com/sourcegraph/sourcegraph-git-extras/pull/276)) will be displayed in separate columns on the blob page. [#36007](https://github.com/sourcegraph/sourcegraph/pull/36007)
- SAML authentication provider has a new site configuration `allowGroups` that allows filtering users by group membership. [#36555](https://github.com/sourcegraph/sourcegraph/pull/36555)
- A new [templating](https://docs.sourcegraph.com/batch_changes/references/batch_spec_templating) variable, `batch_change_link` has been added for more control over where the "Created by Sourcegraph batch change ..." message appears in the published changeset description. [#491](https://github.com/sourcegraph/sourcegraph/pull/35319)
- Batch specs can now mount local files in the Docker container when using [Sourcegraph CLI](https://docs.sourcegraph.com/cli). [#31790](https://github.com/sourcegraph/sourcegraph/issues/31790)
- Code Monitoring: Notifications via Slack and generic webhooks are now enabled for everyone by default as a beta feature. [#37037](https://github.com/sourcegraph/sourcegraph/pull/37037)
- Code Insights: Sort and limit filters have been added to capture group insights. This gives users more control over which series are displayed. [#34611](https://github.com/sourcegraph/sourcegraph/pull/34611)
- [Running batch changes server-side](https://docs.sourcegraph.com/batch_changes/explanations/server_side) is now in beta! In addition to using src-cli to run batch changes locally, you can now run them server-side as well. This requires installing executors. While running server-side unlocks a new and improved UI experience, you can still use src-cli just like before.
- Code Monitoring: pings for new action types [#37288](https://github.com/sourcegraph/sourcegraph/pull/37288)
- Better search-based code navigation for Java using tree-sitter [#34875](https://github.com/sourcegraph/sourcegraph/pull/34875)

### Changed

- Code Insights: Added warnings about adding `context:` and `repo:` filters in search query.
- Batch Changes: The credentials of the last applying user will now be used to sync changesets when available. If unavailable, then the previous behaviour of using a site or code host configuration credential is retained. [#33413](https://github.com/sourcegraph/sourcegraph/issues/33413)
- Gitserver: we disable automatic git-gc for invocations of git-fetch to avoid corruption of repositories by competing git-gc processes. [#36274](https://github.com/sourcegraph/sourcegraph/pull/36274)
- Commit and diff search: The hard limit of 50 repositories has been removed, and long-running searches will continue running until the timeout is hit. [#36486](https://github.com/sourcegraph/sourcegraph/pull/36486)
- The Postgres DBs `frontend` and `codeintel-db` are now given 1 hour to begin accepting connections before Kubernetes restarts the containers. [#4136](https://github.com/sourcegraph/deploy-sourcegraph/pull/4136)
- The internal git command forwarder has been deprecated and will be removed in 3.42 [#37320](https://github.com/sourcegraph/sourcegraph/pull/37320)

### Fixed

- Unable to send emails through [Google SMTP relay](https://docs.sourcegraph.com/admin/config/email#configuring-sourcegraph-to-send-email-via-google-workspace-gmail) with mysterious error "EOF". [#35943](https://github.com/sourcegraph/sourcegraph/issues/35943)
- A common source of searcher evictions on kubernetes when running large structural searches. [#34828](https://github.com/sourcegraph/sourcegraph/issues/34828)
- An issue with permissions evaluation for saved searches
- An authorization check while Redis is down will now result in an internal server error, instead of clearing a valid session from the user's cookies. [#37016](https://github.com/sourcegraph/sourcegraph/issues/37016)

### Removed

-

## 3.40.2

### Fixed

- Fix issue with OAuth login using a Github code host by reverting gologin dependency update [#36685](https://github.com/sourcegraph/sourcegraph/pull/36685)
- Fix issue with single-container docker image where codeinsights-db was being incorrectly created [#36678](https://github.com/sourcegraph/sourcegraph/pull/36678)

## 3.40.1

### Fixed

- Support expiring OAuth tokens for GitLab which became the default in version 15.0. [#36003](https://github.com/sourcegraph/sourcegraph/pull/36003)
- Fix external service resolver erroring when webhooks not supported. [#35932](https://github.com/sourcegraph/sourcegraph/pull/35932)

## 3.40.0

### Added

- Code Insights: Added fuzzy search filter for dashboard select drop down
- Code Insights: You can share code insights through a shareable link. [#34965](https://github.com/sourcegraph/sourcegraph/pull/34965)
- Search: `path:` is now a valid filter. It is an alias for the existing `file:` filter. [#34947](https://github.com/sourcegraph/sourcegraph/pull/34947)
- Search: `-language` is a valid filter, but the web app displays it as invalid. The web app is fixed to reflect validity. [#34949](https://github.com/sourcegraph/sourcegraph/pull/34949)
- Search-based code intelligence now recognizes local variables in Python, Java, JavaScript, TypeScript, C/C++, C#, Go, and Ruby. [#33689](https://github.com/sourcegraph/sourcegraph/pull/33689)
- GraphQL API: Added support for async external service deletion. This should be used to delete an external service which cannot be deleted within 75 seconds timeout due to a large number of repos. Usage: add `async` boolean field to `deleteExternalService` mutation. Example: `mutation deleteExternalService(externalService: "id", async: true) { alwaysNil }`
- [search.largeFiles](https://docs.sourcegraph.com/admin/config/site_config#search-largeFiles) now supports recursive globs. For example, it is now possible to specify a pattern like `**/*.lock` to match a lock file anywhere in a repository. [#35411](https://github.com/sourcegraph/sourcegraph/pull/35411)
- Permissions: The `setRepositoryPermissionsUnrestricted` mutation was added, which allows explicitly marking a repo as available to all Sourcegraph users. [#35378](https://github.com/sourcegraph/sourcegraph/pull/35378)
- The `repo:deps(...)` predicate can now search through the [Python dependencies of your repositories](https://docs.sourcegraph.com/code_search/how-to/dependencies_search). [#32659](https://github.com/sourcegraph/sourcegraph/issues/32659)
- Batch Changes are now supported on [Bitbucket Cloud](https://bitbucket.org/). [#24199](https://github.com/sourcegraph/sourcegraph/issues/24199)
- Pings for server-side batch changes [#34308](https://github.com/sourcegraph/sourcegraph/pull/34308)
- Indexed search will detect when it is misconfigured and has multiple replicas writing to the same directory. [#35513](https://github.com/sourcegraph/sourcegraph/pull/35513)
- A new token creation callback feature that sends a token back to a trusted program automatically after the user has signed in [#35339](https://github.com/sourcegraph/sourcegraph/pull/35339)
- The Grafana dashboard now has a global container resource usage view to help site-admin quickly identify potential scaling issues. [#34808](https://github.com/sourcegraph/sourcegraph/pull/34808)

### Changed

- Sourcegraph's docker images are now based on Alpine Linux 3.14. [#34508](https://github.com/sourcegraph/sourcegraph/pull/34508)
- Sourcegraph is now built with Go 1.18. [#34899](https://github.com/sourcegraph/sourcegraph/pull/34899)
- Capture group Code Insights now use the Compute streaming endpoint. [#34905](https://github.com/sourcegraph/sourcegraph/pull/34905)
- Code Insights will now automatically generate queries with a default value of `fork:no` and `archived:no` if these fields are not specified by the user. This removes the need to manually add these fields to have consistent behavior from historical to non-historical results. [#30204](https://github.com/sourcegraph/sourcegraph/issues/30204)
- Search Code Insights now use the Search streaming endpoint. [#35286](https://github.com/sourcegraph/sourcegraph/pull/35286)
- Deployment: Nginx ingress controller updated to v1.2.0

### Fixed

- Code Insights: Fixed line chart data series hover effect. Now the active line will be rendered on top of the others.
- Code Insights: Fixed incorrect Line Chart size calculation in FireFox
- Unverified primary emails no longer breaks the Emails-page for users and Users-page for Site Admin. [#34312](https://github.com/sourcegraph/sourcegraph/pull/34312)
- Button to download raw file in blob page is now working correctly. [#34558](https://github.com/sourcegraph/sourcegraph/pull/34558)
- Searches containing `or` expressions are now optimized to evaluate natively on the backends that support it ([#34382](https://github.com/sourcegraph/sourcegraph/pull/34382)), and both commit and diff search have been updated to run optimized `and`, `or`, and `not` queries. [#34595](https://github.com/sourcegraph/sourcegraph/pull/34595)
- Carets in textareas in Firefox are now visible. [#34888](https://github.com/sourcegraph/sourcegraph/pull/34888)
- Changesets to GitHub code hosts could fail with a confusing, non actionable error message. [#35048](https://github.com/sourcegraph/sourcegraph/pull/35048)
- An issue causing search expressions to not work in conjunction with `type:symbol`. [#35126](https://github.com/sourcegraph/sourcegraph/pull/35126)
- A non-descriptive error message that would be returned when using `on.repository` if it is not a valid repository path [#35023](https://github.com/sourcegraph/sourcegraph/pull/35023)
- Reduced database load when viewing or previewing a batch change. [#35501](https://github.com/sourcegraph/sourcegraph/pull/35501)
- Fixed a bug where Capture Group Code Insights generated just in time only returned data for the latest repository in the list. [#35624](https://github.com/sourcegraph/sourcegraph/pull/35624)

### Removed

- The experimental API Docs feature released on our Cloud instance since 3.30.0 has been removed from the product entirely. This product functionality is being superseded by [doctree](https://github.com/sourcegraph/doctree). [#34798](https://github.com/sourcegraph/sourcegraph/pull/34798)

## 3.39.1

### Fixed

- Code Insights: Fixed bug that caused line rendering issues when series data is returned out of order by date.
- Code Insights: Fixed bug that caused before and after parameters to be switched when clicking in to the diff view from an insight.
- Fixed an issue with notebooks that caused the cursor to behave erratically in markdown blocks. [#34227](https://github.com/sourcegraph/sourcegraph/pull/34227)
- Batch Changes on docker compose installations were failing due to a missing environment variable [#813](https://github.com/sourcegraph/deploy-sourcegraph-docker/pull/813).

## 3.39.0

### Added

- Added support for LSIF upload authentication against GitLab.com on Sourcegraph Cloud. [#33254](https://github.com/sourcegraph/sourcegraph/pull/33254)
- Add "getting started/quick start checklist for authenticated users" [#32882](https://github.com/sourcegraph/sourcegraph/pull/32882)
- A redesigned repository page is now available under the `new-repo-page` feature flag. [#33319](https://github.com/sourcegraph/sourcegraph/pull/33319)
- Pings now include notebooks usage metrics. [#30087](https://github.com/sourcegraph/sourcegraph/issues/30087)
- Notebooks are now enabled by default. [#33706](https://github.com/sourcegraph/sourcegraph/pull/33706)
- The Code Insights GraphQL API now accepts Search Contexts as a filter and will extract the expressions embedded the `repo` and `-repo` search query fields from the contexts to apply them as filters on the insight. [#33866](https://github.com/sourcegraph/sourcegraph/pull/33866)
- The Code Insights commit indexer can now index commits in smaller batches. Set the number of days per batch in the site setting `insights.commit.indexer.windowDuration`. A value of 0 (default) will disable batching. [#33666](https://github.com/sourcegraph/sourcegraph/pull/33666)
- Support account lockout after consecutive failed sign-in attempts for builtin authentication provider (i.e. username and password), new config options are added to the site configuration under `"auth.lockout"` to customize the threshold, length of lockout and consecutive periods. [#33999](https://github.com/sourcegraph/sourcegraph/pull/33999)
- pgsql-exporter for Code Insights has been added to docker-compose and Kubernetes deployments to gather database-level metrics. [#780](https://github.com/sourcegraph/deploy-sourcegraph-docker/pull/780), [#4111](https://github.com/sourcegraph/deploy-sourcegraph/pull/4111)
- `repo:dependencies(...)` predicate can now search through the [Go dependencies of your repositories](https://docs.sourcegraph.com/code_search/how-to/dependencies_search). [#32658](https://github.com/sourcegraph/sourcegraph/issues/32658)
- Added a site config value `defaultRateLimit` to optionally configure a global default rate limit for external services.

### Changed

- Code Insights: Replaced native window confirmation dialog with branded modal. [#33637](https://github.com/sourcegraph/sourcegraph/pull/33637)
- Code Insights: Series data is now sorted by semantic version then alphabetically.
- Code Insights: Added locked insights overlays for frozen insights while in limited access mode. Restricted insight editing save change button for frozen insights. [#33062](https://github.com/sourcegraph/sourcegraph/pull/33062)
- Code Insights: A global dashboard will now be automatically created while in limited access mode to provide consistent visibility for unlocked insights. This dashboard cannot be deleted or modified while in limited access mode. [#32992](https://github.com/sourcegraph/sourcegraph/pull/32992)
- Update "getting started checklist for visitors" to a new design [TODO:]
- Update "getting started/quick start checklist for visitors" to a new design [#32882](https://github.com/sourcegraph/sourcegraph/pull/32882)
- Code Insights: Capture group values are now restricted to 100 characters. [#32828](https://github.com/sourcegraph/sourcegraph/pull/32828)
- Repositories for which gitserver's janitor job "sg maintenance" fails will eventually be re-cloned if "DisableAutoGitUpdates" is set to false (default) in site configuration. [#33432](https://github.com/sourcegraph/sourcegraph/pull/33432)
- The Code Insights database is now based on Postgres 12, removing the dependency on TimescaleDB. [#32697](https://github.com/sourcegraph/sourcegraph/pull/32697)

### Fixed

- Fixed create insight button being erroneously disabled.
- Fixed an issue where a `Warning: Sourcegraph cannot send emails!` banner would appear for all users instead of just site admins (introduced in v3.38).
- Fixed reading search pattern type from settings [#32989](https://github.com/sourcegraph/sourcegraph/issues/32989)
- Display a tooltip and truncate the title of a search result when content overflows [#32904](https://github.com/sourcegraph/sourcegraph/pull/32904)
- Search patterns containing `and` and `not` expressions are now optimized to evaluate natively on the Zoekt backend for indexed code content and symbol search wherever possible. These kinds of queries are now typically an order of magnitude faster. Previous cases where no results were returned for expensive search expressions should now work and return results quickly. [#33308](https://github.com/sourcegraph/sourcegraph/pull/33308)
- Fail to log extension activation event will no longer block extension from activating [#33300][https://github.com/sourcegraph/sourcegraph/pull/33300]
- Fixed out-ouf-memory events for gitserver's janitor job "sg maintenance". [#33353](https://github.com/sourcegraph/sourcegraph/issues/33353)
- Setting the publication state for changesets when previewing a batch spec now works correctly if all changesets are selected and there is more than one page of changesets. [#33619](https://github.com/sourcegraph/sourcegraph/issues/33619)

### Removed

-

## 3.38.1

### Fixed

- An issue introduced in 3.38 that caused alerts to not be delivered [#33398](https://github.com/sourcegraph/sourcegraph/pull/33398)

## 3.38.0

### Added

- Added new "Getting started onboarding tour" for not authenticated users on Sourcegraph.com instead of "Search onboarding tour" [#32263](https://github.com/sourcegraph/sourcegraph/pull/32263)
- Pings now include code host integration usage metrics [#31379](https://github.com/sourcegraph/sourcegraph/pull/31379)
- Added `PRECISE_CODE_INTEL_UPLOAD_AWS_USE_EC2_ROLE_CREDENTIALS` environment variable to enable EC2 metadata API authentication to an external S3 bucket storing precise code intelligence uploads. [#31820](https://github.com/sourcegraph/sourcegraph/pull/31820)
- LSIF upload pages now include a section listing the reasons and retention policies resulting in an upload being retained and not expired. [#30864](https://github.com/sourcegraph/sourcegraph/pull/30864)
- Timestamps in the history panel can now be formatted as absolute timestamps by using user setting `history.preferAbsoluteTimestamps`
- Timestamps in the history panel can now be formatted as absolute timestamps by using user setting `history.preferAbsoluteTimestamps` [#31837](https://github.com/sourcegraph/sourcegraph/pull/31837)
- Notebooks from private enterprise instances can now be embedded in external sites by enabling the `enable-embed-route` feature flag. [#31628](https://github.com/sourcegraph/sourcegraph/issues/31628)
- Pings now include IDE extensions usage metrics [#32000](https://github.com/sourcegraph/sourcegraph/pull/32000)
- New EventSource type: `IDEEXTENSION` for IDE extensions-related events [#32000](https://github.com/sourcegraph/sourcegraph/pull/32000)
- Code Monitoring now has a Logs tab enabled as a [beta feature](https://docs.sourcegraph.com/admin/beta_and_experimental_features). This lets you see recent runs of your code monitors and determine if any notifications were sent or if there were any errors during the run. [#32292](https://github.com/sourcegraph/sourcegraph/pull/32292)
- Code Monitoring creation and editing now supports syntax highlighting and autocomplete on the search box. [#32536](https://github.com/sourcegraph/sourcegraph/pull/32536)
- New `repo:dependencies(...)` predicate allows you to [search through the dependencies of your repositories](https://docs.sourcegraph.com/code_search/how-to/dependencies_search). This feature is currently in beta and only npm package repositories are supported with dependencies from `package-lock.json` and `yarn.lock` files. [#32405](https://github.com/sourcegraph/sourcegraph/issues/32405)
- Site config has a new _experimental_ feature called `gitServerPinnedRepos` that allows admins to pin specific repositories to particular gitserver instances. [#32831](https://github.com/sourcegraph/sourcegraph/pull/32831).
- Added [Rockskip](https://docs.sourcegraph.com/code_intelligence/explanations/rockskip), a scalable symbol service backend for a fast symbol sidebar and search-based code intelligence on monorepos.
- Code monitor email notifications can now optionally include the content of new search results. This is disabled by default but can be enabled by editing the code monitor's email action and toggling on "Include search results in sent message". [#32097](https://github.com/sourcegraph/sourcegraph/pull/32097)

### Changed

- Searching for the pattern `//` with regular expression search is now interpreted literally and will search for `//`. Previously, the `//` pattern was interpreted as our regular expression syntax `/<regexp>/` which would in turn be intrpreted as the empty string. Since searching for an empty string offers little practically utility, we now instead interpret `//` to search for its literal meaning in regular expression search. [#31520](https://github.com/sourcegraph/sourcegraph/pull/31520)
- Timestamps in the webapp will now display local time on hover instead of UTC time [#31672](https://github.com/sourcegraph/sourcegraph/pull/31672)
- Updated Postgres version from 12.6 to 12.7 [#31933](https://github.com/sourcegraph/sourcegraph/pull/31933)
- Code Insights will now periodically clean up data series that are not in use. There is a 1 hour grace period where the series can be reattached to a view, after which all of the time series data and metadata will be deleted. [#32094](https://github.com/sourcegraph/sourcegraph/pull/32094)
- Code Insights critical telemetry total count now only includes insights that are not frozen (limited by trial mode restrictions). [#32529](https://github.com/sourcegraph/sourcegraph/pull/32529)
- The Phabricator integration with Gitolite code hosts has been deprecated, the fields have been kept to not break existing systems, but the integration does not work anymore
- The SSH library used to push Batch Change branches to code hosts has been updated to prevent issues pushing to github.com or GitHub Enterprise releases after March 15, 2022. [#32641](https://github.com/sourcegraph/sourcegraph/issues/32641)
- Bumped the minimum supported version of Docker Compose from `1.22.0` to `1.29.0`. [#32631](https://github.com/sourcegraph/sourcegraph/pull/32631)
- [Code host API rate limit configuration](https://docs.sourcegraph.com/admin/repo/update_frequency#code-host-api-rate-limiting) no longer based on code host URLs but only takes effect on each individual external services. To enforce API rate limit, please add configuration to all external services that are intended to be rate limited. [#32768](https://github.com/sourcegraph/sourcegraph/pull/32768)

### Fixed

- Viewing or previewing a batch change is now more resilient when transient network or server errors occur. [#29859](https://github.com/sourcegraph/sourcegraph/issues/29859)
- Search: `select:file` and `select:file.directory` now properly deduplicates results. [#32469](https://github.com/sourcegraph/sourcegraph/pull/32469)
- Security: Patch container images against CVE 2022-0778 [#32679](https://github.com/sourcegraph/sourcegraph/issues/32679)
- When closing a batch change, draft changesets that will be closed are now also shown. [#32481](https://github.com/sourcegraph/sourcegraph/pull/32481)

### Removed

- The deprecated GraphQL field `SearchResults.resultCount` has been removed in favor of its replacement, `matchCount`. [#31573](https://github.com/sourcegraph/sourcegraph/pull/31573)
- The deprecated site-config field `UseJaeger` has been removed. Use `"observability.tracing": { "sampling": "all" }` instead [#31294](https://github.com/sourcegraph/sourcegraph/pull/31294/commits/6793220d6cf1200535a2610d79d2dd9e18c67dca)

## 3.37.0

### Added

- Code in search results is now selectable (e.g. for copying). Just clicking on the code continues to open the corresponding file as it did before. [#30033](https://github.com/sourcegraph/sourcegraph/pull/30033)
- Search Notebooks now support importing and exporting Markdown-formatted files. [#28586](https://github.com/sourcegraph/sourcegraph/issues/28586)
- Added standalone migrator service that can be used to run database migrations independently of an upgrade. For more detail see the [standalone migrator docs](https://docs.sourcegraph.com/admin/how-to/manual_database_migrations) and the [docker-compose](https://docs.sourcegraph.com/admin/install/docker-compose/operations#database-migrations) or [kubernetes](https://docs.sourcegraph.com/admin/install/kubernetes/update#database-migrations) upgrade docs.

### Changed

- Syntax highlighting for JSON now uses a distinct color for strings in object key positions. [#30105](https://github.com/sourcegraph/sourcegraph/pull/30105)
- GraphQL API: The order of events returned by `MonitorTriggerEventConnection` has been reversed so newer events are returned first. The `after` parameter has been modified accordingly to return events older the one specified, to allow for pagination. [31219](https://github.com/sourcegraph/sourcegraph/pull/31219)
- [Query based search contexts](https://docs.sourcegraph.com/code_search/how-to/search_contexts#beta-query-based-search-contexts) are now enabled by default as a [beta feature](https://docs.sourcegraph.com/admin/beta_and_experimental_features). [#30888](https://github.com/sourcegraph/sourcegraph/pull/30888)
- The symbols sidebar loads much faster on old commits (after processing it) when scoped to a subdirectory in a big repository. [#31300](https://github.com/sourcegraph/sourcegraph/pull/31300)

### Fixed

- Links generated by editor endpoint will render image preview correctly. [#30767](https://github.com/sourcegraph/sourcegraph/pull/30767)
- Fixed a race condition in the precise code intel upload expirer process that prematurely expired new uploads. [#30546](https://github.com/sourcegraph/sourcegraph/pull/30546)
- Pushing changesets from Batch Changes to code hosts with self-signed TLS certificates has been fixed. [#31010](https://github.com/sourcegraph/sourcegraph/issues/31010)
- Fixed LSIF uploads not being expired according to retention policies when the repository contained tags and branches with the same name but pointing to different commits. [#31108](https://github.com/sourcegraph/sourcegraph/pull/31108)
- Service discovery for the symbols service can transition from no endpoints to endpoints. Previously we always returned an error after the first empty state. [#31225](https://github.com/sourcegraph/sourcegraph/pull/31225)
- Fixed performance issue in LSIF upload processing, reducing the latency between uploading an LSIF index and accessing precise code intel in the UI. ([#30978](https://github.com/sourcegraph/sourcegraph/pull/30978), [#31143](https://github.com/sourcegraph/sourcegraph/pull/31143))
- Fixed symbols not appearing when no files changed between commits. [#31295](https://github.com/sourcegraph/sourcegraph/pull/31295)
- Fixed symbols not appearing when too many files changed between commits. [#31110](https://github.com/sourcegraph/sourcegraph/pull/31110)
- Fixed runaway disk usage in the `symbols` service. [#30647](https://github.com/sourcegraph/sourcegraph/pull/30647)

### Removed

- Removed `experimentalFeature.showCodeMonitoringTestEmailButton`. Test emails can still be sent by editing the code monitor and expanding the "Send email notification" section. [#29953](https://github.com/sourcegraph/sourcegraph/pull/29953)

## 3.36.3

### Fixed

- Fix Code Monitor permissions. For more detail see our [security advisory](https://github.com/sourcegraph/sourcegraph/security/advisories/GHSA-xqv2-x6f2-w3pf) [#30547](https://github.com/sourcegraph/sourcegraph/pull/30547)

## 3.36.2

### Removed

- The TOS consent screen which would appear for all users upon signing into Sourcegraph. We had some internal miscommunication on this onboarding flow and it didn’t turn out the way we intended, this effectively reverts that change. ![#30192](https://github.com/sourcegraph/sourcegraph/issues/30192)

## 3.36.1

### Fixed

- Fix broken 'src lsif upload' inside executor due to basic auth removal. [#30023](https://github.com/sourcegraph/sourcegraph/pull/30023)

## 3.36.0

### Added

- Search contexts can now be defined with a restricted search query as an alternative to a specific list of repositories and revisions. This feature is _beta_ and may change in the following releases. Allowed filters: `repo`, `rev`, `file`, `lang`, `case`, `fork`, `visibility`. `OR`, `AND` expressions are also allowed. To enable this feature to all users, set `experimentalFeatures.searchContextsQuery` to true in global settings. You'll then see a "Create context" button from the search results page and a "Query" input field in the search contexts form. If you want revisions specified in these query based search contexts to be indexed, set `experimentalFeatures.search.index.query.contexts` to true in site configuration. [#29327](https://github.com/sourcegraph/sourcegraph/pull/29327)
- More explicit Terms of Service and Privacy Policy consent has been added to Sourcegraph Server. [#28716](https://github.com/sourcegraph/sourcegraph/issues/28716)
- Batch changes will be created on forks of the upstream repository if the new `batchChanges.enforceForks` site setting is enabled. [#17879](https://github.com/sourcegraph/sourcegraph/issues/17879)
- Symbolic links are now searchable. Previously it was possible to navigate to symbolic links in the repository tree view, however the symbolic links were ignored during searches. [#29567](https://github.com/sourcegraph/sourcegraph/pull/29567), [#237](https://github.com/sourcegraph/zoekt/pull/237)
- Maximum number of references/definitions shown in panel can be adjusted in settings with `codeIntelligence.maxPanelResults`. If not set, a hardcoded limit of 500 was used. [#29629](https://github.com/sourcegraph/sourcegraph/29629)
- Search notebooks are now fully persistable. You can create notebooks through the WYSIWYG editor and share them via a unique URL. We support two visibility modes: private (only the creator can view the notebook) and public (everyone can view the notebook). This feature is _beta_ and may change in the following releases. [#27384](https://github.com/sourcegraph/sourcegraph/issues/27384)
- Code Insights that are run over all repositories now have data points with links that lead to the search page. [#29587](https://github.com/sourcegraph/sourcegraph/pull/29587)
- Code Insights creation UI query field now supports different syntax highlight modes based on `patterntype` filter. [#29733](https://github.com/sourcegraph/sourcegraph/pull/29733)
- Code Insights creation UI query field now has live-preview button that leads to the search page with predefined query value. [#29698](https://github.com/sourcegraph/sourcegraph/pull/29698)
- Code Insights creation UI detect and track patterns can now search across all repositories. [#29906](https://github.com/sourcegraph/sourcegraph/pull/29906)
- Pings now contain aggregated CTA metrics. [#29966](https://github.com/sourcegraph/sourcegraph/pull/29966)
- Pings now contain aggregated CTA metrics. [#29966](https://github.com/sourcegraph/sourcegraph/pull/29966) and [#31389](https://github.com/sourcegraph/sourcegraph/pull/31389)

### Changed

- Sourcegraph's API (streaming search, GraphQL, etc.) may now be used from any domain when using an access token for authentication, or with no authentication in the case of Sourcegraph.com. [#28775](https://github.com/sourcegraph/sourcegraph/pull/28775)
- The endpoint `/search/stream` will be retired in favor of `/.api/search/stream`. This requires no action unless you have developed custom code against `/search/stream`. We will support both endpoints for a short period of time before removing `/search/stream`. Please refer to the [documentation](https://docs.sourcegraph.com/api/stream_api) for more information.
- When displaying the content of symbolic links in the repository tree view, we will show the relative path to the link's target instead of the target's content. This behavior is consistent with how we display symbolic links in search results. [#29687](https://github.com/sourcegraph/sourcegraph/pull/29687)
- A new janitor job, "sg maintenance" was added to gitserver. The new job replaces "garbage collect" with the goal to optimize the performance of git operations for large repositories. You can choose to enable "garbage collect" again by setting the environment variables "SRC_ENABLE_GC_AUTO" to "true" and "SRC_ENABLE_SG_MAINTENANCE" to "false" for gitserver. Note that you must not enable both options at the same time. [#28224](https://github.com/sourcegraph/sourcegraph/pull/28224).
- Search results across repositories are now ordered by repository rank by default. By default the rank is the number of stars a repository has. An administrator can inflate the rank of a repository via `experimentalFeatures.ranking.repoScores`. If you notice increased latency in results, you can disable this feature by setting `experimentalFeatures.ranking.maxReorderQueueSize` to 0. [#29856](https://github.com/sourcegraph/sourcegraph/pull/29856)
- Search results within the same file are now ordered by relevance instead of line number. To order by line number, update the setting `experimentalFeatures.clientSearchResultRanking: "by-line-number"`. [#29046](https://github.com/sourcegraph/sourcegraph/pull/29046)
- Bumped the symbols processing timeout from 20 minutes to 2 hours and made it configurable. [#29891](https://github.com/sourcegraph/sourcegraph/pull/29891)

### Fixed

- Issue preventing searches from completing when certain patterns contain `@`. [#29489](https://github.com/sourcegraph/sourcegraph/pull/29489)
- The grafana dashboard for "successful search request duration" reports the time for streaming search which is used by the browser. Previously it reported the GraphQL time which the browser no longer uses. [#29625](https://github.com/sourcegraph/sourcegraph/pull/29625)
- A regression introduced in 3.35 causing Code Insights that are run over all repositories to not query against repositories that have permissions enabled. (Restricted repositories are and remain filtered based on user permissions when a user views a chart, not at query time.) This may cause global Insights to undercount for data points generated after upgrading to 3.35 and before upgrading to 3.36. [](https://github.com/sourcegraph/sourcegraph/pull/29725)
- Renaming repositories now removes the old indexes on Zoekt's disks. This did not affect search results, only wasted disk space. This was a regression introduced in Sourcegraph 3.33. [#29685](https://github.com/sourcegraph/sourcegraph/issues/29685)

### Removed

- Removed unused backend service from Kubernetes deployments. [#4050](https://github.com/sourcegraph/deploy-sourcegraph/pull/4050)

## 3.35.2

### Fixed

- Fix Code Monitor permissions. For more detail see our [security advisory](https://github.com/sourcegraph/sourcegraph/security/advisories/GHSA-xqv2-x6f2-w3pf) [#30547](https://github.com/sourcegraph/sourcegraph/pull/30547)

## 3.35.1

**⚠️ Due to issues related to Code Insights in the 3.35.0 release, users are advised to upgrade directly to 3.35.1.**

### Fixed

- Skipped migrations caused existing Code Insights to not appear. [#29395](https://github.com/sourcegraph/sourcegraph/pull/29395)
- Enterprise-only out-of-band migrations failed to execute due to missing enterprise configuration flag. [#29426](https://github.com/sourcegraph/sourcegraph/pull/29426)

## 3.35.0

**⚠️ Due to issues related to Code Insights on this release, users are advised to upgrade directly to 3.35.1.**

### Added

- Individual batch changes can publish multiple changesets to the same repository by specifying multiple target branches using the [`on.branches`](https://docs.sourcegraph.com/batch_changes/references/batch_spec_yaml_reference#on-repository) attribute. [#25228](https://github.com/sourcegraph/sourcegraph/issues/25228)
- Low resource overlay added. NOTE: this is designed for internal-use only. Customers can use the `minikube` overlay to achieve similar results.[#4012](https://github.com/sourcegraph/deploy-sourcegraph/pull/4012)
- Code Insights has a new insight `Detect and Track` which will generate unique time series from the matches of a pattern specified as a regular expression capture group. This is currently limited to insights scoped to specific repositories. [docs](https://docs.sourcegraph.com/code_insights/explanations/automatically_generated_data_series)
- Code Insights is persisted entirely in the `codeinsights-db` database. A migration will automatically be performed to move any defined insights and dashboards from your user, org, or global settings files.
- The GraphQL API for Code Insights has entered beta. [docs](https://docs.sourcegraph.com/code_insights/references/code_insights_graphql_api)
- The `SRC_GIT_SERVICE_MAX_EGRESS_BYTES_PER_SECOND` environment variable to control the egress throughput of gitserver's git service (e.g. used by zoekt-index-server to clone repos to index). Set to -1 for no limit. [#29197](https://github.com/sourcegraph/sourcegraph/pull/29197)
- Search suggestions via the GraphQL API were deprecated last release and are now no longer available. Suggestions now work only with the search streaming API. [#29283](https://github.com/sourcegraph/sourcegraph/pull/29283)
- Clicking on a token will now jump to its definition. [#28520](https://github.com/sourcegraph/sourcegraph/pull/28520)

### Changed

- The `ALLOW_DECRYPT_MIGRATION` environment variable is now read by the `worker` service, not the `frontend` service as in previous versions.
- External services will stop syncing if they exceed the user / site level limit for total number of repositories added. It will only continue syncing if the extra repositories are removed or the corresponding limit is increased, otherwise it will stop syncing for the very first repository each time the syncer attempts to sync the external service again. [#28674](https://github.com/sourcegraph/sourcegraph/pull/28674)
- Sourcegraph services now listen to SIGTERM signals. This allows smoother rollouts in kubernetes deployments. [#27958](https://github.com/sourcegraph/sourcegraph/pull/27958)
- The sourcegraph-frontend ingress now uses the networking.k8s.io/v1 api. This adds support for k8s v1.22 and later, and deprecates support for versions older than v1.18.x [#4029](https://github.com/sourcegraph/deploy-sourcegraph/pull/4029)
- Non-bare repositories found on gitserver will be removed by a janitor job. [#28895](https://github.com/sourcegraph/sourcegraph/pull/28895)
- The search bar is no longer auto-focused when navigating between files. This change means that the keyboard shortcut Cmd+LeftArrow (or Ctrl-LeftArrow) now goes back to the browser's previous page instead of moving the cursor position to the first position of the search bar. [#28943](https://github.com/sourcegraph/sourcegraph/pull/28943)
- Code Insights series over all repositories can now be edited
- Code Insights series over all repositories now support a custom time interval and will calculate with 12 points starting at the moment the series is created and working backwards.
- Minio service upgraded to RELEASE.2021-12-10T23-03-39Z. [#29188](https://github.com/sourcegraph/sourcegraph/pull/29188)
- Code insights creation UI form query field now supports suggestions and syntax highlighting. [#28130](https://github.com/sourcegraph/sourcegraph/pull/28130)
- Using `select:repo` in search queries will now stream results incrementally, greatly improving speed and reducing time-to-first-result. [#28920](https://github.com/sourcegraph/sourcegraph/pull/28920)
- The fuzzy file finder is now enabled by default and can be activated with the shortcut `Cmd+K` on macOS and `Ctrl+K` on Linux/Windows. Change the user setting `experimentalFeatures.fuzzyFinder` to `false` to disable this feature. [#29010](https://github.com/sourcegraph/sourcegraph/pull/29010)
- Search-based code intelligence and the symbol sidebar are much faster now that the symbols service incrementally processes files that changed. [#27932](https://github.com/sourcegraph/sourcegraph/pull/27932)

### Fixed

- Moving a changeset from draft state into published state was broken on GitLab code hosts. [#28239](https://github.com/sourcegraph/sourcegraph/pull/28239)
- The shortcuts for toggling the History Panel and Line Wrap were not working on Mac. [#28574](https://github.com/sourcegraph/sourcegraph/pull/28574)
- Suppresses docker-on-mac warning for Kubernetes, Docker Compose, and Pure Docker deployments. [#28405](https://github.com/sourcegraph/sourcegraph/pull/28821)
- Fixed an issue where certain regexp syntax for repository searches caused the entire search, including non-repository searches, to fail with a parse error (issue affects only version 3.34). [#28826](https://github.com/sourcegraph/sourcegraph/pull/28826)
- Modifying changesets on Bitbucket Server could previously fail if the local copy in Batch Changes was out of date. That has been fixed by retrying the operations in case of a 409 response. [#29100](https://github.com/sourcegraph/sourcegraph/pull/29100)

### Removed

- Settings files (user, org, global) as a persistence mechanism for Code Insights are now deprecated.
- Query-runner deployment has been removed. You can safely remove the `query-runner` service from your installation.

## 3.34.2

### Fixed

- A bug introduced in 3.34 and 3.34.1 that resulted in certain repositories being missed in search results. [#28624](https://github.com/sourcegraph/sourcegraph/pull/28624)

## 3.34.1

### Fixed

- Fixed Redis alerting for docker-compose deployments [#28099](https://github.com/sourcegraph/sourcegraph/issues/28099)

## 3.34.0

### Added

- Added documentation for merging site-config files. Available since 3.32 [#21220](https://github.com/sourcegraph/sourcegraph/issues/21220)
- Added site config variable `cloneProgressLog` to optionally enable logging of clone progress to temporary files for debugging. Disabled by default. [#26568](https://github.com/sourcegraph/sourcegraph/pull/26568)
- GNU's `wget` has been added to all `sourcegraph/*` Docker images that use `sourcegraph/alpine` as its base [#26823](https://github.com/sourcegraph/sourcegraph/pull/26823)
- Added the "no results page", a help page shown if a search doesn't return any results [#26154](https://github.com/sourcegraph/sourcegraph/pull/26154)
- Added monitoring page for Redis databases [#26967](https://github.com/sourcegraph/sourcegraph/issues/26967)
- The search indexer only polls repositories that have been marked as changed. This reduces a large source of load in installations with a large number of repositories. If you notice index staleness, you can try disabling by setting the environment variable `SRC_SEARCH_INDEXER_EFFICIENT_POLLING_DISABLED` on `sourcegraph-frontend`. [#27058](https://github.com/sourcegraph/sourcegraph/issues/27058)
- Pings include instance wide total counts of Code Insights grouped by presentation type, series type, and presentation-series type. [#27602](https://github.com/sourcegraph/sourcegraph/pull/27602)
- Added logging of incoming Batch Changes webhooks, which can be viewed by site admins. By default, sites without encryption will log webhooks for three days, while sites with encryption will not log webhooks without explicit configuration. [See the documentation for more details](https://docs.sourcegraph.com/admin/config/batch_changes#incoming-webhooks). [#26669](https://github.com/sourcegraph/sourcegraph/issues/26669)
- Added support for finding implementations of interfaces and methods. [#24854](https://github.com/sourcegraph/sourcegraph/pull/24854)

### Changed

- Removed liveness probes from Kubernetes Prometheus deployment [#2970](https://github.com/sourcegraph/deploy-sourcegraph/pull/2970)
- Batch Changes now requests the `workflow` scope on GitHub personal access tokens to allow batch changes to write to the `.github` directory in repositories. If you have already configured a GitHub PAT for use with Batch Changes, we suggest adding the scope to the others already granted. [#26606](https://github.com/sourcegraph/sourcegraph/issues/26606)
- Sourcegraph's Prometheus and Alertmanager dependency has been upgraded to v2.31.1 and v0.23.0 respectively. [#27336](https://github.com/sourcegraph/sourcegraph/pull/27336)
- The search UI's repositories count as well as the GraphQL API's `search().repositories` and `search().repositoriesCount` have changed semantics from the set of searchable repositories to the set of repositories with matches. In a future release, we'll introduce separate fields for the set of searchable repositories backed by a [scalable implementation](https://github.com/sourcegraph/sourcegraph/issues/27274). [#26995](https://github.com/sourcegraph/sourcegraph/issues/26995)

### Fixed

- An issue that causes the server to panic when performing a structural search via the GQL API for a query that also
  matches missing repos (affected versions 3.33.0 and 3.32.0)
  . [#26630](https://github.com/sourcegraph/sourcegraph/pull/26630)
- Improve detection for Docker running in non-linux
  environments. [#23477](https://github.com/sourcegraph/sourcegraph/issues/23477)
- Fixed the cache size calculation used for Kubernetes deployments. Previously, the calculated value was too high and would exceed the ephemeral storage request limit. #[26283](https://github.com/sourcegraph/sourcegraph/issues/26283)
- Fixed a regression that was introduced in 3.27 and broke SSH-based authentication for managing Batch Changes changesets on code hosts. SSH keys generated by Sourcegraph were not used for authentication and authenticating with the code host would fail if no SSH key with write-access had been added to `gitserver`. [#27491](https://github.com/sourcegraph/sourcegraph/pull/27491)
- Private repositories matching `-repo:` expressions are now excluded. This was a regression introduced in 3.33.0. [#27044](https://github.com/sourcegraph/sourcegraph/issues/27044)

### Removed

- All version contexts functionality (deprecated in 3.33) is now removed. [#26267](https://github.com/sourcegraph/sourcegraph/issues/26267)
- Query filter `repogroup` (deprecated in 3.33) is now removed. [#24277](https://github.com/sourcegraph/sourcegraph/issues/24277)
- Sourcegraph no longer uses CSRF security tokens/cookies to prevent CSRF attacks. Instead, Sourcegraph now relies solely on browser's CORS policies (which were already in place.) In practice, this is just as safe and leads to a simpler CSRF threat model which reduces security risks associated with our threat model complexity. [#7658](https://github.com/sourcegraph/sourcegraph/pull/7658)
- Notifications for saved searches (deprecated in v3.31.0) have been removed [#27912](https://github.com/sourcegraph/sourcegraph/pull/27912/files)

## 3.33.2

### Fixed

- Fixed: backported saved search and code monitor notification fixes from 3.34.0 [#28019](https://github.com/sourcegraph/sourcegraph/pull/28019)

## 3.33.1

### Fixed

- Private repositories matching `-repo:` expressions are now excluded. This was a regression introduced in 3.33.0. [#27044](https://github.com/sourcegraph/sourcegraph/issues/27044)
- Fixed a regression that was introduced in 3.27 and broke SSH-based authentication for managing Batch Changes changesets on code hosts. SSH keys generated by Sourcegraph were not used for authentication and authenticating with the code host would fail if no SSH key with write-access had been added to `gitserver`. [#27491](https://github.com/sourcegraph/sourcegraph/pull/27491)

## 3.33.0

### Added

- More rules have been added to the search query validation so that user get faster feedback on issues with their query. [#24747](https://github.com/sourcegraph/sourcegraph/pull/24747)
- Bloom filters have been added to the zoekt indexing backend to accelerate queries with code fragments matching `\w{4,}`. [zoekt#126](https://github.com/sourcegraph/zoekt/pull/126)
- For short search queries containing no filters but the name of a supported programming language we are now suggesting to run the query with a language filter. [#25792](https://github.com/sourcegraph/sourcegraph/pull/25792)
- The API scope used by GitLab OAuth can now optionally be configured in the provider. [#26152](https://github.com/sourcegraph/sourcegraph/pull/26152)
- Added Apex language support for syntax highlighting and search-based code intelligence. [#25268](https://github.com/sourcegraph/sourcegraph/pull/25268)

### Changed

- Search context management pages are now only available in the Sourcegraph enterprise version. Search context dropdown is disabled in the OSS version. [#25147](https://github.com/sourcegraph/sourcegraph/pull/25147)
- Search contexts GQL API is now only available in the Sourcegraph enterprise version. [#25281](https://github.com/sourcegraph/sourcegraph/pull/25281)
- When running a commit or diff query, the accepted values of `before` and `after` have changed from "whatever git accepts" to a [slightly more strict subset](https://docs.sourcegraph.com/code_search/reference/language#before) of that. [#25414](https://github.com/sourcegraph/sourcegraph/pull/25414)
- Repogroups and version contexts are deprecated in favor of search contexts. Read more about the deprecation and how to migrate to search contexts in the [blog post](https://about.sourcegraph.com/blog/introducing-search-contexts). [#25676](https://github.com/sourcegraph/sourcegraph/pull/25676)
- Search contexts are now enabled by default in the Sourcegraph enterprise version. [#25674](https://github.com/sourcegraph/sourcegraph/pull/25674)
- Code Insights background queries will now retry a maximum of 10 times (down from 100). [#26057](https://github.com/sourcegraph/sourcegraph/pull/26057)
- Our `sourcegraph/cadvisor` Docker image has been upgraded to cadvisor version `v0.42.0`. [#26126](https://github.com/sourcegraph/sourcegraph/pull/26126)
- Our `jaeger` version in the `sourcegraph/sourcegraph` Docker image has been upgraded to `1.24.0`. [#26215](https://github.com/sourcegraph/sourcegraph/pull/26215)

### Fixed

- A search regression in 3.32.0 which caused instances with search indexing _disabled_ (very rare) via `"search.index.enabled": false,` in their site config to crash with a panic. [#25321](https://github.com/sourcegraph/sourcegraph/pull/25321)
- An issue where the default `search.index.enabled` value on single-container Docker instances would incorrectly be computed as `false` in some situations. [#25321](https://github.com/sourcegraph/sourcegraph/pull/25321)
- StatefulSet service discovery in Kubernetes correctly constructs pod hostnames in the case where the ServiceName is different from the StatefulSet name. [#25146](https://github.com/sourcegraph/sourcegraph/pull/25146)
- An issue where clicking on a link in the 'Revisions' search sidebar section would result in an invalid query if the query didn't already contain a 'repo:' filter. [#25076](https://github.com/sourcegraph/sourcegraph/pull/25076)
- An issue where links to jump to Bitbucket Cloud wouldn't render in the UI. [#25533](https://github.com/sourcegraph/sourcegraph/pull/25533)
- Fixed some code insights pings being aggregated on `anonymous_user_id` instead of `user_id`. [#25926](https://github.com/sourcegraph/sourcegraph/pull/25926)
- Code insights running over all repositories using a commit search (`type:commit` or `type:diff`) would fail to deserialize and produce no results. [#25928](https://github.com/sourcegraph/sourcegraph/pull/25928)
- Fixed an issue where code insights queries could produce a panic on queued records that did not include a `record_time` [#25929](https://github.com/sourcegraph/sourcegraph/pull/25929)
- Fixed an issue where Batch Change changeset diffs would sometimes render incorrectly when previewed from the UI if they contained deleted empty lines. [#25866](https://github.com/sourcegraph/sourcegraph/pull/25866)
- An issue where `repo:contains.commit.after()` would fail on some malformed git repositories. [#25974](https://github.com/sourcegraph/sourcegraph/issues/25974)
- Fixed primary email bug where users with no primary email set would break the email setting page when trying to add a new email. [#25008](https://github.com/sourcegraph/sourcegraph/pull/25008)
- An issue where keywords like `and`, `or`, `not` would not be highlighted properly in the search bar due to the presence of quotes. [#26135](https://github.com/sourcegraph/sourcegraph/pull/26135)
- An issue where frequent search indexing operations led to incoming search queries timing out. When these timeouts happened in quick succession, `zoekt-webserver` processes would shut themselves down via their `watchdog` routine. This should now only happen when a given `zoekt-webserver` is under-provisioned on CPUs. [#25872](https://github.com/sourcegraph/sourcegraph/issues/25872)
- Since 3.28.0, Batch Changes webhooks would not update changesets opened in private repositories. This has been fixed. [#26380](https://github.com/sourcegraph/sourcegraph/issues/26380)
- Reconciling batch changes could stall when updating the state of a changeset that already existed. This has been fixed. [#26386](https://github.com/sourcegraph/sourcegraph/issues/26386)

### Removed

- Batch Changes changeset specs stored the raw JSON used when creating them, which is no longer used and is not exposed in the API. This column has been removed, thereby saving space in the Sourcegraph database. [#25453](https://github.com/sourcegraph/sourcegraph/issues/25453)
- The query builder page experimental feature, which was disabled in 3.21, is now removed. The setting `{ "experimentalFeatures": { "showQueryBuilder": true } }` now has no effect. [#26125](https://github.com/sourcegraph/sourcegraph/pull/26125)

## 3.32.1

### Fixed

- Fixed a regression that was introduced in 3.27 and broke SSH-based authentication for managing Batch Changes changesets on code hosts. SSH keys generated by Sourcegraph were not used for authentication and authenticating with the code host would fail if no SSH key with write-access had been added to `gitserver`. [#27491](https://github.com/sourcegraph/sourcegraph/pull/27491)

## 3.32.0

### Added

- The search sidebar shows a revisions section if all search results are from a single repository. This makes it easier to search in and switch between different revisions. [#23835](https://github.com/sourcegraph/sourcegraph/pull/23835)
- The various alerts overview panels in Grafana can now be clicked to go directly to the relevant panels and dashboards. [#24920](https://github.com/sourcegraph/sourcegraph/pull/24920)
- Added a `Documentation` tab to the Site Admin Maintenance panel that links to the official Sourcegraph documentation. [#24917](https://github.com/sourcegraph/sourcegraph/pull/24917)
- Code Insights that run over all repositories now generate a moving daily snapshot between time points. [#24804](https://github.com/sourcegraph/sourcegraph/pull/24804)
- The Code Insights GraphQL API now restricts the results to user, org, and globally scoped insights. Insights will be synced to the database with access associated to the user or org setting containing the insight definition. [#25017](https://github.com/sourcegraph/sourcegraph/pull/25017)
- The timeout for long-running Git commands can be customized via `gitLongCommandTimeout` in the site config. [#25080](https://github.com/sourcegraph/sourcegraph/pull/25080)

### Changed

- `allowGroupsPermissionsSync` in the GitHub authorization provider is now required to enable the experimental GitHub teams and organization permissions caching. [#24561](https://github.com/sourcegraph/sourcegraph/pull/24561)
- GitHub external code hosts now validate if a corresponding authorization provider is set, and emits a warning if not. [#24526](https://github.com/sourcegraph/sourcegraph/pull/24526)
- Sourcegraph is now built with Go 1.17. [#24566](https://github.com/sourcegraph/sourcegraph/pull/24566)
- Code Insights is now available only in the Sourcegraph enterprise. [#24741](https://github.com/sourcegraph/sourcegraph/pull/24741)
- Prometheus in Sourcegraph with Docker Compose now scrapes Postgres and Redis instances for metrics. [deploy-sourcegraph-docker#580](https://github.com/sourcegraph/deploy-sourcegraph-docker/pull/580)
- Symbol suggestions now leverage optimizations for global searches. [#24943](https://github.com/sourcegraph/sourcegraph/pull/24943)

### Fixed

- Fixed a number of issues where repository permissions sync may fail for instances with very large numbers of repositories. [#24852](https://github.com/sourcegraph/sourcegraph/pull/24852), [#24972](https://github.com/sourcegraph/sourcegraph/pull/24972)
- Fixed excessive re-rendering of the whole web application on every keypress in the search query input. [#24844](https://github.com/sourcegraph/sourcegraph/pull/24844)
- Code Insights line chart now supports different timelines for each data series (lines). [#25005](https://github.com/sourcegraph/sourcegraph/pull/25005)
- Postgres exporter now exposes pg_stat_activity account to show the number of active DB connections. [#25086](https://github.com/sourcegraph/sourcegraph/pull/25086)

### Removed

- The `PRECISE_CODE_INTEL_DATA_TTL` environment variable is no longer read by the worker service. Instead, global and repository-specific data retention policies configurable in the UI by site-admins will control the length of time LSIF uploads are considered _fresh_. [#24793](https://github.com/sourcegraph/sourcegraph/pull/24793)
- The `repo.cloned` column was removed as it was deprecated in 3.26. [#25066](https://github.com/sourcegraph/sourcegraph/pull/25066)

## 3.31.2

### Fixed

- Fixed multiple CVEs for [libssl](https://cve.mitre.org/cgi-bin/cvename.cgi?name=CVE-2021-3711) and [Python3](https://cve.mitre.org/cgi-bin/cvename.cgi?name=CVE-2021-29921). [#24700](https://github.com/sourcegraph/sourcegraph/pull/24700) [#24620](https://github.com/sourcegraph/sourcegraph/pull/24620) [#24695](https://github.com/sourcegraph/sourcegraph/pull/24695)

## 3.31.1

### Added

- The required authentication scopes required to enable caching behaviour for GitHub repository permissions can now be requested via `allowGroupsPermissionsSync` in GitHub `auth.providers`. [#24328](https://github.com/sourcegraph/sourcegraph/pull/24328)

### Changed

- Caching behaviour for GitHub repository permissions enabled via the `authorization.groupsCacheTTL` field in the code host config can now leverage additional caching of team and organization permissions for repository permissions syncing (on top of the caching for user permissions syncing introduced in 3.31). [#24328](https://github.com/sourcegraph/sourcegraph/pull/24328)

## 3.31.0

### Added

- Backend Code Insights GraphQL queries now support arguments `includeRepoRegex` and `excludeRepoRegex` to filter on repository names. [#23256](https://github.com/sourcegraph/sourcegraph/pull/23256)
- Code Insights background queries now process in a priority order backwards through time. This will allow insights to populate concurrently. [#23101](https://github.com/sourcegraph/sourcegraph/pull/23101)
- Operator documentation has been added to the Search Reference sidebar section. [#23116](https://github.com/sourcegraph/sourcegraph/pull/23116)
- Syntax highlighting support for the [Cue](https://cuelang.org) language.
- Reintroduced a revised version of the Search Types sidebar section. [#23170](https://github.com/sourcegraph/sourcegraph/pull/23170)
- Improved usability where filters followed by a space in the search query will warn users that the filter value is empty. [#23646](https://github.com/sourcegraph/sourcegraph/pull/23646)
- Perforce: [`git p4`'s `--use-client-spec` option](https://git-scm.com/docs/git-p4#Documentation/git-p4.txt---use-client-spec) can now be enabled by configuring the `p4.client` field. [#23833](https://github.com/sourcegraph/sourcegraph/pull/23833), [#23845](https://github.com/sourcegraph/sourcegraph/pull/23845)
- Code Insights will do a one-time reset of ephemeral insights specific database tables to clean up stale and invalid data. Insight data will regenerate automatically. [23791](https://github.com/sourcegraph/sourcegraph/pull/23791)
- Perforce: added basic support for Perforce permission table path wildcards. [#23755](https://github.com/sourcegraph/sourcegraph/pull/23755)
- Added autocompletion and search filtering of branch/tag/commit revisions to the repository compare page. [#23977](https://github.com/sourcegraph/sourcegraph/pull/23977)
- Batch Changes changesets can now be [set to published when previewing new or updated batch changes](https://docs.sourcegraph.com/batch_changes/how-tos/publishing_changesets#within-the-ui). [#22912](https://github.com/sourcegraph/sourcegraph/issues/22912)
- Added Python3 to server and gitserver images to enable git-p4 support. [#24204](https://github.com/sourcegraph/sourcegraph/pull/24204)
- Code Insights drill-down filters now allow filtering insights data on the dashboard page using repo: filters. [#23186](https://github.com/sourcegraph/sourcegraph/issues/23186)
- GitHub repository permissions can now leverage caching of team and organization permissions for user permissions syncing. Caching behaviour can be enabled via the `authorization.groupsCacheTTL` field in the code host config. This can significantly reduce the amount of time it takes to perform a full permissions sync due to reduced instances of being rate limited by the code host. [#23978](https://github.com/sourcegraph/sourcegraph/pull/23978)

### Changed

- Code Insights will now always backfill from the time the data series was created. [#23430](https://github.com/sourcegraph/sourcegraph/pull/23430)
- Code Insights queries will now extract repository name out of the GraphQL response instead of going to the database. [#23388](https://github.com/sourcegraph/sourcegraph/pull/23388)
- Code Insights backend has moved from the `repo-updater` service to the `worker` service. [#23050](https://github.com/sourcegraph/sourcegraph/pull/23050)
- Code Insights feature flag `DISABLE_CODE_INSIGHTS` environment variable has moved from the `repo-updater` service to the `worker` service. Any users of this flag will need to update their `worker` service configuration to continue using it. [#23050](https://github.com/sourcegraph/sourcegraph/pull/23050)
- Updated Docker-Compose Caddy Image to v2.0.0-alpine. [#468](https://github.com/sourcegraph/deploy-sourcegraph-docker/pull/468)
- Code Insights historical samples will record using the timestamp of the commit that was searched. [#23520](https://github.com/sourcegraph/sourcegraph/pull/23520)
- Authorization checks are now handled using role based permissions instead of manually altering SQL statements. [23398](https://github.com/sourcegraph/sourcegraph/pull/23398)
- Docker Compose: the Jaeger container's `SAMPLING_STRATEGIES_FILE` now has a default value. If you are currently using a custom sampling strategies configuration, you may need to make sure your configuration is not overridden by the change when upgrading. [sourcegraph/deploy-sourcegraph#489](https://github.com/sourcegraph/deploy-sourcegraph-docker/pull/489)
- Code Insights historical samples will record using the most recent commit to the start of the frame instead of the middle of the frame. [#23573](https://github.com/sourcegraph/sourcegraph/pull/23573)
- The copy icon displayed next to files and repositories will now copy the file or repository path. Previously, this action copied the URL to clipboard. [#23390](https://github.com/sourcegraph/sourcegraph/pull/23390)
- Sourcegraph's Prometheus dependency has been upgraded to v2.28.1. [23663](https://github.com/sourcegraph/sourcegraph/pull/23663)
- Sourcegraph's Alertmanager dependency has been upgraded to v0.22.2. [23663](https://github.com/sourcegraph/sourcegraph/pull/23714)
- Code Insights will now schedule sample recordings for the first of the next month after creation or a previous recording. [#23799](https://github.com/sourcegraph/sourcegraph/pull/23799)
- Code Insights now stores data in a new format. Data points will store complete vectors for all repositories even if the underlying Sourcegraph queries were compressed. [#23768](https://github.com/sourcegraph/sourcegraph/pull/23768)
- Code Insights rate limit values have been tuned for a more reasonable performance. [#23860](https://github.com/sourcegraph/sourcegraph/pull/23860)
- Code Insights will now generate historical data once per month on the first of the month, up to the configured `insights.historical.frames` number of frames. [#23768](https://github.com/sourcegraph/sourcegraph/pull/23768)
- Code Insights will now schedule recordings for the first of the next calendar month after an insight is created or recorded. [#23799](https://github.com/sourcegraph/sourcegraph/pull/23799)
- Code Insights will attempt to sync insight definitions from settings to the database once every 10 minutes. [23805](https://github.com/sourcegraph/sourcegraph/pull/23805)
- Code Insights exposes information about queries that are flagged `dirty` through the `insights` GraphQL query. [#23857](https://github.com/sourcegraph/sourcegraph/pull/23857/)
- Code Insights GraphQL query `insights` will now fetch 12 months of data instead of 6 if a specific time range is not provided. [#23786](https://github.com/sourcegraph/sourcegraph/pull/23786)
- Code Insights will now generate 12 months of historical data during a backfill instead of 6. [#23860](https://github.com/sourcegraph/sourcegraph/pull/23860)
- The `sourcegraph-frontend.Role` in Kubernetes deployments was updated to permit statefulsets access in the Kubernetes API. This is needed to better support stable service discovery for stateful sets during deployments, which isn't currently possible by using service endpoints. [#3670](https://github.com/sourcegraph/deploy-sourcegraph/pull/3670) [#23889](https://github.com/sourcegraph/sourcegraph/pull/23889)
- For Docker-Compose and Kubernetes users, the built-in main Postgres and codeintel databases have switched to an alpine Docker image. This requires re-indexing the entire database. This process can take up to a few hours on systems with large datasets. [#23697](https://github.com/sourcegraph/sourcegraph/pull/23697)
- Results are now streamed from searcher by default, improving memory usage and latency for large, unindexed searches. [#23754](https://github.com/sourcegraph/sourcegraph/pull/23754)
- [`deploy-sourcegraph` overlays](https://docs.sourcegraph.com/admin/install/kubernetes/configure#overlays) now use `resources:` instead of the [deprecated `bases:` field](https://kubectl.docs.kubernetes.io/references/kustomize/kustomization/bases/) for referencing Kustomize bases. [deploy-sourcegraph#3606](https://github.com/sourcegraph/deploy-sourcegraph/pull/3606)
- The `deploy-sourcegraph-docker` Pure Docker deployment scripts and configuration has been moved to the `./pure-docker` subdirectory. [deploy-sourcegraph-docker#454](https://github.com/sourcegraph/deploy-sourcegraph-docker/pull/454)
- In Kubernetes deployments, setting the `SRC_GIT_SERVERS` environment variable explicitly is no longer needed. Addresses of the gitserver pods will be discovered automatically and in the same numerical order as with the static list. Unset the env var in your `frontend.Deployment.yaml` to make use of this feature. [#24094](https://github.com/sourcegraph/sourcegraph/pull/24094)
- The consistent hashing scheme used to distribute repositories across indexed-search replicas has changed to improve distribution and reduce load discrepancies. In the next upgrade, indexed-search pods will re-index the majority of repositories since the repo to replica assignments will change. This can take a few hours in large instances, but searches should succeed during that time since a replica will only delete a repo once it has been indexed in the new replica that owns it. You can monitor this process in the Zoekt Index Server Grafana dashboard - the "assigned" repos in "Total number of repos" will spike and then reduce until it becomes the same as "indexed". As a fail-safe, the old consistent hashing scheme can be enabled by setting the `SRC_ENDPOINTS_CONSISTENT_HASH` env var to `consistent(crc32ieee)` in the `sourcegraph-frontend` deployment. [#23921](https://github.com/sourcegraph/sourcegraph/pull/23921)
- In Kubernetes deployments an emptyDir (`/dev/shm`) is now mounted in the `pgsql` deployment to allow Postgres to access more than 64KB shared memory. This value should be configured to match the `shared_buffers` value in your Postgres configuration. [deploy-sourcegraph#3784](https://github.com/sourcegraph/deploy-sourcegraph/pull/3784/)

### Fixed

- The search reference will now show matching entries when using the filter input. [#23224](https://github.com/sourcegraph/sourcegraph/pull/23224)
- Graceful termination periods have been added to database deployments. [#3358](https://github.com/sourcegraph/deploy-sourcegraph/pull/3358) & [#477](https://github.com/sourcegraph/deploy-sourcegraph-docker/pull/477)
- All commit search results for `and`-expressions are now highlighted. [#23336](https://github.com/sourcegraph/sourcegraph/pull/23336)
- Email notifiers in `observability.alerts` now correctly respect the `email.smtp.noVerifyTLS` site configuration field. [#23636](https://github.com/sourcegraph/sourcegraph/issues/23636)
- Alertmanager (Prometheus) now respects `SMTPServerConfig.noVerifyTLS` field. [#23636](https://github.com/sourcegraph/sourcegraph/issues/23636)
- Clicking on symbols in the left search pane now renders hover tooltips for indexed repositories. [#23664](https://github.com/sourcegraph/sourcegraph/pull/23664)
- Fixed a result streaming throttling issue that was causing significantly increased latency for some searches. [#23736](https://github.com/sourcegraph/sourcegraph/pull/23736)
- GitCredentials passwords stored in AWS CodeCommit configuration is now redacted. [#23832](https://github.com/sourcegraph/sourcegraph/pull/23832)
- Patched a vulnerability in `apk-tools`. [#23917](https://github.com/sourcegraph/sourcegraph/pull/23917)
- Line content was being duplicated in unindexed search payloads, causing memory instability for some dense search queries. [#23918](https://github.com/sourcegraph/sourcegraph/pull/23918)
- Updating draft merge requests on GitLab from batch changes no longer removes the draft status. [#23944](https://github.com/sourcegraph/sourcegraph/issues/23944)
- Report highlight matches instead of line matches in search results. [#21443](https://github.com/sourcegraph/sourcegraph/issues/21443)
- Force the `codeinsights-db` database to read from the `configMap` configuration file by explicitly setting the `POSTGRESQL_CONF_DIR` environment variable to the `configMap` mount path. [deploy-sourcegraph#3788](https://github.com/sourcegraph/deploy-sourcegraph/pull/3788)

### Removed

- The old batch repository syncer was removed and can no longer be activated by setting `ENABLE_STREAMING_REPOS_SYNCER=false`. [#22949](https://github.com/sourcegraph/sourcegraph/pull/22949)
- Email notifications for saved searches are now deprecated in favor of Code Monitoring. Email notifications can no longer be enabled for saved searches. Saved searches that already have notifications enabled will continue to work, but there is now a button users can click to migrate to code monitors. Notifications for saved searches will be removed entirely in the future. [#23275](https://github.com/sourcegraph/sourcegraph/pull/23275)
- The `sg_service` Postgres role and `sg_repo_access_policy` policy on the `repo` table have been removed due to performance concerns. [#23622](https://github.com/sourcegraph/sourcegraph/pull/23622)
- Deprecated site configuration field `email.smtp.disableTLS` has been removed. [#23639](https://github.com/sourcegraph/sourcegraph/pull/23639)
- Deprecated language servers have been removed from `deploy-sourcegraph`. [deploy-sourcegraph#3605](https://github.com/sourcegraph/deploy-sourcegraph/pull/3605)
- The experimental `codeInsightsAllRepos` feature flag has been removed. [#23850](https://github.com/sourcegraph/sourcegraph/pull/23850)

## 3.30.4

### Added

- Add a new environment variable `SRC_HTTP_CLI_EXTERNAL_TIMEOUT` to control the timeout for all external HTTP requests. [#23620](https://github.com/sourcegraph/sourcegraph/pull/23620)

### Changed

- Postgres has been upgraded to `12.8` in the single-server Sourcegraph image [#23999](https://github.com/sourcegraph/sourcegraph/pull/23999)

## 3.30.3

**⚠️ Users on 3.29.x are advised to upgrade directly to 3.30.3**. If you have already upgraded to 3.30.0, 3.30.1, or 3.30.2 please follow [this migration guide](https://docs.sourcegraph.com/admin/migration/3_30).

### Fixed

- Codeintel-db database images have been reverted back to debian due to corruption caused by glibc and alpine. [23324](https://github.com/sourcegraph/sourcegraph/pull/23324)

## 3.30.2

**⚠️ Users on 3.29.x are advised to upgrade directly to 3.30.3**. If you have already upgraded to 3.30.0, 3.30.1, or 3.30.2 please follow [this migration guide](https://docs.sourcegraph.com/admin/migration/3_30).

### Fixed

- Postgres database images have been reverted back to debian due to corruption caused by glibc and alpine. [23302](https://github.com/sourcegraph/sourcegraph/pull/23302)

## 3.30.1

**⚠️ Users on 3.29.x are advised to upgrade directly to 3.30.3**. If you have already upgraded to 3.30.0, 3.30.1, or 3.30.2 please follow [this migration guide](https://docs.sourcegraph.com/admin/migration/3_30).

### Fixed

- An issue where the UI would occasionally display `lsifStore.Ranges: ERROR: relation \"lsif_documentation_mappings\" does not exist (SQLSTATE 42P01)` [#23115](https://github.com/sourcegraph/sourcegraph/pull/23115)
- Fixed a vulnerability in our Postgres Alpine image related to libgcrypt [#23174](https://github.com/sourcegraph/sourcegraph/pull/23174)
- When syncing in streaming mode, repo-updater will now ensure a repo's transaction is committed before notifying gitserver to update that repo. [#23169](https://github.com/sourcegraph/sourcegraph/pull/23169)
- When encountering spurious errors during streaming syncing (like temporary 500s from codehosts), repo-updater will no longer delete all associated repos that weren't seen. Deletion will happen only if there were no errors or if the error was one of "Unauthorized", "Forbidden" or "Account Suspended". [#23171](https://github.com/sourcegraph/sourcegraph/pull/23171)
- External HTTP requests are now automatically retried when appropriate. [#23131](https://github.com/sourcegraph/sourcegraph/pull/23131)

## 3.30.0

**⚠️ Users on 3.29.x are advised to upgrade directly to 3.30.3**. If you have already upgraded to 3.30.0, 3.30.1, or 3.30.2 please follow [this migration guide](https://docs.sourcegraph.com/admin/migration/3_30).

### Added

- Added support for `select:file.directory` in search queries, which returns unique directory paths for results that satisfy the query. [#22449](https://github.com/sourcegraph/sourcegraph/pull/22449)
- An `sg_service` Postgres role has been introduced, as well as an `sg_repo_access_policy` policy on the `repo` table that restricts access to that role. The role that owns the `repo` table will continue to get unrestricted access. [#22303](https://github.com/sourcegraph/sourcegraph/pull/22303)
- Every service that connects to the database (i.e. Postgres) now has a "Database connections" monitoring section in its Grafana dashboard. [#22570](https://github.com/sourcegraph/sourcegraph/pull/22570)
- A new bulk operation to close many changesets at once has been added to Batch Changes. [#22547](https://github.com/sourcegraph/sourcegraph/pull/22547)
- Backend Code Insights will aggregate viewable repositories based on the authenticated user. [#22471](https://github.com/sourcegraph/sourcegraph/pull/22471)
- Added support for highlighting .frugal files as Thrift syntax.
- Added `file:contains.content(regexp)` predicate, which filters only to files that contain matches of the given pattern. [#22666](https://github.com/sourcegraph/sourcegraph/pull/22666)
- Repository syncing is now done in streaming mode by default. Customers with many repositories should notice code host updates much faster, with repo-updater consuming less memory. Using the previous batch mode can be done by setting the `ENABLE_STREAMING_REPOS_SYNCER` environment variable to `false` in `repo-updater`. That environment variable will be deleted in the next release. [#22756](https://github.com/sourcegraph/sourcegraph/pull/22756)
- Enabled the ability to query Batch Changes changesets, changesets stats, and file diff stats for an individual repository via the Sourcegraph GraphQL API. [#22744](https://github.com/sourcegraph/sourcegraph/pull/22744/)
- Added "Groovy" to the initial `lang:` filter suggestions in the search bar. [#22755](https://github.com/sourcegraph/sourcegraph/pull/22755)
- The `lang:` filter suggestions now show all supported, matching languages as the user types a language name. [#22765](https://github.com/sourcegraph/sourcegraph/pull/22765)
- Code Insights can now be grouped into dashboards. [#22215](https://github.com/sourcegraph/sourcegraph/issues/22215)
- Batch Changes changesets can now be [published from the Sourcegraph UI](https://docs.sourcegraph.com/batch_changes/how-tos/publishing_changesets#within-the-ui). [#18277](https://github.com/sourcegraph/sourcegraph/issues/18277)
- The repository page now has a new button to view batch change changesets created in that specific repository, with a badge indicating how many changesets are currently open. [#22804](https://github.com/sourcegraph/sourcegraph/pull/22804)
- Experimental: Search-based code insights can run over all repositories on the instance. To enable, use the feature flag `"experimentalFeatures": { "codeInsightsAllRepos": true }` and tick the checkbox in the insight creation/edit UI. [#22759](https://github.com/sourcegraph/sourcegraph/issues/22759)
- Search References is a new search sidebar section to simplify learning about the available search filters directly where they are used. [#21539](https://github.com/sourcegraph/sourcegraph/issues/21539)

### Changed

- Backend Code Insights only fills historical data frames that have changed to reduce the number of searches required. [#22298](https://github.com/sourcegraph/sourcegraph/pull/22298)
- Backend Code Insights displays data points for a fixed 6 months period in 2 week intervals, and will carry observations forward that are missing. [#22298](https://github.com/sourcegraph/sourcegraph/pull/22298)
- Backend Code Insights now aggregate over 26 weeks instead of 6 months. [#22527](https://github.com/sourcegraph/sourcegraph/pull/22527)
- Search queries now disallow specifying `rev:` without `repo:`. Note that to search across potentially multiple revisions, a query like `repo:.* rev:<revision>` remains valid. [#22705](https://github.com/sourcegraph/sourcegraph/pull/22705)
- The extensions status bar on diff pages has been redesigned and now shows information for both the base and head commits. [#22123](https://github.com/sourcegraph/sourcegraph/pull/22123/files)
- The `applyBatchChange` and `createBatchChange` mutations now accept an optional `publicationStates` argument to set the publication state of specific changesets within the batch change. [#22485](https://github.com/sourcegraph/sourcegraph/pull/22485) and [#22854](https://github.com/sourcegraph/sourcegraph/pull/22854)
- Search queries now return up to 80 suggested filters. Previously we returned up to 24. [#22863](https://github.com/sourcegraph/sourcegraph/pull/22863)
- GitHub code host connections can now include `repositoryQuery` entries that match more than 1000 repositories from the GitHub search API without requiring the previously documented work-around of splitting the query up with `created:` qualifiers, which is now done automatically. [#2562](https://github.com/sourcegraph/sourcegraph/issues/2562)

### Fixed

- The Batch Changes user and site credential encryption migrators added in Sourcegraph 3.28 could report zero progress when encryption was disabled, even though they had nothing to do. This has been fixed, and progress will now be correctly reported. [#22277](https://github.com/sourcegraph/sourcegraph/issues/22277)
- Listing Github Entreprise org repos now returns internal repos as well. [#22339](https://github.com/sourcegraph/sourcegraph/pull/22339)
- Jaeger works in Docker-compose deployments again. [#22691](https://github.com/sourcegraph/sourcegraph/pull/22691)
- A bug where the pattern `)` makes the browser unresponsive. [#22738](https://github.com/sourcegraph/sourcegraph/pull/22738)
- An issue where using `select:repo` in conjunction with `and` patterns did not yield expected repo results. [#22743](https://github.com/sourcegraph/sourcegraph/pull/22743)
- The `isLocked` and `isDisabled` fields of GitHub repositories are now fetched correctly from the GraphQL API of GitHub Enterprise instances. Users that rely on the `repos` config in GitHub code host connections should update so that locked and disabled repositories defined in that list are actually skipped. [#22788](https://github.com/sourcegraph/sourcegraph/pull/22788)
- Homepage no longer fails to load if there are invalid entries in user's search history. [#22857](https://github.com/sourcegraph/sourcegraph/pull/22857)
- An issue where regexp query highlighting in the search bar would render incorrectly on Firefox. [#23043](https://github.com/sourcegraph/sourcegraph/pull/23043)
- Code intelligence uploads and indexes are restricted to only site-admins. It was read-only for any user. [#22890](https://github.com/sourcegraph/sourcegraph/pull/22890)
- Daily usage statistics are restricted to only site-admins. It was read-only for any user. [#23026](https://github.com/sourcegraph/sourcegraph/pull/23026)
- Ephemeral storage requests now match their cache size requests for Kubernetes deployments. [#2953](https://github.com/sourcegraph/deploy-sourcegraph/pull/2953)

### Removed

- The experimental paginated search feature (the `stable:` keyword) has been removed, to be replaced with streaming search. [#22428](https://github.com/sourcegraph/sourcegraph/pull/22428)
- The experimental extensions view page has been removed. [#22565](https://github.com/sourcegraph/sourcegraph/pull/22565)
- A search query diagnostic that previously warned the user when quotes are interpreted literally has been removed. The literal meaning has been Sourcegraph's default search behavior for some time now. [#22892](https://github.com/sourcegraph/sourcegraph/pull/22892)
- Non-root overlays were removed for `deploy-sourcegraph` in favor of using `non-privileged`. [#3404](https://github.com/sourcegraph/deploy-sourcegraph/pull/3404)

### API docs (experimental)

API docs is a new experimental feature of Sourcegraph ([learn more](https://docs.sourcegraph.com/code_intelligence/apidocs)). It is enabled by default in Sourcegraph 3.30.0.

- API docs is enabled by default in Sourcegraph 3.30.0. It can be disabled by adding `"apiDocs": false` to the `experimentalFeatures` section of user settings.
- The API docs landing page now indicates what API docs are and provide more info.
- The API docs landing page now represents the code in the repository root, instead of an empty page.
- Pages now correctly indicate it is an experimental feature, and include a feedback widget.
- Subpages linked via the sidebar are now rendered much better, and have an expandable section.
- Symbols in documentation now have distinct icons for e.g. functions/vars/consts/etc.
- Symbols are now sorted in exported-first, alphabetical order.
- Repositories without LSIF documentation data now show a friendly error page indicating what languages are supported, how to set it up, etc.
- API docs can now distinguish between different types of symbols, tests, examples, benchmarks, etc. and whether symbols are public/private - to support filtering in the future.
- Only public/exported symbols are included by default for now.
- URL paths for Go packages are now friendlier, e.g. `/-/docs/cmd/frontend/auth` instead of `/-/docs/cmd-frontend-auth`.
- URLs are now formatted by the language indexer, in a way that makes sense for the language, e.g. `#Mocks.CreateUserAndSave` instead of `#ypeMocksCreateUserAndSave` for a Go method `CreateUserAndSave` on type `Mocks`.
- Go blank identifier assignments `var _ = ...` are no longer incorrectly included.
- Go symbols defined within functions, e.g. a `var` inside a `func` scope are no longer incorrectly included.
- `Functions`, `Variables`, and other top-level sections are no longer rendered empty if there are none in that section.
- A new test suite for LSIF indexers implementing the Sourcegraph documentation extension to LSIF [is available](https://github.com/sourcegraph/lsif-static-doc).
- We now emit the LSIF data needed to in the future support "Jump to API docs" from code views, "View code" from API docs, usage examples in API docs, and search indexing.
- Various UI style issues, color contrast issues, etc. have been fixed.
- Major improvements to the GraphQL APIs for API documentation.

## 3.29.0

### Added

- Code Insights queries can now run concurrently up to a limit set by the `insights.query.worker.concurrency` site config. [#21219](https://github.com/sourcegraph/sourcegraph/pull/21219)
- Code Insights workers now support a rate limit for query execution and historical data frame analysis using the `insights.query.worker.rateLimit` and `insights.historical.worker.rateLimit` site configurations. [#21533](https://github.com/sourcegraph/sourcegraph/pull/21533)
- The GraphQL `Site` `SettingsSubject` type now has an `allowSiteSettingsEdits` field to allow clients to determine whether the instance uses the `GLOBAL_SETTINGS_FILE` environment variable. [#21827](https://github.com/sourcegraph/sourcegraph/pull/21827)
- The Code Insights creation UI now remembers previously filled-in field values when returning to the form after having navigated away. [#21744](https://github.com/sourcegraph/sourcegraph/pull/21744)
- The Code Insights creation UI now shows autosuggestions for the repository field. [#21699](https://github.com/sourcegraph/sourcegraph/pull/21699)
- A new bulk operation to retry many changesets at once has been added to Batch Changes. [#21173](https://github.com/sourcegraph/sourcegraph/pull/21173)
- A `security_event_logs` database table has been added in support of upcoming security-related efforts. [#21949](https://github.com/sourcegraph/sourcegraph/pull/21949)
- Added featured Sourcegraph extensions query to the GraphQL API, as well as a section in the extension registry to display featured extensions. [#21665](https://github.com/sourcegraph/sourcegraph/pull/21665)
- The search page now has a `create insight` button to create search-based insight based on your search query [#21943](https://github.com/sourcegraph/sourcegraph/pull/21943)
- Added support for Terraform syntax highlighting. [#22040](https://github.com/sourcegraph/sourcegraph/pull/22040)
- A new bulk operation to merge many changesets at once has been added to Batch Changes. [#21959](https://github.com/sourcegraph/sourcegraph/pull/21959)
- Pings include aggregated usage for the Code Insights creation UI, organization visible insight count per insight type, and insight step size in days. [#21671](https://github.com/sourcegraph/sourcegraph/pull/21671)
- Search-based insight creation UI now supports `count:` filter in data series query input. [#22049](https://github.com/sourcegraph/sourcegraph/pull/22049)
- Code Insights background workers will now index commits in a new table `commit_index` for future optimization efforts. [#21994](https://github.com/sourcegraph/sourcegraph/pull/21994)
- The creation UI for search-based insights now supports the `count:` filter in the data series query input. [#22049](https://github.com/sourcegraph/sourcegraph/pull/22049)
- A new service, `worker`, has been introduced to run background jobs that were previously run in the frontend. See the [deployment documentation](https://docs.sourcegraph.com/admin/workers) for additional details. [#21768](https://github.com/sourcegraph/sourcegraph/pull/21768)

### Changed

- SSH public keys generated to access code hosts with batch changes now include a comment indicating they originated from Sourcegraph. [#20523](https://github.com/sourcegraph/sourcegraph/issues/20523)
- The copy query button is now permanently enabled and `experimentalFeatures.copyQueryButton` setting has been deprecated. [#21364](https://github.com/sourcegraph/sourcegraph/pull/21364)
- Search streaming is now permanently enabled and `experimentalFeatures.searchStreaming` setting has been deprecated. [#21522](https://github.com/sourcegraph/sourcegraph/pull/21522)
- Pings removes the collection of aggregate search filter usage counts and adds a smaller set of aggregate usage counts for query operators, predicates, and pattern counts. [#21320](https://github.com/sourcegraph/sourcegraph/pull/21320)
- Sourcegraph will now refuse to start if there are unfinished [out-of-band-migrations](https://docs.sourcegraph.com/admin/migrations) that are deprecated in the current version. See the [upgrade documentation](https://docs.sourcegraph.com/admin/updates) for changes to the upgrade process. [#20967](https://github.com/sourcegraph/sourcegraph/pull/20967)
- Code Insight pages now have new URLs [#21856](https://github.com/sourcegraph/sourcegraph/pull/21856)
- We are proud to bring you [an entirely new visual design for the Sourcegraph UI](https://about.sourcegraph.com/blog/introducing-sourcegraphs-new-ui/). We think you’ll find this new design improves your experience and sets the stage for some incredible features to come. Some of the highlights include:

  - **Refined search results:** The redesigned search bar provides more space for expressive queries, and the new results sidebar helps to discover search syntax without referencing documentation.
  - **Improved focus on code:** We’ve reduced non-essential UI elements to provide greater focus on the code itself, and positioned the most important items so they’re unobtrusive and located exactly where they are needed.
  - **Improved layouts:** We’ve improved pages like diff views to make them easier to use and to help find information quickly.
  - **New navigation:** A new global navigation provides immediate discoverability and access to current and future functionality.
  - **Promoting extensibility:** We've brought the extension registry back to the main navigation and improved its design and navigation.

  With bulk of the redesign complete, future releases will include more improvements and refinements.

### Fixed

- Stricter validation of structural search queries. The `type:` parameter is not supported for structural searches and returns an appropriate alert. [#21487](https://github.com/sourcegraph/sourcegraph/pull/21487)
- Batch changeset specs that are not attached to changesets will no longer prematurely expire before the batch specs that they are associated with. [#21678](https://github.com/sourcegraph/sourcegraph/pull/21678)
- The Y-axis of Code Insights line charts no longer start at a negative value. [#22018](https://github.com/sourcegraph/sourcegraph/pull/22018)
- Correctly handle field aliases in the query (like `r:` versus `repo:`) when used with `contains` predicates. [#22105](https://github.com/sourcegraph/sourcegraph/pull/22105)
- Running a code insight over a timeframe when the repository didn't yet exist doesn't break the entire insight anymore. [#21288](https://github.com/sourcegraph/sourcegraph/pull/21288)

### Removed

- The deprecated GraphQL `icon` field on CommitSearchResult and Repository was removed. [#21310](https://github.com/sourcegraph/sourcegraph/pull/21310)
- The undocumented `index` filter was removed from search type-ahead suggestions. [#18806](https://github.com/sourcegraph/sourcegraph/issues/18806)
- Code host connection tokens aren't used for creating changesets anymore when the user is site admin and no credential has been specified. [#16814](https://github.com/sourcegraph/sourcegraph/issues/16814)

## 3.28.0

### Added

- Added `select:commit.diff.added` and `select:commit.diff.removed` for `type:diff` search queries. These selectors return commit diffs only if a pattern matches in `added` (respespectively, `removed`) lines. [#20328](https://github.com/sourcegraph/sourcegraph/pull/20328)
- Additional language autocompletions for the `lang:` filter in the search bar. [#20535](https://github.com/sourcegraph/sourcegraph/pull/20535)
- Steps in batch specs can now have an `if:` attribute to enable conditional execution of different steps. [#20701](https://github.com/sourcegraph/sourcegraph/pull/20701)
- Extensions can now log messages through `sourcegraph.app.log` to aid debugging user issues. [#20474](https://github.com/sourcegraph/sourcegraph/pull/20474)
- Bulk comments on many changesets are now available in Batch Changes. [#20361](https://github.com/sourcegraph/sourcegraph/pull/20361)
- Batch specs are now viewable when previewing changesets. [#19534](https://github.com/sourcegraph/sourcegraph/issues/19534)
- Added a new UI for creating code insights. [#20212](https://github.com/sourcegraph/sourcegraph/issues/20212)

### Changed

- User and site credentials used in Batch Changes are now encrypted in the database if encryption is enabled with the `encryption.keys` config. [#19570](https://github.com/sourcegraph/sourcegraph/issues/19570)
- All Sourcegraph images within [deploy-sourcegraph](https://github.com/sourcegraph/deploy-sourcegraph) now specify the registry. Thanks! @k24dizzle [#2901](https://github.com/sourcegraph/deploy-sourcegraph/pull/2901).
- Default reviewers are now added to Bitbucket Server PRs opened by Batch Changes. [#20551](https://github.com/sourcegraph/sourcegraph/pull/20551)
- The default memory requirements for the `redis-*` containers have been raised by 1GB (to a new total of 7GB). This change allows Redis to properly run its key-eviction routines (when under memory pressure) without getting killed by the host machine. This affects both the docker-compose and Kubernetes deployments. [sourcegraph/deploy-sourcegraph-docker#373](https://github.com/sourcegraph/deploy-sourcegraph-docker/pull/373) and [sourcegraph/deploy-sourcegraph#2898](https://github.com/sourcegraph/deploy-sourcegraph/pull/2898)
- Only site admins can now list users on an instance. [#20619](https://github.com/sourcegraph/sourcegraph/pull/20619)
- Repository permissions can now be enabled for site admins via the `authz.enforceForSiteAdmins` setting. [#20674](https://github.com/sourcegraph/sourcegraph/pull/20674)
- Site admins can no longer view user added code host configuration. [#20851](https://github.com/sourcegraph/sourcegraph/pull/20851)
- Site admins cannot add access tokens for any user by default. [#20988](https://github.com/sourcegraph/sourcegraph/pull/20988)
- Our namespaced overlays now only scrape container metrics within that namespace. [#2969](https://github.com/sourcegraph/deploy-sourcegraph/pull/2969)
- The extension registry main page has a new visual design that better conveys the most useful information about extensions, and individual extension pages have better information architecture. [#20822](https://github.com/sourcegraph/sourcegraph/pull/20822)

### Fixed

- Search returned inconsistent result counts when a `count:` limit was not specified.
- Indexed search failed when the `master` branch needed indexing but was not the default. [#20260](https://github.com/sourcegraph/sourcegraph/pull/20260)
- `repo:contains(...)` built-in did not respect parameters that affect repo filtering (e.g., `repogroup`, `fork`). It now respects these. [#20339](https://github.com/sourcegraph/sourcegraph/pull/20339)
- An issue where duplicate results would render for certain `or`-expressions. [#20480](https://github.com/sourcegraph/sourcegraph/pull/20480)
- Issue where the search query bar suggests that some `lang` values are not valid. [#20534](https://github.com/sourcegraph/sourcegraph/pull/20534)
- Pull request event webhooks received from GitHub with unexpected actions no longer cause panics. [#20571](https://github.com/sourcegraph/sourcegraph/pull/20571)
- Repository search patterns like `^repo/(prefix-suffix|prefix)$` now correctly match both `repo/prefix-suffix` and `repo/prefix`. [#20389](https://github.com/sourcegraph/sourcegraph/issues/20389)
- Ephemeral storage requests and limits now match the default cache size to avoid Symbols pods being evicted. The symbols pod now requires 10GB of ephemeral space as a minimum to scheduled. [#2369](https://github.com/sourcegraph/deploy-sourcegraph/pull/2369)
- Minor query syntax highlighting bug for `repo:contains` predicate. [#21038](https://github.com/sourcegraph/sourcegraph/pull/21038)
- An issue causing diff and commit results with file filters to return invalid results. [#21039](https://github.com/sourcegraph/sourcegraph/pull/21039)
- All databases now have the Kubernetes Quality of Service class of 'Guaranteed' which should reduce the chance of them
  being evicted during NodePressure events. [#2900](https://github.com/sourcegraph/deploy-sourcegraph/pull/2900)
- An issue causing diff views to display without syntax highlighting [#21160](https://github.com/sourcegraph/sourcegraph/pull/21160)

### Removed

- The deprecated `SetRepositoryEnabled` mutation was removed. [#21044](https://github.com/sourcegraph/sourcegraph/pull/21044)

## 3.27.5

### Fixed

- Fix scp style VCS url parsing. [#20799](https://github.com/sourcegraph/sourcegraph/pull/20799)

## 3.27.4

### Fixed

- Fixed an issue related to Gitolite repos with `@` being prepended with a `?`. [#20297](https://github.com/sourcegraph/sourcegraph/pull/20297)
- Add missing return from handler when DisableAutoGitUpdates is true. [#20451](https://github.com/sourcegraph/sourcegraph/pull/20451)

## 3.27.3

### Fixed

- Pushing batch changes to Bitbucket Server code hosts over SSH was broken in 3.27.0, and has been fixed. [#20324](https://github.com/sourcegraph/sourcegraph/issues/20324)

## 3.27.2

### Fixed

- Fixed an issue with our release tooling that was preventing all images from being tagged with the correct version.
  All sourcegraph images have the proper release version now.

## 3.27.1

### Fixed

- Indexed search failed when the `master` branch needed indexing but was not the default. [#20260](https://github.com/sourcegraph/sourcegraph/pull/20260)
- Fixed a regression that caused "other" code hosts urls to not be built correctly which prevents code to be cloned / updated in 3.27.0. This change will provoke some cloning errors on repositories that are already sync'ed, until the next code host sync. [#20258](https://github.com/sourcegraph/sourcegraph/pull/20258)

## 3.27.0

### Added

- `count:` now supports "all" as value. Queries with `count:all` will return up to 999999 results. [#19756](https://github.com/sourcegraph/sourcegraph/pull/19756)
- Credentials for Batch Changes are now validated when adding them. [#19602](https://github.com/sourcegraph/sourcegraph/pull/19602)
- Batch Changes now ignore repositories that contain a `.batchignore` file. [#19877](https://github.com/sourcegraph/sourcegraph/pull/19877) and [src-cli#509](https://github.com/sourcegraph/src-cli/pull/509)
- Side-by-side diff for commit visualization. [#19553](https://github.com/sourcegraph/sourcegraph/pull/19553)
- The site configuration now supports defining batch change rollout windows, which can be used to slow or disable pushing changesets at particular times of day or days of the week. [#19796](https://github.com/sourcegraph/sourcegraph/pull/19796), [#19797](https://github.com/sourcegraph/sourcegraph/pull/19797), and [#19951](https://github.com/sourcegraph/sourcegraph/pull/19951).
- Search functionality via built-in `contains` predicate: `repo:contains(...)`, `repo:contains.file(...)`, `repo:contains.content(...)`, repo:contains.commit.after(...)`. [#18584](https://github.com/sourcegraph/sourcegraph/issues/18584)
- Database encryption, external service config & user auth data can now be encrypted in the database using the `encryption.keys` config. See [the docs](https://docs.sourcegraph.com/admin/encryption) for more info.
- Repositories that gitserver fails to clone or fetch are now gradually moved to the back of the background update queue instead of remaining at the front. [#20204](https://github.com/sourcegraph/sourcegraph/pull/20204)
- The new `disableAutoCodeHostSyncs` setting allows site admins to disable any periodic background syncing of configured code host connections. That includes syncing of repository metadata (i.e. not git updates, use `disableAutoGitUpdates` for that), permissions and batch changes changesets, but may include other data we'd sync from the code host API in the future.

### Changed

- Bumped the minimum supported version of Postgres from `9.6` to `12`. The upgrade procedure is mostly automated for existing deployments, but may require action if using the single-container deployment or an external database. See the [upgrade documentation](https://docs.sourcegraph.com/admin/updates) for your deployment type for detailed instructions.
- Changesets in batch changes will now be marked as archived instead of being detached when a new batch spec that doesn't include the changesets is applied. Once they're archived users can manually detach them in the UI. [#19527](https://github.com/sourcegraph/sourcegraph/pull/19527)
- The default replica count on `sourcegraph-frontend` and `precise-code-intel-worker` for Kubernetes has changed from `1` -> `2`.
- Changes to code monitor trigger search queries [#19680](https://github.com/sourcegraph/sourcegraph/pull/19680)
  - A `repo:` filter is now required. This is due to an existing limitations where only 50 repositories can be searched at a time, so using a `repo:` filter makes sure the right code is being searched. Any existing code monitor without `repo:` in the trigger query will continue to work (with the limitation that not all repositories will be searched) but will require a `repo:` filter to be added when making any changes to it.
  - A `patternType` filter is no longer required. `patternType:literal` will be added to a code monitor query if not specified.
  - Added a new checklist UI to make it more intuitive to create code monitor trigger queries.
- Deprecated the GraphQL `icon` field on `GenericSearchResultInterface`. It will be removed in a future release. [#20028](https://github.com/sourcegraph/sourcegraph/pull/20028/files)
- Creating changesets through Batch Changes as a site-admin without configured Batch Changes credentials has been deprecated. Please configure user or global credentials before Sourcegraph 3.29 to not experience any interruptions in changeset creation. [#20143](https://github.com/sourcegraph/sourcegraph/pull/20143)
- Deprecated the GraphQL `limitHit` field on `LineMatch`. It will be removed in a future release. [#20164](https://github.com/sourcegraph/sourcegraph/pull/20164)

### Fixed

- A regression caused by search onboarding tour logic to never focus input in the search bar on the homepage. Input now focuses on the homepage if the search tour isn't in effect. [#19678](https://github.com/sourcegraph/sourcegraph/pull/19678)
- New changes of a Perforce depot will now be reflected in `master` branch after the initial clone. [#19718](https://github.com/sourcegraph/sourcegraph/pull/19718)
- Gitolite and Other type code host connection configuration can be correctly displayed. [#19976](https://github.com/sourcegraph/sourcegraph/pull/19976)
- Fixed a regression that caused user and code host limits to be ignored. [#20089](https://github.com/sourcegraph/sourcegraph/pull/20089)
- A regression where incorrect query highlighting happens for certain quoted values. [#20110](https://github.com/sourcegraph/sourcegraph/pull/20110)
- We now respect the `disableAutoGitUpdates` setting when cloning or fetching repos on demand and during cleanup tasks that may re-clone old repos. [#20194](https://github.com/sourcegraph/sourcegraph/pull/20194)

## 3.26.3

### Fixed

- Setting `gitMaxCodehostRequestsPerSecond` to `0` now actually blocks all Git operations happening on the gitserver. [#19716](https://github.com/sourcegraph/sourcegraph/pull/19716)

## 3.26.2

### Fixed

- Our indexed search logic now correctly handles de-duplication of search results across multiple replicas. [#19743](https://github.com/sourcegraph/sourcegraph/pull/19743)

## 3.26.1

### Added

- Experimental: Sync permissions of Perforce depots through the Sourcegraph UI. To enable, use the feature flag `"experimentalFeatures": { "perforce": "enabled" }`. For more information, see [how to enable permissions for your Perforce depots](https://docs.sourcegraph.com/admin/repo/perforce). [#16705](https://github.com/sourcegraph/sourcegraph/issues/16705)
- Added support for user email headers in the HTTP auth proxy. See [HTTP Auth Proxy docs](https://docs.sourcegraph.com/admin/auth#http-authentication-proxies) for more information.
- Ignore locked and disabled GitHub Enterprise repositories. [#19500](https://github.com/sourcegraph/sourcegraph/pull/19500)
- Remote code host git operations (such as `clone` or `ls-remote`) can now be rate limited beyond concurrency (which was already possible with `gitMaxConcurrentClones`). Set `gitMaxCodehostRequestsPerSecond` in site config to control the maximum rate of these operations per git-server instance. [#19504](https://github.com/sourcegraph/sourcegraph/pull/19504)

### Changed

-

### Fixed

- Commit search returning duplicate commits. [#19460](https://github.com/sourcegraph/sourcegraph/pull/19460)
- Clicking the Code Monitoring tab tries to take users to a non-existent repo. [#19525](https://github.com/sourcegraph/sourcegraph/pull/19525)
- Diff and commit search not highlighting search terms correctly for some files. [#19543](https://github.com/sourcegraph/sourcegraph/pull/19543), [#19639](https://github.com/sourcegraph/sourcegraph/pull/19639)
- File actions weren't appearing on large window sizes in Firefox and Safari. [#19380](https://github.com/sourcegraph/sourcegraph/pull/19380)

### Removed

-

## 3.26.0

### Added

- Searches are streamed into Sourcegraph by default. [#19300](https://github.com/sourcegraph/sourcegraph/pull/19300)
  - This gives a faster time to first result.
  - Several heuristics around result limits have been improved. You should see more consistent result counts now.
  - Can be disabled with the setting `experimentalFeatures.streamingSearch`.
- Opsgenie API keys can now be added via an environment variable. [#18662](https://github.com/sourcegraph/sourcegraph/pull/18662)
- It's now possible to control where code insights are displayed through the boolean settings `insights.displayLocation.homepage`, `insights.displayLocation.insightsPage` and `insights.displayLocation.directory`. [#18979](https://github.com/sourcegraph/sourcegraph/pull/18979)
- Users can now create changesets in batch changes on repositories that are cloned using SSH. [#16888](https://github.com/sourcegraph/sourcegraph/issues/16888)
- Syntax highlighting for Elixir, Elm, REG, Julia, Move, Nix, Puppet, VimL, Coq. [#19282](https://github.com/sourcegraph/sourcegraph/pull/19282)
- `BUILD.in` files are now highlighted as Bazel/Starlark build files. Thanks to @jjwon0 [#19282](https://github.com/sourcegraph/sourcegraph/pull/19282)
- `*.pyst` and `*.pyst-include` are now highlighted as Python files. Thanks to @jjwon0 [#19282](https://github.com/sourcegraph/sourcegraph/pull/19282)
- The code monitoring feature flag is now enabled by default. [#19295](https://github.com/sourcegraph/sourcegraph/pull/19295)
- New query field `select` enables returning only results of the desired type. See [documentation](https://docs.sourcegraph.com/code_search/reference/language#select) for details. [#19236](https://github.com/sourcegraph/sourcegraph/pull/19236)
- Syntax highlighting for Elixer, Elm, REG, Julia, Move, Nix, Puppet, VimL thanks to @rvantonder
- `BUILD.in` files are now highlighted as Bazel/Starlark build files. Thanks to @jjwon0
- `*.pyst` and `*.pyst-include` are now highlighted as Python files. Thanks to @jjwon0
- Added a `search.defaultCaseSensitive` setting to configure whether query patterns should be treated case sensitivitely by default.

### Changed

- Campaigns have been renamed to Batch Changes! See [#18771](https://github.com/sourcegraph/sourcegraph/issues/18771) for a detailed log on what has been renamed.
  - A new [Sourcegraph CLI](https://docs.sourcegraph.com/cli) version will use `src batch [preview|apply]` commands, while keeping the old ones working to be used with older Sourcegraph versions.
  - Old URLs in the application and in the documentation will redirect.
  - GraphQL API entities with "campaign" in their name have been deprecated and have new Batch Changes counterparts:
    - Deprecated GraphQL entities: `CampaignState`, `Campaign`, `CampaignSpec`, `CampaignConnection`, `CampaignsCodeHostConnection`, `CampaignsCodeHost`, `CampaignsCredential`, `CampaignDescription`
    - Deprecated GraphQL mutations: `createCampaign`, `applyCampaign`, `moveCampaign`, `closeCampaign`, `deleteCampaign`, `createCampaignSpec`, `createCampaignsCredential`, `deleteCampaignsCredential`
    - Deprecated GraphQL queries: `Org.campaigns`, `User.campaigns`, `User.campaignsCodeHosts`, `camapigns`, `campaign`
  - Site settings with `campaigns` in their name have been replaced with equivalent `batchChanges` settings.
- A repository's `remote.origin.url` is not stored on gitserver disk anymore. Note: if you use the experimental feature `customGitFetch` your setting may need to be updated to specify the remote URL. [#18535](https://github.com/sourcegraph/sourcegraph/pull/18535)
- Repositories and files containing spaces will now render with escaped spaces in the query bar rather than being
  quoted. [#18642](https://github.com/sourcegraph/sourcegraph/pull/18642)
- Sourcegraph is now built with Go 1.16. [#18447](https://github.com/sourcegraph/sourcegraph/pull/18447)
- Cursor hover information in the search query bar will now display after 150ms (previously 0ms). [#18916](https://github.com/sourcegraph/sourcegraph/pull/18916)
- The `repo.cloned` column is deprecated in favour of `gitserver_repos.clone_status`. It will be removed in a subsequent release.
- Precision class indicators have been improved for code intelligence results in both the hover overlay as well as the definition and references locations panel. [#18843](https://github.com/sourcegraph/sourcegraph/pull/18843)
- Pings now contain added, aggregated campaigns usage data: aggregate counts of unique monthly users and Weekly campaign and changesets counts for campaign cohorts created in the last 12 months. [#18604](https://github.com/sourcegraph/sourcegraph/pull/18604)

### Fixed

- Auto complete suggestions for repositories and files containing spaces will now be automatically escaped when accepting the suggestion. [#18635](https://github.com/sourcegraph/sourcegraph/issues/18635)
- An issue causing repository results containing spaces to not be clickable in some cases. [#18668](https://github.com/sourcegraph/sourcegraph/pull/18668)
- Closing a batch change now correctly closes the entailed changesets, when requested by the user. [#18957](https://github.com/sourcegraph/sourcegraph/pull/18957)
- TypesScript highlighting bug. [#15930](https://github.com/sourcegraph/sourcegraph/issues/15930)
- The number of shards is now reported accurately in Site Admin > Repository Status > Settings > Indexing. [#19265](https://github.com/sourcegraph/sourcegraph/pull/19265)

### Removed

- Removed the deprecated GraphQL fields `SearchResults.repositoriesSearched` and `SearchResults.indexedRepositoriesSearched`.
- Removed the deprecated search field `max`
- Removed the `experimentalFeatures.showBadgeAttachments` setting

## 3.25.2

### Fixed

- A security vulnerability with in the authentication workflow has been fixed. [#18686](https://github.com/sourcegraph/sourcegraph/pull/18686)

## 3.25.1

### Added

- Experimental: Sync Perforce depots directly through the Sourcegraph UI. To enable, use the feature flag `"experimentalFeatures": { "perforce": "enabled" }`. For more information, see [how to add your Perforce depots](https://docs.sourcegraph.com/admin/repo/perforce). [#16703](https://github.com/sourcegraph/sourcegraph/issues/16703)

## 3.25.0

**IMPORTANT** Sourcegraph now uses Go 1.15. This may break AWS RDS database connections with older x509 certificates. Please follow the Amazon [docs](https://docs.aws.amazon.com/AmazonRDS/latest/UserGuide/UsingWithRDS.SSL-certificate-rotation.html) to rotate your certificate.

### Added

- New site config option `"log": { "sentry": { "backendDSN": "<REDACTED>" } }` to use a separate Sentry project for backend errors. [#17363](https://github.com/sourcegraph/sourcegraph/pull/17363)
- Structural search now supports searching indexed branches other than default. [#17726](https://github.com/sourcegraph/sourcegraph/pull/17726)
- Structural search now supports searching unindexed revisions. [#17967](https://github.com/sourcegraph/sourcegraph/pull/17967)
- New site config option `"allowSignup"` for SAML authentication to determine if automatically create new users is allowed. [#17989](https://github.com/sourcegraph/sourcegraph/pull/17989)
- Experimental: The webapp can now stream search results to the client, improving search performance. To enable it, add `{ "experimentalFeatures": { "searchStreaming": true } }` in user settings. [#16097](https://github.com/sourcegraph/sourcegraph/pull/16097)
- New product research sign-up page. This can be accessed by all users in their user settings. [#17945](https://github.com/sourcegraph/sourcegraph/pull/17945)
- New site config option `productResearchPage.enabled` to disable access to the product research sign-up page. [#17945](https://github.com/sourcegraph/sourcegraph/pull/17945)
- Pings now contain Sourcegraph extension activation statistics. [#16421](https://github.com/sourcegraph/sourcegraph/pull/16421)
- Pings now contain aggregate Sourcegraph extension activation statistics: the number of users and number of activations per (public) extension per week, and the number of total extension users per week and average extensions activated per user. [#16421](https://github.com/sourcegraph/sourcegraph/pull/16421)
- Pings now contain aggregate code insights usage data: total insight views, interactions, edits, creations, removals, and counts of unique users that view and create insights. [#16421](https://github.com/sourcegraph/sourcegraph/pull/17805)
- When previewing a campaign spec, changesets can be filtered by current state or the action(s) to be performed. [#16960](https://github.com/sourcegraph/sourcegraph/issues/16960)

### Changed

- Alert solutions links included in [monitoring alerts](https://docs.sourcegraph.com/admin/observability/alerting) now link to the relevant documentation version. [#17828](https://github.com/sourcegraph/sourcegraph/pull/17828)
- Secrets (such as access tokens and passwords) will now appear as REDACTED when editing external service config, and in graphql API responses. [#17261](https://github.com/sourcegraph/sourcegraph/issues/17261)
- Sourcegraph is now built with Go 1.15
  - Go `1.15` introduced changes to SSL/TLS connection validation which requires certificates to include a `SAN`. This field was not included in older certificates and clients relied on the `CN` field. You might see an error like `x509: certificate relies on legacy Common Name field`. We recommend that customers using Sourcegraph with an external database and connecting to it using SSL/TLS check whether the certificate is up to date.
  - RDS Customers please reference [AWS' documentation on updating the SSL/TLS certificate](https://docs.aws.amazon.com/AmazonRDS/latest/UserGuide/UsingWithRDS.SSL-certificate-rotation.html).
- Search results on `.rs` files now recommend `lang:rust` instead of `lang:renderscript` as a filter. [#18316](https://github.com/sourcegraph/sourcegraph/pull/18316)
- Campaigns users creating Personal Access Tokens on GitHub are now asked to request the `user:email` scope in addition to the [previous scopes](https://docs.sourcegraph.com/@3.24/admin/external_service/github#github-api-token-and-access). This will be used in a future Sourcegraph release to display more fine-grained information on the progress of pull requests. [#17555](https://github.com/sourcegraph/sourcegraph/issues/17555)

### Fixed

- Fixes an issue that prevented the hard deletion of a user if they had saved searches. [#17461](https://github.com/sourcegraph/sourcegraph/pull/17461)
- Fixes an issue that caused some missing results for `type:commit` when a pattern was used instead of the `message` field. [#17490](https://github.com/sourcegraph/sourcegraph/pull/17490#issuecomment-764004758)
- Fixes an issue where cAdvisor-based alerts would not fire correctly for services with multiple replicas. [#17600](https://github.com/sourcegraph/sourcegraph/pull/17600)
- Significantly improved performance of structural search on monorepo deployments [#17846](https://github.com/sourcegraph/sourcegraph/pull/17846)
- Fixes an issue where upgrades on Kubernetes may fail due to null environment variable lists in deployment manifests [#1781](https://github.com/sourcegraph/deploy-sourcegraph/pull/1781)
- Fixes an issue where counts on search filters were inaccurate. [#18158](https://github.com/sourcegraph/sourcegraph/pull/18158)
- Fixes services with emptyDir volumes being evicted from nodes. [#1852](https://github.com/sourcegraph/deploy-sourcegraph/pull/1852)

### Removed

- Removed the `search.migrateParser` setting. As of 3.20 and onward, a new parser processes search queries by default. Previously, `search.migrateParser` was available to enable the legacy parser. Enabling/disabling this setting now no longer has any effect. [#17344](https://github.com/sourcegraph/sourcegraph/pull/17344)

## 3.24.1

### Fixed

- Fixes an issue that SAML is not able to proceed with the error `Expected Enveloped and C14N transforms`. [#13032](https://github.com/sourcegraph/sourcegraph/issues/13032)

## 3.24.0

### Added

- Panels in the [Sourcegraph monitoring dashboards](https://docs.sourcegraph.com/admin/observability/metrics#grafana) now:
  - include links to relevant alerts documentation and the new [monitoring dashboards reference](https://docs.sourcegraph.com/admin/observability/dashboards). [#16939](https://github.com/sourcegraph/sourcegraph/pull/16939)
  - include alert events and version changes annotations that can be enabled from the top of each service dashboard. [#17198](https://github.com/sourcegraph/sourcegraph/pull/17198)
- Suggested filters in the search results page can now be scrolled. [#17097](https://github.com/sourcegraph/sourcegraph/pull/17097)
- Structural search queries can now be used in saved searches by adding `patternType:structural`. [#17265](https://github.com/sourcegraph/sourcegraph/pull/17265)

### Changed

- Dashboard links included in [monitoring alerts](https://docs.sourcegraph.com/admin/observability/alerting) now:
  - link directly to the relevant Grafana panel, instead of just the service dashboard. [#17014](https://github.com/sourcegraph/sourcegraph/pull/17014)
  - link to a time frame relevant to the alert, instead of just the past few hours. [#17034](https://github.com/sourcegraph/sourcegraph/pull/17034)
- Added `serviceKind` field of the `ExternalServiceKind` type to `Repository.externalURLs` GraphQL API, `serviceType` field is deprecated and will be removed in the future releases. [#14979](https://github.com/sourcegraph/sourcegraph/issues/14979)
- Deprecated the GraphQL fields `SearchResults.repositoriesSearched` and `SearchResults.indexedRepositoriesSearched`.
- The minimum Kubernetes version required to use the [Kubernetes deployment option](https://docs.sourcegraph.com/admin/install/kubernetes) is now [v1.15 (released June 2019)](https://kubernetes.io/blog/2019/06/19/kubernetes-1-15-release-announcement/).

### Fixed

- Imported changesets acquired an extra button to download the "generated diff", which did nothing, since imported changesets don't have a generated diff. This button has been removed. [#16778](https://github.com/sourcegraph/sourcegraph/issues/16778)
- Quoted global filter values (case, patterntype) are now properly extracted and set in URL parameters. [#16186](https://github.com/sourcegraph/sourcegraph/issues/16186)
- The endpoint for "Open in Sourcegraph" functionality in editor extensions now uses code host connection information to resolve the repository, which makes it more correct and respect the `repositoryPathPattern` setting. [#16846](https://github.com/sourcegraph/sourcegraph/pull/16846)
- Fixed an issue that prevented search expressions of the form `repo:foo (rev:a or rev:b)` from evaluating all revisions [#16873](https://github.com/sourcegraph/sourcegraph/pull/16873)
- Updated language detection library. Includes language detection for `lang:starlark`. [#16900](https://github.com/sourcegraph/sourcegraph/pull/16900)
- Fixed retrieving status for indexed tags and deduplicated main branches in the indexing settings page. [#13787](https://github.com/sourcegraph/sourcegraph/issues/13787)
- Specifying a ref that doesn't exist would show an alert, but still return results [#15576](https://github.com/sourcegraph/sourcegraph/issues/15576)
- Fixed search highlighting the wrong line. [#10468](https://github.com/sourcegraph/sourcegraph/issues/10468)
- Fixed an issue where searches of the form `foo type:file` returned results of type `path` too. [#17076](https://github.com/sourcegraph/sourcegraph/issues/17076)
- Fixed queries like `(type:commit or type:diff)` so that if the query matches both the commit message and the diff, both are returned as results. [#16899](https://github.com/sourcegraph/sourcegraph/issues/16899)
- Fixed container monitoring and provisioning dashboard panels not displaying metrics in certain deployment types and environments. If you continue to have issues with these panels not displaying any metrics after upgrading, please [open an issue](https://github.com/sourcegraph/sourcegraph/issues/new).
- Fixed a nonexistent field in site configuration being marked as "required" when configuring PagerDuty alert notifications. [#17277](https://github.com/sourcegraph/sourcegraph/pull/17277)
- Fixed cases of incorrect highlighting for symbol definitions in the definitions panel. [#17258](https://github.com/sourcegraph/sourcegraph/pull/17258)
- Fixed a Cross-Site Scripting vulnerability where quick links created on the homepage were not sanitized and allowed arbitrary JavaScript execution. [#17099](https://github.com/sourcegraph/sourcegraph/pull/17099)

### Removed

- Interactive mode has now been removed. [#16868](https://github.com/sourcegraph/sourcegraph/pull/16868).

## 3.23.0

### Added

- Password reset link expiration can be customized via `auth.passwordResetLinkExpiry` in the site config. [#13999](https://github.com/sourcegraph/sourcegraph/issues/13999)
- Campaign steps may now include environment variables from outside of the campaign spec using [array syntax](http://docs.sourcegraph.com/campaigns/references/campaign_spec_yaml_reference#environment-array). [#15822](https://github.com/sourcegraph/sourcegraph/issues/15822)
- The total size of all Git repositories and the lines of code for indexed branches are displayed in the site admin overview. [#15125](https://github.com/sourcegraph/sourcegraph/issues/15125)
- Extensions can now add decorations to files on the sidebar tree view and tree page through the experimental `FileDecoration` API. [#15833](https://github.com/sourcegraph/sourcegraph/pull/15833)
- Extensions can now easily query the Sourcegraph GraphQL API through a dedicated API method. [#15566](https://github.com/sourcegraph/sourcegraph/pull/15566)
- Individual changesets can now be downloaded as a diff. [#16098](https://github.com/sourcegraph/sourcegraph/issues/16098)
- The campaigns preview page is much more detailed now, especially when updating existing campaigns. [#16240](https://github.com/sourcegraph/sourcegraph/pull/16240)
- When a newer version of a campaign spec is uploaded, a message is now displayed when viewing the campaign or an outdated campaign spec. [#14532](https://github.com/sourcegraph/sourcegraph/issues/14532)
- Changesets in a campaign can now be searched by title and repository name. [#15781](https://github.com/sourcegraph/sourcegraph/issues/15781)
- Experimental: [`transformChanges` in campaign specs](https://docs.sourcegraph.com/campaigns/references/campaign_spec_yaml_reference#transformchanges) is now available as a feature preview to allow users to create multiple changesets in a single repository. [#16235](https://github.com/sourcegraph/sourcegraph/pull/16235)
- The `gitUpdateInterval` site setting was added to allow custom git update intervals based on repository names. [#16765](https://github.com/sourcegraph/sourcegraph/pull/16765)
- Various additions to syntax highlighting and hover tooltips in the search query bar (e.g., regular expressions). Can be disabled with `{ "experimentalFeatures": { "enableSmartQuery": false } }` in case of unlikely adverse effects. [#16742](https://github.com/sourcegraph/sourcegraph/pull/16742)
- Search queries may now scope subexpressions across repositories and files, and also allow greater freedom for combining search filters. See the updated documentation on [search subexpressions](https://docs.sourcegraph.com/code_search/tutorials/search_subexpressions) to learn more. [#16866](https://github.com/sourcegraph/sourcegraph/pull/16866)

### Changed

- Search indexer tuned to wait longer before assuming a deadlock has occurred. Previously if the indexserver had many cores (40+) and indexed a monorepo it could give up. [#16110](https://github.com/sourcegraph/sourcegraph/pull/16110)
- The total size of all Git repositories and the lines of code for indexed branches will be sent back in pings as part of critical telemetry. [#16188](https://github.com/sourcegraph/sourcegraph/pull/16188)
- The `gitserver` container now has a dependency on Postgres. This does not require any additional configuration unless access to Postgres requires a sidecar proxy / firewall rules. [#16121](https://github.com/sourcegraph/sourcegraph/pull/16121)
- Licensing is now enforced for campaigns: creating a campaign with more than five changesets requires a valid license. Please [contact Sourcegraph with any licensing questions](https://about.sourcegraph.com/contact/sales/). [#15715](https://github.com/sourcegraph/sourcegraph/issues/15715)

### Fixed

- Syntax highlighting on files with mixed extension case (e.g. `.CPP` vs `.cpp`) now works as expected. [#11327](https://github.com/sourcegraph/sourcegraph/issues/11327)
- After applying a campaign, some GitLab MRs might have had outdated state shown in the UI until the next sync with the code host. [#16100](https://github.com/sourcegraph/sourcegraph/pull/16100)
- The web app no longer sends stale text document content to extensions. [#14965](https://github.com/sourcegraph/sourcegraph/issues/14965)
- The blob viewer now supports multiple decorations per line as intended. [#15063](https://github.com/sourcegraph/sourcegraph/issues/15063)
- Repositories with plus signs in their name can now be navigated to as expected. [#15079](https://github.com/sourcegraph/sourcegraph/issues/15079)

### Removed

-

## 3.22.1

### Changed

- Reduced memory and CPU required for updating the code intelligence commit graph [#16517](https://github.com/sourcegraph/sourcegraph/pull/16517)

## 3.22.0

### Added

- GraphQL and TOML syntax highlighting is now back (special thanks to @rvantonder) [#13935](https://github.com/sourcegraph/sourcegraph/issues/13935)
- Zig and DreamMaker syntax highlighting.
- Campaigns now support publishing GitHub draft PRs and GitLab WIP MRs. [#7998](https://github.com/sourcegraph/sourcegraph/issues/7998)
- `indexed-searcher`'s watchdog can be configured and has additional instrumentation. This is useful when diagnosing [zoekt-webserver is restarting due to watchdog](https://docs.sourcegraph.com/admin/observability/troubleshooting#scenario-zoekt-webserver-is-restarting-due-to-watchdog). [#15148](https://github.com/sourcegraph/sourcegraph/pull/15148)
- Pings now contain Redis & Postgres server versions. [14405](https://github.com/sourcegraph/sourcegraph/14405)
- Aggregated usage data of the search onboarding tour is now included in pings. The data tracked are: total number of views of the onboarding tour, total number of views of each step in the onboarding tour, total number of tours closed. [#15113](https://github.com/sourcegraph/sourcegraph/pull/15113)
- Users can now specify credentials for code hosts to enable campaigns for non site-admin users. [#15506](https://github.com/sourcegraph/sourcegraph/pull/15506)
- A `campaigns.restrictToAdmins` site configuration option has been added to prevent non site-admin users from using campaigns. [#15785](https://github.com/sourcegraph/sourcegraph/pull/15785)
- Number of page views on campaign apply page, page views on campaign details page after create/update, closed campaigns, created campaign specs and changesets specs and the sum of changeset diff stats will be sent back in pings. [#15279](https://github.com/sourcegraph/sourcegraph/pull/15279)
- Users can now explicitly set their primary email address. [#15683](https://github.com/sourcegraph/sourcegraph/pull/15683)
- "[Why code search is still needed for monorepos](https://docs.sourcegraph.com/adopt/code_search_in_monorepos)" doc page

### Changed

- Improved contrast / visibility in comment syntax highlighting. [#14546](https://github.com/sourcegraph/sourcegraph/issues/14546)
- Campaigns are no longer in beta. [#14900](https://github.com/sourcegraph/sourcegraph/pull/14900)
- Campaigns now have a fancy new icon. [#14740](https://github.com/sourcegraph/sourcegraph/pull/14740)
- Search queries with an unbalanced closing paren `)` are now invalid, since this likely indicates an error. Previously, patterns with dangling `)` were valid in some cases. Note that patterns with dangling `)` can still be searched, but should be quoted via `content:"foo)"`. [#15042](https://github.com/sourcegraph/sourcegraph/pull/15042)
- Extension providers can now return AsyncIterables, enabling dynamic provider results without dependencies. [#15042](https://github.com/sourcegraph/sourcegraph/issues/15061)
- Deprecated the `"email.smtp": { "disableTLS" }` site config option, this field has been replaced by `"email.smtp": { "noVerifyTLS" }`. [#15682](https://github.com/sourcegraph/sourcegraph/pull/15682)

### Fixed

- The `file:` added to the search field when navigating to a tree or file view will now behave correctly when the file path contains spaces. [#12296](https://github.com/sourcegraph/sourcegraph/issues/12296)
- OAuth login now respects site configuration `experimentalFeatures: { "tls.external": {...} }` for custom certificates and skipping TLS verify. [#14144](https://github.com/sourcegraph/sourcegraph/issues/14144)
- If the `HEAD` file in a cloned repo is absent or truncated, background cleanup activities will use a best-effort default to remedy the situation. [#14962](https://github.com/sourcegraph/sourcegraph/pull/14962)
- Search input will always show suggestions. Previously we only showed suggestions for letters and some special characters. [#14982](https://github.com/sourcegraph/sourcegraph/pull/14982)
- Fixed an issue where `not` keywords were not recognized inside expression groups, and treated incorrectly as patterns. [#15139](https://github.com/sourcegraph/sourcegraph/pull/15139)
- Fixed an issue where hover pop-ups would not show on the first character of a valid hover range in search queries. [#15410](https://github.com/sourcegraph/sourcegraph/pull/15410)
- Fixed an issue where submodules configured with a relative URL resulted in non-functional hyperlinks in the file tree UI. [#15286](https://github.com/sourcegraph/sourcegraph/issues/15286)
- Pushing commits to public GitLab repositories with campaigns now works, since we use the configured token even if the repository is public. [#15536](https://github.com/sourcegraph/sourcegraph/pull/15536)
- `.kts` is now highlighted properly as Kotlin code, fixed various other issues in Kotlin syntax highlighting.
- Fixed an issue where the value of `content:` was treated literally when the regular expression toggle is active. [#15639](https://github.com/sourcegraph/sourcegraph/pull/15639)
- Fixed an issue where non-site admins were prohibited from updating some of their other personal metadata when `auth.enableUsernameChanges` was `false`. [#15663](https://github.com/sourcegraph/sourcegraph/issues/15663)
- Fixed the `url` fields of repositories and trees in GraphQL returning URLs that were not %-encoded (e.g. when the repository name contained spaces). [#15667](https://github.com/sourcegraph/sourcegraph/issues/15667)
- Fixed "Find references" showing errors in the references panel in place of the syntax-highlighted code for repositories with spaces in their name. [#15618](https://github.com/sourcegraph/sourcegraph/issues/15618)
- Fixed an issue where specifying the `repohasfile` filter did not return results as expected unless `repo` was specified. [#15894](https://github.com/sourcegraph/sourcegraph/pull/15894)
- Fixed an issue causing user input in the search query field to be erased in some cases. [#15921](https://github.com/sourcegraph/sourcegraph/issues/15921).

### Removed

-

## 3.21.2

:warning: WARNING :warning: For users of single-image Sourcegraph instance, please delete the secret key file `/var/lib/sourcegraph/token` inside the container before attempting to upgrade to 3.21.x.

### Fixed

- Fix externalURLs alert logic [#14980](https://github.com/sourcegraph/sourcegraph/pull/14980)

## 3.21.1

:warning: WARNING :warning: For users of single-image Sourcegraph instance, please delete the secret key file `/var/lib/sourcegraph/token` inside the container before attempting to upgrade to 3.21.x.

### Fixed

- Fix alerting for native integration condition [#14775](https://github.com/sourcegraph/sourcegraph/pull/14775)
- Fix query with large repo count hanging [#14944](https://github.com/sourcegraph/sourcegraph/pull/14944)
- Fix server upgrade where codeintel database does not exist [#14953](https://github.com/sourcegraph/sourcegraph/pull/14953)
- CVE-2019-18218 in postgres docker image [#14954](https://github.com/sourcegraph/sourcegraph/pull/14954)
- Fix an issue where .git/HEAD in invalid [#14962](https://github.com/sourcegraph/sourcegraph/pull/14962)
- Repository syncing will not happen more frequently than the repoListUpdateInterval config value [#14901](https://github.com/sourcegraph/sourcegraph/pull/14901) [#14983](https://github.com/sourcegraph/sourcegraph/pull/14983)

## 3.21.0

:warning: WARNING :warning: For users of single-image Sourcegraph instance, please delete the secret key file `/var/lib/sourcegraph/token` inside the container before attempting to upgrade to 3.21.x.

### Added

- The new GraphQL API query field `namespaceByName(name: String!)` makes it easier to look up the user or organization with the given name. Previously callers needed to try looking up the user and organization separately.
- Changesets created by campaigns will now include a link back to the campaign in their body text. [#14033](https://github.com/sourcegraph/sourcegraph/issues/14033)
- Users can now preview commits that are going to be created in their repositories in the campaign preview UI. [#14181](https://github.com/sourcegraph/sourcegraph/pull/14181)
- If emails are configured, the user will be sent an email when important account information is changed. This currently encompasses changing/resetting the password, adding/removing emails, and adding/removing access tokens. [#14320](https://github.com/sourcegraph/sourcegraph/pull/14320)
- A subset of changesets can now be published by setting the `published` flag in campaign specs [to an array](https://docs.sourcegraph.com/@main/campaigns/campaign_spec_yaml_reference#publishing-only-specific-changesets), which allows only specific changesets within a campaign to be published based on the repository name. [#13476](https://github.com/sourcegraph/sourcegraph/pull/13476)
- Homepage panels are now enabled by default. [#14287](https://github.com/sourcegraph/sourcegraph/issues/14287)
- The most recent ping data is now available to site admins via the Site-admin > Pings page. [#13956](https://github.com/sourcegraph/sourcegraph/issues/13956)
- Homepage panel engagement metrics will be sent back in pings. [#14589](https://github.com/sourcegraph/sourcegraph/pull/14589)
- Homepage now has a footer with links to different extensibility features. [#14638](https://github.com/sourcegraph/sourcegraph/issues/14638)
- Added an onboarding tour of Sourcegraph for new users. It can be enabled in user settings with `experimentalFeatures.showOnboardingTour` [#14636](https://github.com/sourcegraph/sourcegraph/pull/14636)
- Added an onboarding tour of Sourcegraph for new users. [#14636](https://github.com/sourcegraph/sourcegraph/pull/14636)
- Repository GraphQL queries now support an `after` parameter that permits cursor-based pagination. [#13715](https://github.com/sourcegraph/sourcegraph/issues/13715)
- Searches in the Recent Searches panel and other places are now syntax highlighted. [#14443](https://github.com/sourcegraph/sourcegraph/issues/14443)

### Changed

- Interactive search mode is now disabled by default because the new plain text search input is smarter. To reenable it, add `{ "experimentalFeatures": { "splitSearchModes": true } }` in user settings.
- The extension registry has been redesigned to make it easier to find non-default Sourcegraph extensions.
- Tokens and similar sensitive information included in the userinfo portion of remote repository URLs will no longer be visible on the Mirroring settings page. [#14153](https://github.com/sourcegraph/sourcegraph/pull/14153)
- The sign in and sign up forms have been redesigned with better input validation.
- Kubernetes admins mounting [configuration files](https://docs.sourcegraph.com/admin/config/advanced_config_file#kubernetes-configmap) are encouraged to change how the ConfigMap is mounted. See the new documentation. Previously our documentation suggested using subPath. However, this lead to Kubernetes not automatically updating the files on configuration change. [#14297](https://github.com/sourcegraph/sourcegraph/pull/14297)
- The precise code intel bundle manager will now expire any converted LSIF data that is older than `PRECISE_CODE_INTEL_MAX_DATA_AGE` (30 days by default) that is also not visible from the tip of the default branch.
- `SRC_LOG_LEVEL=warn` is now the default in Docker Compose and Kubernetes deployments, reducing the amount of uninformative log spam. [#14458](https://github.com/sourcegraph/sourcegraph/pull/14458)
- Permissions data that were stored in deprecated binary format are abandoned. Downgrade from 3.21 to 3.20 is OK, but to 3.19 or prior versions might experience missing/incomplete state of permissions for a short period of time. [#13740](https://github.com/sourcegraph/sourcegraph/issues/13740)
- The query builder page is now disabled by default. To reenable it, add `{ "experimentalFeatures": { "showQueryBuilder": true } }` in user settings.
- The GraphQL `updateUser` mutation now returns the updated user (instead of an empty response).

### Fixed

- Git clone URLs now validate their format correctly. [#14313](https://github.com/sourcegraph/sourcegraph/pull/14313)
- Usernames set in Slack `observability.alerts` now apply correctly. [#14079](https://github.com/sourcegraph/sourcegraph/pull/14079)
- Path segments in breadcrumbs get truncated correctly again on small screen sizes instead of inflating the header bar. [#14097](https://github.com/sourcegraph/sourcegraph/pull/14097)
- GitLab pipelines are now parsed correctly and show their current status in campaign changesets. [#14129](https://github.com/sourcegraph/sourcegraph/pull/14129)
- Fixed an issue where specifying any repogroups would effectively search all repositories for all repogroups. [#14190](https://github.com/sourcegraph/sourcegraph/pull/14190)
- Changesets that were previously closed after being detached from a campaign are now reopened when being reattached. [#14099](https://github.com/sourcegraph/sourcegraph/pull/14099)
- Previously large files that match the site configuration [search.largeFiles](https://docs.sourcegraph.com/admin/config/site_config#search-largeFiles) would not be indexed if they contained a large number of unique trigrams. We now index those files as well. Note: files matching the glob still need to be valid utf-8. [#12443](https://github.com/sourcegraph/sourcegraph/issues/12443)
- Git tags without a `creatordate` value will no longer break tag search within a repository. [#5453](https://github.com/sourcegraph/sourcegraph/issues/5453)
- Campaigns pages now work properly on small viewports. [#14292](https://github.com/sourcegraph/sourcegraph/pull/14292)
- Fix an issue with viewing repositories that have spaces in the repository name [#2867](https://github.com/sourcegraph/sourcegraph/issues/2867)

### Removed

- Syntax highlighting for GraphQL, INI, TOML, and Perforce files has been removed [due to incompatible/absent licenses](https://github.com/sourcegraph/sourcegraph/issues/13933). We plan to [add it back in the future](https://github.com/sourcegraph/sourcegraph/issues?q=is%3Aissue+is%3Aopen+add+syntax+highlighting+for+develop+a+).
- Search scope pages (`/search/scope/:id`) were removed.
- User-defined search scopes are no longer shown below the search bar on the homepage. Use the [`quicklinks`](https://docs.sourcegraph.com/user/personalization/quick_links) setting instead to display links there.
- The explore page (`/explore`) was removed.
- The sign out page was removed.
- The unused GraphQL types `DiffSearchResult` and `DeploymentConfiguration` were removed.
- The deprecated GraphQL mutation `updateAllMirrorRepositories`.
- The deprecated GraphQL field `Site.noRepositoriesEnabled`.
- Total counts of users by product area have been removed from pings.
- Aggregate daily, weekly, and monthly latencies (in ms) of code intelligence events (e.g., hover tooltips) have been removed from pings.

## 3.20.1

### Fixed

- gomod: rollback go-diff to v0.5.3 (v0.6.0 causes panic in certain cases) [#13973](https://github.com/sourcegraph/sourcegraph/pull/13973).
- Fixed an issue causing the scoped query in the search field to be erased when viewing files. [#13954](https://github.com/sourcegraph/sourcegraph/pull/13954).

## 3.20.0

### Added

- Site admins can now force a specific user to re-authenticate on their next request or visit. [#13647](https://github.com/sourcegraph/sourcegraph/pull/13647)
- Sourcegraph now watches its [configuration files](https://docs.sourcegraph.com/admin/config/advanced_config_file) (when using external files) and automatically applies the changes to Sourcegraph's configuration when they change. For example, this allows Sourcegraph to detect when a Kubernetes ConfigMap changes. [#13646](https://github.com/sourcegraph/sourcegraph/pull/13646)
- To define repository groups (`search.repositoryGroups` in global, org, or user settings), you can now specify regular expressions in addition to single repository names. [#13730](https://github.com/sourcegraph/sourcegraph/pull/13730)
- The new site configuration property `search.limits` configures the maximum search timeout and the maximum number of repositories to search for various types of searches. [#13448](https://github.com/sourcegraph/sourcegraph/pull/13448)
- Files and directories can now be excluded from search by adding the file `.sourcegraph/ignore` to the root directory of a repository. Each line in the _ignore_ file is interpreted as a globbing pattern. [#13690](https://github.com/sourcegraph/sourcegraph/pull/13690)
- Structural search syntax now allows regular expressions in patterns. Also, `...` can now be used in place of `:[_]`. See the [documentation](https://docs.sourcegraph.com/@main/code_search/reference/structural) for example syntax. [#13809](https://github.com/sourcegraph/sourcegraph/pull/13809)
- The total size of all Git repositories and the lines of code for indexed branches will be sent back in pings. [#13764](https://github.com/sourcegraph/sourcegraph/pull/13764)
- Experimental: A new homepage UI for Sourcegraph Server shows the user their recent searches, repositories, files, and saved searches. It can be enabled with `experimentalFeatures.showEnterpriseHomePanels`. [#13407](https://github.com/sourcegraph/sourcegraph/issues/13407)

### Changed

- Campaigns are enabled by default for all users. Site admins may view and create campaigns; everyone else may only view campaigns. The new site configuration property `campaigns.enabled` can be used to disable campaigns for all users. The properties `campaigns.readAccess`, `automation.readAccess.enabled`, and `"experimentalFeatures": { "automation": "enabled" }}` are deprecated and no longer have any effect.
- Diff and commit searches are limited to 10,000 repositories (if `before:` or `after:` filters are used), or 50 repositories (if no time filters are used). You can configure this limit in the site configuration property `search.limits`. [#13386](https://github.com/sourcegraph/sourcegraph/pull/13386)
- The site configuration `maxReposToSearch` has been deprecated in favor of the property `maxRepos` on `search.limits`. [#13439](https://github.com/sourcegraph/sourcegraph/pull/13439)
- Search queries are now processed by a new parser that will always be enabled going forward. There should be no material difference in behavior. In case of adverse effects, the previous parser can be reenabled by setting `"search.migrateParser": false` in settings. [#13435](https://github.com/sourcegraph/sourcegraph/pull/13435)
- It is now possible to search for file content that excludes a term using the `NOT` operator. [#12412](https://github.com/sourcegraph/sourcegraph/pull/12412)
- `NOT` is available as an alternative syntax of `-` on supported keywords `repo`, `file`, `content`, `lang`, and `repohasfile`. [#12412](https://github.com/sourcegraph/sourcegraph/pull/12412)
- Negated content search is now also supported for unindexed repositories. Previously it was only supported for indexed repositories [#13359](https://github.com/sourcegraph/sourcegraph/pull/13359).
- The experimental feature flag `andOrQuery` is deprecated. [#13435](https://github.com/sourcegraph/sourcegraph/pull/13435)
- After a user's password changes, they will be signed out on all devices and must sign in again. [#13647](https://github.com/sourcegraph/sourcegraph/pull/13647)
- `rev:` is available as alternative syntax of `@` for searching revisions instead of the default branch [#13133](https://github.com/sourcegraph/sourcegraph/pull/13133)
- Campaign URLs have changed to use the campaign name instead of an opaque ID. The old URLs no longer work. [#13368](https://github.com/sourcegraph/sourcegraph/pull/13368)
- A new `external_service_repos` join table was added. The migration required to make this change may take a few minutes.

### Fixed

- User satisfaction/NPS surveys will now correctly provide a range from 0–10, rather than 0–9. [#13163](https://github.com/sourcegraph/sourcegraph/pull/13163)
- Fixed a bug where we returned repositories with invalid revisions in the search results. Now, if a user specifies an invalid revision, we show an alert. [#13271](https://github.com/sourcegraph/sourcegraph/pull/13271)
- Previously it wasn't possible to search for certain patterns containing `:` because they would not be considered valid filters. We made these checks less strict. [#10920](https://github.com/sourcegraph/sourcegraph/pull/10920)
- When a user signs out of their account, all of their sessions will be invalidated, not just the session where they signed out. [#13647](https://github.com/sourcegraph/sourcegraph/pull/13647)
- URL information will no longer be leaked by the HTTP referer header. This prevents the user's password reset code from being leaked. [#13804](https://github.com/sourcegraph/sourcegraph/pull/13804)
- GitLab OAuth2 user authentication now respects `tls.external` site setting. [#13814](https://github.com/sourcegraph/sourcegraph/pull/13814)

### Removed

- The smartSearchField feature is now always enabled. The `experimentalFeatures.smartSearchField` settings option has been removed.

## 3.19.2

### Fixed

- search: always limit commit and diff to less than 10,000 repos [a97f81b0f7](https://github.com/sourcegraph/sourcegraph/commit/a97f81b0f79535253bd7eae6c30d5c91d48da5ca)
- search: configurable limits on commit/diff search [1c22d8ce1](https://github.com/sourcegraph/sourcegraph/commit/1c22d8ce13c149b3fa3a7a26f8cb96adc89fc556)
- search: add site configuration for maxTimeout [d8d61b43c0f](https://github.com/sourcegraph/sourcegraph/commit/d8d61b43c0f0d229d46236f2f128ca0f93455172)

## 3.19.1

### Fixed

- migrations: revert migration causing deadlocks in some deployments [#13194](https://github.com/sourcegraph/sourcegraph/pull/13194)

## 3.19.0

### Added

- Emails can be now be sent to SMTP servers with self-signed certificates, using `email.smtp.disableTLS`. [#12243](https://github.com/sourcegraph/sourcegraph/pull/12243)
- Saved search emails now include a link to the user's saved searches page. [#11651](https://github.com/sourcegraph/sourcegraph/pull/11651)
- Campaigns can now be synced using GitLab webhooks. [#12139](https://github.com/sourcegraph/sourcegraph/pull/12139)
- Configured `observability.alerts` can now be tested using a GraphQL endpoint, `triggerObservabilityTestAlert`. [#12532](https://github.com/sourcegraph/sourcegraph/pull/12532)
- The Sourcegraph CLI can now serve local repositories for Sourcegraph to clone. This was previously in a command called `src-expose`. See [serving local repositories](https://docs.sourcegraph.com/admin/external_service/src_serve_git) in our documentation to find out more. [#12363](https://github.com/sourcegraph/sourcegraph/issues/12363)
- The count of retained, churned, resurrected, new and deleted users will be sent back in pings. [#12136](https://github.com/sourcegraph/sourcegraph/pull/12136)
- Saved search usage will be sent back in pings. [#12956](https://github.com/sourcegraph/sourcegraph/pull/12956)
- Any request with `?trace=1` as a URL query parameter will enable Jaeger tracing (if Jaeger is enabled). [#12291](https://github.com/sourcegraph/sourcegraph/pull/12291)
- Password reset emails will now be automatically sent to users created by a site admin if email sending is configured and password reset is enabled. Previously, site admins needed to manually send the user this password reset link. [#12803](https://github.com/sourcegraph/sourcegraph/pull/12803)
- Syntax highlighting for `and` and `or` search operators. [#12694](https://github.com/sourcegraph/sourcegraph/pull/12694)
- It is now possible to search for file content that excludes a term using the `NOT` operator. Negating pattern syntax requires setting `"search.migrateParser": true` in settings and is currently only supported for literal and regexp queries on indexed repositories. [#12412](https://github.com/sourcegraph/sourcegraph/pull/12412)
- `NOT` is available as an alternative syntax of `-` on supported keywords `repo`, `file`, `content`, `lang`, and `repohasfile`. `NOT` requires setting `"search.migrateParser": true` option in settings. [#12520](https://github.com/sourcegraph/sourcegraph/pull/12520)

### Changed

- Repository permissions are now always checked and updated asynchronously ([background permissions syncing](https://docs.sourcegraph.com/admin/repo/permissions#background-permissions-syncing)) instead of blocking each operation. The site config option `permissions.backgroundSync` (which enabled this behavior in previous versions) is now a no-op and is deprecated.
- [Background permissions syncing](https://docs.sourcegraph.com/admin/repo/permissions#background-permissions-syncing) (`permissions.backgroundSync`) has become the only option for mirroring repository permissions from code hosts. All relevant site configurations are deprecated.

### Fixed

- Fixed site admins are getting errors when visiting user settings page in OSS version. [#12313](https://github.com/sourcegraph/sourcegraph/pull/12313)
- `github-proxy` now respects the environment variables `HTTP_PROXY`, `HTTPS_PROXY` and `NO_PROXY` (or the lowercase versions thereof). Other services already respect these variables, but this was missed. If you need a proxy to access github.com set the environment variable for the github-proxy container. [#12377](https://github.com/sourcegraph/sourcegraph/issues/12377)
- `sourcegraph-frontend` now respects the `tls.external` experimental setting as well as the proxy environment variables. In proxy environments this allows Sourcegraph to fetch extensions. [#12633](https://github.com/sourcegraph/sourcegraph/issues/12633)
- Fixed a bug that would sometimes cause trailing parentheses to be removed from search queries upon page load. [#12960](https://github.com/sourcegraph/sourcegraph/issues/12690)
- Indexed search will no longer stall if a specific index job stalls. Additionally at scale many corner cases causing indexing to stall have been fixed. [#12502](https://github.com/sourcegraph/sourcegraph/pull/12502)
- Indexed search will quickly recover from rebalancing / roll outs. When a indexed search shard goes down, its repositories are re-indexed by other shards. This takes a while and during a rollout leads to effectively re-indexing all repositories. We now avoid indexing the redistributed repositories once a shard comes back online. [#12474](https://github.com/sourcegraph/sourcegraph/pull/12474)
- Indexed search has many improvements to observability. More detailed Jaeger traces, detailed logging during startup and more prometheus metrics.
- The site admin repository needs-index page is significantly faster. Previously on large instances it would usually timeout. Now it should load within a second. [#12513](https://github.com/sourcegraph/sourcegraph/pull/12513)
- User password reset page now respects the value of site config `auth.minPasswordLength`. [#12971](https://github.com/sourcegraph/sourcegraph/pull/12971)
- Fixed an issue where duplicate search results would show for queries with `or`-expressions. [#12531](https://github.com/sourcegraph/sourcegraph/pull/12531)
- Faster indexed search queries over a large number of repositories. Searching 100k+ repositories is now ~400ms faster and uses much less memory. [#12546](https://github.com/sourcegraph/sourcegraph/pull/12546)

### Removed

- Deprecated site settings `lightstepAccessToken` and `lightstepProject` have been removed. We now only support sending traces to Jaeger. Configure Jaeger with `observability.tracing` site setting.
- Removed `CloneInProgress` option from GraphQL Repositories API. [#12560](https://github.com/sourcegraph/sourcegraph/pull/12560)

## 3.18.0

### Added

- To search across multiple revisions of the same repository, list multiple branch names (or other revspecs) separated by `:` in your query, as in `repo:myrepo@branch1:branch2:branch2`. To search all branches, use `repo:myrepo@*refs/heads/`. Previously this was only supported for diff and commit searches and only available via the experimental site setting `searchMultipleRevisionsPerRepository`.
- The "Add repositories" page (/site-admin/external-services/new) now displays a dismissible notification explaining how and why we access code host data. [#11789](https://github.com/sourcegraph/sourcegraph/pull/11789).
- New `observability.alerts` features:
  - Notifications now provide more details about relevant alerts.
  - Support for email and OpsGenie notifications has been added. Note that to receive email alerts, `email.address` and `email.smtp` must be configured.
  - Some notifiers now have new options:
    - PagerDuty notifiers: `severity` and `apiUrl`
    - Webhook notifiers: `bearerToken`
  - A new `disableSendResolved` option disables notifications for when alerts resolve themselves.
- Recently firing critical alerts can now be displayed to admins via site alerts, use the flag `{ "alerts.hideObservabilitySiteAlerts": false }` to enable these alerts in user configuration.
- Specific alerts can now be silenced using `observability.silenceAlerts`. [#12087](https://github.com/sourcegraph/sourcegraph/pull/12087)
- Revisions listed in `experimentalFeatures.versionContext` will be indexed for faster searching. This is the first support towards indexing non-default branches. [#6728](https://github.com/sourcegraph/sourcegraph/issues/6728)
- Revisions listed in `experimentalFeatures.versionContext` or `experimentalFeatures.search.index.branches` will be indexed for faster searching. This is the first support towards indexing non-default branches. [#6728](https://github.com/sourcegraph/sourcegraph/issues/6728)
- Campaigns are now supported on GitLab.
- Campaigns now support GitLab and allow users to create, update and track merge requests on GitLab instances.
- Added a new section on the search homepage on Sourcegraph.com. It is currently feature flagged behind `experimentalFeatures.showRepogroupHomepage` in settings.
- Added new repository group pages.

### Changed

- Some monitoring alerts now have more useful descriptions. [#11542](https://github.com/sourcegraph/sourcegraph/pull/11542)
- Searching `fork:true` or `archived:true` has the same behaviour as searching `fork:yes` or `archived:yes` respectively. Previously it incorrectly had the same behaviour as `fork:only` and `archived:only` respectively. [#11740](https://github.com/sourcegraph/sourcegraph/pull/11740)
- Configuration for `observability.alerts` has changed and notifications are now provided by Prometheus Alertmanager. [#11832](https://github.com/sourcegraph/sourcegraph/pull/11832)
  - Removed: `observability.alerts.id`.
  - Removed: Slack notifiers no longer accept `mentionUsers`, `mentionGroups`, `mentionChannel`, and `token` options.

### Fixed

- The single-container `sourcegraph/server` image now correctly reports its version.
- An issue where repositories would not clone and index in some edge cases where the clones were deleted or not successful on gitserver. [#11602](https://github.com/sourcegraph/sourcegraph/pull/11602)
- An issue where repositories previously deleted on gitserver would not immediately reclone on system startup. [#11684](https://github.com/sourcegraph/sourcegraph/issues/11684)
- An issue where the sourcegraph/server Jaeger config was invalid. [#11661](https://github.com/sourcegraph/sourcegraph/pull/11661)
- An issue where valid search queries were improperly hinted as being invalid in the search field. [#11688](https://github.com/sourcegraph/sourcegraph/pull/11688)
- Reduce frontend memory spikes by limiting the number of goroutines launched by our GraphQL resolvers. [#11736](https://github.com/sourcegraph/sourcegraph/pull/11736)
- Fixed a bug affecting Sourcegraph icon display in our Phabricator native integration [#11825](https://github.com/sourcegraph/sourcegraph/pull/11825).
- Improve performance of site-admin repositories status page. [#11932](https://github.com/sourcegraph/sourcegraph/pull/11932)
- An issue where search autocomplete for files didn't add the right path. [#12241](https://github.com/sourcegraph/sourcegraph/pull/12241)

### Removed

- Backwards compatibility for "critical configuration" (a type of configuration that was deprecated in December 2019) was removed. All critical configuration now belongs in site configuration.
- Experimental feature setting `{ "experimentalFeatures": { "searchMultipleRevisionsPerRepository": true } }` will be removed in 3.19. It is now always on. Please remove references to it.
- Removed "Cloning" tab in site-admin Repository Status page. [#12043](https://github.com/sourcegraph/sourcegraph/pull/12043)
- The `blacklist` configuration option for Gitolite that was deprecated in 3.17 has been removed in 3.19. Use `exclude.pattern` instead. [#12345](https://github.com/sourcegraph/sourcegraph/pull/12345)

## 3.17.3

### Fixed

- git: Command retrying made a copy that was never used [#11807](https://github.com/sourcegraph/sourcegraph/pull/11807)
- frontend: Allow opt out of EnsureRevision when making a comparison query [#11811](https://github.com/sourcegraph/sourcegraph/pull/11811)
- Fix Phabricator icon class [#11825](https://github.com/sourcegraph/sourcegraph/pull/11825)

## 3.17.2

### Fixed

- An issue where repositories previously deleted on gitserver would not immediately reclone on system startup. [#11684](https://github.com/sourcegraph/sourcegraph/issues/11684)

## 3.17.1

### Added

- Improved search indexing metrics

### Changed

- Some monitoring alerts now have more useful descriptions. [#11542](https://github.com/sourcegraph/sourcegraph/pull/11542)

### Fixed

- The single-container `sourcegraph/server` image now correctly reports its version.
- An issue where repositories would not clone and index in some edge cases where the clones were deleted or not successful on gitserver. [#11602](https://github.com/sourcegraph/sourcegraph/pull/11602)
- An issue where the sourcegraph/server Jaeger config was invalid. [#11661](https://github.com/sourcegraph/sourcegraph/pull/11661)

## 3.17.0

### Added

- The search results page now shows a small UI notification if either repository forks or archives are excluded, when `fork` or `archived` options are not explicitly set. [#10624](https://github.com/sourcegraph/sourcegraph/pull/10624)
- Prometheus metric `src_gitserver_repos_removed_disk_pressure` which is incremented everytime we remove a repository due to disk pressure. [#10900](https://github.com/sourcegraph/sourcegraph/pull/10900)
- `gitolite.exclude` setting in [Gitolite external service config](https://docs.sourcegraph.com/admin/external_service/gitolite#configuration) now supports a regular expression via the `pattern` field. This is consistent with how we exclude in other external services. Additionally this is a replacement for the deprecated `blacklist` configuration. [#11403](https://github.com/sourcegraph/sourcegraph/pull/11403)
- Notifications about Sourcegraph being out of date will now be shown to site admins and users (depending on how out-of-date it is).
- Alerts are now configured using `observability.alerts` in the site configuration, instead of via the Grafana web UI. This does not yet support all Grafana notification channel types, and is not yet supported on `sourcegraph/server` ([#11473](https://github.com/sourcegraph/sourcegraph/issues/11473)). For more details, please refer to the [Sourcegraph alerting guide](https://docs.sourcegraph.com/admin/observability/alerting).
- Experimental basic support for detecting if your Sourcegraph instance is over or under-provisioned has been added through a set of dashboards and warning-level alerts based on container utilization.
- Query [operators](https://docs.sourcegraph.com/code_search/reference/queries#boolean-operators) `and` and `or` are now enabled by default in all search modes for searching file content. [#11521](https://github.com/sourcegraph/sourcegraph/pull/11521)

### Changed

- Repository search within a version context will link to the revision in the version context. [#10860](https://github.com/sourcegraph/sourcegraph/pull/10860)
- Background permissions syncing becomes the default method to sync permissions from code hosts. Please [read our documentation for things to keep in mind before upgrading](https://docs.sourcegraph.com/admin/repo/permissions#background-permissions-syncing). [#10972](https://github.com/sourcegraph/sourcegraph/pull/10972)
- The styling of the hover overlay was overhauled to never have badges or the close button overlap content while also always indicating whether the overlay is currently pinned. The styling on code hosts was also improved. [#10956](https://github.com/sourcegraph/sourcegraph/pull/10956)
- Previously, it was required to quote most patterns in structural search. This is no longer a restriction and single and double quotes in structural search patterns are interpreted literally. Note: you may still use `content:"structural-pattern"` if the pattern without quotes conflicts with other syntax. [#11481](https://github.com/sourcegraph/sourcegraph/pull/11481)

### Fixed

- Dynamic repo search filters on branches which contain special characters are correctly escaped now. [#10810](https://github.com/sourcegraph/sourcegraph/pull/10810)
- Forks and archived repositories at a specific commit are searched without the need to specify "fork:yes" or "archived:yes" in the query. [#10864](https://github.com/sourcegraph/sourcegraph/pull/10864)
- The git history for binary files is now correctly shown. [#11034](https://github.com/sourcegraph/sourcegraph/pull/11034)
- Links to AWS Code Commit repositories have been fixed after the URL schema has been changed. [#11019](https://github.com/sourcegraph/sourcegraph/pull/11019)
- A link to view all repositories will now always appear on the Explore page. [#11113](https://github.com/sourcegraph/sourcegraph/pull/11113)
- The Site-admin > Pings page no longer incorrectly indicates that pings are disabled when they aren't. [#11229](https://github.com/sourcegraph/sourcegraph/pull/11229)
- Match counts are now accurately reported for indexed search. [#11242](https://github.com/sourcegraph/sourcegraph/pull/11242)
- When background permissions syncing is enabled, it is now possible to only enforce permissions for repositories from selected code hosts (instead of enforcing permissions for repositories from all code hosts). [#11336](https://github.com/sourcegraph/sourcegraph/pull/11336)
- When more than 200+ repository revisions in a search are unindexed (very rare), the remaining repositories are reported as missing instead of Sourcegraph issuing e.g. several thousand unindexed search requests which causes system slowness and ultimately times out - ensuring searches are still fast even if there are indexing issues on a deployment of Sourcegraph. This does not apply if `index:no` is present in the query.

### Removed

- Automatic syncing of Campaign webhooks for Bitbucket Server. [#10962](https://github.com/sourcegraph/sourcegraph/pull/10962)
- The `blacklist` configuration option for Gitolite is DEPRECATED and will be removed in 3.19. Use `exclude.pattern` instead.

## 3.16.2

### Fixed

- Search: fix indexed search match count [#7fc96](https://github.com/sourcegraph/sourcegraph/commit/7fc96d319f49f55da46a7649ccf261aa7e8327c3)
- Sort detected languages properly [#e7750](https://github.com/sourcegraph/sourcegraph/commit/e77507d060a40355e7b86fb093d21a7149ea03ac)

## 3.16.1

### Fixed

- Fix repo not found error for patches [#11021](https://github.com/sourcegraph/sourcegraph/pull/11021).
- Show expired license screen [#10951](https://github.com/sourcegraph/sourcegraph/pull/10951).
- Sourcegraph is now built with Go 1.14.3, fixing issues running Sourcegraph onUbuntu 19 and 20. [#10447](https://github.com/sourcegraph/sourcegraph/issues/10447)

## 3.16.0

### Added

- Autocompletion for `repogroup` filters in search queries. [#10141](https://github.com/sourcegraph/sourcegraph/pull/10286)
- If the experimental feature flag `codeInsights` is enabled, extensions can contribute content to directory pages through the experimental `ViewProvider` API. [#10236](https://github.com/sourcegraph/sourcegraph/pull/10236)
  - Directory pages are then represented as an experimental `DirectoryViewer` in the `visibleViewComponents` of the extension API. **Note: This may break extensions that were assuming `visibleViewComponents` were always `CodeEditor`s and did not check the `type` property.** Extensions checking the `type` property will continue to work. [#10236](https://github.com/sourcegraph/sourcegraph/pull/10236)
- [Major syntax highlighting improvements](https://github.com/sourcegraph/syntect_server/pull/29), including:
  - 228 commits / 1 year of improvements to the syntax highlighter library Sourcegraph uses ([syntect](https://github.com/trishume/syntect)).
  - 432 commits / 1 year of improvements to the base syntax definitions for ~36 languages Sourcegraph uses ([sublimehq/Packages](https://github.com/sublimehq/Packages)).
  - 30 new file extensions/names now detected.
  - Likely fixes other major instability and language support issues. #9557
  - Added [Smarty](#2885), [Ethereum / Solidity / Vyper)](#2440), [Cuda](#5907), [COBOL](#10154), [vb.NET](#4901), and [ASP.NET](#4262) syntax highlighting.
  - Fixed OCaml syntax highlighting #3545
  - Bazel/Starlark support improved (.star, BUILD, and many more extensions now properly highlighted). #8123
- New permissions page in both user and repository settings when background permissions syncing is enabled (`"permissions.backgroundSync": {"enabled": true}`). [#10473](https://github.com/sourcegraph/sourcegraph/pull/10473) [#10655](https://github.com/sourcegraph/sourcegraph/pull/10655)
- A new dropdown for choosing version contexts appears on the left of the query input when version contexts are specified in `experimentalFeatures.versionContext` in site configuration. Version contexts allow you to scope your search to specific sets of repos at revisions.
- Campaign changeset usage counts including changesets created, added and merged will be sent back in pings. [#10591](https://github.com/sourcegraph/sourcegraph/pull/10591)
- Diff views now feature syntax highlighting and can be properly copy-pasted. [#10437](https://github.com/sourcegraph/sourcegraph/pull/10437)
- Admins can now download an anonymized usage statistics ZIP archive in the **Site admin > Usage stats**. Opting to share this archive with the Sourcegraph team helps us make the product even better. [#10475](https://github.com/sourcegraph/sourcegraph/pull/10475)
- Extension API: There is now a field `versionContext` and subscribable `versionContextChanges` in `Workspace` to allow extensions to respect the instance's version context.
- The smart search field, providing syntax highlighting, hover tooltips, and validation on filters in search queries, is now activated by default. It can be disabled by setting `{ "experimentalFeatures": { "smartSearchField": false } }` in global settings.

### Changed

- The `userID` and `orgID` fields in the SavedSearch type in the GraphQL API have been replaced with a `namespace` field. To get the ID of the user or org that owns the saved search, use `namespace.id`. [#5327](https://github.com/sourcegraph/sourcegraph/pull/5327)
- Tree pages now redirect to blob pages if the path is not a tree and vice versa. [#10193](https://github.com/sourcegraph/sourcegraph/pull/10193)
- Files and directories that are not found now return a 404 status code. [#10193](https://github.com/sourcegraph/sourcegraph/pull/10193)
- The site admin flag `disableNonCriticalTelemetry` now allows Sourcegraph admins to disable most anonymous telemetry. Visit https://docs.sourcegraph.com/admin/pings to learn more. [#10402](https://github.com/sourcegraph/sourcegraph/pull/10402)

### Fixed

- In the OSS version of Sourcegraph, authorization providers are properly initialized and GraphQL APIs are no longer blocked. [#3487](https://github.com/sourcegraph/sourcegraph/issues/3487)
- Previously, GitLab repository paths containing certain characters could not be excluded (slashes and periods in parts of the paths). These characters are now allowed, so the repository paths can be excluded. [#10096](https://github.com/sourcegraph/sourcegraph/issues/10096)
- Symbols for indexed commits in languages Haskell, JSONNet, Kotlin, Scala, Swift, Thrift, and TypeScript will show up again. Previously our symbol indexer would not know how to extract symbols for those languages even though our unindexed symbol service did. [#10357](https://github.com/sourcegraph/sourcegraph/issues/10357)
- When periodically re-cloning a repository it will still be available. [#10663](https://github.com/sourcegraph/sourcegraph/pull/10663)

### Removed

- The deprecated feature discussions has been removed. [#9649](https://github.com/sourcegraph/sourcegraph/issues/9649)

## 3.15.2

### Fixed

- Fix repo not found error for patches [#11021](https://github.com/sourcegraph/sourcegraph/pull/11021).
- Show expired license screen [#10951](https://github.com/sourcegraph/sourcegraph/pull/10951).

## 3.15.1

### Fixed

- A potential security vulnerability with in the authentication workflow has been fixed. [#10167](https://github.com/sourcegraph/sourcegraph/pull/10167)
- An issue where `sourcegraph/postgres-11.4:3.15.0` was incorrectly an older version of the image incompatible with non-root Kubernetes deployments. `sourcegraph/postgres-11.4:3.15.1` now matches the same image version found in Sourcegraph 3.14.3 (`20-04-07_56b20163`).
- An issue that caused the search result type tabs to be overlapped in Safari. [#10191](https://github.com/sourcegraph/sourcegraph/pull/10191)

## 3.15.0

### Added

- Users and site administrators can now view a log of their actions/events in the user settings. [#9141](https://github.com/sourcegraph/sourcegraph/pull/9141)
- With the new `visibility:` filter search results can now be filtered based on a repository's visibility (possible filter values: `any`, `public` or `private`). [#8344](https://github.com/sourcegraph/sourcegraph/issues/8344)
- [`sourcegraph/git-extras`](https://sourcegraph.com/extensions/sourcegraph/git-extras) is now enabled by default on new instances [#3501](https://github.com/sourcegraph/sourcegraph/issues/3501)
- The Sourcegraph Docker image will now copy `/etc/sourcegraph/gitconfig` to `$HOME/.gitconfig`. This is a convenience similiar to what we provide for [repositories that need HTTP(S) or SSH authentication](https://docs.sourcegraph.com/admin/repo/auth). [#658](https://github.com/sourcegraph/sourcegraph/issues/658)
- Permissions background syncing is now supported for GitHub via site configuration `"permissions.backgroundSync": {"enabled": true}`. [#8890](https://github.com/sourcegraph/sourcegraph/issues/8890)
- Search: Adding `stable:true` to a query ensures a deterministic search result order. This is an experimental parameter. It applies only to file contents, and is limited to at max 5,000 results (consider using [the paginated search API](https://docs.sourcegraph.com/api/graphql/search#sourcegraph-3-9-experimental-paginated-search) if you need more than that.). [#9681](https://github.com/sourcegraph/sourcegraph/pull/9681).
- After completing the Sourcegraph user feedback survey, a button may appear for tweeting this feedback at [@sourcegraph](https://twitter.com/sourcegraph). [#9728](https://github.com/sourcegraph/sourcegraph/pull/9728)
- `git fetch` and `git clone` now inherit the parent process environment variables. This allows site admins to set `HTTPS_PROXY` or [git http configurations](https://git-scm.com/docs/git-config/2.26.0#Documentation/git-config.txt-httpproxy) via environment variables. For cluster environments site admins should set this on the gitserver container. [#250](https://github.com/sourcegraph/sourcegraph/issues/250)
- Experimental: Search for file contents using `and`- and `or`-expressions in queries. Enabled via the global settings value `{"experimentalFeatures": {"andOrQuery": "enabled"}}`. [#8567](https://github.com/sourcegraph/sourcegraph/issues/8567)
- Always include forks or archived repositories in searches via the global/org/user settings with `"search.includeForks": true` or `"search.includeArchived": true` respectively. [#9927](https://github.com/sourcegraph/sourcegraph/issues/9927)
- observability (debugging): It is now possible to log all Search and GraphQL requests slower than N milliseconds, using the new site configuration options `observability.logSlowGraphQLRequests` and `observability.logSlowSearches`.
- observability (monitoring): **More metrics monitored and alerted on, more legible dashboards**
  - Dashboard panels now show an orange/red background color when the defined warning/critical alert threshold has been met, making it even easier to see on a dashboard what is in a bad state.
  - Symbols: failing `symbols` -> `frontend-internal` requests are now monitored. [#9732](https://github.com/sourcegraph/sourcegraph/issues/9732)
  - Frontend dasbhoard: Search error types are now broken into distinct panels for improved visibility/legibility.
    - **IMPORTANT**: If you have previously configured alerting on any of these panels or on "hard search errors", you will need to reconfigure it after upgrading.
  - Frontend dasbhoard: Search error and latency are now broken down by type: Browser requests, search-based code intel requests, and API requests.
- observability (debugging): **Distributed tracing is a powerful tool for investigating performance issues.** The following changes have been made with the goal of making it easier to use distributed tracing with Sourcegraph:

  - The site configuration field `"observability.tracing": { "sampling": "..." }` allows a site admin to control which requests generate tracing data.
    - `"all"` will trace all requests.
    - `"selective"` (recommended) will trace all requests initiated from an end-user URL with `?trace=1`. Non-end-user-initiated requests can set a HTTP header `X-Sourcegraph-Should-Trace: true`. This is the recommended setting, as `"all"` can generate large amounts of tracing data that may cause network and memory resource contention in the Sourcegraph instance.
    - `"none"` (default) turns off tracing.
  - Jaeger is now the officially supported distributed tracer. The following is the recommended site configuration to connect Sourcegraph to a Jaeger agent (which must be deployed on the same host and listening on the default ports):

    ```
    "observability.tracing": {
      "sampling": "selective"
    }
    ```

  - Jaeger is now included in the Sourcegraph deployment configuration by default if you are using Kubernetes, Docker Compose, or the pure Docker cluster deployment model. (It is not yet included in the single Docker container distribution.) It will be included as part of upgrading to 3.15 in these deployment models, unless disabled.
  - The site configuration field, `useJaeger`, is deprecated in favor of `observability.tracing`.
  - Support for configuring Lightstep as a distributed tracer is deprecated and will be removed in a subsequent release. Instances that use Lightstep with Sourcegraph are encouraged to migrate to Jaeger (directions for running Jaeger alongside Sourcegraph are included in the installation instructions).

### Changed

- Multiple backwards-incompatible changes in the parts of the GraphQL API related to Campaigns [#9106](https://github.com/sourcegraph/sourcegraph/issues/9106):
  - `CampaignPlan.status` has been removed, since we don't need it anymore after moving execution of campaigns to src CLI in [#8008](https://github.com/sourcegraph/sourcegraph/pull/8008).
  - `CampaignPlan` has been renamed to `PatchSet`.
  - `ChangesetPlan`/`ChangesetPlanConnection` has been renamed to `Patch`/`PatchConnection`.
  - `CampaignPlanPatch` has been renamed to `PatchInput`.
  - `Campaign.plan` has been renamed to `Campaign.patchSet`.
  - `Campaign.changesetPlans` has been renamed to `campaign.changesetPlan`.
  - `createCampaignPlanFromPatches` mutation has been renamed to `createPatchSetFromPatches`.
- Removed the scoped search field on tree pages. When browsing code, the global search query will now get scoped to the current tree or file. [#9225](https://github.com/sourcegraph/sourcegraph/pull/9225)
- Instances without a license key that exceed the published user limit will now display a notice to all users.

### Fixed

- `.*` in the filter pattern were ignored and led to missing search results. [#9152](https://github.com/sourcegraph/sourcegraph/pull/9152)
- The Phabricator integration no longer makes duplicate requests to Phabricator's API on diff views. [#8849](https://github.com/sourcegraph/sourcegraph/issues/8849)
- Changesets on repositories that aren't available on the instance anymore are now hidden instead of failing. [#9656](https://github.com/sourcegraph/sourcegraph/pull/9656)
- observability (monitoring):
  - **Dashboard and alerting bug fixes**
    - Syntect Server dashboard: "Worker timeouts" can no longer appear to go negative. [#9523](https://github.com/sourcegraph/sourcegraph/issues/9523)
    - Symbols dashboard: "Store fetch queue size" can no longer appear to go negative. [#9731](https://github.com/sourcegraph/sourcegraph/issues/9731)
    - Syntect Server dashboard: "Worker timeouts" no longer incorrectly shows multiple values. [#9524](https://github.com/sourcegraph/sourcegraph/issues/9524)
    - Searcher dashboard: "Search errors on unindexed repositories" no longer includes cancelled search requests (which are expected).
    - Fixed an issue where NaN could leak into the `alert_count` metric. [#9832](https://github.com/sourcegraph/sourcegraph/issues/9832)
    - Gitserver: "resolve_revision_duration_slow" alert is no longer flaky / non-deterministic. [#9751](https://github.com/sourcegraph/sourcegraph/issues/9751)
    - Git Server dashboard: there is now a panel to show concurrent command executions to match the defined alerts. [#9354](https://github.com/sourcegraph/sourcegraph/issues/9354)
    - Git Server dashboard: adjusted the critical disk space alert to 15% so it can now fire. [#9351](https://github.com/sourcegraph/sourcegraph/issues/9351)
  - **Dashboard visiblity and legibility improvements**
    - all: "frontend internal errors" are now broken down just by route, which makes reading the graph easier. [#9668](https://github.com/sourcegraph/sourcegraph/issues/9668)
    - Frontend dashboard: panels no longer show misleading duplicate labels. [#9660](https://github.com/sourcegraph/sourcegraph/issues/9660)
    - Syntect Server dashboard: panels are no longer compacted, for improved visibility. [#9525](https://github.com/sourcegraph/sourcegraph/issues/9525)
    - Frontend dashboard: panels are no longer compacted, for improved visibility. [#9356](https://github.com/sourcegraph/sourcegraph/issues/9356)
    - Searcher dashboard: "Search errors on unindexed repositories" is now broken down by code instead of instance for improved readability. [#9670](https://github.com/sourcegraph/sourcegraph/issues/9670)
    - Symbols dashboard: metrics are now aggregated instead of per-instance, for improved visibility. [#9730](https://github.com/sourcegraph/sourcegraph/issues/9730)
    - Firing alerts are now correctly sorted at the top of dashboards by default. [#9766](https://github.com/sourcegraph/sourcegraph/issues/9766)
    - Panels at the bottom of the home dashboard no longer appear clipped / cut off. [#9768](https://github.com/sourcegraph/sourcegraph/issues/9768)
    - Git Server dashboard: disk usage now shown in percentages to match the alerts that can fire. [#9352](https://github.com/sourcegraph/sourcegraph/issues/9352)
    - Git Server dashboard: the 'echo command duration test' panel now properly displays units in seconds. [#7628](https://github.com/sourcegraph/sourcegraph/issues/7628)
    - Dashboard panels showing firing alerts no longer over-count firing alerts due to the number of service replicas. [#9353](https://github.com/sourcegraph/sourcegraph/issues/9353)

### Removed

- The experimental feature discussions is marked as deprecated. GraphQL and configuration fields related to it will be removed in 3.16. [#9649](https://github.com/sourcegraph/sourcegraph/issues/9649)

## 3.14.4

### Fixed

- A potential security vulnerability with in the authentication workflow has been fixed. [#10167](https://github.com/sourcegraph/sourcegraph/pull/10167)

## 3.14.3

### Fixed

- phabricator: Duplicate requests to phabricator API from sourcegraph extensions. [#8849](https://github.com/sourcegraph/sourcegraph/issues/8849)

## 3.14.2

### Fixed

- campaigns: Ignore changesets where repo does not exist anymore. [#9656](https://github.com/sourcegraph/sourcegraph/pull/9656)

## 3.14.1

### Added

- monitoring: new Permissions dashboard to show stats of repository permissions.

### Changed

- Site-Admin/Instrumentation in the Kubernetes cluster deployment now includes indexed-search.

## 3.14.0

### Added

- Site-Admin/Instrumentation is now available in the Kubernetes cluster deployment [8805](https://github.com/sourcegraph/sourcegraph/pull/8805).
- Extensions can now specify a `baseUri` in the `DocumentFilter` when registering providers.
- Admins can now exclude GitHub forks and/or archived repositories from the set of repositories being mirrored in Sourcegraph with the `"exclude": [{"forks": true}]` or `"exclude": [{"archived": true}]` GitHub external service configuration. [#8974](https://github.com/sourcegraph/sourcegraph/pull/8974)
- Campaign changesets can be filtered by State, Review State and Check State. [#8848](https://github.com/sourcegraph/sourcegraph/pull/8848)
- Counts of users of and searches conducted with interactive and plain text search modes will be sent back in pings, aggregated daily, weekly, and monthly.
- Aggregated counts of daily, weekly, and monthly active users of search will be sent back in pings.
- Counts of number of searches conducted using each filter will be sent back in pings, aggregated daily, weekly, and monthly.
- Counts of number of users conducting searches containing each filter will be sent back in pings, aggregated daily, weekly, and monthly.
- Added more entries (Bash, Erlang, Julia, OCaml, Scala) to the list of suggested languages for the `lang:` filter.
- Permissions background sync is now supported for GitLab and Bitbucket Server via site configuration `"permissions.backgroundSync": {"enabled": true}`.
- Indexed search exports more prometheus metrics and debug logs to aid debugging performance issues. [#9111](https://github.com/sourcegraph/sourcegraph/issues/9111)
- monitoring: the Frontend dashboard now shows in excellent detail how search is behaving overall and at a glance.
- monitoring: added alerts for when hard search errors (both timeouts and general errors) are high.
- monitoring: added alerts for when partial search timeouts are high.
- monitoring: added alerts for when search 90th and 99th percentile request duration is high.
- monitoring: added alerts for when users are being shown an abnormally large amount of search alert user suggestions and no results.
- monitoring: added alerts for when the internal indexed and unindexed search services are returning bad responses.
- monitoring: added alerts for when gitserver may be under heavy load due to many concurrent command executions or under-provisioning.

### Changed

- The "automation" feature was renamed to "campaigns".
  - `campaigns.readAccess.enabled` replaces the deprecated site configuration property `automation.readAccess.enabled`.
  - The experimental feature flag was not renamed (because it will go away soon) and remains `{"experimentalFeatures": {"automation": "enabled"}}`.
- The [Kubernetes deployment](https://github.com/sourcegraph/deploy-sourcegraph) for **existing** installations requires a
  [migration step](https://github.com/sourcegraph/deploy-sourcegraph/blob/master/docs/migrate.md) when upgrading
  past commit [821032e2ee45f21f701](https://github.com/sourcegraph/deploy-sourcegraph/commit/821032e2ee45f21f701caac624e4f090c59fd259) or when upgrading to 3.14.
  New installations starting with the mentioned commit or with 3.14 do not need this migration step.
- Aggregated search latencies (in ms) of search queries are now included in [pings](https://docs.sourcegraph.com/admin/pings).
- The [Kubernetes deployment](https://github.com/sourcegraph/deploy-sourcegraph) frontend role has added services as a resource to watch/listen/get.
  This change does not affect the newly-introduced, restricted Kubernetes config files.
- Archived repositories are excluded from search by default. Adding `archived:yes` includes archived repositories.
- Forked repositories are excluded from search by default. Adding `fork:yes` includes forked repositories.
- CSRF and session cookies now set `SameSite=None` when Sourcegraph is running behind HTTPS and `SameSite=Lax` when Sourcegraph is running behind HTTP in order to comply with a [recent IETF proposal](https://web.dev/samesite-cookies-explained/#samesitenone-must-be-secure). As a side effect, the Sourcegraph browser extension and GitLab/Bitbucket native integrations can only connect to private instances that have HTTPS configured. If your private instance is only running behind HTTP, please configure your instance to use HTTPS in order to continue using these.
- The Bitbucket Server rate limit that Sourcegraph self-imposes has been raised from 120 req/min to 480 req/min to account for Sourcegraph instances that make use of Sourcegraphs' Bitbucket Server repository permissions and campaigns at the same time (which require a larger number of API requests against Bitbucket Server). The new number is based on Sourcegraph consuming roughly 8% the average API request rate of a large customers' Bitbucket Server instance. [#9048](https://github.com/sourcegraph/sourcegraph/pull/9048/files)
- If a single, unambiguous commit SHA is used in a search query (e.g., `repo@c98f56`) and a search index exists at this commit (i.e., it is the `HEAD` commit), then the query is searched using the index. Prior to this change, unindexed search was performed for any query containing an `@commit` specifier.

### Fixed

- Zoekt's watchdog ensures the service is down upto 3 times before exiting. The watchdog would misfire on startup on resource constrained systems, with the retries this should make a false positive far less likely. [#7867](https://github.com/sourcegraph/sourcegraph/issues/7867)
- A regression in repo-updater was fixed that lead to every repository's git clone being updated every time the list of repositories was synced from the code host. [#8501](https://github.com/sourcegraph/sourcegraph/issues/8501)
- The default timeout of indexed search has been increased. Previously indexed search would always return within 3s. This lead to broken behaviour on new instances which had yet to tune resource allocations. [#8720](https://github.com/sourcegraph/sourcegraph/pull/8720)
- Bitbucket Server older than 5.13 failed to sync since Sourcegraph 3.12. This was due to us querying for the `archived` label, but Bitbucket Server 5.13 does not support labels. [#8883](https://github.com/sourcegraph/sourcegraph/issues/8883)
- monitoring: firing alerts are now ordered at the top of the list in dashboards by default for better visibility.
- monitoring: fixed an issue where some alerts would fail to report in for the "Total alerts defined" panel in the overview dashboard.

### Removed

- The v3.11 migration to merge critical and site configuration has been removed. If you are still making use of the deprecated `CRITICAL_CONFIG_FILE`, your instance may not start up. See the [migration notes for Sourcegraph 3.11](https://docs.sourcegraph.com/admin/migration/3_11) for more information.

## 3.13.2

### Fixed

- The default timeout of indexed search has been increased. Previously indexed search would always return within 3s. This lead to broken behaviour on new instances which had yet to tune resource allocations. [#8720](https://github.com/sourcegraph/sourcegraph/pull/8720)
- Bitbucket Server older than 5.13 failed to sync since Sourcegraph 3.12. This was due to us querying for the `archived` label, but Bitbucket Server 5.13 does not support labels. [#8883](https://github.com/sourcegraph/sourcegraph/issues/8883)
- A regression in repo-updater was fixed that lead to every repository's git clone being updated every time the list of repositories was synced from the code host. [#8501](https://github.com/sourcegraph/sourcegraph/issues/8501)

## 3.13.1

### Fixed

- To reduce the chance of users running into "502 Bad Gateway" errors an internal timeout has been increased from 60 seconds to 10 minutes so that long running requests are cut short by the proxy in front of `sourcegraph-frontend` and correctly reported as "504 Gateway Timeout". [#8606](https://github.com/sourcegraph/sourcegraph/pull/8606)
- Sourcegraph instances that are not connected to the internet will no longer display errors when users submit NPS survey responses (the responses will continue to be stored locally). Rather, an error will be printed to the frontend logs. [#8598](https://github.com/sourcegraph/sourcegraph/issues/8598)
- Showing `head>` in the search results if the first line of the file is shown [#8619](https://github.com/sourcegraph/sourcegraph/issues/8619)

## 3.13.0

### Added

- Experimental: Added new field `experimentalFeatures.customGitFetch` that allows defining custom git fetch commands for code hosts and repositories with special settings. [#8435](https://github.com/sourcegraph/sourcegraph/pull/8435)
- Experimental: the search query input now provides syntax highlighting, hover tooltips, and diagnostics on filters in search queries. Requires the global settings value `{ "experimentalFeatures": { "smartSearchField": true } }`.
- Added a setting `search.hideSuggestions`, which when set to `true`, will hide search suggestions in the search bar. [#8059](https://github.com/sourcegraph/sourcegraph/pull/8059)
- Experimental: A tool, [src-expose](https://docs.sourcegraph.com/admin/external_service/other#experimental-src-expose), can be used to import code from any code host.
- Experimental: Added new field `certificates` as in `{ "experimentalFeatures" { "tls.external": { "certificates": ["<CERT>"] } } }`. This allows you to add certificates to trust when communicating with a code host (via API or git+http). We expect this to be useful for adding internal certificate authorities/self-signed certificates. [#71](https://github.com/sourcegraph/sourcegraph/issues/71)
- Added a setting `auth.minPasswordLength`, which when set, causes a minimum password length to be enforced when users sign up or change passwords. [#7521](https://github.com/sourcegraph/sourcegraph/issues/7521)
- GitHub labels associated with code change campaigns are now displayed. [#8115](https://github.com/sourcegraph/sourcegraph/pull/8115)
- GitHub labels associated with campaigns are now displayed. [#8115](https://github.com/sourcegraph/sourcegraph/pull/8115)
- When creating a campaign, users can now specify the branch name that will be used on code host. This is also a breaking change for users of the GraphQL API since the `branch` attribute is now required in `CreateCampaignInput` when a `plan` is also specified. [#7646](https://github.com/sourcegraph/sourcegraph/issues/7646)
- Added an optional `content:` parameter for specifying a search pattern. This parameter overrides any other search patterns in a query. Useful for unambiguously specifying what to search for when search strings clash with other query syntax. [#6490](https://github.com/sourcegraph/sourcegraph/issues/6490)
- Interactive search mode, which helps users construct queries using UI elements, is now made available to users by default. A dropdown to the left of the search bar allows users to toggle between interactive and plain text modes. The option to use interactive search mode can be disabled by adding `{ "experimentalFeatures": { "splitSearchModes": false } }` in global settings. [#8461](https://github.com/sourcegraph/sourcegraph/pull/8461)
- Our [upgrade policy](https://docs.sourcegraph.com/#upgrading-sourcegraph) is now enforced by the `sourcegraph-frontend` on startup to prevent admins from mistakenly jumping too many versions. [#8157](https://github.com/sourcegraph/sourcegraph/pull/8157) [#7702](https://github.com/sourcegraph/sourcegraph/issues/7702)
- Repositories with bad object packs or bad objects are automatically repaired. We now detect suspect output of git commands to mark a repository for repair. [#6676](https://github.com/sourcegraph/sourcegraph/issues/6676)
- Hover tooltips for Scala and Perl files now have syntax highlighting. [#8456](https://github.com/sourcegraph/sourcegraph/pull/8456) [#8307](https://github.com/sourcegraph/sourcegraph/issues/8307)

### Changed

- `experimentalFeatures.splitSearchModes` was removed as a site configuration option. It should be set in global/org/user settings.
- Sourcegraph now waits for `90s` instead of `5s` for Redis to be available before quitting. This duration is configurable with the new `SRC_REDIS_WAIT_FOR` environment variable.
- Code intelligence usage statistics will be sent back via pings by default. Aggregated event counts can be disabled via the site admin flag `disableNonCriticalTelemetry`.
- The Sourcegraph Docker image optimized its use of Redis to make start-up significantly faster in certain scenarios (e.g when container restarts were frequent). ([#3300](https://github.com/sourcegraph/sourcegraph/issues/3300), [#2904](https://github.com/sourcegraph/sourcegraph/issues/2904))
- Upgrading Sourcegraph is officially supported for one minor version increment (e.g., 3.12 -> 3.13). Previously, upgrades from 2 minor versions previous were supported. Please reach out to support@sourcegraph.com if you would like assistance upgrading from a much older version of Sourcegraph.
- The GraphQL mutation `previewCampaignPlan` has been renamed to `createCampaignPlan`. This mutation is part of campaigns, which is still in beta and behind a feature flag and thus subject to possible breaking changes while we still work on it.
- The GraphQL mutation `previewCampaignPlan` has been renamed to `createCampaignPlan`. This mutation is part of the campaigns feature, which is still in beta and behind a feature flag and thus subject to possible breaking changes while we still work on it.
- The GraphQL field `CampaignPlan.changesets` has been deprecated and will be removed in 3.15. A new field called `CampaignPlan.changesetPlans` has been introduced to make the naming more consistent with the `Campaign.changesetPlans` field. Please use that instead. [#7966](https://github.com/sourcegraph/sourcegraph/pull/7966)
- Long lines (>2000 bytes) are no longer highlighted, in order to prevent performance issues in browser rendering. [#6489](https://github.com/sourcegraph/sourcegraph/issues/6489)
- No longer requires `read:org` permissions for GitHub OAuth if `allowOrgs` is not enabled in the site configuration. [#8163](https://github.com/sourcegraph/sourcegraph/issues/8163)
- [Documentation](https://github.com/sourcegraph/deploy-sourcegraph/blob/master/configure/jaeger/README.md) in github.com/sourcegraph/deploy-sourcegraph for deploying Jaeger in Kubernetes clusters running Sourcegraph has been updated to use the [Jaeger Operator](https://www.jaegertracing.io/docs/1.16/operator/), the recommended standard way of deploying Jaeger in a Kubernetes cluster. We recommend existing customers that use Jaeger adopt this new method of deployment. Please reach out to support@sourcegraph.com if you'd like assistance updating.

### Fixed

- The syntax highlighter (syntect-server) no longer fails when run in environments without IPv6 support. [#8463](https://github.com/sourcegraph/sourcegraph/pull/8463)
- After adding/removing a gitserver replica the admin interface will correctly report that repositories that need to move replicas as cloning. [#7970](https://github.com/sourcegraph/sourcegraph/issues/7970)
- Show download button for images. [#7924](https://github.com/sourcegraph/sourcegraph/issues/7924)
- gitserver backoffs trying to re-clone repositories if they fail to clone. In the case of large monorepos that failed this lead to gitserver constantly cloning them and using many resources. [#7804](https://github.com/sourcegraph/sourcegraph/issues/7804)
- It is now possible to escape spaces using `\` in the search queries when using regexp. [#7604](https://github.com/sourcegraph/sourcegraph/issues/7604)
- Clicking filter chips containing whitespace is now correctly quoted in the web UI. [#6498](https://github.com/sourcegraph/sourcegraph/issues/6498)
- **Monitoring:** Fixed an issue with the **Frontend** -> **Search responses by status** panel which caused search response types to not be aggregated as expected. [#7627](https://github.com/sourcegraph/sourcegraph/issues/7627)
- **Monitoring:** Fixed an issue with the **Replacer**, **Repo Updater**, and **Searcher** dashboards would incorrectly report on a metric from the unrelated query-runner service. [#7531](https://github.com/sourcegraph/sourcegraph/issues/7531)
- Deterministic ordering of results from indexed search. Previously when refreshing a page with many results some results may come and go.
- Spread out periodic git reclones. Previously we would reclone all git repositories every 45 days. We now add in a jitter of 12 days to spread out the load for larger installations. [#8259](https://github.com/sourcegraph/sourcegraph/issues/8259)
- Fixed an issue with missing commit information in graphql search results. [#8343](https://github.com/sourcegraph/sourcegraph/pull/8343)

### Removed

- All repository fields related to `enabled` and `disabled` have been removed from the GraphQL API. These fields have been deprecated since 3.4. [#3971](https://github.com/sourcegraph/sourcegraph/pull/3971)
- The deprecated extension API `Hover.__backcompatContents` was removed.

## 3.12.10

This release backports the fixes released in `3.13.2` for customers still on `3.12`.

### Fixed

- The default timeout of indexed search has been increased. Previously indexed search would always return within 3s. This lead to broken behaviour on new instances which had yet to tune resource allocations. [#8720](https://github.com/sourcegraph/sourcegraph/pull/8720)
- Bitbucket Server older than 5.13 failed to sync since Sourcegraph 3.12. This was due to us querying for the `archived` label, but Bitbucket Server 5.13 does not support labels. [#8883](https://github.com/sourcegraph/sourcegraph/issues/8883)
- A regression in repo-updater was fixed that lead to every repository's git clone being updated every time the list of repositories was synced from the code host. [#8501](https://github.com/sourcegraph/sourcegraph/issues/8501)

## 3.12.9

This is `3.12.8` release with internal infrastructure fixes to publish the docker images.

## 3.12.8

### Fixed

- Extension API showInputBox and other Window methods now work on search results pages [#8519](https://github.com/sourcegraph/sourcegraph/issues/8519)
- Extension error notification styling is clearer [#8521](https://github.com/sourcegraph/sourcegraph/issues/8521)

## 3.12.7

### Fixed

- Campaigns now gracefully handle GitHub review dismissals when rendering the burndown chart.

## 3.12.6

### Changed

- When GitLab permissions are turned on using GitLab OAuth authentication, GitLab project visibility is fetched in batches, which is generally more efficient than fetching them individually. The `minBatchingThreshold` and `maxBatchRequests` fields of the `authorization.identityProvider` object in the GitLab repositories configuration control when such batch fetching is used. [#8171](https://github.com/sourcegraph/sourcegraph/pull/8171)

## 3.12.5

### Fixed

- Fixed an internal race condition in our Docker build process. The previous patch version 3.12.4 contained an lsif-server version that was newer than expected. The affected artifacts have since been removed from the Docker registry.

## 3.12.4

### Added

- New optional `apiURL` configuration option for Bitbucket Cloud code host connection [#8082](https://github.com/sourcegraph/sourcegraph/pull/8082)

## 3.12.3

### Fixed

- Fixed an issue in `sourcegraph/*` Docker images where data folders were either not created or had incorrect permissions - preventing the use of Docker volumes. [#7991](https://github.com/sourcegraph/sourcegraph/pull/7991)

## 3.12.2

### Added

- Experimental: The site configuration field `campaigns.readAccess.enabled` allows site-admins to give read-only access for code change campaigns to non-site-admins. This is a setting for the experimental feature campaigns and will only have an effect when campaigns are enabled under `experimentalFeatures`. [#8013](https://github.com/sourcegraph/sourcegraph/issues/8013)

### Fixed

- A regression in 3.12.0 which caused [find-leaked-credentials campaigns](https://docs.sourcegraph.com/user/campaigns#finding-leaked-credentials) to not return any results for private repositories. [#7914](https://github.com/sourcegraph/sourcegraph/issues/7914)
- Experimental: The site configuration field `campaigns.readAccess.enabled` allows site-admins to give read-only access for campaigns to non-site-admins. This is a setting for the experimental campaigns feature and will only have an effect when campaigns is enabled under `experimentalFeatures`. [#8013](https://github.com/sourcegraph/sourcegraph/issues/8013)

### Fixed

- A regression in 3.12.0 which caused find-leaked-credentials campaigns to not return any results for private repositories. [#7914](https://github.com/sourcegraph/sourcegraph/issues/7914)
- A regression in 3.12.0 which removed the horizontal bar between search result matches.
- Manual campaigns were wrongly displayed as being in draft mode. [#8009](https://github.com/sourcegraph/sourcegraph/issues/8009)
- Manual campaigns could be published and create the wrong changesets on code hosts, even though the campaign was never in draft mode (see line above). [#8012](https://github.com/sourcegraph/sourcegraph/pull/8012)
- A regression in 3.12.0 which caused manual campaigns to not properly update the UI after adding a changeset. [#8023](https://github.com/sourcegraph/sourcegraph/pull/8023)
- Minor improvements to manual campaign form fields. [#8033](https://github.com/sourcegraph/sourcegraph/pull/8033)

## 3.12.1

### Fixed

- The ephemeral `/site-config.json` escape-hatch config file has moved to `$HOME/site-config.json`, to support non-root container environments. [#7873](https://github.com/sourcegraph/sourcegraph/issues/7873)
- Fixed an issue where repository permissions would sometimes not be cached, due to improper Redis nil value handling. [#7912](https://github.com/sourcegraph/sourcegraph/issues/7912)

## 3.12.0

### Added

- Bitbucket Server repositories with the label `archived` can be excluded from search with `archived:no` [syntax](https://docs.sourcegraph.com/code_search/reference/queries). [#5494](https://github.com/sourcegraph/sourcegraph/issues/5494)
- Add button to download file in code view. [#5478](https://github.com/sourcegraph/sourcegraph/issues/5478)
- The new `allowOrgs` site config setting in GitHub `auth.providers` enables admins to restrict GitHub logins to members of specific GitHub organizations. [#4195](https://github.com/sourcegraph/sourcegraph/issues/4195)
- Support case field in repository search. [#7671](https://github.com/sourcegraph/sourcegraph/issues/7671)
- Skip LFS content when cloning git repositories. [#7322](https://github.com/sourcegraph/sourcegraph/issues/7322)
- Hover tooltips and _Find Reference_ results now display a badge to indicate when a result is search-based. These indicators can be disabled by adding `{ "experimentalFeatures": { "showBadgeAttachments": false } }` in global settings.
- Campaigns can now be created as drafts, which can be shared and updated without creating changesets (pull requests) on code hosts. When ready, a draft can then be published, either completely or changeset by changeset, to create changesets on the code host. [#7659](https://github.com/sourcegraph/sourcegraph/pull/7659)
- Experimental: feature flag `BitbucketServerFastPerm` can be enabled to speed up fetching ACL data from Bitbucket Server instances. This requires [Bitbucket Server Sourcegraph plugin](https://github.com/sourcegraph/bitbucket-server-plugin) to be installed.
- Experimental: A site configuration field `{ "experimentalFeatures" { "tls.external": { "insecureSkipVerify": true } } }` which allows you to configure SSL/TLS settings for Sourcegraph contacting your code hosts. Currently just supports turning off TLS/SSL verification. [#71](https://github.com/sourcegraph/sourcegraph/issues/71)
- Experimental: To search across multiple revisions of the same repository, list multiple branch names (or other revspecs) separated by `:` in your query, as in `repo:myrepo@branch1:branch2:branch2`. To search all branches, use `repo:myrepo@*refs/heads/`. Requires the site configuration value `{ "experimentalFeatures": { "searchMultipleRevisionsPerRepository": true } }`. Previously this was only supported for diff and commit searches.
- Experimental: interactive search mode, which helps users construct queries using UI elements. Requires the site configuration value `{ "experimentalFeatures": { "splitSearchModes": true } }`. The existing plain text search format is still available via the dropdown menu on the left of the search bar.
- A case sensitivity toggle now appears in the search bar.
- Add explicit repository permissions support with site configuration field `{ "permissions.userMapping" { "enabled": true, "bindID": "email" } }`.

### Changed

- The "Files" tab in the search results page has been renamed to "Filenames" for clarity.
- The search query builder now lives on its own page at `/search/query-builder`. The home search page has a link to it.
- User passwords when using builtin auth are limited to 256 characters. Existing passwords longer than 256 characters will continue to work.
- GraphQL API: Campaign.changesetCreationStatus has been renamed to Campaign.status to be aligned with CampaignPlan. [#7654](https://github.com/sourcegraph/sourcegraph/pull/7654)
- When using GitHub as an authentication provider, `read:org` scope is now required. This is used to support the new `allowOrgs` site config setting in the GitHub `auth.providers` configuration, which enables site admins to restrict GitHub logins to members of a specific GitHub organization. This for example allows having a Sourcegraph instance with GitHub sign in configured be exposed to the public internet without allowing everyone with a GitHub account access to your Sourcegraph instance.

### Fixed

- The experimental search pagination API no longer times out when large repositories are encountered. [#6384](https://github.com/sourcegraph/sourcegraph/issues/6384)
- We resolve relative symbolic links from the directory of the symlink, rather than the root of the repository. [#6034](https://github.com/sourcegraph/sourcegraph/issues/6034)
- Show errors on repository settings page when repo-updater is down. [#3593](https://github.com/sourcegraph/sourcegraph/issues/3593)
- Remove benign warning that verifying config took more than 10s when updating or saving an external service. [#7176](https://github.com/sourcegraph/sourcegraph/issues/7176)
- repohasfile search filter works again (regressed in 3.10). [#7380](https://github.com/sourcegraph/sourcegraph/issues/7380)
- Structural search can now run on very large repositories containing any number of files. [#7133](https://github.com/sourcegraph/sourcegraph/issues/7133)

### Removed

- The deprecated GraphQL mutation `setAllRepositoriesEnabled` has been removed. [#7478](https://github.com/sourcegraph/sourcegraph/pull/7478)
- The deprecated GraphQL mutation `deleteRepository` has been removed. [#7483](https://github.com/sourcegraph/sourcegraph/pull/7483)

## 3.11.4

### Fixed

- The `/.auth/saml/metadata` endpoint has been fixed. Previously it panicked if no encryption key was set.
- The version updating logic has been fixed for `sourcegraph/server`. Users running `sourcegraph/server:3.11.1` will need to manually modify their `docker run` command to use `sourcegraph/server:3.11.4` or higher. [#7442](https://github.com/sourcegraph/sourcegraph/issues/7442)

## 3.11.1

### Fixed

- The syncing process for newly created campaign changesets has been fixed again after they have erroneously been marked as deleted in the database. [#7522](https://github.com/sourcegraph/sourcegraph/pull/7522)
- The syncing process for newly created changesets (in campaigns) has been fixed again after they have erroneously been marked as deleted in the database. [#7522](https://github.com/sourcegraph/sourcegraph/pull/7522)

## 3.11.0

**Important:** If you use `SITE_CONFIG_FILE` or `CRITICAL_CONFIG_FILE`, please be sure to follow the steps in: [migration notes for Sourcegraph v3.11+](https://docs.sourcegraph.com/admin/migration/3_11.md) after upgrading.

### Added

- Language statistics by commit are available via the API. [#6737](https://github.com/sourcegraph/sourcegraph/pull/6737)
- Added a new page that shows [language statistics for the results of a search query](https://docs.sourcegraph.com/user/search#statistics).
- Global settings can be configured from a local file using the environment variable `GLOBAL_SETTINGS_FILE`.
- High-level health metrics and dashboards have been added to Sourcegraph's monitoring (found under the **Site admin** -> **Monitoring** area). [#7216](https://github.com/sourcegraph/sourcegraph/pull/7216)
- Logging for GraphQL API requests not issued by Sourcegraph is now much more verbose, allowing for easier debugging of problematic queries and where they originate from. [#5706](https://github.com/sourcegraph/sourcegraph/issues/5706)
- A new campaign type finds and removes leaked npm credentials. [#6893](https://github.com/sourcegraph/sourcegraph/pull/6893)
- Campaigns can now be retried to create failed changesets due to ephemeral errors (e.g. network problems when creating a pull request on GitHub). [#6718](https://github.com/sourcegraph/sourcegraph/issues/6718)
- The initial release of [structural code search](https://docs.sourcegraph.com/code_search/reference/structural).

### Changed

- `repohascommitafter:` search filter uses a more efficient git command to determine inclusion. [#6739](https://github.com/sourcegraph/sourcegraph/pull/6739)
- `NODE_NAME` can be specified instead of `HOSTNAME` for zoekt-indexserver. `HOSTNAME` was a confusing configuration to use in [Pure-Docker Sourcegraph deployments](https://github.com/sourcegraph/deploy-sourcegraph-docker). [#6846](https://github.com/sourcegraph/sourcegraph/issues/6846)
- The feedback toast now requests feedback every 60 days of usage (was previously only once on the 3rd day of use). [#7165](https://github.com/sourcegraph/sourcegraph/pull/7165)
- The lsif-server container now only has a dependency on Postgres, whereas before it also relied on Redis. [#6880](https://github.com/sourcegraph/sourcegraph/pull/6880)
- Renamed the GraphQL API `LanguageStatistics` fields to `name`, `totalBytes`, and `totalLines` (previously the field names started with an uppercase letter, which was inconsistent).
- Detecting a file's language uses a more accurate but slower algorithm. To revert to the old (faster and less accurate) algorithm, set the `USE_ENHANCED_LANGUAGE_DETECTION` env var to the string `false` (on the `sourcegraph/server` container, or if using the cluster deployment, on the `sourcegraph-frontend` pod).
- Diff and commit searches that make use of `before:` and `after:` filters to narrow their search area are now no longer subject to the 50-repository limit. This allows for creating saved searches on more than 50 repositories as before. [#7215](https://github.com/sourcegraph/sourcegraph/issues/7215)

### Fixed

- Changes to external service configurations are reflected much faster. [#6058](https://github.com/sourcegraph/sourcegraph/issues/6058)
- Deleting an external service will not show warnings for the non-existent service. [#5617](https://github.com/sourcegraph/sourcegraph/issues/5617)
- Suggested search filter chips are quoted if necessary. [#6498](https://github.com/sourcegraph/sourcegraph/issues/6498)
- Remove potential panic in gitserver if heavily loaded. [#6710](https://github.com/sourcegraph/sourcegraph/issues/6710)
- Multiple fixes to make the preview and creation of campaigns more robust and a smoother user experience. [#6682](https://github.com/sourcegraph/sourcegraph/pull/6682) [#6625](https://github.com/sourcegraph/sourcegraph/issues/6625) [#6658](https://github.com/sourcegraph/sourcegraph/issues/6658) [#7088](https://github.com/sourcegraph/sourcegraph/issues/7088) [#6766](https://github.com/sourcegraph/sourcegraph/issues/6766) [#6717](https://github.com/sourcegraph/sourcegraph/issues/6717) [#6659](https://github.com/sourcegraph/sourcegraph/issues/6659)
- Repositories referenced in campaigns that are removed in an external service configuration change won't lead to problems with the syncing process anymore. [#7015](https://github.com/sourcegraph/sourcegraph/pull/7015)
- The Searcher dashboard (and the `src_graphql_search_response` Prometheus metric) now properly account for search alerts instead of them being incorrectly added to the `timeout` category. [#7214](https://github.com/sourcegraph/sourcegraph/issues/7214)
- In the experimental search pagination API, the `cloning`, `missing`, and other repository fields now return a well-defined set of results. [#6000](https://github.com/sourcegraph/sourcegraph/issues/6000)

### Removed

- The management console has been removed. All critical configuration previously stored in the management console will be automatically migrated to your site configuration. For more information about this change, or if you use `SITE_CONFIG_FILE` / `CRITICAL_CONFIG_FILE`, please see the [migration notes for Sourcegraph v3.11+](https://docs.sourcegraph.com/admin/migration/3_11.md).

## 3.10.4

### Fixed

- An issue where diff/commit searches that would run over more than 50 repositories would incorrectly display a timeout error instead of the correct error suggesting users scope their query to less repositories. [#7090](https://github.com/sourcegraph/sourcegraph/issues/7090)

## 3.10.3

### Fixed

- A critical regression in 3.10.2 which caused diff, commit, and repository searches to timeout. [#7090](https://github.com/sourcegraph/sourcegraph/issues/7090)
- A critical regression in 3.10.2 which caused "No results" to appear frequently on pages with search results. [#7095](https://github.com/sourcegraph/sourcegraph/pull/7095)
- An issue where the built-in Grafana Searcher dashboard would show duplicate success/error metrics. [#7078](https://github.com/sourcegraph/sourcegraph/pull/7078)

## 3.10.2

### Added

- Site admins can now use the built-in Grafana Searcher dashboard to observe how many search requests are successful, or resulting in errors or timeouts. [#6756](https://github.com/sourcegraph/sourcegraph/issues/6756)

### Fixed

- When searches timeout, a consistent UI with clear actions like a button to increase the timeout is now returned. [#6754](https://github.com/sourcegraph/sourcegraph/issues/6754)
- To reduce the chance of search timeouts in some cases, the default indexed search timeout has been raised from 1.5s to 3s. [#6754](https://github.com/sourcegraph/sourcegraph/issues/6754)
- We now correctly inform users of the limitations of diff/commit search. If a diff/commit search would run over more than 50 repositories, users will be shown an error suggesting they scope their search to less repositories using the `repo:` filter. Global diff/commit search support is being tracked in [#6826](https://github.com/sourcegraph/sourcegraph/issues/6826). [#5519](https://github.com/sourcegraph/sourcegraph/issues/5519)

## 3.10.1

### Added

- Syntax highlighting for Starlark (Bazel) files. [#6827](https://github.com/sourcegraph/sourcegraph/issues/6827)

### Fixed

- The experimental search pagination API no longer times out when large repositories are encountered. [#6384](https://github.com/sourcegraph/sourcegraph/issues/6384) [#6383](https://github.com/sourcegraph/sourcegraph/issues/6383)
- In single-container deployments, the builtin `postgres_exporter` now correctly respects externally configured databases. This previously caused PostgreSQL metrics to not show up in Grafana when an external DB was in use. [#6735](https://github.com/sourcegraph/sourcegraph/issues/6735)

## 3.10.0

### Added

- Indexed Search supports horizontally scaling. Instances with large number of repositories can update the `replica` field of the `indexed-search` StatefulSet. See [configure indexed-search replica count](https://github.com/sourcegraph/deploy-sourcegraph/blob/master/docs/configure.md#configure-indexed-search-replica-count). [#5725](https://github.com/sourcegraph/sourcegraph/issues/5725)
- Bitbucket Cloud external service supports `exclude` config option. [#6035](https://github.com/sourcegraph/sourcegraph/issues/6035)
- `sourcegraph/server` Docker deployments now support the environment variable `IGNORE_PROCESS_DEATH`. If set to true the container will keep running, even if a subprocess has died. This is useful when manually fixing problems in the container which the container refuses to start. For example a bad database migration.
- Search input now offers filter type suggestions [#6105](https://github.com/sourcegraph/sourcegraph/pull/6105).
- The keyboard shortcut <kbd>Ctrl</kbd>+<kbd>Space</kbd> in the search input shows a list of available filter types.
- Sourcegraph Kubernetes cluster site admins can configure PostgreSQL by specifying `postgresql.conf` via ConfigMap. [sourcegraph/deploy-sourcegraph#447](https://github.com/sourcegraph/deploy-sourcegraph/pull/447)

### Changed

- **Required Kubernetes Migration:** The [Kubernetes deployment](https://github.com/sourcegraph/deploy-sourcegraph) manifest for indexed-search services has changed from a Normal Service to a Headless Service. This is to enable Sourcegraph to individually resolve indexed-search pods. Services are immutable, so please follow the [migration guide](https://github.com/sourcegraph/deploy-sourcegraph/blob/master/docs/migrate.md#310).
- Fields of type `String` in our GraphQL API that contain [JSONC](https://komkom.github.io/) now have the custom scalar type `JSONCString`. [#6209](https://github.com/sourcegraph/sourcegraph/pull/6209)
- `ZOEKT_HOST` environment variable has been deprecated. Please use `INDEXED_SEARCH_SERVERS` instead. `ZOEKT_HOST` will be removed in 3.12.
- Directory names on the repository tree page are now shown in bold to improve readability.
- Added support for Bitbucket Server pull request activity to the [campaign](https://about.sourcegraph.com/product/code-change-management/) burndown chart. When used, this feature leads to more requests being sent to Bitbucket Server, since Sourcegraph needs to keep track of how a pull request's state changes over time. With [the instance scoped webhooks](https://docs.google.com/document/d/1I3Aq1WSUh42BP8KvKr6AlmuCfo8tXYtJu40WzdNT6go/edit) in our [Bitbucket Server plugin](https://github.com/sourcegraph/bitbucket-server-plugin/pull/10) as well as up-coming [heuristical syncing changes](#6389), this additional load will be significantly reduced in the future.
- Added support for Bitbucket Server pull request activity to the campaign burndown chart. When used, this feature leads to more requests being sent to Bitbucket Server, since Sourcegraph needs to keep track of how a pull request's state changes over time. With [the instance scoped webhooks](https://docs.google.com/document/d/1I3Aq1WSUh42BP8KvKr6AlmuCfo8tXYtJu40WzdNT6go/edit) in our [Bitbucket Server plugin](https://github.com/sourcegraph/bitbucket-server-plugin/pull/10) as well as up-coming [heuristical syncing changes](#6389), this additional load will be significantly reduced in the future.

### Fixed

- Support hyphens in Bitbucket Cloud team names. [#6154](https://github.com/sourcegraph/sourcegraph/issues/6154)
- Server will run `redis-check-aof --fix` on startup to fix corrupted AOF files. [#651](https://github.com/sourcegraph/sourcegraph/issues/651)
- Authorization provider configuration errors in external services will be shown as site alerts. [#6061](https://github.com/sourcegraph/sourcegraph/issues/6061)

### Removed

## 3.9.4

### Changed

- The experimental search pagination API's `PageInfo` object now returns a `String` instead of an `ID` for its `endCursor`, and likewise for the `after` search field. Experimental paginated search API users may need to update their usages to replace `ID` cursor types with `String` ones.

### Fixed

- The experimental search pagination API no longer omits a single repository worth of results at the end of the result set. [#6286](https://github.com/sourcegraph/sourcegraph/issues/6286)
- The experimental search pagination API no longer produces search cursors that can get "stuck". [#6287](https://github.com/sourcegraph/sourcegraph/issues/6287)
- In literal search mode, searching for quoted strings now works as expected. [#6255](https://github.com/sourcegraph/sourcegraph/issues/6255)
- In literal search mode, quoted field values now work as expected. [#6271](https://github.com/sourcegraph/sourcegraph/pull/6271)
- `type:path` search queries now correctly work in indexed search again. [#6220](https://github.com/sourcegraph/sourcegraph/issues/6220)

## 3.9.3

### Changed

- Sourcegraph is now built using Go 1.13.3 [#6200](https://github.com/sourcegraph/sourcegraph/pull/6200).

## 3.9.2

### Fixed

- URI-decode the username, password, and pathname when constructing Postgres connection paramers in lsif-server [#6174](https://github.com/sourcegraph/sourcegraph/pull/6174). Fixes a crashing lsif-server process for users with passwords containing special characters.

## 3.9.1

### Changed

- Reverted [#6094](https://github.com/sourcegraph/sourcegraph/pull/6094) because it introduced a minor security hole involving only Grafana.
  [#6075](https://github.com/sourcegraph/sourcegraph/issues/6075) will be fixed with a different approach.

## 3.9.0

### Added

- Our external service syncing model will stream in new repositories to Sourcegraph. Previously we could only add a repository to our database and clone it once we had synced all information from all external services (to detect deletions and renames). Now adding a repository to an external service configuration should be reflected much sooner, even on large instances. [#5145](https://github.com/sourcegraph/sourcegraph/issues/5145)
- There is now an easy way for site admins to view and export settings and configuration when reporting a bug. The page for doing so is at /site-admin/report-bug, linked to from the site admin side panel under "Report a bug".
- An experimental search pagination API to enable better programmatic consumption of search results is now available to try. For more details and known limitations see [the documentation](https://docs.sourcegraph.com/api/graphql/search).
- Search queries can now be interpreted literally.
  - There is now a dot-star icon in the search input bar to toggle the pattern type of a query between regexp and literal.
  - There is a new `search.defaultPatternType` setting to configure the default pattern type, regexp or literal, for searches.
  - There is a new `patternType:` search token which overrides the `search.defaultPatternType` setting, and the active state of the dot-star icon in determining the pattern type of the query.
  - Old URLs without a patternType URL parameter will be redirected to the same URL with
    patternType=regexp appended to preserve intended behavior.
- Added support for GitHub organization webhooks to enable faster updates of metadata used by [campaigns](https://about.sourcegraph.com/product/code-change-management/), such as pull requests or issue comments. See the [GitHub webhook documentation](https://docs.sourcegraph.com/admin/external_service/github#webhooks) for instructions on how to enable webhooks.
- Added support for GitHub organization webhooks to enable faster updates of changeset metadata used by campaigns. See the [GitHub webhook documentation](https://docs.sourcegraph.com/admin/external_service/github#webhooks) for instructions on how to enable webhooks.
- Added burndown chart to visualize progress of campaigns.
- Added ability to edit campaign titles and descriptions.

### Changed

- **Recommended Kubernetes Migration:** The [Kubernetes deployment](https://github.com/sourcegraph/deploy-sourcegraph) manifest for indexed-search pods has changed from a Deployment to a StatefulSet. This is to enable future work on horizontally scaling indexed search. To retain your existing indexes there is a [migration guide](https://github.com/sourcegraph/deploy-sourcegraph/blob/master/docs/migrate.md#39).
- Allow single trailing hyphen in usernames and org names [#5680](https://github.com/sourcegraph/sourcegraph/pull/5680)
- Indexed search won't spam the logs on startup if the frontend API is not yet available. [zoekt#30](https://github.com/sourcegraph/zoekt/pull/30), [#5866](https://github.com/sourcegraph/sourcegraph/pull/5866)
- Search query fields are now case insensitive. For example `repoHasFile:` will now be recognized, not just `repohasfile:`. [#5168](https://github.com/sourcegraph/sourcegraph/issues/5168)
- Search queries are now interpreted literally by default, rather than as regular expressions. [#5899](https://github.com/sourcegraph/sourcegraph/pull/5899)
- The `search` GraphQL API field now takes a two new optional parameters: `version` and `patternType`. `version` determines the search syntax version to use, and `patternType` determines the pattern type to use for the query. `version` defaults to "V1", which is regular expression searches by default, if not explicitly passed in. `patternType` overrides the pattern type determined by version.
- Saved searches have been updated to support the new patternType filter. All existing saved searches have been updated to append `patternType:regexp` to the end of queries to ensure deterministic results regardless of the patternType configurations on an instance. All new saved searches are required to have a `patternType:` field in the query.
- Allow text selection in search result headers (to allow for e.g. copying filenames)

### Fixed

- Web app: Fix paths with special characters (#6050)
- Fixed an issue that rendered the search filter `repohascommitafter` unusable in the presence of an empty repository. [#5149](https://github.com/sourcegraph/sourcegraph/issues/5149)
- An issue where `externalURL` not being configured in the management console could go unnoticed. [#3899](https://github.com/sourcegraph/sourcegraph/issues/3899)
- Listing branches and refs now falls back to a fast path if there are a large number of branches. Previously we would time out. [#4581](https://github.com/sourcegraph/sourcegraph/issues/4581)
- Sourcegraph will now ignore the ambiguous ref HEAD if a repository contains it. [#5291](https://github.com/sourcegraph/sourcegraph/issues/5291)

### Removed

## 3.8.2

### Fixed

- Sourcegraph cluster deployments now run a more stable syntax highlighting server which can self-recover from rarer failure cases such as getting stuck at high CPU usage when highlighting some specific files. [#5406](https://github.com/sourcegraph/sourcegraph/issues/5406) This will be ported to single-container deployments [at a later date](https://github.com/sourcegraph/sourcegraph/issues/5841).

## 3.8.1

### Added

- Add `nameTransformations` setting to GitLab external service to help transform repository name that shows up in the Sourcegraph UI.

## 3.8.0

### Added

- A toggle button for browser extension to quickly enable/disable the core functionality without actually enable/disable the entire extension in the browser extension manager.
- Tabs to easily toggle between the different search result types on the search results page.

### Changed

- A `hardTTL` setting was added to the [Bitbucket Server `authorization` config](https://docs.sourcegraph.com/admin/external_service/bitbucketserver#configuration). This setting specifies a duration after which a user's cached permissions must be updated before any user action is authorized. This contrasts with the already existing `ttl` setting which defines a duration after which a user's cached permissions will get updated in the background, but the previously cached (and now stale) permissions are used to authorize any user action occuring before the update concludes. If your previous `ttl` value is larger than the default of the new `hardTTL` setting (i.e. **3 days**), you must change the `ttl` to be smaller or, `hardTTL` to be larger.

### Fixed

### Removed

- The `statusIndicator` feature flag has been removed from the site configuration's `experimentalFeatures` section. The status indicator has been enabled by default since 3.6.0 and you can now safely remove the feature flag from your configuration.
- Public usage is now only available on Sourcegraph.com. Because many core features rely on persisted user settings, anonymous usage leads to a degraded experience for most users. As a result, for self-hosted private instances it is preferable for all users to have accounts. But on sourcegraph.com, users will continue to have to opt-in to accounts, despite the degraded UX.

## 3.7.2

### Added

- A [migration guide for Sourcegraph v3.7+](https://docs.sourcegraph.com/admin/migration/3_7.md).

### Fixed

- Fixed an issue where some repositories with very long symbol names would fail to index after v3.7.
- We now retain one prior search index version after an upgrade, meaning upgrading AND downgrading from v3.6.2 <-> v3.7.2 is now 100% seamless and involves no downtime or negated search performance while repositories reindex. Please refer to the [v3.7+ migration guide](https://docs.sourcegraph.com/admin/migration/3_7.md) for details.

## 3.7.1

### Fixed

- When re-indexing repositories, we now continue to serve from the old index in the meantime. Thus, you can upgrade to 3.7.1 without downtime.
- Indexed symbol search is now faster, as we've fixed a performance issue that occurred when many repositories without any symbols existed.
- Indexed symbol search now uses less disk space when upgrading directly to v3.7.1 as we properly remove old indexes.

## 3.7.0

### Added

- Indexed search now supports symbol queries. This feature will require re-indexing all repositories. This will increase the disk and memory usage of indexed search by roughly 10%. You can disable the feature with the configuration `search.index.symbols.enabled`. [#3534](https://github.com/sourcegraph/sourcegraph/issues/3534)
- Multi-line search now works for non-indexed search. [#4518](https://github.com/sourcegraph/sourcegraph/issues/4518)
- When using `SITE_CONFIG_FILE` and `EXTSVC_CONFIG_FILE`, you [may now also specify e.g. `SITE_CONFIG_ALLOW_EDITS=true`](https://docs.sourcegraph.com/admin/config/advanced_config_file) to allow edits to be made to the config in the application which will be overwritten on the next process restart. [#4912](https://github.com/sourcegraph/sourcegraph/issues/4912)

### Changed

- In the [GitHub external service config](https://docs.sourcegraph.com/admin/external_service/github#configuration) it's now possible to specify `orgs` without specifying `repositoryQuery` or `repos` too.
- Out-of-the-box TypeScript code intelligence is much better with an updated ctags version with a built-in TypeScript parser.
- Sourcegraph uses Git protocol version 2 for increased efficiency and performance when fetching data from compatible code hosts.
- Searches with `repohasfile:` are faster at finding repository matches. [#4833](https://github.com/sourcegraph/sourcegraph/issues/4833).
- Zoekt now runs with GOGC=50 by default, helping to reduce the memory consumption of Sourcegraph. [#3792](https://github.com/sourcegraph/sourcegraph/issues/3792)
- Upgraded the version of Go in use, which improves security for publicly accessible Sourcegraph instances.

### Fixed

- Disk cleanup in gitserver is now done in terms of percentages to fix [#5059](https://github.com/sourcegraph/sourcegraph/issues/5059).
- Search results now correctly show highlighting of matches with runes like 'İ' that lowercase to runes with a different number of bytes in UTF-8 [#4791](https://github.com/sourcegraph/sourcegraph/issues/4791).
- Fixed an issue where search would sometimes crash with a panic due to a nil pointer. [#5246](https://github.com/sourcegraph/sourcegraph/issues/5246)

### Removed

## 3.6.2

### Fixed

- Fixed Phabricator external services so they won't stop the syncing process for repositories when Phabricator doesn't return clone URLs. [#5101](https://github.com/sourcegraph/sourcegraph/pull/5101)

## 3.6.1

### Added

- New site config option `branding.brandName` configures the brand name to display in the Sourcegraph \<title\> element.
- `repositoryPathPattern` option added to the "Other" external service type for repository name customization.

## 3.6.0

### Added

- The `github.exclude` setting in [GitHub external service config](https://docs.sourcegraph.com/admin/external_service/github#configuration) additionally allows you to specify regular expressions with `{"pattern": "regex"}`.
- A new [`quicklinks` setting](https://docs.sourcegraph.com/user/personalization/quick_links) allows adding links to be displayed on the homepage and search page for all users (or users in an organization).
- Compatibility with the [Sourcegraph for Bitbucket Server](https://github.com/sourcegraph/bitbucket-server-plugin) plugin.
- Support for [Bitbucket Cloud](https://bitbucket.org) as an external service.

### Changed

- Updating or creating an external service will no longer block until the service is synced.
- The GraphQL fields `Repository.createdAt` and `Repository.updatedAt` are deprecated and will be removed in 3.8. Now `createdAt` is always the current time and updatedAt is always null.
- In the [GitHub external service config](https://docs.sourcegraph.com/admin/external_service/github#configuration) and [Bitbucket Server external service config](https://docs.sourcegraph.com/admin/external_service/bitbucket_server#permissions) `repositoryQuery` is now only required if `repos` is not set.
- Log messages from query-runner when saved searches fail now include the raw query as part of the message.
- The status indicator in the navigation bar is now enabled by default
- Usernames and org names can now contain the `.` character. [#4674](https://github.com/sourcegraph/sourcegraph/issues/4674)

### Fixed

- Commit searches now correctly highlight unicode characters, for example 加. [#4512](https://github.com/sourcegraph/sourcegraph/issues/4512)
- Symbol searches now show the number of symbol matches rather than the number of file matches found. [#4578](https://github.com/sourcegraph/sourcegraph/issues/4578)
- Symbol searches with truncated results now show a `+` on the results page to signal that some results have been omitted. [#4579](https://github.com/sourcegraph/sourcegraph/issues/4579)

## 3.5.4

### Fixed

- Fixed Phabricator external services so they won't stop the syncing process for repositories when Phabricator doesn't return clone URLs. [#5101](https://github.com/sourcegraph/sourcegraph/pull/5101)

## 3.5.2

### Changed

- Usernames and org names can now contain the `.` character. [#4674](https://github.com/sourcegraph/sourcegraph/issues/4674)

### Added

- Syntax highlighting requests that fail are now logged and traced. A new Prometheus metric `src_syntax_highlighting_requests` allows monitoring and alerting. [#4877](https://github.com/sourcegraph/sourcegraph/issues/4877).
- Sourcegraph's SAML authentication now supports RSA PKCS#1 v1.5. [#4869](https://github.com/sourcegraph/sourcegraph/pull/4869)

### Fixed

- Increased nginx proxy buffer size to fix issue where login failed when SAML AuthnRequest was too large. [#4849](https://github.com/sourcegraph/sourcegraph/pull/4849)
- A regression in 3.3.8 where `"corsOrigin": "*"` was improperly forbidden. [#4424](https://github.com/sourcegraph/sourcegraph/issues/4424)

## 3.5.1

### Added

- A new [`quicklinks` setting](https://docs.sourcegraph.com/user/personalization/quick_links) allows adding links to be displayed on the homepage and search page for all users (or users in an organization).
- Site admins can prevent the icon in the top-left corner of the screen from spinning on hovers by setting `"branding": { "disableSymbolSpin": true }` in their site configuration.

### Fixed

- Fix `repository.language` GraphQL field (previously returned empty for most repositories).

## 3.5.0

### Added

- Indexed search now supports matching consecutive literal newlines, with queries like e.g. `foo\nbar.*` to search over multiple lines. [#4138](https://github.com/sourcegraph/sourcegraph/issues/4138)
- The `orgs` setting in [GitHub external service config](https://docs.sourcegraph.com/admin/external_service/github) allows admins to select all repositories from the specified organizations to be synced.
- A new experimental search filter `repohascommitafter:"30 days ago"` allows users to exclude stale repositories that don't contain commits (to the branch being searched over) past a specified date from their search query.
- The `authorization` setting in the [Bitbucket Server external service config](https://docs.sourcegraph.com/admin/external_service/bitbucket_server#permissions) enables Sourcegraph to enforce the repository permissions defined in Bitbucket Server.
- A new, experimental status indicator in the navigation bar allows admins to quickly see whether the configured repositories are up to date or how many are currently being updated in the background. You can enable the status indicator with the following site configuration: `"experimentalFeatures": { "statusIndicator": "enabled" }`.
- A new search filter `repohasfile` allows users to filter results to just repositories containing a matching file. For example `ubuntu file:Dockerfile repohasfile:\.py$` would find Dockerfiles mentioning Ubuntu in repositories that contain Python files. [#4501](https://github.com/sourcegraph/sourcegraph/pull/4501)

### Changed

- The saved searches UI has changed. There is now a Saved searches page in the user and organizations settings area. A saved search appears in the settings area of the user or organization it is associated with.

### Removed

### Fixed

- Fixed repository search patterns which contain `.*`. Previously our optimizer would ignore `.*`, which in some cases would lead to our repository search excluding some repositories from the results.
- Fixed an issue where the Phabricator native integration would be broken on recent Phabricator versions. This fix depends on v1.2 of the [Phabricator extension](https://github.com/sourcegraph/phabricator-extension).
- Fixed an issue where the "Empty repository" banner would be shown on a repository page when starting to clone a repository.
- Prevent data inconsistency on cached archives due to restarts. [#4366](https://github.com/sourcegraph/sourcegraph/pull/4366)
- On the /extensions page, the UI is now less ambiguous when an extension has not been activated. [#4446](https://github.com/sourcegraph/sourcegraph/issues/4446)

## 3.4.5

### Fixed

- Fixed an issue where syntax highlighting taking too long would result in errors or wait long amounts of time without properly falling back to plaintext rendering after a few seconds. [#4267](https://github.com/sourcegraph/sourcegraph/issues/4267) [#4268](https://github.com/sourcegraph/sourcegraph/issues/4268) (this fix was intended to be in 3.4.3, but was in fact left out by accident)
- Fixed an issue with `sourcegraph/server` Docker deployments where syntax highlighting could produce `server closed idle connection` errors. [#4269](https://github.com/sourcegraph/sourcegraph/issues/4269) (this fix was intended to be in 3.4.3, but was in fact left out by accident)
- Fix `repository.language` GraphQL field (previously returned empty for most repositories).

## 3.4.4

### Fixed

- Fixed an out of bounds error in the GraphQL repository query. [#4426](https://github.com/sourcegraph/sourcegraph/issues/4426)

## 3.4.3

### Fixed

- Improved performance of the /site-admin/repositories page significantly (prevents timeouts). [#4063](https://github.com/sourcegraph/sourcegraph/issues/4063)
- Fixed an issue where Gitolite repositories would be inaccessible to non-admin users after upgrading to 3.3.0+ from an older version. [#4263](https://github.com/sourcegraph/sourcegraph/issues/4263)
- Repository names are now treated as case-sensitive, fixing an issue where users saw `pq: duplicate key value violates unique constraint \"repo_name_unique\"` [#4283](https://github.com/sourcegraph/sourcegraph/issues/4283)
- Repositories containing submodules not on Sourcegraph will now load without error [#2947](https://github.com/sourcegraph/sourcegraph/issues/2947)
- HTTP metrics in Prometheus/Grafana now distinguish between different types of GraphQL requests.

## 3.4.2

### Fixed

- Fixed incorrect wording in site-admin onboarding. [#4127](https://github.com/sourcegraph/sourcegraph/issues/4127)

## 3.4.1

### Added

- You may now specify `DISABLE_CONFIG_UPDATES=true` on the management console to prevent updates to the critical configuration. This is useful when loading critical config via a file using `CRITICAL_CONFIG_FILE` on the frontend.

### Changed

- When `EXTSVC_CONFIG_FILE` or `SITE_CONFIG_FILE` are specified, updates to external services and the site config are now prevented.
- Site admins will now see a warning if creating or updating an external service was successful but the process could not complete entirely due to an ephemeral error (such as GitHub API search queries running into timeouts and returning incomplete results).

### Removed

### Fixed

- Fixed an issue where `EXTSVC_CONFIG_FILE` being specified would incorrectly cause a panic.
- Fixed an issue where user/org/global settings from old Sourcegraph versions (2.x) could incorrectly be null, leading to various errors.
- Fixed an issue where an ephemeral infrastructure error (`tar/archive: invalid tar header`) would fail a search.

## 3.4.0

### Added

- When `repositoryPathPattern` is configured, paths from the full long name will redirect to the configured name. Extensions will function with the configured name. `repositoryPathPattern` allows administrators to configure "nice names". For example `sourcegraph.example.com/github.com/foo/bar` can configured to be `sourcegraph.example.com/gh/foo/bar` with `"repositoryPathPattern": "gh/{nameWithOwner}"`. (#462)
- Admins can now turn off site alerts for patch version release updates using the `alerts.showPatchUpdates` setting. Alerts will still be shown for major and minor version updates.
- The new `gitolite.exclude` setting in [Gitolite external service config](https://docs.sourcegraph.com/admin/external_service/gitolite#configuration) allows you to exclude specific repositories by their Gitolite name so that they won't be mirrored. Upon upgrading, previously "disabled" repositories will be automatically migrated to this exclusion list.
- The new `aws_codecommit.exclude` setting in [AWS CodeCommit external service config](https://docs.sourcegraph.com/admin/external_service/aws_codecommit#configuration) allows you to exclude specific repositories by their AWS name or ID so that they won't be synced. Upon upgrading, previously "disabled" repositories will be automatically migrated to this exclusion list.
- Added a new, _required_ `aws_codecommit.gitCredentials` setting to the [AWS CodeCommit external service config](https://docs.sourcegraph.com/admin/external_service/aws_codecommit#configuration). These Git credentials are required to create long-lived authenticated clone URLs for AWS CodeCommit repositories. For more information about Git credentials, see the AWS CodeCommit documentation: https://docs.aws.amazon.com/IAM/latest/UserGuide/id_credentials_ssh-keys.html#git-credentials-code-commit. For detailed instructions on how to create the credentials in IAM, see this page: https://docs.aws.amazon.com/codecommit/latest/userguide/setting-up-gc.html
- Added support for specifying a URL formatted `gitolite.host` setting in [Gitolite external service config](https://docs.sourcegraph.com/admin/external_service/gitolite#configuration) (e.g. `ssh://git@gitolite.example.org:2222/`), in addition to the already supported SCP like format (e.g `git@gitolite.example.org`)
- Added support for overriding critical, site, and external service configurations via files. Specify `CRITICAL_CONFIG_FILE=critical.json`, `SITE_CONFIG_FILE=site.json`, and/or `EXTSVC_CONFIG_FILE=extsvc.json` on the `frontend` container to do this.

### Changed

- Kinds of external services in use are now included in [server pings](https://docs.sourcegraph.com/admin/pings).
- Bitbucket Server: An actual Bitbucket icon is now used for the jump-to-bitbucket action on repository pages instead of the previously generic icon.
- Default config for GitHub, GitHub Enterprise, GitLab, Bitbucket Server, and AWS Code Commit external services has been revised to make it easier for first time admins.

### Removed

- Fields related to Repository enablement have been deprecated. Mutations are now NOOPs, and for repositories returned the value is always true for Enabled. The enabled field and mutations will be removed in 3.6. Mutations: `setRepositoryEnabled`, `setAllRepositoriesEnabled`, `updateAllMirrorRepositories`, `deleteRepository`. Query parameters: `repositories.enabled`, `repositories.disabled`. Field: `Repository.enabled`.
- Global saved searches are now deprecated. Any existing global saved searches have been assigned to the Sourcegraph instance's first site admin's user account.
- The `search.savedQueries` configuration option is now deprecated. Existing entries remain in user and org settings for backward compatibility, but are unused as saved searches are now stored in the database.

### Fixed

- Fixed a bug where submitting a saved query without selecting the location would fail for non-site admins (#3628).
- Fixed settings editors only having a few pixels height.
- Fixed a bug where browser extension and code review integration usage stats were not being captured on the site-admin Usage Stats page.
- Fixed an issue where in some rare cases PostgreSQL starting up slowly could incorrectly trigger a panic in the `frontend` service.
- Fixed an issue where the management console password would incorrectly reset to a new secure one after a user account was created.
- Fixed a bug where gitserver would leak file descriptors when performing common operations.
- Substantially improved the performance of updating Bitbucket Server external service configurations on instances with thousands of repositories, going from e.g. several minutes to about a minute for ~20k repositories (#4037).
- Fully resolved the search performance regression in v3.2.0, restoring performance of search back to the same levels it was before changes made in v3.2.0.
- Fix a bug where using a repo search filter with the prefix `github.com` only searched for repos whose name starts with `github.com`, even though no `^` was specified in the search filter. (#4103)
- Fixed an issue where files that fail syntax highlighting would incorrectly render an error instead of gracefully falling back to their plaintext form.

## 3.3.9

### Added

- Syntax highlighting requests that fail are now logged and traced. A new Prometheus metric `src_syntax_highlighting_requests` allows monitoring and alerting. [#4877](https://github.com/sourcegraph/sourcegraph/issues/4877).

## 3.3.8

### Fixed

- Fully resolved the search performance regression in v3.2.0, restoring performance of search back to the same levels it was before changes made in v3.2.0.
- Fixed an issue where files that fail syntax highlighting would incorrectly render an error instead of gracefully falling back to their plaintext form.
- Fixed an issue introduced in v3.3 where Sourcegraph would under specific circumstances incorrectly have to re-clone and re-index repositories from Bitbucket Server and AWS CodeCommit.

## 3.3.7

### Added

- The `bitbucketserver.exclude` setting in [Bitbucket Server external service config](https://docs.sourcegraph.com/admin/external_service/bitbucketserver#configuration) additionally allows you to exclude repositories matched by a regular expression (so that they won't be synced).

### Changed

### Removed

### Fixed

- Fixed a major indexed search performance regression that occurred in v3.2.0. (#3685)
- Fixed an issue where Sourcegraph would fail to update repositories on some instances (`pq: duplicate key value violates unique constraint "repo_external_service_unique_idx"`) (#3680)
- Fixed an issue where Sourcegraph would not exclude unavailable Bitbucket Server repositories. (#3772)

## 3.3.6

## Changed

- All 24 language extensions are enabled by default.

## 3.3.5

## Changed

- Indexed search is now enabled by default for new Docker deployments. (#3540)

### Removed

- Removed smart-casing behavior from search.

### Fixed

- Removes corrupted archives in the searcher cache and tries to populate the cache again instead of returning an error.
- Fixed a bug where search scopes would not get merged, and only the lowest-level list of search scopes would appear.
- Fixed an issue where repo-updater was slower in performing its work which could sometimes cause other performance issues. https://github.com/sourcegraph/sourcegraph/pull/3633

## 3.3.4

### Fixed

- Fixed bundling of the Phabricator integration assets in the Sourcegraph docker image.

## 3.3.3

### Fixed

- Fixed bug that prevented "Find references" action from being completed in the activation checklist.

## 3.3.2

### Fixed

- Fixed an issue where the default `bitbucketserver.repositoryQuery` would not be created on migration from older Sourcegraph versions. https://github.com/sourcegraph/sourcegraph/issues/3591
- Fixed an issue where Sourcegraph would add deleted repositories to the external service configuration. https://github.com/sourcegraph/sourcegraph/issues/3588
- Fixed an issue where a repo-updater migration would hit code host rate limits. https://github.com/sourcegraph/sourcegraph/issues/3582
- The required `bitbucketserver.username` field of a [Bitbucket Server external service configuration](https://docs.sourcegraph.com/admin/external_service/bitbucketserver#configuration), if unset or empty, is automatically migrated to match the user part of the `url` (if defined). https://github.com/sourcegraph/sourcegraph/issues/3592
- Fixed a panic that would occur in indexed search / the frontend when a search error ocurred. https://github.com/sourcegraph/sourcegraph/issues/3579
- Fixed an issue where the repo-updater service could become deadlocked while performing a migration. https://github.com/sourcegraph/sourcegraph/issues/3590

## 3.3.1

### Fixed

- Fixed a bug that prevented external service configurations specifying client certificates from working (#3523)

## 3.3.0

### Added

- In search queries, treat `foo(` as `foo\(` and `bar[` as `bar\[` rather than failing with an error message.
- Enterprise admins can now customize the appearance of the homepage and search icon.
- A new settings property `notices` allows showing custom informational messages on the homepage and at the top of each page. The `motd` property is deprecated and its value is automatically migrated to the new `notices` property.
- The new `gitlab.exclude` setting in [GitLab external service config](https://docs.sourcegraph.com/admin/external_service/gitlab#configuration) allows you to exclude specific repositories matched by `gitlab.projectQuery` and `gitlab.projects` (so that they won't be synced). Upon upgrading, previously "disabled" repositories will be automatically migrated to this exclusion list.
- The new `gitlab.projects` setting in [GitLab external service config](https://docs.sourcegraph.com/admin/external_service/gitlab#configuration) allows you to select specific repositories to be synced.
- The new `bitbucketserver.exclude` setting in [Bitbucket Server external service config](https://docs.sourcegraph.com/admin/external_service/bitbucketserver#configuration) allows you to exclude specific repositories matched by `bitbucketserver.repositoryQuery` and `bitbucketserver.repos` (so that they won't be synced). Upon upgrading, previously "disabled" repositories will be automatically migrated to this exclusion list.
- The new `bitbucketserver.repos` setting in [Bitbucket Server external service config](https://docs.sourcegraph.com/admin/external_service/bitbucketserver#configuration) allows you to select specific repositories to be synced.
- The new required `bitbucketserver.repositoryQuery` setting in [Bitbucket Server external service configuration](https://docs.sourcegraph.com/admin/external_service/bitbucketserver#configuration) allows you to use Bitbucket API repository search queries to select repos to be synced. Existing configurations will be migrate to have it set to `["?visibility=public", "?visibility=private"]` which is equivalent to the previous implicit behaviour that this setting supersedes.
- "Quick configure" buttons for common actions have been added to the config editor for all external services.
- "Quick configure" buttons for common actions have been added to the management console.
- Site-admins now receive an alert every day for the seven days before their license key expires.
- The user menu (in global nav) now lists the user's organizations.
- All users on an instance now see a non-dismissible alert when when there's no license key in use and the limit of free user accounts is exceeded.
- All users will see a dismissible warning about limited search performance and accuracy on when using the sourcegraph/server Docker image with more than 100 repositories enabled.

### Changed

- Indexed searches that time out more consistently report a timeout instead of erroneously saying "No results."
- The symbols sidebar now only shows symbols defined in the current file or directory.
- The dynamic filters on search results pages will now display `lang:` instead of `file:` filters for language/file-extension filter suggestions.
- The default `github.repositoryQuery` of a [GitHub external service configuration](https://docs.sourcegraph.com/admin/external_service/github#configuration) has been changed to `["none"]`. Existing configurations that had this field unset will be migrated to have the previous default explicitly set (`["affiliated", "public"]`).
- The default `gitlab.projectQuery` of a [GitLab external service configuration](https://docs.sourcegraph.com/admin/external_service/gitlab#configuration) has been changed to `["none"]`. Existing configurations that had this field unset will be migrated to have the previous default explicitly set (`["?membership=true"]`).
- The default value of `maxReposToSearch` is now unlimited (was 500).
- The default `github.repositoryQuery` of a [GitHub external service configuration](https://docs.sourcegraph.com/admin/external_service/github#configuration) has been changed to `["none"]` and is now a required field. Existing configurations that had this field unset will be migrated to have the previous default explicitly set (`["affiliated", "public"]`).
- The default `gitlab.projectQuery` of a [GitLab external service configuration](https://docs.sourcegraph.com/admin/external_service/gitlab#configuration) has been changed to `["none"]` and is now a required field. Existing configurations that had this field unset will be migrated to have the previous default explicitly set (`["?membership=true"]`).
- The `bitbucketserver.username` field of a [Bitbucket Server external service configuration](https://docs.sourcegraph.com/admin/external_service/bitbucketserver#configuration) is now **required**. This field is necessary to authenticate with the Bitbucket Server API with either `password` or `token`.
- The settings and account pages for users and organizations are now combined into a single tab.

### Removed

- Removed the option to show saved searches on the Sourcegraph homepage.

### Fixed

- Fixed an issue where the site-admin repositories page `Cloning`, `Not Cloned`, `Needs Index` tabs were very slow on instances with thousands of repositories.
- Fixed an issue where failing to syntax highlight a single file would take down the entire syntax highlighting service.

## 3.2.6

### Fixed

- Fully resolved the search performance regression in v3.2.0, restoring performance of search back to the same levels it was before changes made in v3.2.0.

## 3.2.5

### Fixed

- Fixed a major indexed search performance regression that occurred in v3.2.0. (#3685)

## 3.2.4

### Fixed

- Fixed bundling of the Phabricator integration assets in the Sourcegraph docker image.

## 3.2.3

### Fixed

- Fixed https://github.com/sourcegraph/sourcegraph/issues/3336.
- Clearer error message when a repository sync fails due to the inability to clone a repository.
- Rewrite '@' character in Gitolite repository names to '-', which permits them to be viewable in the UI.

## 3.2.2

### Changed

- When using an external Zoekt instance (specified via the `ZOEKT_HOST` environment variable), sourcegraph/server no longer spins up a redundant internal Zoekt instance.

## 3.2.1

### Fixed

- Jaeger tracing, once enabled, can now be configured via standard [environment variables](https://github.com/jaegertracing/jaeger-client-go/blob/v2.14.0/README.md#environment-variables).
- Fixed an issue where some search and zoekt errors would not be logged.

## 3.2.0

### Added

- Sourcegraph can now automatically use the system's theme.
  To enable, open the user menu in the top right and make sure the theme dropdown is set to "System".
  This is currently supported on macOS Mojave with Safari Technology Preview 68 and later.
- The `github.exclude` setting was added to the [GitHub external service config](https://docs.sourcegraph.com/admin/external_service/github#configuration) to allow excluding repositories yielded by `github.repos` or `github.repositoryQuery` from being synced.

### Changed

- Symbols search is much faster now. After the initial indexing, you can expect code intelligence to be nearly instant no matter the size of your repository.
- Massively reduced the number of code host API requests Sourcegraph performs, which caused rate limiting issues such as slow search result loading to appear.
- The [`corsOrigin`](https://docs.sourcegraph.com/admin/config/site_config) site config property is no longer needed for integration with GitHub, GitLab, etc., via the [Sourcegraph browser extension](https://docs.sourcegraph.com/integration/browser_extension). Only the [Phabricator extension](https://github.com/sourcegraph/phabricator-extension) requires it.

### Fixed

- Fixed a bug where adding a search scope that adds a `repogroup` filter would cause invalid queries if `repogroup:sample` was already part of the query.
- An issue where errors during displaying search results would not be displayed.

### Removed

- The `"updateScheduler2"` experiment is now the default and it's no longer possible to configure.

## 3.1.2

### Added

- The `search.contextLines` setting was added to allow configuration of the number of lines of context to be displayed around search results.

### Changed

- Massively reduced the number of code host API requests Sourcegraph performs, which caused rate limiting issues such as slow search result loading to appear.
- Improved logging in various situations where Sourcegraph would potentially hit code host API rate limits.

### Fixed

- Fixed an issue where search results loading slowly would display a `Cannot read property "lastChild" of undefined` error.

## 3.1.1

### Added

- Query builder toggle (open/closed) state is now retained.

### Fixed

- Fixed an issue where single-term values entered into the "Exact match" field in the query builder were not getting wrapped in quotes.

## 3.1.0

### Added

- Added Docker-specific help text when running the Sourcegraph docker image in an environment with an sufficient open file descriptor limit.
- Added syntax highlighting for Kotlin and Dart.
- Added a management console environment variable to disable HTTPS, see [the docs](https://docs.sourcegraph.com/admin/management_console.md#can-i-disable-https-on-the-management-console) for more information.
- Added `auth.disableUsernameChanges` to critical configuration to prevent users from changing their usernames.
- Site admins can query a user by email address or username from the GraphQL API.
- Added a search query builder to the main search page. Click "Use search query builder" to open the query builder, which is a form with separate inputs for commonly used search keywords.

### Changed

- File match search results now show full repository name if there are results from mirrors on different code hosts (e.g. github.com/sourcegraph/sourcegraph and gitlab.com/sourcegraph/sourcegraph)
- Search queries now use "smart case" by default. Searches are case insensitive unless you use uppercase letters. To explicitly set the case, you can still use the `case` field (e.g. `case:yes`, `case:no`). To explicitly set smart case, use `case:auto`.

### Fixed

- Fixed an issue where the management console would improperly regenerate the TLS cert/key unless `CUSTOM_TLS=true` was set. See the documentation for [how to use your own TLS certificate with the management console](https://docs.sourcegraph.com/admin/management_console.md#how-can-i-use-my-own-tls-certificates-with-the-management-console).

## 3.0.1

### Added

- Symbol search now supports Elixir, Haskell, Kotlin, Scala, and Swift

### Changed

- Significantly optimized how file search suggestions are provided when using indexed search (cluster deployments).
- Both the `sourcegraph/server` image and the [Kubernetes deployment](https://github.com/sourcegraph/deploy-sourcegraph) manifests ship with Postgres `11.1`. For maximum compatibility, however, the minimum supported version remains `9.6`. The upgrade procedure is mostly automated for existing deployments. Please refer to [this page](https://docs.sourcegraph.com/admin/postgres) for detailed instructions.

### Removed

- The deprecated `auth.disableAccessTokens` site config property was removed. Use `auth.accessTokens` instead.
- The `disableBrowserExtension` site config property was removed. [Configure nginx](https://docs.sourcegraph.com/admin/nginx) instead to block clients (if needed).

## 3.0.0

See the changelog entries for 3.0.0 beta releases and our [3.0](https://docs.sourcegraph.com/admin/migration/3_0.md) upgrade guide if you are upgrading from 2.x.

## 3.0.0-beta.4

### Added

- Basic code intelligence for the top 10 programming languages works out of the box without any configuration. [TypeScript/JavaScript](https://sourcegraph.com/extensions/sourcegraph/typescript), [Python](https://sourcegraph.com/extensions/sourcegraph/python), [Java](https://sourcegraph.com/extensions/sourcegraph/java), [Go](https://sourcegraph.com/extensions/sourcegraph/go), [C/C++](https://sourcegraph.com/extensions/sourcegraph/cpp), [Ruby](https://sourcegraph.com/extensions/sourcegraph/ruby), [PHP](https://sourcegraph.com/extensions/sourcegraph/php), [C#](https://sourcegraph.com/extensions/sourcegraph/csharp), [Shell](https://sourcegraph.com/extensions/sourcegraph/shell), and [Scala](https://sourcegraph.com/extensions/sourcegraph/scala) are enabled by default, and you can find more in the [extension registry](https://sourcegraph.com/extensions?query=category%3A"Programming+languages").

## 3.0.0-beta.3

- Fixed an issue where the site admin is redirected to the start page instead of being redirected to the repositories overview page after deleting a repo.

## 3.0.0-beta

### Added

- Repositories can now be queried by a git clone URL through the GraphQL API.
- A new Explore area is linked from the top navigation bar (when the `localStorage.explore=true;location.reload()` feature flag is enabled).
- Authentication via GitHub is now supported. To enable, add an item to the `auth.providers` list with `type: "github"`. By default, GitHub identities must be linked to an existing Sourcegraph user account. To enable new account creation via GitHub, use the `allowSignup` option in the `GitHubConnection` config.
- Authentication via GitLab is now supported. To enable, add an item to the `auth.providers` list with `type: "gitlab"`.
- GitHub repository permissions are supported if authentication via GitHub is enabled. See the
  documentation for the `authorization` field of the `GitHubConnection` configuration.
- The repository settings mirroring page now shows when a repo is next scheduled for an update (requires experiment `"updateScheduler2": "enabled"`).
- Configured repositories are periodically scheduled for updates using a new algorithm. You can disable the new algorithm with the following site configuration: `"experimentalFeatures": { "updateScheduler2": "disabled" }`. If you do so, please file a public issue to describe why you needed to disable it.
- When using HTTP header authentication, [`stripUsernameHeaderPrefix`](https://docs.sourcegraph.com/admin/auth/#username-header-prefixes) field lets an admin specify a prefix to strip from the HTTP auth header when converting the header value to a username.
- Sourcegraph extensions whose package.json contains `"wip": true` are considered [work-in-progress extensions](https://docs.sourcegraph.com/extensions/authoring/publishing#wip-extensions) and are indicated as such to avoid users accidentally using them.
- Information about user survey submissions and a chart showing weekly active users is now displayed on the site admin Overview page.
- A new GraphQL API field `UserEmail.isPrimary` was added that indicates whether an email is the user's primary email.
- The filters bar in the search results page can now display filters from extensions.
- Extensions' `activate` functions now receive a `sourcegraph.ExtensionContext` parameter (i.e., `export function activate(ctx: sourcegraph.ExtensionContext): void { ... }`) to support deactivation and running multiple extensions in the same process.
- Users can now request an Enterprise trial license from the site init page.
- When searching, a filter button `case:yes` will now appear when relevant. This helps discovery and makes it easier to use our case-sensitive search syntax.
- Extensions can now report progress in the UI through the `withProgress()` extension API.
- When calling `editor.setDecorations()`, extensions must now provide an instance of `TextDocumentDecorationType` as first argument. This helps gracefully displaying decorations from several extensions.

### Changed

- The Postgres database backing Sourcegraph has been upgraded from 9.4 to 11.1. Existing Sourcegraph users must conduct an [upgrade procedure](https://docs.sourcegraph.com/admin/postgres_upgrade)
- Code host configuration has moved out of the site config JSON into the "External services" area of the site admin web UI. Sourcegraph instances will automatically perform a one time migration of existing data in the site config JSON. After the migration these keys can be safely deleted from the site config JSON: `awsCodeCommit`, `bitbucketServer`, `github`, `gitlab`, `gitolite`, and `phabricator`.
- Site and user usage statistics are now visible to all users. Previously only site admins (and users, for their own usage statistics) could view this information. The information consists of aggregate counts of actions such as searches, page views, etc.
- The Git blame information shown at the end of a line is now provided by the [Git extras extension](https://sourcegraph.com/extensions/sourcegraph/git-extras). You must add that extension to continue using this feature.
- The `appURL` site configuration option was renamed to `externalURL`.
- The repository and directory pages now show all entries together instead of showing files and (sub)directories separately.
- Extensions no longer can specify titles (in the `title` property in the `package.json` extension manifest). Their extension ID (such as `alice/myextension`) is used.

### Fixed

- Fixed an issue where the site admin License page showed a count of current users, rather than the max number of users over the life of the license.
- Fixed number formatting issues on site admin Overview and Survey Response pages.
- Fixed resolving of git clone URLs with `git+` prefix through the GraphQL API
- Fixed an issue where the graphql Repositories endpoint would order by a field which was not indexed. Times on Sourcegraph.com went from 10s to 200ms.
- Fixed an issue where whitespace was not handled properly in environment variable lists (`SYMBOLS_URL`, `SEARCHER_URL`).
- Fixed an issue where clicking inside the repository popover or clicking "Show more" would dismiss the popover.

### Removed

- The `siteID` site configuration option was removed because it is no longer needed. If you previously specified this in site configuration, a new, random site ID will be generated upon server startup. You can safely remove the existing `siteID` value from your site configuration after upgrading.
- The **Info** panel was removed. The information it presented can be viewed in the hover.
- The top-level `repos.list` site configuration was removed in favour of each code-host's equivalent options,
  now configured via the new _External Services UI_ available at `/site-admin/external-services`. Equivalent options in code hosts configuration:
  - GitHub via [`github.repos`](https://docs.sourcegraph.com/admin/site_config/all#repos-array)
  - Gitlab via [`gitlab.projectQuery`](https://docs.sourcegraph.com/admin/site_config/all#projectquery-array)
  - Phabricator via [`phabricator.repos`](https://docs.sourcegraph.com/admin/site_config/all#phabricator-array)
  - [Other external services](https://docs.sourcegraph.com/admin/repo/add_from_other_external_services)
- Removed the `httpStrictTransportSecurity` site configuration option. Use [nginx configuration](https://docs.sourcegraph.com/admin/nginx) for this instead.
- Removed the `tls.letsencrypt` site configuration option. Use [nginx configuration](https://docs.sourcegraph.com/admin/nginx) for this instead.
- Removed the `tls.cert` and `tls.key` site configuration options. Use [nginx configuration](https://docs.sourcegraph.com/admin/nginx) for this instead.
- Removed the `httpToHttpsRedirect` and `experimentalFeatures.canonicalURLRedireect` site configuration options. Use [nginx configuration](https://docs.sourcegraph.com/admin/nginx) for these instead.
- Sourcegraph no longer requires access to `/var/run/docker.sock`.

## 2.13.6

### Added

- The `/-/editor` endpoint now accepts a `hostname_patterns` URL parameter, which specifies a JSON
  object mapping from hostname to repository name pattern. This serves as a hint to Sourcegraph when
  resolving git clone URLs to repository names. The name pattern is the same style as is used in
  code host configurations. The default value is `{hostname}/{path}`.

## 2.13.5

### Fixed

- Fixed another issue where Sourcegraph would try to fetch more than the allowed number of repositories from AWS CodeCommit.

## 2.13.4

### Changed

- The default for `experimentalFeatures.canonicalURLRedirect` in site config was changed back to `disabled` (to avoid [#807](https://github.com/sourcegraph/sourcegraph/issues/807)).

## 2.13.3

### Fixed

- Fixed an issue that would cause the frontend health check endpoint `/healthz` to not respond. This only impacts Kubernetes deployments.
- Fixed a CORS policy issue that caused requests to be rejected when they come from origins not in our [manifest.json](https://sourcegraph.com/github.com/sourcegraph/sourcegraph/-/blob/browser/src/extension/manifest.spec.json#L72) (i.e. requested via optional permissions by the user).
- Fixed an issue that prevented `repositoryQuery` from working correctly on GitHub enterprise instances.

## 2.13.2

### Fixed

- Fixed an issue where Sourcegraph would try to fetch more than the allowed number of repositories from AWS CodeCommit.

## 2.13.1

### Changed

- The timeout when running `git ls-remote` to determine if a remote url is cloneable has been increased from 5s to 30s.
- Git commands now use [version 2 of the Git wire protocol](https://opensource.googleblog.com/2018/05/introducing-git-protocol-version-2.html), which should speed up certain operations (e.g. `git ls-remote`, `git fetch`) when communicating with a v2 enabled server.

## 2.13.0

### Added

- A new site config option `search.index.enabled` allows toggling on indexed search.
- Search now uses [Sourcegraph extensions](https://docs.sourcegraph.com/extensions) that register `queryTransformer`s.
- GitLab repository permissions are now supported. To enable this, you will need to set the `authz`
  field in the `GitLabConnection` configuration object and ensure that the access token set in the
  `token` field has both `sudo` and `api` scope.

### Changed

- When the `DEPLOY_TYPE` environment variable is incorrectly specified, Sourcegraph now shuts down and logs an error message.
- The `experimentalFeatures.canonicalURLRedirect` site config property now defaults to `enabled`. Set it to `disabled` to disable redirection to the `appURL` from other hosts.
- Updating `maxReposToSearch` site config no longer requires a server restart to take effect.
- The update check page no longer shows an error if you are using an insiders build. Insiders builds will now notify site administrators that updates are available 40 days after the release date of the installed build.
- The `github.repositoryQuery` site config property now accepts arbitrary GitHub repository searches.

### Fixed

- The user account sidebar "Password" link (to the change-password form) is now shown correctly.
- Fixed an issue where GitHub rate limits were underutilized if the remaining
  rate limit dropped below 150.
- Fixed an issue where GraphQL field `elapsedMilliseconds` returned invalid value on empty searches
- Editor extensions now properly search the selection as a literal string, instead of incorrectly using regexp.
- Fixed a bug where editing and deleting global saved searches was not possible.
- In index search, if the search regex produces multiline matches, search results are still processed per line and highlighted correctly.
- Go-To-GitHub and Go-To-GitLab buttons now link to the right branch, line and commit range.
- Go-to-GitHub button links to default branch when no rev is given.
- The close button in the panel header stays located on the top.
- The Phabricator icon is now displayed correctly.
- The view mode button in the BlobPage now shows the correct view mode to switch to.

### Removed

- The experimental feature flag to disable the new repo update scheduler has been removed.
- The `experimentalFeatures.configVars` feature flag was removed.
- The `experimentalFeatures.multipleAuthProviders` feature flag was removed because the feature is now always enabled.
- The following deprecated auth provider configuration properties were removed: `auth.provider`, `auth.saml`, `auth.openIDConnect`, `auth.userIdentityHTTPHeader`, and `auth.allowSignup`. Use `auth.providers` for all auth provider configuration. (If you were still using the deprecated properties and had no `auth.providers` set, all access to your instance will be rejected until you manually set `auth.providers`.)
- The deprecated site configuration properties `search.scopes` and `settings` were removed. Define search scopes and settings in global settings in the site admin area instead of in site configuration.
- The `pendingContents` property has been removed from our GraphQL schema.
- The **Explore** page was replaced with a **Repositories** search link in the top navigation bar.

## 2.12.3

### Fixed

- Fixed an error that prevented users without emails from submitting satisfaction surveys.

## 2.12.2

### Fixed

- Fixed an issue where private GitHub Enterprise repositories were not fetched.

## 2.12.1

### Fixed

- We use GitHub's REST API to query affliated repositories. This API has wider support on older GitHub enterprise versions.
- Fixed an issue that prevented users without email addresses from signing in (https://github.com/sourcegraph/sourcegraph/issues/426).

## 2.12.0

### Changed

- Reduced the size of in-memory data structured used for storing search results. This should reduce the backend memory usage of large result sets.
- Code intelligence is now provided by [Sourcegraph extensions](https://docs.sourcegraph.com/extensions). The extension for each language in the site configuration `langservers` property is automatically enabled.
- Support for multiple authentication providers is now enabled by default. To disable it, set the `experimentalFeatures.multipleAuthProviders` site config option to `"disabled"`. This only applies to Sourcegraph Enterprise.
- When using the `http-header` auth provider, valid auth cookies (from other auth providers that are currently configured or were previously configured) are now respected and will be used for authentication. These auth cookies also take precedence over the `http-header` auth. Previously, the `http-header` auth took precedence.
- Bitbucket Server username configuration is now used to clone repositories if the Bitbucket Server API does not set a username.
- Code discussions: On Sourcegraph.com / when `discussions.abuseProtection` is enabled in the site config, rate limits to thread creation, comment creation, and @mentions are now applied.

### Added

- Search syntax for filtering archived repositories. `archived:no` will exclude archived repositories from search results, `archived:only` will search over archived repositories only. This applies for GitHub and GitLab repositories.
- A Bitbucket Server option to exclude personal repositories in the event that you decide to give an admin-level Bitbucket access token to Sourcegraph and do not want to create a bot account. See https://docs.sourcegraph.com/integration/bitbucket_server#excluding-personal-repositories for more information.
- Site admins can now see when users of their Sourcegraph instance last used it via a code host integration (e.g. Sourcegraph browser extensions). Visit the site admin Analytics page (e.g. https://sourcegraph.example.com/site-admin/analytics) to view this information.
- A new site config option `extensions.allowRemoteExtensions` lets you explicitly specify the remote extensions (from, e.g., Sourcegraph.com) that are allowed.
- Pings now include a total count of user accounts.

### Fixed

- Files with the gitattribute `export-ignore` are no longer excluded for language analysis and search.
- "Discard changes?" confirmation popup doesn't pop up every single time you try to navigate to a new page after editting something in the site settings page anymore.
- Fixed an issue where Git repository URLs would sometimes be logged, potentially containing e.g. basic auth tokens.
- Fixed date formatting on the site admin Analytics page.
- File names of binary and large files are included in search results.

### Removed

- The deprecated environment variables `SRC_SESSION_STORE_REDIS` and `REDIS_MASTER_ENDPOINT` are no longer used to configure alternative redis endpoints. For more information, see "[using external services with Sourcegraph](https://docs.sourcegraph.com/admin/external_services)".

## 2.11.1

### Added

- A new site config option `git.cloneURLToRepositoryName` specifies manual mapping from Git clone URLs to Sourcegraph repository names. This is useful, for example, for Git submodules that have local clone URLs.

### Fixed

- Slack notifications for saved searches have been fixed.

## 2.11.0

### Changed

### Added

- Support for ACME "tls-alpn-01" challenges to obtain LetsEncrypt certificates. Previously Sourcegraph only supported ACME "http-01" challenges which required port 80 to be accessible.
- gitserver periodically removes stale lock files that git can leave behind.
- Commits with empty trees no longer return 404.
- Clients (browser/editor extensions) can now query configuration details from the `ClientConfiguration` GraphQL API.
- The config field `auth.accessTokens.allow` allows or restricts use of access tokens. It can be set to one of three values: "all-users-create" (the default), "none" (all access tokens are disabled), and "site-admin-create" (access tokens are enabled, but only site admins can create new access tokens). The field `auth.disableAccessTokens` is now deprecated in favor of this new field.
- A webhook endpoint now exists to trigger repository updates. For example, `curl -XPOST -H 'Authorization: token $ACCESS_TOKEN' $SOURCEGRAPH_ORIGIN/.api/repos/$REPO_URI/-/refresh`.
- Git submodules entries in the file tree now link to the submodule repository.

### Fixed

- An issue / edge case where the Code Intelligence management admin page would incorrectly show language servers as `Running` when they had been removed from Docker.
- Log level is respected in lsp-proxy logs.
- Fixed an error where text searches could be routed to a faulty search worker.
- Gitolite integration should correctly detect names which Gitolite would consider to be patterns, and not treat them as repositories.
- repo-updater backs off fetches on a repo that's failing to fetch.
- Attempts to add a repo with an empty string for the name are checked for and ignored.
- Fixed an issue where non-site-admin authenticated users could modify global settings (not site configuration), other organizations' settings, and other users' settings.
- Search results are rendered more eagerly, resulting in fewer blank file previews
- An issue where automatic code intelligence would fail to connect to the underlying `lsp` network, leading to `dial tcp: lookup lang on 0.0.0.0:53: no such host` errors.
- More useful error messages from lsp-proxy when a language server can't get a requested revision of a repository.
- Creation of a new user with the same name as an existing organization (and vice versa) is prevented.

### Removed

## 2.10.5

### Fixed

- Slack notifications for saved searches have been fixed.

## 2.10.4

### Fixed

- Fixed an issue that caused the frontend to return a HTTP 500 and log an error message like:
  ```
  lvl=eror msg="ui HTTP handler error response" method=GET status_code=500 error="Post http://127.0.0.1:3182/repo-lookup: context canceled"
  ```

## 2.10.3

### Fixed

- The SAML AuthnRequest signature when using HTTP redirect binding is now computed using a URL query string with correct ordering of parameters. Previously, the ordering was incorrect and caused errors when the IdP was configured to check the signature in the AuthnRequest.

## 2.10.2

### Fixed

- SAML IdP-initiated login previously failed with the IdP set a RelayState value. This now works.

## 2.10.1

### Changed

- Most `experimentalFeatures` in the site configuration now respond to configuration changes live, without requiring a server restart. As usual, you will be prompted for a restart after saving your configuration changes if one is required.
- Gravatar image avatars are no longer displayed for committers.

## 2.10.0

### Changed

- In the file tree, if a directory that contains only a single directory is expanded, its child directory is now expanded automatically.

### Fixed

- Fixed an issue where `sourcegraph/server` would not start code intelligence containers properly when the `sourcegraph/server` container was shut down non-gracefully.
- Fixed an issue where the file tree would return an error when navigating between repositories.

## 2.9.4

### Changed

- Repo-updater has a new and improved scheduler for periodic repo fetches. If you have problems with it, you can revert to the old behavior by adding `"experimentalFeatures": { "updateScheduler": "disabled" }` to your `config.json`.
- A once-off migration will run changing the layout of cloned repos on disk. This should only affect installations created January 2018 or before. There should be no user visible changes.
- Experimental feature flag "updateScheduler" enables a smarter and less spammy algorithm for automatic repository updates.
- It is no longer possible to disable code intelligence by unsetting the LSP_PROXY environment variable. Instead, code intelligence can be disabled per language on the site admin page (e.g. https://sourcegraph.example.com/site-admin/code-intelligence).
- Bitbucket API requests made by Sourcegraph are now under a self-enforced API rate limit (since Bitbucket Server does not have a concept of rate limiting yet). This will reduce any chance of Sourcegraph slowing down or causing trouble for Bitbucket Server instances connected to it. The limits are: 7,200 total requests/hr, with a bucket size / maximum burst size of 500 requests.
- Global, org, and user settings are now validated against the schema, so invalid settings will be shown in the settings editor with a red squiggly line.
- The `http-header` auth provider now supports being used with other auth providers (still only when `experimentalFeatures.multipleAuthProviders` is `true`).
- Periodic fetches of Gitolite-hosted repositories are now handled internally by repo-updater.

### Added

- The `log.sentry.dsn` field in the site config makes Sourcegraph log application errors to a Sentry instance.
- Two new repository page hotkeys were added: <kbd>r</kbd> to open the repositories menu and <kbd>v</kbd> to open the revision selector.
- Repositories are periodically (~45 days) recloned from the codehost. The codehost can be relied on to give an efficient packing. This is an alternative to running a memory and CPU intensive git gc and git prune.
- The `auth.sessionExpiry` field sets the session expiration age in seconds (defaults to 90 days).

### Fixed

- Fixed a bug in the API console that caused it to display as a blank page in some cases.
- Fixed cases where GitHub rate limit wasn't being respected.
- Fixed a bug where scrolling in references, history, etc. file panels was not possible in Firefox.
- Fixed cases where gitserver directory structure migration could fail/crash.
- Fixed "Generate access token" link on user settings page. Previously, this link would 404.
- Fixed a bug where the search query was not updated in the search bar when searching from the homepage.
- Fixed a possible crash in github-proxy.
- Fixed a bug where file matching for diff search was case sensitive by default.

### Removed

- `SOURCEGRAPH_CONFIG` environment variable has been removed. Site configuration is always read from and written to disk. You can configure the location by providing `SOURCEGRAPH_CONFIG_FILE`. The default path is `/etc/sourcegraph/config.json`.

## 2.9.3

### Changed

- The search results page will merge duplicated lines of context.
- The following deprecated site configuration properties have been removed: `github[].preemptivelyClone`, `gitOriginMap`, `phabricatorURL`, `githubPersonalAccessToken`, `githubEnterpriseURL`, `githubEnterpriseCert`, and `githubEnterpriseAccessToken`.
- The `settings` field in the site config file is deprecated and will not be supported in a future release. Site admins should move those settings (if any) to global settings (in the site admin UI). Global settings are preferred to site config file settings because the former can be applied without needing to restart/redeploy the Sourcegraph server or cluster.

### Fixed

- Fixed a goroutine leak which occurs when search requests are canceled.
- Console output should have fewer spurious line breaks.
- Fixed an issue where it was not possible to override the `StrictHostKeyChecking` SSH option in the SSH configuration.
- Cross-repository code intelligence indexing for non-Go languages is now working again (originally broken in 2.9.2).

## 2.9.1

### Fixed

- Fixed an issue where saving an organization's configuration would hang indefinitely.

## 2.9.0

### Changed

- Hover tooltips were rewritten to fix a couple of issues and are now much more robust, received a new design and show more information.
- The `max:` search flag was renamed to `count:` in 2.8.8, but for backward compatibility `max:` has been added back as a deprecated alias for `count:`.
- Drastically improved the performance / load time of the Code Intelligence site admin page.

### Added

- The site admin code intelligence page now displays an error or reason whenever language servers are unable to be managed from the UI or Sourcegraph API.
- The ability to directly specify the root import path of a repository via `.sourcegraph/config.json` in the repo root, instead of relying on the heuristics of the Go language server to detect it.

### Fixed

- Configuring Bitbucket Server now correctly suppresses the the toast message "Configure repositories and code hosts to add to Sourcegraph."
- A bug where canonical import path comments would not be detected by the Go language server's heuristics under `cmd/` folders.
- Fixed an issue where a repository would only be refreshed on demand by certain user actions (such as a page reload) and would otherwise not be updated when expected.
- If a code host returned a repository-not-found or unauthorized error (to `repo-updater`) for a repository that previously was known to Sourcegraph, then in some cases a misleading "Empty repository" screen was shown. Now the repository is displayed as though it still existed, using cached data; site admins must explicitly delete repositories on Sourcegraph after they have been deleted on the code host.
- Improved handling of GitHub API rate limit exhaustion cases. Cached repository metadata and Git data will be used to provide full functionality during this time, and log messages are more informative. Previously, in some cases, repositories would become inaccessible.
- Fixed an issue where indexed search would sometimes not indicate that there were more results to show for a given file.
- Fixed an issue where the code intelligence admin page would never finish loading language servers.

## 2.9.0-pre0

### Changed

- Search scopes have been consolidated into the "Filters" bar on the search results page.
- Usernames and organization names of up to 255 characters are allowed. Previously the max length was 38.

### Fixed

- The target commit ID of a Git tag object (i.e., not lightweight Git tag refs) is now dereferenced correctly. Previously the tag object's OID was given.
- Fixed an issue where AWS Code Commit would hit the rate limit.
- Fixed an issue where dismissing the search suggestions dropdown did not unfocus previously highlighted suggestions.
- Fixed an issue where search suggestions would appear twice.
- Indexed searches now return partial results if they timeout.
- Git repositories with files whose paths contain `.git` path components are now usable (via indexed and non-indexed search and code intelligence). These corrupt repositories are rare and generally were created by converting some other VCS repository to Git (the Git CLI will forbid creation of such paths).
- Various diff search performance improvements and bug fixes.
- New Phabricator extension versions would used cached stylesheets instead of the upgraded version.
- Fixed an issue where hovers would show an error for Rust and C/C++ files.

### Added

- The `sourcegraph/server` container now emits the most recent log message when redis terminates to make it easier to debug why redis stopped.
- Organization invites (which allow users to invite other users to join organizations) are significantly improved. A new accept-invitation page was added.
- The new help popover allows users to easily file issues in the Sourcegraph public issue tracker and view documentation.
- An issue where Java files would be highlighted incorrectly if they contained JavaDoc blocks with an uneven number of opening/closing `*`s.

### Removed

- The `secretKey` site configuration value is no longer needed. It was only used for generating tokens for inviting a user to an organization. The invitation is now stored in the database associated with the recipient, so a secret token is no longer needed.
- The `experimentalFeatures.searchTimeoutParameter` site configuration value has been removed. It defaulted to `enabled` in 2.8 and it is no longer possible to disable.

### Added

- Syntax highlighting for:
  - TOML files (including Go `Gopkg.lock` and Rust `Cargo.lock` files).
  - Rust files.
  - GraphQL files.
  - Protobuf files.
  - `.editorconfig` files.

## 2.8.9

### Changed

- The "invite user" site admin page was moved to a sub-page of the users page (`/site-admin/users/new`).
- It is now possible for a site admin to create a new user without providing an email address.

### Fixed

- Checks for whether a repo is cloned will no longer exhaust open file pools over time.

### Added

- The Phabricator extension shows code intelligence status and supports enabling / disabling code intelligence for files.

## 2.8.8

### Changed

- Queries for repositories (in the explore, site admin repositories, and repository header dropdown) are matched on case-insensitive substrings, not using fuzzy matching logic.
- HTTP Authorization headers with an unrecognized scheme are ignored; they no longer cause the HTTP request to be rejected with HTTP 401 Unauthorized and an "Invalid Authorization header." error.
- Renamed the `max` search flag to `count`. Searches that specify `count:` will fetch at least that number of results, or the full result set.
- Bumped `lsp-proxy`'s `initialize` timeout to 3 minutes for every language.
- Search results are now sorted by repository and file name.
- More easily accessible "Show more" button at the top of the search results page.
- Results from user satisfaction surveys are now always hosted locally and visible to admins. The `"experimentalFeatures": { "hostSurveysLocally" }` config option has been deprecated.
- If the OpenID Connect authentication provider reports that a user's email address is not verified, the authentication attempt will fail.

### Fixed

- Fixed an issue where the search results page would not update its title.
- The session cookie name is now `sgs` (not `sg-session`) so that Sourcegraph 2.7 and Sourcegraph 2.8 can be run side-by-side temporarily during a rolling update without clearing each other's session cookies.
- Fixed the default hostnames of the C# and R language servers
- Fixed an issue where deleting an organization prevented the creation of organizations with the name of the deleted organization.
- Non-UTF8 encoded files (e.g. ISO-8859-1/Latin1, UTF16, etc) are now displayed as text properly rather than being detected as binary files.
- Improved error message when lsp-proxy's initalize timeout occurs
- Fixed compatibility issues and added [instructions for using Microsoft ADFS 2.1 and 3.0 for SAML authentication](https://docs.sourcegraph.com/admin/auth/saml_with_microsoft_adfs).
- Fixed an issue where external accounts associated with deleted user accounts would still be returned by the GraphQL API. This caused the site admin external accounts page to fail to render in some cases.
- Significantly reduced the number of code host requests for non github.com or gitlab.com repositories.

### Added

- The repository revisions popover now shows the target commit's last-committed/authored date for branches and tags.
- Setting the env var `INSECURE_SAML_LOG_TRACES=1` on the server (or the `sourcegraph-frontend` pod in Kubernetes) causes all SAML requests and responses to be logged, which helps with debugging SAML.
- Site admins can now view user satisfaction surveys grouped by user, in addition to chronological order, and aggregate summary values (including the average score and the net promoter score over the last 30 days) are now displayed.
- The site admin overview page displays the site ID, the primary admin email, and premium feature usage information.
- Added Haskell as an experimental language server on the code intelligence admin page.

## 2.8.0

### Changed

- `gitMaxConcurrentClones` now also limits the concurrency of updates to repos in addition to the initial clone.
- In the GraphQL API, `site.users` has been renamed to `users`, `site.orgs` has been renamed to `organizations`, and `site.repositories` has been renamed to `repositories`.
- An authentication provider must be set in site configuration (see [authentication provider documentation](https://docs.sourcegraph.com/admin/auth)). Previously the server defaulted to builtin auth if none was set.
- If a process dies inside the Sourcegraph container the whole container will shut down. We suggest operators configure a [Docker Restart Policy](https://docs.docker.com/config/containers/start-containers-automatically/#restart-policy-details) or a [Kubernetes Restart Policy](https://kubernetes.io/docs/concepts/workloads/pods/pod-lifecycle/#restart-policy). Previously the container would operate in a degraded mode if a process died.
- Changes to the `auth.public` site config are applied immediately in `sourcegraph/server` (no restart needed).
- The new search timeout behavior is now enabled by default. Set `"experimentalFeatures": {"searchTimeoutParameter": "disabled"}` in site config to disable it.
- Search includes files up to 1MB (previous limit was 512KB for unindexed search and 128KB for indexed search).
- Usernames and email addresses reported by OpenID Connect and SAML auth providers are now trusted, and users will sign into existing Sourcegraph accounts that match on the auth provider's reported username or email.
- The repository sidebar file tree is much, much faster on massive repositories (200,000+ files)
- The SAML authentication provider was significantly improved. Users who were signed in using SAML previously will need to reauthenticate via SAML next time they visit Sourcegraph.
- The SAML `serviceProviderCertificate` and `serviceProviderPrivateKey` site config properties are now optional.

### Fixed

- Fixed an issue where Index Search status page failed to render.
- User data on the site admin Analytics page is now paginated, filterable by a user's recent activity, and searchable.
- The link to the root of a repository in the repository header now preserves the revision you're currently viewing.
- When using the `http-header` auth provider, signin/signup/signout links are now hidden.
- Repository paths beginning with `go/` are no longer reservered by Sourcegraph.
- Interpret `X-Forwarded-Proto` HTTP header when `httpToHttpsRedirect` is set to `load-balanced`.
- Deleting a user account no longer prevents the creation of a new user account with the same username and/or association with authentication provider account (SAML/OpenID/etc.)
- It is now possible for a user to verify an email address that was previously associated with now-deleted user account.
- Diff searches over empty repositories no longer fail (this was not an issue for Sourcegraph cluster deployments).
- Stray `tmp_pack_*` files from interrupted fetches should now go away.
- When multiple `repo:` tokens match the same repo, process @revspec requirements from all of them, not just the first one in the search.

### Removed

- The `ssoUserHeader` site config property (deprecated since January 2018) has been removed. The functionality was moved to the `http-header` authentication provider.
- The experiment flag `showMissingReposEnabled`, which defaulted to enabled, has been removed so it is no longer possible to disable this feature.
- Event-level telemetry has been completely removed from self-hosted Sourcegraph instances. As a result, the `disableTelemetry` site configuration option has been deprecated. The new site-admin Pings page clarifies the only high-level telemetry being sent to Sourcegraph.com.
- The deprecated `adminUsernames` site config property (deprecated since January 2018) has been removed because it is no longer necessary. Site admins can designate other users as site admins in the site admin area, and the first user to sign into a new instance always becomes a site admin (even when using an external authentication provider).

### Added

- The new repository contributors page (linked from the repository homepage) displays the top Git commit authors in a repository, with filtering options.
- Custom language servers in the site config may now specify a `metadata` property containing things like homepage/docs/issues URLs for the language server project, as well as whether or not the language server should be considered experimental (not ready for prime-time). This `metadata` will be displayed in the UI to better communicate the status of a language server project.
- Access tokens now have scopes (which define the set of operations they permit). All access tokens still provide full control of all resources associated with the user account (the `user:all` scope, which is now explicitly displayed).
- The new access token scope `site-admin:sudo` allows the holder to perform any action as any other user. Only site admins may create this token.
- Links to Sourcegraph's changelog have been added to the site admin Updates page and update alert.
- If the site configuration is invalid or uses deprecated properties, a global alert will be shown to all site admins.
- There is now a code intelligence status indicator when viewing files. It contains information about the capabailities of the language server that is providing code intelligence for the file.
- Java code intelligence can now be enabled for repositories that aren't automatically supported using a
  `javaconfig.json` file. For Gradle plugins, this file can be generated using
  the [Javaconfig Gradle plugin](https://docs.sourcegraph.com/extensions/language_servers/java#gradle-execution).
- The new `auth.providers` site config is an array of authentication provider objects. Currently only 1 auth provider is supported. The singular `auth.provider` is deprecated.
- Users authenticated with OpenID Connect are now able to sign out of Sourcegraph (if the provider supports token revocation or the end-session endpoint).
- Users can now specify the number of days, weeks, and months of site activity to query through the GraphQL API.
- Added 14 new experimental language servers on the code intelligence admin page.
- Added `httpStrictTransportSecurity` site configuration option to customize the Strict-Transport-Security HTTP header. It defaults to `max-age=31536000` (one year).
- Added `nameIDFormat` in the `saml` auth provider to set the SAML NameID format. The default changed from transient to persistent.
- (This feature has been removed.) Experimental env var expansion in site config JSON: set `SOURCEGRAPH_EXPAND_CONFIG_VARS=1` to replace `${var}` or `$var` (based on environment variables) in any string value in site config JSON (except for JSON object property names).
- The new (optional) SAML `serviceProviderIssuer` site config property (in an `auth.providers` array entry with `{"type":"saml", ...}`) allows customizing the SAML Service Provider issuer name.
- The site admin area now has an "Auth" section that shows the enabled authentication provider(s) and users' external accounts.

## 2.7.6

### Fixed

- If a user's account is deleted, session cookies for that user are no longer considered valid.

## 2.7.5

### Changed

- When deploying Sourcegraph to Kubernetes, RBAC is now used by default. Most Kubernetes clusters require it. See the Kubernetes installation instructions for more information (including disabling if needed).
- Increased git ssh connection timeout to 30s from 7s.
- The Phabricator integration no longer requires staging areas, but using them is still recommended because it improves performance.

### Fixed

- Fixed an issue where language servers that were not enabled would display the "Restart" button in the Code Intelligence management panel.
- Fixed an issue where the "Update" button in the Code Intelligence management panel would be displayed inconsistently.
- Fixed an issue where toggling a dynamic search scope would not also remove `@rev` (if specified)
- Fixed an issue where where modes that can only be determined by the full filename (not just the file extension) of a path weren't supported (Dockerfiles are the first example of this).
- Fixed an issue where the GraphiQL console failed when variables are specified.
- Indexed search no longer maintains its own git clones. For Kubernetes cluster deployments, this significantly reduces disk size requirements for the indexed-search pod.
- Fixed an issue where language server Docker containers would not be automatically restarted if they crashed (`sourcegraph/server` only).
- Fixed an issue where if the first user on a site authenticated via SSO, the site would remain stuck in uninitialized mode.

### Added

- More detailed progress information is displayed on pages that are waiting for repositories to clone.
- Admins can now see charts with daily, weekly, and monthly unique user counts by visiting the site-admin Analytics page.
- Admins can now host and see results from Sourcegraph user satisfaction surveys locally by setting the `"experimentalFeatures": { "hostSurveysLocally": "enabled"}` site config option. This feature will be enabled for all instances once stable.
- Access tokens are now supported for all authentication providers (including OpenID Connect and SAML, which were previously not supported).
- The new `motd` setting (in global, organization, and user settings) displays specified messages at the top of all pages.
- Site admins may now view all access tokens site-wide (for all users) and revoke tokens from the new access tokens page in the site admin area.

## 2.7.0

### Changed

- Missing repositories no longer appear as search results. Instead, a count of repositories that were not found is displayed above the search results. Hovering over the count will reveal the names of the missing repositories.
- "Show more" on the search results page will now reveal results that have already been fetched (if such results exist) without needing to do a new query.
- The bottom panel (on a file) now shows more tabs, including docstrings, multiple definitions, references (as before), external references grouped by repository, implementations (if supported by the language server), and file history.
- The repository sidebar file tree is much faster on massive repositories (200,000+ files)

### Fixed

- Searches no longer block if the index is unavailable (e.g. after the index pod restarts). Instead, it respects the normal search timeout and reports the situation to the user if the index is not yet available.
- Repository results are no longer returned for filters that are not supported (e.g. if `file:` is part of the search query)
- Fixed an issue where file tree elements may be scrolled out of view on page load.
- Fixed an issue that caused "Could not ensure repository updated" log messages when trying to update a large number of repositories from gitolite.
- When using an HTTP authentication proxy (`"auth.provider": "http-header"`), usernames are now properly normalized (special characters including `.` replaced with `-`). This fixes an issue preventing users from signing in if their username contained these special characters.
- Fixed an issue where the site-admin Updates page would incorrectly report that update checking was turned off when `telemetryDisabled` was set, even as it continued to report new updates.
- `repo:` filters that match multiple repositories and contain a revision specifier now correctly return partial results even if some of the matching repositories don't have a matching revision.
- Removed hardcoded list of supported languages for code intelligence. Any language can work now and support is determined from the server response.
- Fixed an issue where modifying `config.json` on disk would not correctly mark the server as needing a restart.
- Fixed an issue where certain diff searches (with very sparse matches in a repository's history) would incorrectly report no results found.
- Fixed an issue where the `langservers` field in the site-configuration didn't require both the `language` and `address` field to be specified for each entry

### Added

- Users (and site admins) may now create and manage access tokens to authenticate API clients. The site config `auth.disableAccessTokens` (renamed to `auth.accessTokens` in 2.11) disables this new feature. Access tokens are currently only supported when using the `builtin` and `http-header` authentication providers (not OpenID Connect or SAML).
- User and site admin management capabilities for user email addresses are improved.
- The user and organization management UI has been greatly improved. Site admins may now administer all organizations (even those they aren't a member of) and may edit profile info and configuration for all users.
- If SSO is enabled (via OpenID Connect or SAML) and the SSO system provides user avatar images and/or display names, those are now used by Sourcegraph.
- Enable new search timeout behavior by setting `"experimentalFeatures": { "searchTimeoutParameter": "enabled"}` in your site config.
  - Adds a new `timeout:` parameter to customize the timeout for searches. It defaults to 10s and may not be set higher than 1m.
  - The value of the `timeout:` parameter is a string that can be parsed by [time.Duration](https://golang.org/pkg/time/#ParseDuration) (e.g. "100ms", "2s").
  - When `timeout:` is not provided, search optimizes for retuning results as soon as possible and will include slower kinds of results (e.g. symbols) only if they are found quickly.
  - When `timeout:` is provided, all result kinds are given the full timeout to complete.
- A new user settings tokens page was added that allows users to obtain a token that they can use to authenticate to the Sourcegraph API.
- Code intelligence indexes are now built for all repositories in the background, regardless of whether or not they are visited directly by a user.
- Language servers are now automatically enabled when visiting a repository. For example, visiting a Go repository will now automatically download and run the relevant Docker container for Go code intelligence.
  - This change only affects when Sourcegraph is deployed using the `sourcegraph/server` Docker image (not using Kubernetes).
  - You will need to use the new `docker run` command at https://docs.sourcegraph.com/#quick-install in order for this feature to be enabled. Otherwise, you will receive errors in the log about `/var/run/docker.sock` and things will work just as they did before. See https://docs.sourcegraph.com/extensions/language_servers for more information.
- The site admin Analytics page will now display the number of "Code Intelligence" actions each user has made, including hovers, jump to definitions, and find references, on the Sourcegraph webapp or in a code host integration or extension.
- An experimental cross repository jump to definition which consults the OSS index on Sourcegraph.com. This is disabled by default; use `"experimentalFeatures": { "jumpToDefOSSIndex": "enabled" }` in your site configuration to enable it.
- Users can now view Git branches, tags, and commits, and compare Git branches and revisions on Sourcegraph. (The code host icon in the header takes you to the commit on the code host.)
- A new admin panel allows you to view and manage language servers. For Docker deployments, it allows you to enable/disable/update/restart language servers at the click of a button. For cluster deployments, it shows the current status of language servers.
- Users can now tweet their feedback about Sourcegraph when clicking on the feedback smiley located in the navbar and filling out a Twitter feedback form.
- A new button in the repository header toggles on/off the Git history panel for the current file.

## 2.6.8

### Bug fixes

- Searches of `type:repo` now work correctly with "Show more" and the `max` parameter.
- Fixes an issue where the server would crash if the DB was not available upon startup.

## 2.6.7

### Added

- The duration that the frontend waits for the PostgreSQL database to become available is now configurable with the `DB_STARTUP_TIMEOUT` env var (the value is any valid Go duration string).
- Dynamic search filters now suggest exclusions of Go test files, vendored files and node_modules files.

## 2.6.6

### Added

- Authentication to Bitbucket Server using username-password credentials is now supported (in the `bitbucketServer` site config `username`/`password` options), for servers running Bitbucket Server version 2.4 and older (which don't support personal access tokens).

## 2.6.5

### Added

- The externally accessible URL path `/healthz` performs a basic application health check, returning HTTP 200 on success and HTTP 500 on failure.

### Behavior changes

- Read-only forks on GitHub are no longer synced by default. If you want to add a readonly fork, navigate directly to the repository page on Sourcegraph to add it (e.g. https://sourcegraph.mycompany.internal/github.com/owner/repo). This prevents your repositories list from being cluttered with a large number of private forks of a private repository that you have access to. One notable example is https://github.com/EpicGames/UnrealEngine.
- SAML cookies now expire after 90 days. The previous behavior was every 1 hour, which was unintentionally low.

## 2.6.4

### Added

- Improve search timeout error messages
- Performance improvements for searching regular expressions that do not start with a literal.

## 2.6.3

### Bug fixes

- Symbol results are now only returned for searches that contain `type:symbol`

## 2.6.2

### Added

- More detailed logging to help diagnose errors with third-party authentication providers.
- Anchors (such as `#my-section`) in rendered Markdown files are now supported.
- Instrumentation section for admins. For each service we expose pprof, prometheus metrics and traces.

### Bug fixes

- Applies a 1s timeout to symbol search if invoked without specifying `type:` to not block plain text results. No change of behaviour if `type:symbol` is given explicitly.
- Only show line wrap toggle for code-view-rendered files.

## 2.6.1

### Bug fixes

- Fixes a bug where typing in the search query field would modify the expanded state of file search results.
- Fixes a bug where new logins via OpenID Connect would fail with the error `SSO error: ID Token verification failed`.

## 2.6.0

### Added

- Support for [Bitbucket Server](https://www.atlassian.com/software/bitbucket/server) as a codehost. Configure via the `bitbucketServer` site config field.
- Prometheus gauges for git clone queue depth (`src_gitserver_clone_queue`) and git ls-remote queue depth (`src_gitserver_lsremote_queue`).
- Slack notifications for saved searches may now be added for individual users (not just organizations).
- The new search filter `lang:` filters results by programming language (example: `foo lang:go` or `foo -lang:clojure`).
- Dynamic filters: filters generated from your search results to help refine your results.
- Search queries that consist only of `file:` now show files whose path matches the filters (instead of no results).
- Sourcegraph now automatically detects basic `$GOPATH` configurations found in `.envrc` files in the root of repositories.
- You can now configure the effective `$GOPATH`s of a repository by adding a `.sourcegraph/config.json` file to your repository with the contents `{"go": {"GOPATH": ["mygopath"]}}`.
- A new `"blacklistGoGet": ["mydomain.org,myseconddomain.com"]` offers users a quick escape hatch in the event that Sourcegraph is making unwanted `go get` or `git clone` requests to their website due to incorrectly-configured monorepos. Most users will never use this option.
- Search suggestions and results now include symbol results. The new filter `type:symbol` causes only symbol results to be shown.
  Additionally, symbols for a repository can be browsed in the new symbols sidebar.
- You can now expand and collapse all items on a search results page or selectively expand and collapse individual items.

### Configuration changes

- Reduced the `gitMaxConcurrentClones` site config option's default value from 100 to 5, to help prevent too many concurrent clones from causing issues on code hosts.
- Changes to some site configuration options are now automatically detected and no longer require a server restart. After hitting Save in the UI, you will be informed if a server restart is required, per usual.
- Saved search notifications are now only sent to the owner of a saved search (all of an organization's members for an organization-level saved search, or a single user for a user-level saved search). The `notifyUsers` and `notifyOrganizations` properties underneath `search.savedQueries` have been removed.
- Slack webhook URLs are now defined in user/organization JSON settings, not on the organization profile page. Previously defined organization Slack webhook URLs are automatically migrated to the organization's JSON settings.
- The "unlimited" value for `maxReposToSearch` is now `-1` instead of `0`, and `0` now means to use the default.
- `auth.provider` must be set (`builtin`, `openidconnect`, `saml`, `http-header`, etc.) to configure an authentication provider. Previously you could just set the detailed configuration property (`"auth.openIDConnect": {...}`, etc.) and it would implicitly enable that authentication provider.
- The `autoRepoAdd` site configuration property was removed. Site admins can add repositories via site configuration.

### Bug fixes

- Only cross reference index enabled repositories.
- Fixed an issue where search would return results with empty file contents for matches in submodules with indexing enabled. Searching over submodules is not supported yet, so these (empty) results have been removed.
- Fixed an issue where match highlighting would be incorrect on lines that contained multibyte characters.
- Fixed an issue where search suggestions would always link to master (and 404) even if the file only existed on a branch. Now suggestions always link to the revision that is being searched over.
- Fixed an issue where all file and repository links on the search results page (for all search results types) would always link to master branch, even if the results only existed in another branch. Now search results links always link to the revision that is being searched over.
- The first user to sign up for a (not-yet-initialized) server is made the site admin, even if they signed up using SSO. Previously if the first user signed up using SSO, they would not be a site admin and no site admin could be created.
- Fixed an issue where our code intelligence archive cache (in `lsp-proxy`) would not evict items from the disk. This would lead to disks running out of free space.

## 2.5.16, 2.5.17

- Version bump to keep deployment variants in sync.

## 2.5.15

### Bug fixes

- Fixed issue where a Sourcegraph cluster would incorrectly show "An update is available".
- Fixed Phabricator links to repositories
- Searches over a single repository are now less likely to immediately time out the first time they are searched.
- Fixed a bug where `auth.provider == "http-header"` would incorrectly require builtin authentication / block site access when `auth.public == "false"`.

### Phabricator Integration Changes

We now display a "View on Phabricator" link rather than a "View on other code host" link if you are using Phabricator and hosting on GitHub or another code host with a UI. Commit links also will point to Phabricator.

### Improvements to SAML authentication

You may now optionally provide the SAML Identity Provider metadata XML file contents directly, with the `auth.saml` `identityProviderMetadata` site configuration property. (Previously, you needed to specify the URL where that XML file was available; that is still possible and is more common.) The new option is useful for organizations whose SAML metadata is not web-accessible or while testing SAML metadata configuration changes.

## 2.5.13

### Improvements to builtin authentication

When using `auth.provider == "builtin"`, two new important changes mean that a Sourcegraph server will be locked down and only accessible to users who are invited by an admin user (previously, we advised users to place their own auth proxy in front of Sourcegraph servers).

1.  When `auth.provider == "builtin"` Sourcegraph will now by default require an admin to invite users instead of allowing anyone who can visit the site to sign up. Set `auth.allowSignup == true` to retain the old behavior of allowing anyone who can access the site to signup.
2.  When `auth.provider == "builtin"`, Sourcegraph will now respects a new `auth.public` site configuration option (default value: `false`). When `auth.public == false`, Sourcegraph will not allow anyone to access the site unless they have an account and are signed in.

## 2.4.3

### Added

- Code Intelligence support
- Custom links to code hosts with the `links:` config options in `repos.list`

### Changed

- Search by file path enabled by default

## 2.4.2

### Added

- Repository settings mirror/cloning diagnostics page

### Changed

- Repositories added from GitHub are no longer enabled by default. The site admin UI for enabling/disabling repositories is improved.

## 2.4.0

### Added

- Search files by name by including `type:path` in a search query
- Global alerts for configuration-needed and cloning-in-progress
- Better list interfaces for repositories, users, organizations, and threads
- Users can change their own password in settings
- Repository groups can now be specified in settings by site admins, organizations, and users. Then `repogroup:foo` in a search query will search over only those repositories specified for the `foo` repository group.

### Changed

- Log messages are much quieter by default

## 2.3.11

### Added

- Added site admin updates page and update checking
- Added site admin telemetry page

### Changed

- Enhanced site admin panel
- Changed repo- and SSO-related site config property names to be consistent, updated documentation

## 2.3.10

### Added

- Online site configuration editing and reloading

### Changed

- Site admins are now configured in the site admin area instead of in the `adminUsernames` config key or `ADMIN_USERNAMES` env var. Users specified in those deprecated configs will be designated as site admins in the database upon server startup until those configs are removed in a future release.

## 2.3.9

### Fixed

- An issue that prevented creation and deletion of saved queries

## 2.3.8

### Added

- Built-in authentication: you can now sign up without an SSO provider.
- Faster default branch code search via indexing.

### Fixed

- Many performance improvements to search.
- Much log spam has been eliminated.

### Changed

- We optionally read `SOURCEGRAPH_CONFIG` from `$DATA_DIR/config.json`.
- SSH key required to clone repositories from GitHub Enterprise when using a self-signed certificate.

## 0.3 - 13 December 2017

The last version without a CHANGELOG.<|MERGE_RESOLUTION|>--- conflicted
+++ resolved
@@ -19,11 +19,8 @@
 
 - Outdated executors now show a warning from the admin page. [#40916](https://github.com/sourcegraph/sourcegraph/pull/40916)
 - Added support for better Slack link previews for private instances. Link previews are currently feature-flagged, and site admins can turn them on by creating the `enable-link-previews` feature flag on the `/site-admin/feature-flags` page. [#41843](https://github.com/sourcegraph/sourcegraph/pull/41843)
-<<<<<<< HEAD
 - Added a new button under in the repository settings, under "Mirroring", to delete a repository from disk and reclone it. [#42177](https://github.com/sourcegraph/sourcegraph/pull/42177)
-=======
 - Batch changes run on the server can now be created within organisations. [#36536](https://github.com/sourcegraph/sourcegraph/issues/36536)
->>>>>>> 4787b6a4
 
 ### Changed
 
