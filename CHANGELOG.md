--- conflicted
+++ resolved
@@ -22,11 +22,8 @@
 - A feature flag for Cody, `completions.smartContextWindow` is added and set to "enabled" by default. It allows clients to adjust the context window based on the name of the chat model. When smartContextWindow is enabled, the `completions.chatModelMaxTokens` value is ignored. ([#62802](https://github.com/sourcegraph/sourcegraph/pull/62802))
 - Code Insights: When facing the "incomplete datapoints" warning, you can now use GraphQL to discover which repositories had problems. The schemas for `TimeoutDatapointAlert` and `GenericIncompleteDatapointAlert` now contain an additional `repositories` field. ([#62756](https://github.com/sourcegraph/sourcegraph/pull/62756)).
 - Users will now be presented with a modal that reminds them to connect any external code host accounts that's required for permissions. Without these accounts connected, users may be unable to view repositories that they otherwise have access to. [#62983](https://github.com/sourcegraph/sourcegraph/pull/62983)
-<<<<<<< HEAD
 - Added syntax highlighting for the Hack programming language. [#62770](https://github.com/sourcegraph/sourcegraph/pull/62770)
-=======
 - Added support for Google as an LLM provider for Cody, with the following models available through Cody Gateway: Gemini Pro (`gemini-pro-latest`), Gemini 1.5 Flash (`gemini-1.5-flash-latest`), and Gemini 1.5 Pro (`gemini-1.5-pro-latest`). [#63053](https://github.com/sourcegraph/sourcegraph/pull/63053)
->>>>>>> 4077b3ec
 
 ### Changed
 
