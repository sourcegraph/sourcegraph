<!--
###################################### READ ME ###########################################
### This changelog should always be read on `master` branch. Its contents on version   ###
### branches do not necessarily reflect the changes that have gone into that branch.   ###
##########################################################################################
-->

# Changelog

All notable changes to Sourcegraph are documented in this file.

## 3.9.0 (unreleased)

### Added

- Our external service syncing model will stream in new repositories to Sourcegraph. Previously we could only add a repository to our database and clone it once we had synced all information from all external services (to detect deletions and renames). Now adding a repository to an external service configuration should be reflected much sooner, even on large instances. [#5145](https://github.com/sourcegraph/sourcegraph/issues/5145)
- There is now an easy way for site admins to view and export settings and configuration when reporting a bug. The page for doing so is at /site-admin/report-bug, linked to from the site admin side panel under "Report a bug".
<<<<<<< HEAD
- An experimental search pagination API to enable better programmatic consumption of search results is now available to try. For more details and known limitations see [the documentation](https://docs.sourcegraph.com/api/graphql/search).
=======
- Search queries can now be interpreted literally.
  - There is now a dot-star icon in the search input bar to toggle the pattern type of a query between regexp and literal.
  - There is a new `search.defaultPatternType` setting to configure the default pattern type, regexp or literal, for searches.
  - There is a new `patternType:` search token which overrides the `search.defaultPatternType` setting, and the active state of the dot-star icon in determining the pattern type of the query.
>>>>>>> 516533b9
- Added support for GitHub organization webhooks to enable faster updates of metadata used by [Automation](https://about.sourcegraph.com/product/automation/), such as pull requests or issue comments. See the [GitHub webhook documentation](https://docs.sourcegraph.com/admin/external_service/github#webhooks) for instructions on how to enable webhooks.

### Changed

- **Recommended Kubernetes Migration:** The [Kubernetes deployment](https://github.com/sourcegraph/deploy-sourcegraph) manifest for indexed-search pods has changed from a Deployment to a StatefulSet. This is to enable future work on horizontally scaling indexed search. To retain your existing indexes there is a [migration guide](https://github.com/sourcegraph/deploy-sourcegraph/blob/master/docs/migrate.md#39).
- Allow single trailing hyphen in usernames and org names [#5680](https://github.com/sourcegraph/sourcegraph/pull/5680)
- Indexed search won't spam the logs on startup if the frontend API is not yet available. [zoekt#30](https://github.com/sourcegraph/zoekt/pull/30), [#5866](https://github.com/sourcegraph/sourcegraph/pull/5866)
- Search query fields are now case insensitive. For example `repoHasFile:` will now be recognized, not just `repohasfile:`. [#5168](https://github.com/sourcegraph/sourcegraph/issues/5168)
- Search queries are now interpreted literally by default, rather than as regular expressions. [#5899](https://github.com/sourcegraph/sourcegraph/pull/5899)
- The `search` GraphQL API field now takes a two new optional parameters: `version` and `patternType`. `version` determines the search syntax version to use, and `patternType` determines the pattern type to use for the query. `version` defaults to "V1", which is regular expression searches by default, if not explicitly passed in. `patternType` overrides the pattern type determined by version.
- Saved searches have been updated to support the new patternType filter. All existing saved searches have been updated to append `patternType:regexp` to the end of queries to ensure deterministic results regardless of the patternType configurations on an instance. All new saved searches are required to have a `patternType:` field in the query.

### Fixed

- Fixed an issue that rendered the search filter `repohascommitafter` unusable in the presence of an empty repository. [#5149](https://github.com/sourcegraph/sourcegraph/issues/5149)
- An issue where `externalURL` not being configured in the management console could go unnoticed. [#3899](https://github.com/sourcegraph/sourcegraph/issues/3899)
- Listing branches and refs now falls back to a fast path if there are a large number of branches. Previously we would time out. [#4581](https://github.com/sourcegraph/sourcegraph/issues/4581)
- Sourcegraph will now ignore the ambiguous ref HEAD if a repository contains it. [#5291](https://github.com/sourcegraph/sourcegraph/issues/5291)

### Removed

## 3.8.2

### Fixed

- Sourcegraph cluster deployments now run a more stable syntax highlighting server which can self-recover from rarer failure cases such as getting stuck at high CPU usage when highlighting some specific files. [#5406](https://github.com/sourcegraph/sourcegraph/issues/5406) This will be ported to single-container deployments [at a later date](https://github.com/sourcegraph/sourcegraph/issues/5841).

## 3.8.1

### Added

- Add `nameTransformations` setting to GitLab external service to help transform repository name that shows up in the Sourcegraph UI.

## 3.8.0

### Added

- A toggle button for browser extension to quickly enable/disable the core functionality without actually enable/disable the entire extension in the browser extension manager.
- Tabs to easily toggle between the different search result types on the search results page.

### Changed

- A `hardTTL` setting was added to the [Bitbucket Server `authorization` config](https://docs.sourcegraph.com/admin/external_service/bitbucketserver#configuration). This setting specifies a duration after which a user's cached permissions must be updated before any user action is authorized. This contrasts with the already existing `ttl` setting which defines a duration after which a user's cached permissions will get updated in the background, but the previously cached (and now stale) permissions are used to authorize any user action occuring before the update concludes. If your previous `ttl` value is larger than the default of the new `hardTTL` setting (i.e. **3 days**), you must change the `ttl` to be smaller or, `hardTTL` to be larger.

### Fixed

### Removed

- The `statusIndicator` feature flag has been removed from the site configuration's `experimentalFeatures` section. The status indicator has been enabled by default since 3.6.0 and you can now safely remove the feature flag from your configuration.
- Public usage is now only available on Sourcegraph.com. Because many core features rely on persisted user settings, anonymous usage leads to a degraded experience for most users. As a result, for self-hosted private instances it is preferable for all users to have accounts. But on sourcegraph.com, users will continue to have to opt-in to accounts, despite the degraded UX.

## 3.7.2

### Added

- A [migration guide for Sourcegraph v3.7+](doc/admin/migration/3_7.md).

### Fixed

- Fixed an issue where some repositories with very long symbol names would fail to index after v3.7.
- We now retain one prior search index version after an upgrade, meaning upgrading AND downgrading from v3.6.2 <-> v3.7.2 is now 100% seamless and involves no downtime or negated search performance while repositories reindex. Please refer to the [v3.7+ migration guide](doc/admin/migration/3_7.md) for details.

## 3.7.1

### Fixed

- When re-indexing repositories, we now continue to serve from the old index in the meantime. Thus, you can upgrade to 3.7.1 without downtime.
- Indexed symbol search is now faster, as we've fixed a performance issue that occurred when many repositories without any symbols existed.
- Indexed symbol search now uses less disk space when upgrading directly to v3.7.1 as we properly remove old indexes.

## 3.7.0

### Added

- Indexed search now supports symbol queries. This feature will require re-indexing all repositories. This will increase the disk and memory usage of indexed search by roughly 10%. You can disable the feature with the configuration `search.index.symbols.enabled`. [#3534](https://github.com/sourcegraph/sourcegraph/issues/3534)
- Multi-line search now works for non-indexed search. [#4518](https://github.com/sourcegraph/sourcegraph/issues/4518)
- When using `SITE_CONFIG_FILE` and `EXTSVC_CONFIG_FILE`, you [may now also specify e.g. `SITE_CONFIG_ALLOW_EDITS=true`](https://docs.sourcegraph.com/admin/config/advanced_config_file) to allow edits to be made to the config in the application which will be overwritten on the next process restart. [#4912](https://github.com/sourcegraph/sourcegraph/issues/4912)

### Changed

- In the [GitHub external service config](https://docs.sourcegraph.com/admin/external_service/github#configuration) it's now possible to specify `orgs` without specifying `repositoryQuery` or `repos` too.
- Out-of-the-box TypeScript code intelligence is much better with an updated ctags version with a built-in TypeScript parser.
- Sourcegraph uses Git protocol version 2 for increased efficiency and performance when fetching data from compatible code hosts.
- Searches with `repohasfile:` are faster at finding repository matches. [#4833](https://github.com/sourcegraph/sourcegraph/issues/4833).
- Zoekt now runs with GOGC=50 by default, helping to reduce the memory consumption of Sourcegraph. [#3792](https://github.com/sourcegraph/sourcegraph/issues/3792)
- Upgraded the version of Go in use, which improves security for publicly accessible Sourcegraph instances.

### Fixed

- Disk cleanup in gitserver is now done in terms of percentages to fix [#5059](https://github.com/sourcegraph/sourcegraph/issues/5059).
- Search results now correctly show highlighting of matches with runes like 'İ' that lowercase to runes with a different number of bytes in UTF-8 [#4791](https://github.com/sourcegraph/sourcegraph/issues/4791).
- Fixed an issue where search would sometimes crash with a panic due to a nil pointer. [#5246](https://github.com/sourcegraph/sourcegraph/issues/5246)

### Removed

## 3.6.2

### Fixed

- Fixed Phabricator external services so they won't stop the syncing process for repositories when Phabricator doesn't return clone URLs. [#5101](https://github.com/sourcegraph/sourcegraph/pull/5101)

## 3.6.1

### Added

- New site config option `branding.brandName` configures the brand name to display in the Sourcegraph \<title\> element.
- `repositoryPathPattern` option added to the "Other" external service type for repository name customization.

## 3.6.0

### Added

- The `github.exclude` setting in [GitHub external service config](https://docs.sourcegraph.com/admin/external_service/github#configuration) additionally allows you to specify regular expressions with `{"pattern": "regex"}`.
- A new [`quicklinks` setting](https://docs.sourcegraph.com/user/quick_links) allows adding links to be displayed on the homepage and search page for all users (or users in an organization).
- Compatibility with the [Sourcegraph for Bitbucket Server](https://github.com/sourcegraph/bitbucket-server-plugin) plugin.
- Support for [Bitbucket Cloud](https://bitbucket.org) as an external service.

### Changed

- Updating or creating an external service will no longer block until the service is synced.
- The GraphQL fields `Repository.createdAt` and `Repository.updatedAt` are deprecated and will be removed in 3.8. Now `createdAt` is always the current time and updatedAt is always null.
- In the [GitHub external service config](https://docs.sourcegraph.com/admin/external_service/github#configuration) and [Bitbucket Server external service config](https://docs.sourcegraph.com/admin/external_service/bitbucket_server#permissions) `repositoryQuery` is now only required if `repos` is not set.
- Log messages from query-runner when saved searches fail now include the raw query as part of the message.
- The status indicator in the navigation bar is now enabled by default
- Usernames and org names can now contain the `.` character. [#4674](https://github.com/sourcegraph/sourcegraph/issues/4674)

### Fixed

- Commit searches now correctly highlight unicode characters, for example 加. [#4512](https://github.com/sourcegraph/sourcegraph/issues/4512)
- Symbol searches now show the number of symbol matches rather than the number of file matches found. [#4578](https://github.com/sourcegraph/sourcegraph/issues/4578)
- Symbol searches with truncated results now show a `+` on the results page to signal that some results have been omitted. [#4579](https://github.com/sourcegraph/sourcegraph/issues/4579)

## 3.5.4

### Fixed

- Fixed Phabricator external services so they won't stop the syncing process for repositories when Phabricator doesn't return clone URLs. [#5101](https://github.com/sourcegraph/sourcegraph/pull/5101)

## 3.5.2

### Changed

- Usernames and org names can now contain the `.` character. [#4674](https://github.com/sourcegraph/sourcegraph/issues/4674)

### Added

- Syntax highlighting requests that fail are now logged and traced. A new Prometheus metric `src_syntax_highlighting_requests` allows monitoring and alerting. [#4877](https://github.com/sourcegraph/sourcegraph/issues/4877).
- Sourcegraph's SAML authentication now supports RSA PKCS#1 v1.5. [#4869](https://github.com/sourcegraph/sourcegraph/pull/4869)

### Fixed

- Increased nginx proxy buffer size to fix issue where login failed when SAML AuthnRequest was too large. [#4849](https://github.com/sourcegraph/sourcegraph/pull/4849)
- A regression in 3.3.8 where `"corsOrigin": "*"` was improperly forbidden. [#4424](https://github.com/sourcegraph/sourcegraph/issues/4424)

## 3.5.1

### Added

- A new [`quicklinks` setting](https://docs.sourcegraph.com/user/quick_links) allows adding links to be displayed on the homepage and search page for all users (or users in an organization).
- Site admins can prevent the icon in the top-left corner of the screen from spinning on hovers by setting `"branding": { "disableSymbolSpin": true }` in their site configuration.

### Fixed

- Fix `repository.language` GraphQL field (previously returned empty for most repositories).

## 3.5.0

### Added

- Indexed search now supports matching consecutive literal newlines, with queries like e.g. `foo\nbar.*` to search over multiple lines. [#4138](https://github.com/sourcegraph/sourcegraph/issues/4138)
- The `orgs` setting in [GitHub external service config](https://docs.sourcegraph.com/admin/external_service/github) allows admins to select all repositories from the specified organizations to be synced.
- A new experimental search filter `repohascommitafter:"30 days ago"` allows users to exclude stale repositories that don't contain commits (to the branch being searched over) past a specified date from their search query.
- The `authorization` setting in the [Bitbucket Server external service config](https://docs.sourcegraph.com/admin/external_service/bitbucket_server#permissions) enables Sourcegraph to enforce the repository permissions defined in Bitbucket Server.
- A new, experimental status indicator in the navigation bar allows admins to quickly see whether the configured repositories are up to date or how many are currently being updated in the background. You can enable the status indicator with the following site configuration: `"experimentalFeatures": { "statusIndicator": "enabled" }`.
- A new search filter `repohasfile` allows users to filter results to just repositories containing a matching file. For example `ubuntu file:Dockerfile repohasfile:\.py$` would find Dockerfiles mentioning Ubuntu in repositories that contain Python files. [#4501](https://github.com/sourcegraph/sourcegraph/pull/4501)

### Changed

- The saved searches UI has changed. There is now a Saved searches page in the user and organizations settings area. A saved search appears in the settings area of the user or organization it is associated with.

### Removed

### Fixed

- Fixed repository search patterns which contain `.*`. Previously our optimizer would ignore `.*`, which in some cases would lead to our repository search excluding some repositories from the results.
- Fixed an issue where the Phabricator native integration would be broken on recent Phabricator versions. This fix depends on v1.2 of the [Phabricator extension](https://github.com/sourcegraph/phabricator-extension).
- Fixed an issue where the "Empty repository" banner would be shown on a repository page when starting to clone a repository.
- Prevent data inconsistency on cached archives due to restarts. [#4366](https://github.com/sourcegraph/sourcegraph/pull/4366)
- On the /extensions page, the UI is now less ambiguous when an extension has not been activated. [#4446](https://github.com/sourcegraph/sourcegraph/issues/4446)

## 3.4.5

### Fixed

- Fixed an issue where syntax highlighting taking too long would result in errors or wait long amounts of time without properly falling back to plaintext rendering after a few seconds. [#4267](https://github.com/sourcegraph/sourcegraph/issues/4267) [#4268](https://github.com/sourcegraph/sourcegraph/issues/4268) (this fix was intended to be in 3.4.3, but was in fact left out by accident)
- Fixed an issue with `sourcegraph/server` Docker deployments where syntax highlighting could produce `server closed idle connection` errors. [#4269](https://github.com/sourcegraph/sourcegraph/issues/4269) (this fix was intended to be in 3.4.3, but was in fact left out by accident)
- Fix `repository.language` GraphQL field (previously returned empty for most repositories).

## 3.4.4

### Fixed

- Fixed an out of bounds error in the GraphQL repository query. [#4426](https://github.com/sourcegraph/sourcegraph/issues/4426)

## 3.4.3

### Fixed

- Improved performance of the /site-admin/repositories page significantly (prevents timeouts). [#4063](https://github.com/sourcegraph/sourcegraph/issues/4063)
- Fixed an issue where Gitolite repositories would be inaccessible to non-admin users after upgrading to 3.3.0+ from an older version. [#4263](https://github.com/sourcegraph/sourcegraph/issues/4263)
- Repository names are now treated as case-sensitive, fixing an issue where users saw `pq: duplicate key value violates unique constraint \"repo_name_unique\"` [#4283](https://github.com/sourcegraph/sourcegraph/issues/4283)
- Repositories containing submodules not on Sourcegraph will now load without error [#2947](https://github.com/sourcegraph/sourcegraph/issues/2947)
- HTTP metrics in Prometheus/Grafana now distinguish between different types of GraphQL requests.

## 3.4.2

### Fixed

- Fixed incorrect wording in site-admin onboarding. [#4127](https://github.com/sourcegraph/sourcegraph/issues/4127)

## 3.4.1

### Added

- You may now specify `DISABLE_CONFIG_UPDATES=true` on the management console to prevent updates to the critical configuration. This is useful when loading critical config via a file using `CRITICAL_CONFIG_FILE` on the frontend.

### Changed

- When `EXTSVC_CONFIG_FILE` or `SITE_CONFIG_FILE` are specified, updates to external services and the site config are now prevented.
- Site admins will now see a warning if creating or updating an external service was successful but the process could not complete entirely due to an ephemeral error (such as GitHub API search queries running into timeouts and returning incomplete results).

### Removed

### Fixed

- Fixed an issue where `EXTSVC_CONFIG_FILE` being specified would incorrectly cause a panic.
- Fixed an issue where user/org/global settings from old Sourcegraph versions (2.x) could incorrectly be null, leading to various errors.
- Fixed an issue where an ephemeral infrastructure error (`tar/archive: invalid tar header`) would fail a search.

## 3.4.0

### Added

- When `repositoryPathPattern` is configured, paths from the full long name will redirect to the configured name. Extensions will function with the configured name. `repositoryPathPattern` allows administrators to configure "nice names". For example `sourcegraph.example.com/github.com/foo/bar` can configured to be `sourcegraph.example.com/gh/foo/bar` with `"repositoryPathPattern": "gh/{nameWithOwner}"`. (#462)
- Admins can now turn off site alerts for patch version release updates using the `alerts.showPatchUpdates` setting. Alerts will still be shown for major and minor version updates.
- The new `gitolite.exclude` setting in [Gitolite external service config](https://docs.sourcegraph.com/admin/external_service/gitolite#configuration) allows you to exclude specific repositories by their Gitolite name so that they won't be mirrored. Upon upgrading, previously "disabled" repositories will be automatically migrated to this exclusion list.
- The new `aws_codecommit.exclude` setting in [AWS CodeCommit external service config](https://docs.sourcegraph.com/admin/external_service/aws_codecommit#configuration) allows you to exclude specific repositories by their AWS name or ID so that they won't be synced. Upon upgrading, previously "disabled" repositories will be automatically migrated to this exclusion list.
- Added a new, _required_ `aws_codecommit.gitCredentials` setting to the [AWS CodeCommit external service config](https://docs.sourcegraph.com/admin/external_service/aws_codecommit#configuration). These Git credentials are required to create long-lived authenticated clone URLs for AWS CodeCommit repositories. For more information about Git credentials, see the AWS CodeCommit documentation: https://docs.aws.amazon.com/IAM/latest/UserGuide/id_credentials_ssh-keys.html#git-credentials-code-commit. For detailed instructions on how to create the credentials in IAM, see this page: https://docs.aws.amazon.com/codecommit/latest/userguide/setting-up-gc.html
- Added support for specifying a URL formatted `gitolite.host` setting in [Gitolite external service config](https://docs.sourcegraph.com/admin/external_service/gitolite#configuration) (e.g. `ssh://git@gitolite.example.org:2222/`), in addition to the already supported SCP like format (e.g `git@gitolite.example.org`)
- Added support for overriding critical, site, and external service configurations via files. Specify `CRITICAL_CONFIG_FILE=critical.json`, `SITE_CONFIG_FILE=site.json`, and/or `EXTSVC_CONFIG_FILE=extsvc.json` on the `frontend` container to do this.

### Changed

- Kinds of external services in use are now included in [server pings](https://docs.sourcegraph.com/admin/pings).
- Bitbucket Server: An actual Bitbucket icon is now used for the jump-to-bitbucket action on repository pages instead of the previously generic icon.
- Default config for GitHub, GitHub Enterprise, GitLab, Bitbucket Server, and AWS Code Commit external services has been revised to make it easier for first time admins.

### Removed

- Fields related to Repository enablement have been deprecated. Mutations are now NOOPs, and for repositories returned the value is always true for Enabled. The enabled field and mutations will be removed in 3.6. Mutations: `setRepositoryEnabled`, `setAllRepositoriesEnabled`, `updateAllMirrorRepositories`, `deleteRepository`. Query parameters: `repositories.enabled`, `repositories.disabled`. Field: `Repository.enabled`.
- Global saved searches are now deprecated. Any existing global saved searches have been assigned to the Sourcegraph instance's first site admin's user account.
- The `search.savedQueries` configuration option is now deprecated. Existing entries remain in user and org settings for backward compatibility, but are unused as saved searches are now stored in the database.

### Fixed

- Fixed a bug where submitting a saved query without selecting the location would fail for non-site admins (#3628).
- Fixed settings editors only having a few pixels height.
- Fixed a bug where browser extension and code review integration usage stats were not being captured on the site-admin Usage Stats page.
- Fixed an issue where in some rare cases PostgreSQL starting up slowly could incorrectly trigger a panic in the `frontend` service.
- Fixed an issue where the management console password would incorrectly reset to a new secure one after a user account was created.
- Fixed a bug where gitserver would leak file descriptors when performing common operations.
- Substantially improved the performance of updating Bitbucket Server external service configurations on instances with thousands of repositories, going from e.g. several minutes to about a minute for ~20k repositories (#4037).
- Fully resolved the search performance regression in v3.2.0, restoring performance of search back to the same levels it was before changes made in v3.2.0.
- Fix a bug where using a repo search filter with the prefix `github.com` only searched for repos whose name starts with `github.com`, even though no `^` was specified in the search filter. (#4103)
- Fixed an issue where files that fail syntax highlighting would incorrectly render an error instead of gracefully falling back to their plaintext form.

## 3.3.9

### Added

- Syntax highlighting requests that fail are now logged and traced. A new Prometheus metric `src_syntax_highlighting_requests` allows monitoring and alerting. [#4877](https://github.com/sourcegraph/sourcegraph/issues/4877).

## 3.3.8

### Fixed

- Fully resolved the search performance regression in v3.2.0, restoring performance of search back to the same levels it was before changes made in v3.2.0.
- Fixed an issue where files that fail syntax highlighting would incorrectly render an error instead of gracefully falling back to their plaintext form.
- Fixed an issue introduced in v3.3 where Sourcegraph would under specific circumstances incorrectly have to re-clone and re-index repositories from Bitbucket Server and AWS CodeCommit.

## 3.3.7

### Added

- The `bitbucketserver.exclude` setting in [Bitbucket Server external service config](https://docs.sourcegraph.com/admin/external_service/bitbucketserver#configuration) additionally allows you to exclude repositories matched by a regular expression (so that they won't be synced).

### Changed

### Removed

### Fixed

- Fixed a major indexed search performance regression that occurred in v3.2.0. (#3685)
- Fixed an issue where Sourcegraph would fail to update repositories on some instances (`pq: duplicate key value violates unique constraint "repo_external_service_unique_idx"`) (#3680)
- Fixed an issue where Sourcegraph would not exclude unavailable Bitbucket Server repositories. (#3772)

## 3.3.6

## Changed

- All 24 language extensions are enabled by default.

## 3.3.5

## Changed

- Indexed search is now enabled by default for new Docker deployments. (#3540)

### Removed

- Removed smart-casing behavior from search.

### Fixed

- Removes corrupted archives in the searcher cache and tries to populate the cache again instead of returning an error.
- Fixed a bug where search scopes would not get merged, and only the lowest-level list of search scopes would appear.
- Fixed an issue where repo-updater was slower in performing its work which could sometimes cause other performance issues. https://github.com/sourcegraph/sourcegraph/pull/3633

## 3.3.4

### Fixed

- Fixed bundling of the Phabricator integration assets in the Sourcegraph docker image.

## 3.3.3

### Fixed

- Fixed bug that prevented "Find references" action from being completed in the activation checklist.

## 3.3.2

### Fixed

- Fixed an issue where the default `bitbucketserver.repositoryQuery` would not be created on migration from older Sourcegraph versions. https://github.com/sourcegraph/sourcegraph/issues/3591
- Fixed an issue where Sourcegraph would add deleted repositories to the external service configuration. https://github.com/sourcegraph/sourcegraph/issues/3588
- Fixed an issue where a repo-updater migration would hit code host rate limits. https://github.com/sourcegraph/sourcegraph/issues/3582
- The required `bitbucketserver.username` field of a [Bitbucket Server external service configuration](https://docs.sourcegraph.com/admin/external_service/bitbucketserver#configuration), if unset or empty, is automatically migrated to match the user part of the `url` (if defined). https://github.com/sourcegraph/sourcegraph/issues/3592
- Fixed a panic that would occur in indexed search / the frontend when a search error ocurred. https://github.com/sourcegraph/sourcegraph/issues/3579
- Fixed an issue where the repo-updater service could become deadlocked while performing a migration. https://github.com/sourcegraph/sourcegraph/issues/3590

## 3.3.1

### Fixed

- Fixed a bug that prevented external service configurations specifying client certificates from working (#3523)

## 3.3.0

### Added

- In search queries, treat `foo(` as `foo\(` and `bar[` as `bar\[` rather than failing with an error message.
- Enterprise admins can now customize the appearance of the homepage and search icon.
- A new settings property `notices` allows showing custom informational messages on the homepage and at the top of each page. The `motd` property is deprecated and its value is automatically migrated to the new `notices` property.
- The new `gitlab.exclude` setting in [GitLab external service config](https://docs.sourcegraph.com/admin/external_service/gitlab#configuration) allows you to exclude specific repositories matched by `gitlab.projectQuery` and `gitlab.projects` (so that they won't be synced). Upon upgrading, previously "disabled" repositories will be automatically migrated to this exclusion list.
- The new `gitlab.projects` setting in [GitLab external service config](https://docs.sourcegraph.com/admin/external_service/gitlab#configuration) allows you to select specific repositories to be synced.
- The new `bitbucketserver.exclude` setting in [Bitbucket Server external service config](https://docs.sourcegraph.com/admin/external_service/bitbucketserver#configuration) allows you to exclude specific repositories matched by `bitbucketserver.repositoryQuery` and `bitbucketserver.repos` (so that they won't be synced). Upon upgrading, previously "disabled" repositories will be automatically migrated to this exclusion list.
- The new `bitbucketserver.repos` setting in [Bitbucket Server external service config](https://docs.sourcegraph.com/admin/external_service/bitbucketserver#configuration) allows you to select specific repositories to be synced.
- The new required `bitbucketserver.repositoryQuery` setting in [Bitbucket Server external service configuration](https://docs.sourcegraph.com/admin/external_service/bitbucketserver#configuration) allows you to use Bitbucket API repository search queries to select repos to be synced. Existing configurations will be migrate to have it set to `["?visibility=public", "?visibility=private"]` which is equivalent to the previous implicit behaviour that this setting supersedes.
- "Quick configure" buttons for common actions have been added to the config editor for all external services.
- "Quick configure" buttons for common actions have been added to the management console.
- Site-admins now receive an alert every day for the seven days before their license key expires.
- The user menu (in global nav) now lists the user's organizations.
- All users on an instance now see a non-dismissable alert when when there's no license key in use and the limit of free user accounts is exceeded.
- All users will see a dismissible warning about limited search performance and accuracy on when using the sourcegraph/server Docker image with more than 100 repositories enabled.

### Changed

- Indexed searches that time out more consistently report a timeout instead of erroneously saying "No results."
- The symbols sidebar now only shows symbols defined in the current file or directory.
- The dynamic filters on search results pages will now display `lang:` instead of `file:` filters for language/file-extension filter suggestions.
- The default `github.repositoryQuery` of a [GitHub external service configuration](https://docs.sourcegraph.com/admin/external_service/github#configuration) has been changed to `["none"]`. Existing configurations that had this field unset will be migrated to have the previous default explicitly set (`["affiliated", "public"]`).
- The default `gitlab.projectQuery` of a [GitLab external service configuration](https://docs.sourcegraph.com/admin/external_service/gitlab#configuration) has been changed to `["none"]`. Existing configurations that had this field unset will be migrated to have the previous default explicitly set (`["?membership=true"]`).
- The default value of `maxReposToSearch` is now unlimited (was 500).
- The default `github.repositoryQuery` of a [GitHub external service configuration](https://docs.sourcegraph.com/admin/external_service/github#configuration) has been changed to `["none"]` and is now a required field. Existing configurations that had this field unset will be migrated to have the previous default explicitly set (`["affiliated", "public"]`).
- The default `gitlab.projectQuery` of a [GitLab external service configuration](https://docs.sourcegraph.com/admin/external_service/gitlab#configuration) has been changed to `["none"]` and is now a required field. Existing configurations that had this field unset will be migrated to have the previous default explicitly set (`["?membership=true"]`).
- The `bitbucketserver.username` field of a [Bitbucket Server external service configuration](https://docs.sourcegraph.com/admin/external_service/bitbucketserver#configuration) is now **required**. This field is necessary to authenticate with the Bitbucket Server API with either `password` or `token`.
- The settings and account pages for users and organizations are now combined into a single tab.

### Removed

- Removed the option to show saved searches on the Sourcegraph homepage.

### Fixed

- Fixed an issue where the site-admin repositories page `Cloning`, `Not Cloned`, `Needs Index` tabs were very slow on instances with thousands of repositories.
- Fixed an issue where failing to syntax highlight a single file would take down the entire syntax highlighting service.

## 3.2.6

### Fixed

- Fully resolved the search performance regression in v3.2.0, restoring performance of search back to the same levels it was before changes made in v3.2.0.

## 3.2.5

### Fixed

- Fixed a major indexed search performance regression that occurred in v3.2.0. (#3685)

## 3.2.4

### Fixed

- Fixed bundling of the Phabricator integration assets in the Sourcegraph docker image.

## 3.2.3

### Fixed

- Fixed https://github.com/sourcegraph/sourcegraph/issues/3336.
- Clearer error message when a repository sync fails due to the inability to clone a repository.
- Rewrite '@' character in Gitolite repository names to '-', which permits them to be viewable in the UI.

## 3.2.2

### Changed

- When using an external Zoekt instance (specified via the `ZOEKT_HOST` environment variable), sourcegraph/server no longer spins up a redundant internal Zoekt instance.

## 3.2.1

### Fixed

- Jaeger tracing, once enabled, can now be configured via standard [environment variables](https://github.com/jaegertracing/jaeger-client-go/blob/v2.14.0/README.md#environment-variables).
- Fixed an issue where some search and zoekt errors would not be logged.

## 3.2.0

### Added

- Sourcegraph can now automatically use the system's theme.
  To enable, open the user menu in the top right and make sure the theme dropdown is set to "System".
  This is currently supported on macOS Mojave with Safari Technology Preview 68 and later.
- The `github.exclude` setting was added to the [GitHub external service config](https://docs.sourcegraph.com/admin/external_service/github#configuration) to allow excluding repositories yielded by `github.repos` or `github.repositoryQuery` from being synced.

### Changed

- Symbols search is much faster now. After the initial indexing, you can expect code intelligence to be nearly instant no matter the size of your repository.
- Massively reduced the number of code host API requests Sourcegraph performs, which caused rate limiting issues such as slow search result loading to appear.
- The [`corsOrigin`](https://docs.sourcegraph.com/admin/config/site_config) site config property is no longer needed for integration with GitHub, GitLab, etc., via the [Sourcegraph browser extension](https://docs.sourcegraph.com/integration/browser_extension). Only the [Phabricator extension](https://github.com/sourcegraph/phabricator-extension) requires it.

### Fixed

- Fixed a bug where adding a search scope that adds a `repogroup` filter would cause invalid queries if `repogroup:sample` was already part of the query.
- An issue where errors during displaying search results would not be displayed.

### Removed

- The `"updateScheduler2"` experiment is now the default and it's no longer possible to configure.

## 3.1.2

### Added

- The `search.contextLines` setting was added to allow configuration of the number of lines of context to be displayed around search results.

### Changed

- Massively reduced the number of code host API requests Sourcegraph performs, which caused rate limiting issues such as slow search result loading to appear.
- Improved logging in various situations where Sourcegraph would potentially hit code host API rate limits.

### Fixed

- Fixed an issue where search results loading slowly would display a `Cannot read property "lastChild" of undefined` error.

## 3.1.1

### Added

- Query builder toggle (open/closed) state is now retained.

### Fixed

- Fixed an issue where single-term values entered into the "Exact match" field in the query builder were not getting wrapped in quotes.

## 3.1.0

### Added

- Added Docker-specific help text when running the Sourcegraph docker image in an environment with an sufficient open file descriptor limit.
- Added syntax highlighting for Kotlin and Dart.
- Added a management console environment variable to disable HTTPS, see [the docs](doc/admin/management_console.md#can-i-disable-https-on-the-management-console) for more information.
- Added `auth.disableUsernameChanges` to critical configuration to prevent users from changing their usernames.
- Site admins can query a user by email address or username from the GraphQL API.
- Added a search query builder to the main search page. Click "Use search query builder" to open the query builder, which is a form with separate inputs for commonly used search keywords.

### Changed

- File match search results now show full repository name if there are results from mirrors on different code hosts (e.g. github.com/sourcegraph/sourcegraph and gitlab.com/sourcegraph/sourcegraph)
- Search queries now use "smart case" by default. Searches are case insensitive unless you use uppercase letters. To explicitly set the case, you can still use the `case` field (e.g. `case:yes`, `case:no`). To explicitly set smart case, use `case:auto`.

### Fixed

- Fixed an issue where the management console would improperly regenerate the TLS cert/key unless `CUSTOM_TLS=true` was set. See the documentation for [how to use your own TLS certificate with the management console](doc/admin/management_console.md#how-can-i-use-my-own-tls-certificates-with-the-management-console).

## 3.0.1

### Added

- Symbol search now supports Elixir, Haskell, Kotlin, Scala, and Swift

### Changed

- Significantly optimized how file search suggestions are provided when using indexed search (cluster deployments).
- Both the `sourcegraph/server` image and the [Kubernetes deployment](https://github.com/sourcegraph/deploy-sourcegraph) manifests ship with Postgres `11.1`. For maximum compatibility, however, the minimum supported version remains `9.6`. The upgrade procedure is mostly automated for existing deployments. Please refer to [this page](https://docs.sourcegraph.com/admin/postgres) for detailed instructions.

### Removed

- The deprecated `auth.disableAccessTokens` site config property was removed. Use `auth.accessTokens` instead.
- The `disableBrowserExtension` site config property was removed. [Configure nginx](https://docs.sourcegraph.com/admin/nginx) instead to block clients (if needed).

## 3.0.0

See the changelog entries for 3.0.0 beta releases and our [3.0](doc/admin/migration/3_0.md) upgrade guide if you are upgrading from 2.x.

## 3.0.0-beta.4

### Added

- Basic code intelligence for the top 10 programming languages works out of the box without any configuration. [TypeScript/JavaScript](https://sourcegraph.com/extensions/sourcegraph/typescript), [Python](https://sourcegraph.com/extensions/sourcegraph/python), [Java](https://sourcegraph.com/extensions/sourcegraph/java), [Go](https://sourcegraph.com/extensions/sourcegraph/go), [C/C++](https://sourcegraph.com/extensions/sourcegraph/cpp), [Ruby](https://sourcegraph.com/extensions/sourcegraph/ruby), [PHP](https://sourcegraph.com/extensions/sourcegraph/php), [C#](https://sourcegraph.com/extensions/sourcegraph/csharp), [Shell](https://sourcegraph.com/extensions/sourcegraph/shell), and [Scala](https://sourcegraph.com/extensions/sourcegraph/scala) are enabled by default, and you can find more in the [extension registry](https://sourcegraph.com/extensions?query=category%3A"Programming+languages").

## 3.0.0-beta.3

- Fixed an issue where the site admin is redirected to the start page instead of being redirected to the repositories overview page after deleting a repo.

## 3.0.0-beta

### Added

- Repositories can now be queried by a git clone URL through the GraphQL API.
- A new Explore area is linked from the top navigation bar (when the `localStorage.explore=true;location.reload()` feature flag is enabled).
- Authentication via GitHub is now supported. To enable, add an item to the `auth.providers` list with `type: "github"`. By default, GitHub identities must be linked to an existing Sourcegraph user account. To enable new account creation via GitHub, use the `allowSignup` option in the `GitHubConnection` config.
- Authentication via GitLab is now supported. To enable, add an item to the `auth.providers` list with `type: "gitlab"`.
- GitHub repository permissions are supported if authentication via GitHub is enabled. See the
  documentation for the `authorization` field of the `GitHubConnection` configuration.
- The repository settings mirroring page now shows when a repo is next scheduled for an update (requires experiment `"updateScheduler2": "enabled"`).
- Configured repositories are periodically scheduled for updates using a new algorithm. You can disable the new algorithm with the following site configuration: `"experimentalFeatures": { "updateScheduler2": "disabled" }`. If you do so, please file a public issue to describe why you needed to disable it.
- When using HTTP header authentication, [`stripUsernameHeaderPrefix`](https://docs.sourcegraph.com/admin/auth/#username-header-prefixes) field lets an admin specify a prefix to strip from the HTTP auth header when converting the header value to a username.
- Sourcegraph extensions whose package.json contains `"wip": true` are considered [work-in-progress extensions](https://docs.sourcegraph.com/extensions/authoring/publishing#wip-extensions) and are indicated as such to avoid users accidentally using them.
- Information about user survey submissions and a chart showing weekly active users is now displayed on the site admin Overview page.
- A new GraphQL API field `UserEmail.isPrimary` was added that indicates whether an email is the user's primary email.
- The filters bar in the search results page can now display filters from extensions.
- Extensions' `activate` functions now receive a `sourcegraph.ExtensionContext` parameter (i.e., `export function activate(ctx: sourcegraph.ExtensionContext): void { ... }`) to support deactivation and running multiple extensions in the same process.
- Users can now request an Enterprise trial license from the site init page.
- When searching, a filter button `case:yes` will now appear when relevant. This helps discovery and makes it easier to use our case-sensitive search syntax.
- Extensions can now report progress in the UI through the `withProgress()` extension API.
- When calling `editor.setDecorations()`, extensions must now provide an instance of `TextDocumentDecorationType` as first argument. This helps gracefully displaying decorations from several extensions.

### Changed

- The Postgres database backing Sourcegraph has been upgraded from 9.4 to 11.1. Existing Sourcegraph users must conduct an [upgrade procedure](https://docs.sourcegraph.com/admin/postgres_upgrade)
- Code host configuration has moved out of the site config JSON into the "External services" area of the site admin web UI. Sourcegraph instances will automatically perform a one time migration of existing data in the site config JSON. After the migration these keys can be safely deleted from the site config JSON: `awsCodeCommit`, `bitbucketServer`, `github`, `gitlab`, `gitolite`, and `phabricator`.
- Site and user usage statistics are now visible to all users. Previously only site admins (and users, for their own usage statistics) could view this information. The information consists of aggregate counts of actions such as searches, page views, etc.
- The Git blame information shown at the end of a line is now provided by the [Git extras extension](https://sourcegraph.com/extensions/sourcegraph/git-extras). You must add that extension to continue using this feature.
- The `appURL` site configuration option was renamed to `externalURL`.
- The repository and directory pages now show all entries together instead of showing files and (sub)directories separately.
- Extensions no longer can specify titles (in the `title` property in the `package.json` extension manifest). Their extension ID (such as `alice/myextension`) is used.

### Fixed

- Fixed an issue where the site admin License page showed a count of current users, rather than the max number of users over the life of the license.
- Fixed number formatting issues on site admin Overview and Survey Response pages.
- Fixed resolving of git clone URLs with `git+` prefix through the GraphQL API
- Fixed an issue where the graphql Repositories endpoint would order by a field which was not indexed. Times on Sourcegraph.com went from 10s to 200ms.
- Fixed an issue where whitespace was not handled properly in environment variable lists (`SYMBOLS_URL`, `SEARCHER_URL`).
- Fixed an issue where clicking inside the repository popover or clicking "Show more" would dismiss the popover.

### Removed

- The `siteID` site configuration option was removed because it is no longer needed. If you previously specified this in site configuration, a new, random site ID will be generated upon server startup. You can safely remove the existing `siteID` value from your site configuration after upgrading.
- The **Info** panel was removed. The information it presented can be viewed in the hover.
- The top-level `repos.list` site configuration was removed in favour of each code-host's equivalent options,
  now configured via the new _External Services UI_ available at `/site-admin/external-services`. Equivalent options in code hosts configuration:
  - GitHub via [`github.repos`](https://docs.sourcegraph.com/admin/site_config/all#repos-array)
  - Gitlab via [`gitlab.projectQuery`](https://docs.sourcegraph.com/admin/site_config/all#projectquery-array)
  - Phabricator via [`phabricator.repos`](https://docs.sourcegraph.com/admin/site_config/all#phabricator-array)
  - [Other external services](https://docs.sourcegraph.com/admin/repo/add_from_other_external_services)
- Removed the `httpStrictTransportSecurity` site configuration option. Use [nginx configuration](https://docs.sourcegraph.com/admin/nginx) for this instead.
- Removed the `tls.letsencrypt` site configuration option. Use [nginx configuration](https://docs.sourcegraph.com/admin/nginx) for this instead.
- Removed the `tls.cert` and `tls.key` site configuration options. Use [nginx configuration](https://docs.sourcegraph.com/admin/nginx) for this instead.
- Removed the `httpToHttpsRedirect` and `experimentalFeatures.canonicalURLRedireect` site configuration options. Use [nginx configuration](https://docs.sourcegraph.com/admin/nginx) for these instead.
- Sourcegraph no longer requires access to `/var/run/docker.sock`.

## 2.13.6

### Added

- The `/-/editor` endpoint now accepts a `hostname_patterns` URL parameter, which specifies a JSON
  object mapping from hostname to repository name pattern. This serves as a hint to Sourcegraph when
  resolving git clone URLs to repository names. The name pattern is the same style as is used in
  code host configurations. The default value is `{hostname}/{path}`.

## 2.13.5

### Fixed

- Fixed another issue where Sourcegraph would try to fetch more than the allowed number of repositories from AWS CodeCommit.

## 2.13.4

### Changed

- The default for `experimentalFeatures.canonicalURLRedirect` in site config was changed back to `disabled` (to avoid [#807](https://github.com/sourcegraph/sourcegraph/issues/807)).

## 2.13.3

### Fixed

- Fixed an issue that would cause the frontend health check endpoint `/healthz` to not respond. This only impacts Kubernetes deployments.
- Fixed a CORS policy issue that caused requests to be rejected when they come from origins not in our [manifest.json](https://sourcegraph.com/github.com/sourcegraph/sourcegraph/-/blob/browser/src/extension/manifest.spec.json#L72) (i.e. requested via optional permissions by the user).
- Fixed an issue that prevented `repositoryQuery` from working correctly on GitHub enterprise instances.

## 2.13.2

### Fixed

- Fixed an issue where Sourcegraph would try to fetch more than the allowed number of repositories from AWS CodeCommit.

## 2.13.1

### Changed

- The timeout when running `git ls-remote` to determine if a remote url is cloneable has been increased from 5s to 30s.
- Git commands now use [version 2 of the Git wire protocol](https://opensource.googleblog.com/2018/05/introducing-git-protocol-version-2.html), which should speed up certain operations (e.g. `git ls-remote`, `git fetch`) when communicating with a v2 enabled server.

## 2.13.0

### Added

- A new site config option `search.index.enabled` allows toggling on indexed search.
- Search now uses [Sourcegraph extensions](https://docs.sourcegraph.com/extensions) that register `queryTransformer`s.
- GitLab repository permissions are now supported. To enable this, you will need to set the `authz`
  field in the `GitLabConnection` configuration object and ensure that the access token set in the
  `token` field has both `sudo` and `api` scope.

### Changed

- When the `DEPLOY_TYPE` environment variable is incorrectly specified, Sourcegraph now shuts down and logs an error message.
- The `experimentalFeatures.canonicalURLRedirect` site config property now defaults to `enabled`. Set it to `disabled` to disable redirection to the `appURL` from other hosts.
- Updating `maxReposToSearch` site config no longer requires a server restart to take effect.
- The update check page no longer shows an error if you are using an insiders build. Insiders builds will now notify site administrators that updates are available 40 days after the release date of the installed build.
- The `github.repositoryQuery` site config property now accepts arbitrary GitHub repository searches.

### Fixed

- The user account sidebar "Password" link (to the change-password form) is now shown correctly.
- Fixed an issue where GitHub rate limits were underutilized if the remaining
  rate limit dropped below 150.
- Fixed an issue where GraphQL field `elapsedMilliseconds` returned invalid value on empty searches
- Editor extensions now properly search the selection as a literal string, instead of incorrectly using regexp.
- Fixed a bug where editing and deleting global saved searches was not possible.
- In index search, if the search regex produces multiline matches, search results are still processed per line and highlighted correctly.
- Go-To-GitHub and Go-To-GitLab buttons now link to the right branch, line and commit range.
- Go-to-GitHub button links to default branch when no rev is given.
- The close button in the panel header stays located on the top.
- The Phabricator icon is now displayed correctly.
- The view mode button in the BlobPage now shows the correct view mode to switch to.

### Removed

- The experimental feature flag to disable the new repo update scheduler has been removed.
- The `experimentalFeatures.configVars` feature flag was removed.
- The `experimentalFeatures.multipleAuthProviders` feature flag was removed because the feature is now always enabled.
- The following deprecated auth provider configuration properties were removed: `auth.provider`, `auth.saml`, `auth.openIDConnect`, `auth.userIdentityHTTPHeader`, and `auth.allowSignup`. Use `auth.providers` for all auth provider configuration. (If you were still using the deprecated properties and had no `auth.providers` set, all access to your instance will be rejected until you manually set `auth.providers`.)
- The deprecated site configuration properties `search.scopes` and `settings` were removed. Define search scopes and settings in global settings in the site admin area instead of in site configuration.
- The `pendingContents` property has been removed from our GraphQL schema.
- The **Explore** page was replaced with a **Repositories** search link in the top navigation bar.

## 2.12.3

### Fixed

- Fixed an error that prevented users without emails from submitting satisfaction surveys.

## 2.12.2

### Fixed

- Fixed an issue where private GitHub Enterprise repositories were not fetched.

## 2.12.1

### Fixed

- We use GitHub's REST API to query affliated repositories. This API has wider support on older GitHub enterprise versions.
- Fixed an issue that prevented users without email addresses from signing in (https://github.com/sourcegraph/sourcegraph/issues/426).

## 2.12.0

### Changed

- Reduced the size of in-memory data structured used for storing search results. This should reduce the backend memory usage of large result sets.
- Code intelligence is now provided by [Sourcegraph extensions](https://docs.sourcegraph.com/extensions). The extension for each language in the site configuration `langservers` property is automatically enabled.
- Support for multiple authentication providers is now enabled by default. To disable it, set the `experimentalFeatures.multipleAuthProviders` site config option to `"disabled"`. This only applies to Sourcegraph Enterprise.
- When using the `http-header` auth provider, valid auth cookies (from other auth providers that are currently configured or were previously configured) are now respected and will be used for authentication. These auth cookies also take precedence over the `http-header` auth. Previously, the `http-header` auth took precedence.
- Bitbucket Server username configuration is now used to clone repositories if the Bitbucket Server API does not set a username.
- Code discussions: On Sourcegraph.com / when `discussions.abuseProtection` is enabled in the site config, rate limits to thread creation, comment creation, and @mentions are now applied.

### Added

- Search syntax for filtering archived repositories. `archived:no` will exclude archived repositories from search results, `archived:only` will search over archived repositories only. This applies for GitHub and GitLab repositories.
- A Bitbucket Server option to exclude personal repositories in the event that you decide to give an admin-level Bitbucket access token to Sourcegraph and do not want to create a bot account. See https://docs.sourcegraph.com/integration/bitbucket_server#excluding-personal-repositories for more information.
- Site admins can now see when users of their Sourcegraph instance last used it via a code host integration (e.g. Sourcegraph browser extensions). Visit the site admin Analytics page (e.g. https://sourcegraph.example.com/site-admin/analytics) to view this information.
- A new site config option `extensions.allowRemoteExtensions` lets you explicitly specify the remote extensions (from, e.g., Sourcegraph.com) that are allowed.
- Pings now include a total count of user accounts.

### Fixed

- Files with the gitattribute `export-ignore` are no longer excluded for language analysis and search.
- "Discard changes?" confirmation popup doesn't pop up every single time you try to navigate to a new page after editting something in the site settings page anymore.
- Fixed an issue where Git repository URLs would sometimes be logged, potentially containing e.g. basic auth tokens.
- Fixed date formatting on the site admin Analytics page.
- File names of binary and large files are included in search results.

### Removed

- The deprecated environment variables `SRC_SESSION_STORE_REDIS` and `REDIS_MASTER_ENDPOINT` are no longer used to configure alternative redis endpoints. For more information, see "[Using external databases with Sourcegraph](https://docs.sourcegraph.com/admin/external_database)".

## 2.11.1

### Added

- A new site config option `git.cloneURLToRepositoryName` specifies manual mapping from Git clone URLs to Sourcegraph repository names. This is useful, for example, for Git submodules that have local clone URLs.

### Fixed

- Slack notifications for saved searches have been fixed.

## 2.11.0

### Changed

### Added

- Support for ACME "tls-alpn-01" challenges to obtain LetsEncrypt certificates. Previously Sourcegraph only supported ACME "http-01" challenges which required port 80 to be accessible.
- gitserver periodically removes stale lock files that git can leave behind.
- Commits with empty trees no longer return 404.
- Clients (browser/editor extensions) can now query configuration details from the `ClientConfiguration` GraphQL API.
- The config field `auth.accessTokens.allow` allows or restricts use of access tokens. It can be set to one of three values: "all-users-create" (the default), "none" (all access tokens are disabled), and "site-admin-create" (access tokens are enabled, but only site admins can create new access tokens). The field `auth.disableAccessTokens` is now deprecated in favor of this new field.
- A webhook endpoint now exists to trigger repository updates. For example, `curl -XPOST -H 'Authorization: token $ACCESS_TOKEN' $SOURCEGRAPH_ORIGIN/.api/repos/$REPO_URI/-/refresh`.
- Git submodules entries in the file tree now link to the submodule repository.

### Fixed

- An issue / edge case where the Code Intelligence management admin page would incorrectly show language servers as `Running` when they had been removed from Docker.
- Log level is respected in lsp-proxy logs.
- Fixed an error where text searches could be routed to a faulty search worker.
- Gitolite integration should correctly detect names which Gitolite would consider to be patterns, and not treat them as repositories.
- repo-updater backs off fetches on a repo that's failing to fetch.
- Attempts to add a repo with an empty string for the name are checked for and ignored.
- Fixed an issue where non-site-admin authenticated users could modify global settings (not site configuration), other organizations' settings, and other users' settings.
- Search results are rendered more eagerly, resulting in fewer blank file previews
- An issue where automatic code intelligence would fail to connect to the underlying `lsp` network, leading to `dial tcp: lookup lang on 0.0.0.0:53: no such host` errors.
- More useful error messages from lsp-proxy when a language server can't get a requested revision of a repository.
- Creation of a new user with the same name as an existing organization (and vice versa) is prevented.

### Removed

## 2.10.5

### Fixed

- Slack notifications for saved searches have been fixed.

## 2.10.4

### Fixed

- Fixed an issue that caused the frontend to return a HTTP 500 and log an error message like:
  ```
  lvl=eror msg="ui HTTP handler error response" method=GET status_code=500 error="Post http://127.0.0.1:3182/repo-lookup: context canceled"
  ```

## 2.10.3

### Fixed

- The SAML AuthnRequest signature when using HTTP redirect binding is now computed using a URL query string with correct ordering of parameters. Previously, the ordering was incorrect and caused errors when the IdP was configured to check the signature in the AuthnRequest.

## 2.10.2

### Fixed

- SAML IdP-initiated login previously failed with the IdP set a RelayState value. This now works.

## 2.10.1

### Changed

- Most `experimentalFeatures` in the site configuration now respond to configuration changes live, without requiring a server restart. As usual, you will be prompted for a restart after saving your configuration changes if one is required.
- Gravatar image avatars are no longer displayed for committers.

## 2.10.0

### Changed

- In the file tree, if a directory that contains only a single directory is expanded, its child directory is now expanded automatically.

### Fixed

- Fixed an issue where `sourcegraph/server` would not start code intelligence containers properly when the `sourcegraph/server` container was shut down non-gracefully.
- Fixed an issue where the file tree would return an error when navigating between repositories.

## 2.9.4

### Changed

- Repo-updater has a new and improved scheduler for periodic repo fetches. If you have problems with it, you can revert to the old behavior by adding `"experimentalFeatures": { "updateScheduler": "disabled" }` to your `config.json`.
- A once-off migration will run changing the layout of cloned repos on disk. This should only affect installations created January 2018 or before. There should be no user visible changes.
- Experimental feature flag "updateScheduler" enables a smarter and less spammy algorithm for automatic repository updates.
- It is no longer possible to disable code intelligence by unsetting the LSP_PROXY environment variable. Instead, code intelligence can be disabled per language on the site admin page (e.g. https://sourcegraph.example.com/site-admin/code-intelligence).
- Bitbucket API requests made by Sourcegraph are now under a self-enforced API rate limit (since Bitbucket Server does not have a concept of rate limiting yet). This will reduce any chance of Sourcegraph slowing down or causing trouble for Bitbucket Server instances connected to it. The limits are: 7,200 total requests/hr, with a bucket size / maximum burst size of 500 requests.
- Global, org, and user settings are now validated against the schema, so invalid settings will be shown in the settings editor with a red squiggly line.
- The `http-header` auth provider now supports being used with other auth providers (still only when `experimentalFeatures.multipleAuthProviders` is `true`).
- Periodic fetches of Gitolite-hosted repositories are now handled internally by repo-updater.

### Added

- The `log.sentry.dsn` field in the site config makes Sourcegraph log application errors to a Sentry instance.
- Two new repository page hotkeys were added: <kbd>r</kbd> to open the repositories menu and <kbd>v</kbd> to open the revision selector.
- Repositories are periodically (~45 days) recloned from the codehost. The codehost can be relied on to give an efficient packing. This is an alternative to running a memory and CPU intensive git gc and git prune.
- The `auth.sessionExpiry` field sets the session expiration age in seconds (defaults to 90 days).

### Fixed

- Fixed a bug in the API console that caused it to display as a blank page in some cases.
- Fixed cases where GitHub rate limit wasn't being respected.
- Fixed a bug where scrolling in references, history, etc. file panels was not possible in Firefox.
- Fixed cases where gitserver directory structure migration could fail/crash.
- Fixed "Generate access token" link on user settings page. Previously, this link would 404.
- Fixed a bug where the search query was not updated in the search bar when searching from the homepage.
- Fixed a possible crash in github-proxy.
- Fixed a bug where file matching for diff search was case sensitive by default.

### Removed

- `SOURCEGRAPH_CONFIG` environment variable has been removed. Site configuration is always read from and written to disk. You can configure the location by providing `SOURCEGRAPH_CONFIG_FILE`. The default path is `/etc/sourcegraph/config.json`.

## 2.9.3

### Changed

- The search results page will merge duplicated lines of context.
- The following deprecated site configuration properties have been removed: `github[].preemptivelyClone`, `gitOriginMap`, `phabricatorURL`, `githubPersonalAccessToken`, `githubEnterpriseURL`, `githubEnterpriseCert`, and `githubEnterpriseAccessToken`.
- The `settings` field in the site config file is deprecated and will not be supported in a future release. Site admins should move those settings (if any) to global settings (in the site admin UI). Global settings are preferred to site config file settings because the former can be applied without needing to restart/redeploy the Sourcegraph server or cluster.

### Fixed

- Fixed a goroutine leak which occurs when search requests are canceled.
- Console output should have fewer spurious line breaks.
- Fixed an issue where it was not possible to override the `StrictHostKeyChecking` SSH option in the SSH configuration.
- Cross-repository code intelligence indexing for non-Go languages is now working again (originally broken in 2.9.2).

## 2.9.1

### Fixed

- Fixed an issue where saving an organization's configuration would hang indefinitely.

## 2.9.0

### Changed

- Hover tooltips were rewritten to fix a couple of issues and are now much more robust, received a new design and show more information.
- The `max:` search flag was renamed to `count:` in 2.8.8, but for backward compatibility `max:` has been added back as a deprecated alias for `count:`.
- Drastically improved the performance / load time of the Code Intelligence site admin page.

### Added

- The site admin code intelligence page now displays an error or reason whenever language servers are unable to be managed from the UI or Sourcegraph API.
- The ability to directly specify the root import path of a repository via `.sourcegraph/config.json` in the repo root, instead of relying on the heuristics of the Go language server to detect it.

### Fixed

- Configuring Bitbucket Server now correctly suppresses the the toast message "Configure repositories and code hosts to add to Sourcegraph."
- A bug where canonical import path comments would not be detected by the Go language server's heuristics under `cmd/` folders.
- Fixed an issue where a repository would only be refreshed on demand by certain user actions (such as a page reload) and would otherwise not be updated when expected.
- If a code host returned a repository-not-found or unauthorized error (to `repo-updater`) for a repository that previously was known to Sourcegraph, then in some cases a misleading "Empty repository" screen was shown. Now the repository is displayed as though it still existed, using cached data; site admins must explicitly delete repositories on Sourcegraph after they have been deleted on the code host.
- Improved handling of GitHub API rate limit exhaustion cases. Cached repository metadata and Git data will be used to provide full functionality during this time, and log messages are more informative. Previously, in some cases, repositories would become inaccessible.
- Fixed an issue where indexed search would sometimes not indicate that there were more results to show for a given file.
- Fixed an issue where the code intelligence admin page would never finish loading language servers.

## 2.9.0-pre0

### Changed

- Search scopes have been consolidated into the "Filters" bar on the search results page.
- Usernames and organization names of up to 255 characters are allowed. Previously the max length was 38.

### Fixed

- The target commit ID of a Git tag object (i.e., not lightweight Git tag refs) is now dereferenced correctly. Previously the tag object's OID was given.
- Fixed an issue where AWS Code Commit would hit the rate limit.
- Fixed an issue where dismissing the search suggestions dropdown did not unfocus previously highlighted suggestions.
- Fixed an issue where search suggestions would appear twice.
- Indexed searches now return partial results if they timeout.
- Git repositories with files whose paths contain `.git` path components are now usable (via indexed and non-indexed search and code intelligence). These corrupt repositories are rare and generally were created by converting some other VCS repository to Git (the Git CLI will forbid creation of such paths).
- Various diff search performance improvements and bug fixes.
- New Phabricator extension versions would used cached stylesheets instead of the upgraded version.
- Fixed an issue where hovers would show an error for Rust and C/C++ files.

### Added

- The `sourcegraph/server` container now emits the most recent log message when redis terminates to make it easier to debug why redis stopped.
- Organization invites (which allow users to invite other users to join organizations) are significantly improved. A new accept-invitation page was added.
- The new help popover allows users to easily file issues in the Sourcegraph public issue tracker and view documentation.
- An issue where Java files would be highlighted incorrectly if they contained JavaDoc blocks with an uneven number of opening/closing `*`s.

### Removed

- The `secretKey` site configuration value is no longer needed. It was only used for generating tokens for inviting a user to an organization. The invitation is now stored in the database associated with the recipient, so a secret token is no longer needed.
- The `experimentalFeatures.searchTimeoutParameter` site configuration value has been removed. It defaulted to `enabled` in 2.8 and it is no longer possible to disable.

### Added

- Syntax highlighting for:
  - TOML files (including Go `Gopkg.lock` and Rust `Cargo.lock` files).
  - Rust files.
  - GraphQL files.
  - Protobuf files.
  - `.editorconfig` files.

## 2.8.9

### Changed

- The "invite user" site admin page was moved to a sub-page of the users page (`/site-admin/users/new`).
- It is now possible for a site admin to create a new user without providing an email address.

### Fixed

- Checks for whether a repo is cloned will no longer exhaust open file pools over time.

### Added

- The Phabricator extension shows code intelligence status and supports enabling / disabling code intelligence for files.

## 2.8.8

### Changed

- Queries for repositories (in the explore, site admin repositories, and repository header dropdown) are matched on case-insensitive substrings, not using fuzzy matching logic.
- HTTP Authorization headers with an unrecognized scheme are ignored; they no longer cause the HTTP request to be rejected with HTTP 401 Unauthorized and an "Invalid Authorization header." error.
- Renamed the `max` search flag to `count`. Searches that specify `count:` will fetch at least that number of results, or the full result set.
- Bumped `lsp-proxy`'s `initialize` timeout to 3 minutes for every language.
- Search results are now sorted by repository and file name.
- More easily accessible "Show more" button at the top of the search results page.
- Results from user satisfaction surveys are now always hosted locally and visible to admins. The `"experimentalFeatures": { "hostSurveysLocally" }` config option has been deprecated.
- If the OpenID Connect authentication provider reports that a user's email address is not verified, the authentication attempt will fail.

### Fixed

- Fixed an issue where the search results page would not update its title.
- The session cookie name is now `sgs` (not `sg-session`) so that Sourcegraph 2.7 and Sourcegraph 2.8 can be run side-by-side temporarily during a rolling update without clearing each other's session cookies.
- Fixed the default hostnames of the C# and R language servers
- Fixed an issue where deleting an organization prevented the creation of organizations with the name of the deleted organization.
- Non-UTF8 encoded files (e.g. ISO-8859-1/Latin1, UTF16, etc) are now displayed as text properly rather than being detected as binary files.
- Improved error message when lsp-proxy's initalize timeout occurs
- Fixed compatibility issues and added [instructions for using Microsoft ADFS 2.1 and 3.0 for SAML authentication](https://docs.sourcegraph.com/admin/auth/saml_with_microsoft_adfs).
- Fixed an issue where external accounts associated with deleted user accounts would still be returned by the GraphQL API. This caused the site admin external accounts page to fail to render in some cases.
- Significantly reduced the number of code host requests for non github.com or gitlab.com repositories.

### Added

- The repository revisions popover now shows the target commit's last-committed/authored date for branches and tags.
- Setting the env var `INSECURE_SAML_LOG_TRACES=1` on the server (or the `sourcegraph-frontend` pod in Kubernetes) causes all SAML requests and responses to be logged, which helps with debugging SAML.
- Site admins can now view user satisfaction surveys grouped by user, in addition to chronological order, and aggregate summary values (including the average score and the net promoter score over the last 30 days) are now displayed.
- The site admin overview page displays the site ID, the primary admin email, and premium feature usage information.
- Added Haskell as an experimental language server on the code intelligence admin page.

## 2.8.0

### Changed

- `gitMaxConcurrentClones` now also limits the concurrency of updates to repos in addition to the initial clone.
- In the GraphQL API, `site.users` has been renamed to `users`, `site.orgs` has been renamed to `organizations`, and `site.repositories` has been renamed to `repositories`.
- An authentication provider must be set in site configuration (see [authentication provider documentation](https://docs.sourcegraph.com/admin/auth)). Previously the server defaulted to builtin auth if none was set.
- If a process dies inside the Sourcegraph container the whole container will shut down. We suggest operators configure a [Docker Restart Policy](https://docs.docker.com/config/containers/start-containers-automatically/#restart-policy-details) or a [Kubernetes Restart Policy](https://kubernetes.io/docs/concepts/workloads/pods/pod-lifecycle/#restart-policy). Previously the container would operate in a degraded mode if a process died.
- Changes to the `auth.public` site config are applied immediately in `sourcegraph/server` (no restart needed).
- The new search timeout behavior is now enabled by default. Set `"experimentalFeatures": {"searchTimeoutParameter": "disabled"}` in site config to disable it.
- Search includes files up to 1MB (previous limit was 512KB for unindexed search and 128KB for indexed search).
- Usernames and email addresses reported by OpenID Connect and SAML auth providers are now trusted, and users will sign into existing Sourcegraph accounts that match on the auth provider's reported username or email.
- The repository sidebar file tree is much, much faster on massive repositories (200,000+ files)
- The SAML authentication provider was significantly improved. Users who were signed in using SAML previously will need to reauthenticate via SAML next time they visit Sourcegraph.
- The SAML `serviceProviderCertificate` and `serviceProviderPrivateKey` site config properties are now optional.

### Fixed

- Fixed an issue where Index Search status page failed to render.
- User data on the site admin Analytics page is now paginated, filterable by a user's recent activity, and searchable.
- The link to the root of a repository in the repository header now preserves the revision you're currently viewing.
- When using the `http-header` auth provider, signin/signup/signout links are now hidden.
- Repository paths beginning with `go/` are no longer reservered by Sourcegraph.
- Interpret `X-Forwarded-Proto` HTTP header when `httpToHttpsRedirect` is set to `load-balanced`.
- Deleting a user account no longer prevents the creation of a new user account with the same username and/or association with authentication provider account (SAML/OpenID/etc.)
- It is now possible for a user to verify an email address that was previously associated with now-deleted user account.
- Diff searches over empty repositories no longer fail (this was not an issue for Sourcegraph cluster deployments).
- Stray `tmp_pack_*` files from interrupted fetches should now go away.
- When multiple `repo:` tokens match the same repo, process @revspec requirements from all of them, not just the first one in the search.

### Removed

- The `ssoUserHeader` site config property (deprecated since January 2018) has been removed. The functionality was moved to the `http-header` authentication provider.
- The experiment flag `showMissingReposEnabled`, which defaulted to enabled, has been removed so it is no longer possible to disable this feature.
- Event-level telemetry has been completely removed from self-hosted Sourcegraph instances. As a result, the `disableTelemetry` site configuration option has been deprecated. The new site-admin Pings page clarifies the only high-level telemetry being sent to Sourcegraph.com.
- The deprecated `adminUsernames` site config property (deprecated since January 2018) has been removed because it is no longer necessary. Site admins can designate other users as site admins in the site admin area, and the first user to sign into a new instance always becomes a site admin (even when using an external authentication provider).

### Added

- The new repository contributors page (linked from the repository homepage) displays the top Git commit authors in a repository, with filtering options.
- Custom language servers in the site config may now specify a `metadata` property containing things like homepage/docs/issues URLs for the language server project, as well as whether or not the language server should be considered experimental (not ready for prime-time). This `metadata` will be displayed in the UI to better communicate the status of a language server project.
- Access tokens now have scopes (which define the set of operations they permit). All access tokens still provide full control of all resources associated with the user account (the `user:all` scope, which is now explicitly displayed).
- The new access token scope `site-admin:sudo` allows the holder to perform any action as any other user. Only site admins may create this token.
- Links to Sourcegraph's changelog have been added to the site admin Updates page and update alert.
- If the site configuration is invalid or uses deprecated properties, a global alert will be shown to all site admins.
- There is now a code intelligence status indicator when viewing files. It contains information about the capabailities of the language server that is providing code intelligence for the file.
- Java code intelligence can now be enabled for repositories that aren't automatically supported using a
  `javaconfig.json` file. For Gradle plugins, this file can be generated using
  the [Javaconfig Gradle plugin](https://docs.sourcegraph.com/extensions/language_servers/java#gradle-execution).
- The new `auth.providers` site config is an array of authentication provider objects. Currently only 1 auth provider is supported. The singular `auth.provider` is deprecated.
- Users authenticated with OpenID Connect are now able to sign out of Sourcegraph (if the provider supports token revocation or the end-session endpoint).
- Users can now specify the number of days, weeks, and months of site activity to query through the GraphQL API.
- Added 14 new experimental language servers on the code intelligence admin page.
- Added `httpStrictTransportSecurity` site configuration option to customize the Strict-Transport-Security HTTP header. It defaults to `max-age=31536000` (one year).
- Added `nameIDFormat` in the `saml` auth provider to set the SAML NameID format. The default changed from transient to persistent.
- (This feature has been removed.) Experimental env var expansion in site config JSON: set `SOURCEGRAPH_EXPAND_CONFIG_VARS=1` to replace `${var}` or `$var` (based on environment variables) in any string value in site config JSON (except for JSON object property names).
- The new (optional) SAML `serviceProviderIssuer` site config property (in an `auth.providers` array entry with `{"type":"saml", ...}`) allows customizing the SAML Service Provider issuer name.
- The site admin area now has an "Auth" section that shows the enabled authentication provider(s) and users' external accounts.

## 2.7.6

### Fixed

- If a user's account is deleted, session cookies for that user are no longer considered valid.

## 2.7.5

### Changed

- When deploying Sourcegraph to Kubernetes, RBAC is now used by default. Most Kubernetes clusters require it. See the Kubernetes installation instructions for more information (including disabling if needed).
- Increased git ssh connection timeout to 30s from 7s.
- The Phabricator integration no longer requires staging areas, but using them is still recommended because it improves performance.

### Fixed

- Fixed an issue where language servers that were not enabled would display the "Restart" button in the Code Intelligence management panel.
- Fixed an issue where the "Update" button in the Code Intelligence management panel would be displayed inconsistently.
- Fixed an issue where toggling a dynamic search scope would not also remove `@rev` (if specified)
- Fixed an issue where where modes that can only be determined by the full filename (not just the file extension) of a path weren't supported (Dockerfiles are the first example of this).
- Fixed an issue where the GraphiQL console failed when variables are specified.
- Indexed search no longer maintains its own git clones. For Kubernetes cluster deployments, this significantly reduces disk size requirements for the indexed-search pod.
- Fixed an issue where language server Docker containers would not be automatically restarted if they crashed (`sourcegraph/server` only).
- Fixed an issue where if the first user on a site authenticated via SSO, the site would remain stuck in uninitialized mode.

### Added

- More detailed progress information is displayed on pages that are waiting for repositories to clone.
- Admins can now see charts with daily, weekly, and monthly unique user counts by visiting the site-admin Analytics page.
- Admins can now host and see results from Sourcegraph user satisfaction surveys locally by setting the `"experimentalFeatures": { "hostSurveysLocally": "enabled"}` site config option. This feature will be enabled for all instances once stable.
- Access tokens are now supported for all authentication providers (including OpenID Connect and SAML, which were previously not supported).
- The new `motd` setting (in global, organization, and user settings) displays specified messages at the top of all pages.
- Site admins may now view all access tokens site-wide (for all users) and revoke tokens from the new access tokens page in the site admin area.

## 2.7.0

### Changed

- Missing repositories no longer appear as search results. Instead, a count of repositories that were not found is displayed above the search results. Hovering over the count will reveal the names of the missing repositories.
- "Show more" on the search results page will now reveal results that have already been fetched (if such results exist) without needing to do a new query.
- The bottom panel (on a file) now shows more tabs, including docstrings, multiple definitions, references (as before), external references grouped by repository, implementations (if supported by the language server), and file history.
- The repository sidebar file tree is much faster on massive repositories (200,000+ files)

### Fixed

- Searches no longer block if the index is unavailable (e.g. after the index pod restarts). Instead, it respects the normal search timeout and reports the situation to the user if the index is not yet available.
- Repository results are no longer returned for filters that are not supported (e.g. if `file:` is part of the search query)
- Fixed an issue where file tree elements may be scrolled out of view on page load.
- Fixed an issue that caused "Could not ensure repository updated" log messages when trying to update a large number of repositories from gitolite.
- When using an HTTP authentication proxy (`"auth.provider": "http-header"`), usernames are now properly normalized (special characters including `.` replaced with `-`). This fixes an issue preventing users from signing in if their username contained these special characters.
- Fixed an issue where the site-admin Updates page would incorrectly report that update checking was turned off when `telemetryDisabled` was set, even as it continued to report new updates.
- `repo:` filters that match multiple repositories and contain a revision specifier now correctly return partial results even if some of the matching repositories don't have a matching revision.
- Removed hardcoded list of supported languages for code intelligence. Any language can work now and support is determined from the server response.
- Fixed an issue where modifying `config.json` on disk would not correctly mark the server as needing a restart.
- Fixed an issue where certain diff searches (with very sparse matches in a repository's history) would incorrectly report no results found.
- Fixed an issue where the `langservers` field in the site-configuration didn't require both the `language` and `address` field to be specified for each entry

### Added

- Users (and site admins) may now create and manage access tokens to authenticate API clients. The site config `auth.disableAccessTokens` (renamed to `auth.accessTokens` in 2.11) disables this new feature. Access tokens are currently only supported when using the `builtin` and `http-header` authentication providers (not OpenID Connect or SAML).
- User and site admin management capabilities for user email addresses are improved.
- The user and organization management UI has been greatly improved. Site admins may now administer all organizations (even those they aren't a member of) and may edit profile info and configuration for all users.
- If SSO is enabled (via OpenID Connect or SAML) and the SSO system provides user avatar images and/or display names, those are now used by Sourcegraph.
- Enable new search timeout behavior by setting `"experimentalFeatures": { "searchTimeoutParameter": "enabled"}` in your site config.
  - Adds a new `timeout:` parameter to customize the timeout for searches. It defaults to 10s and may not be set higher than 1m.
  - The value of the `timeout:` parameter is a string that can be parsed by [time.Duration](https://golang.org/pkg/time/#ParseDuration) (e.g. "100ms", "2s").
  - When `timeout:` is not provided, search optimizes for retuning results as soon as possible and will include slower kinds of results (e.g. symbols) only if they are found quickly.
  - When `timeout:` is provided, all result kinds are given the full timeout to complete.
- A new user settings tokens page was added that allows users to obtain a token that they can use to authenticate to the Sourcegraph API.
- Code intelligence indexes are now built for all repositories in the background, regardless of whether or not they are visited directly by a user.
- Language servers are now automatically enabled when visiting a repository. For example, visiting a Go repository will now automatically download and run the relevant Docker container for Go code intelligence.
  - This change only affects when Sourcegraph is deployed using the `sourcegraph/server` Docker image (not using Kubernetes).
  - You will need to use the new `docker run` command at https://docs.sourcegraph.com/#quickstart in order for this feature to be enabled. Otherwise, you will receive errors in the log about `/var/run/docker.sock` and things will work just as they did before. See https://docs.sourcegraph.com/extensions/language_servers for more information.
- The site admin Analytics page will now display the number of "Code Intelligence" actions each user has made, including hovers, jump to definitions, and find references, on the Sourcegraph webapp or in a code host integration or extension.
- An experimental cross repository jump to definition which consults the OSS index on Sourcegraph.com. This is disabled by default; use `"experimentalFeatures": { "jumpToDefOSSIndex": "enabled" }` in your site configuration to enable it.
- Users can now view Git branches, tags, and commits, and compare Git branches and revisions on Sourcegraph. (The code host icon in the header takes you to the commit on the code host.)
- A new admin panel allows you to view and manage language servers. For Docker deployments, it allows you to enable/disable/update/restart language servers at the click of a button. For cluster deployments, it shows the current status of language servers.
- Users can now tweet their feedback about Sourcegraph when clicking on the feedback smiley located in the navbar and filling out a Twitter feedback form.
- A new button in the repository header toggles on/off the Git history panel for the current file.

## 2.6.8

### Bug fixes

- Searches of `type:repo` now work correctly with "Show more" and the `max` parameter.
- Fixes an issue where the server would crash if the DB was not available upon startup.

## 2.6.7

### Added

- The duration that the frontend waits for the PostgreSQL database to become available is now configurable with the `DB_STARTUP_TIMEOUT` env var (the value is any valid Go duration string).
- Dynamic search filters now suggest exclusions of Go test files, vendored files and node_modules files.

## 2.6.6

### Added

- Authentication to Bitbucket Server using username-password credentials is now supported (in the `bitbucketServer` site config `username`/`password` options), for servers running Bitbucket Server version 2.4 and older (which don't support personal access tokens).

## 2.6.5

### Added

- The externally accessible URL path `/healthz` performs a basic application health check, returning HTTP 200 on success and HTTP 500 on failure.

### Behavior changes

- Read-only forks on GitHub are no longer synced by default. If you want to add a readonly fork, navigate directly to the repository page on Sourcegraph to add it (e.g. https://sourcegraph.mycompany.internal/github.com/owner/repo). This prevents your repositories list from being cluttered with a large number of private forks of a private repository that you have access to. One notable example is https://github.com/EpicGames/UnrealEngine.
- SAML cookies now expire after 90 days. The previous behavior was every 1 hour, which was unintentionally low.

## 2.6.4

### Added

- Improve search timeout error messages
- Performance improvements for searching regular expressions that do not start with a literal.

## 2.6.3

### Bug fixes

- Symbol results are now only returned for searches that contain `type:symbol`

## 2.6.2

### Added

- More detailed logging to help diagnose errors with third-party authentication providers.
- Anchors (such as `#my-section`) in rendered Markdown files are now supported.
- Instrumentation section for admins. For each service we expose pprof, prometheus metrics and traces.

### Bug fixes

- Applies a 1s timeout to symbol search if invoked without specifying `type:` to not block plain text results. No change of behaviour if `type:symbol` is given explicitly.
- Only show line wrap toggle for code-view-rendered files.

## 2.6.1

### Bug fixes

- Fixes a bug where typing in the search query field would modify the expanded state of file search results.
- Fixes a bug where new logins via OpenID Connect would fail with the error `SSO error: ID Token verification failed`.

## 2.6.0

### Added

- Support for [Bitbucket Server](https://www.atlassian.com/software/bitbucket/server) as a codehost. Configure via the `bitbucketServer` site config field.
- Prometheus gauges for git clone queue depth (`src_gitserver_clone_queue`) and git ls-remote queue depth (`src_gitserver_lsremote_queue`).
- Slack notifications for saved searches may now be added for individual users (not just organizations).
- The new search filter `lang:` filters results by programming language (example: `foo lang:go` or `foo -lang:clojure`).
- Dynamic filters: filters generated from your search results to help refine your results.
- Search queries that consist only of `file:` now show files whose path matches the filters (instead of no results).
- Sourcegraph now automatically detects basic `$GOPATH` configurations found in `.envrc` files in the root of repositories.
- You can now configure the effective `$GOPATH`s of a repository by adding a `.sourcegraph/config.json` file to your repository with the contents `{"go": {"GOPATH": ["mygopath"]}}`.
- A new `"blacklistGoGet": ["mydomain.org,myseconddomain.com"]` offers users a quick escape hatch in the event that Sourcegraph is making unwanted `go get` or `git clone` requests to their website due to incorrectly-configured monorepos. Most users will never use this option.
- Search suggestions and results now include symbol results. The new filter `type:symbol` causes only symbol results to be shown.
  Additionally, symbols for a repository can be browsed in the new symbols sidebar.
- You can now expand and collapse all items on a search results page or selectively expand and collapse individual items.

### Configuration changes

- Reduced the `gitMaxConcurrentClones` site config option's default value from 100 to 5, to help prevent too many concurrent clones from causing issues on code hosts.
- Changes to some site configuration options are now automatically detected and no longer require a server restart. After hitting Save in the UI, you will be informed if a server restart is required, per usual.
- Saved search notifications are now only sent to the owner of a saved search (all of an organization's members for an organization-level saved search, or a single user for a user-level saved search). The `notifyUsers` and `notifyOrganizations` properties underneath `search.savedQueries` have been removed.
- Slack webhook URLs are now defined in user/organization JSON settings, not on the organization profile page. Previously defined organization Slack webhook URLs are automatically migrated to the organization's JSON settings.
- The "unlimited" value for `maxReposToSearch` is now `-1` instead of `0`, and `0` now means to use the default.
- `auth.provider` must be set (`builtin`, `openidconnect`, `saml`, `http-header`, etc.) to configure an authentication provider. Previously you could just set the detailed configuration property (`"auth.openIDConnect": {...}`, etc.) and it would implicitly enable that authentication provider.
- The `autoRepoAdd` site configuration property was removed. Site admins can add repositories via site configuration.

### Bug fixes

- Only cross reference index enabled repositories.
- Fixed an issue where search would return results with empty file contents for matches in submodules with indexing enabled. Searching over submodules is not supported yet, so these (empty) results have been removed.
- Fixed an issue where match highlighting would be incorrect on lines that contained multibyte characters.
- Fixed an issue where search suggestions would always link to master (and 404) even if the file only existed on a branch. Now suggestions always link to the revision that is being searched over.
- Fixed an issue where all file and repository links on the search results page (for all search results types) would always link to master branch, even if the results only existed in another branch. Now search results links always link to the revision that is being searched over.
- The first user to sign up for a (not-yet-initialized) server is made the site admin, even if they signed up using SSO. Previously if the first user signed up using SSO, they would not be a site admin and no site admin could be created.
- Fixed an issue where our code intelligence archive cache (in `lsp-proxy`) would not evict items from the disk. This would lead to disks running out of free space.

## 2.5.16, 2.5.17

- Version bump to keep deployment variants in sync.

## 2.5.15

### Bug fixes

- Fixed issue where a Sourcegraph cluster would incorrectly show "An update is available".
- Fixed Phabricator links to repositories
- Searches over a single repository are now less likely to immediately time out the first time they are searched.
- Fixed a bug where `auth.provider == "http-header"` would incorrectly require builtin authentication / block site access when `auth.public == "false"`.

### Phabricator Integration Changes

We now display a "View on Phabricator" link rather than a "View on other code host" link if you are using Phabricator and hosting on GitHub or another code host with a UI. Commit links also will point to Phabricator.

### Improvements to SAML authentication

You may now optionally provide the SAML Identity Provider metadata XML file contents directly, with the `auth.saml` `identityProviderMetadata` site configuration property. (Previously, you needed to specify the URL where that XML file was available; that is still possible and is more common.) The new option is useful for organizations whose SAML metadata is not web-accessible or while testing SAML metadata configuration changes.

## 2.5.13

### Improvements to builtin authentication

When using `auth.provider == "builtin"`, two new important changes mean that a Sourcegraph server will be locked down and only accessible to users who are invited by an admin user (previously, we advised users to place their own auth proxy in front of Sourcegraph servers).

1.  When `auth.provider == "builtin"` Sourcegraph will now by default require an admin to invite users instead of allowing anyone who can visit the site to sign up. Set `auth.allowSignup == true` to retain the old behavior of allowing anyone who can access the site to signup.
2.  When `auth.provider == "builtin"`, Sourcegraph will now respects a new `auth.public` site configuration option (default value: `false`). When `auth.public == false`, Sourcegraph will not allow anyone to access the site unless they have an account and are signed in.

## 2.4.3

### Added

- Code Intelligence support
- Custom links to code hosts with the `links:` config options in `repos.list`

### Changed

- Search by file path enabled by default

## 2.4.2

### Added

- Repository settings mirror/cloning diagnostics page

### Changed

- Repositories added from GitHub are no longer enabled by default. The site admin UI for enabling/disabling repositories is improved.

## 2.4.0

### Added

- Search files by name by including `type:path` in a search query
- Global alerts for configuration-needed and cloning-in-progress
- Better list interfaces for repositories, users, organizations, and threads
- Users can change their own password in settings
- Repository groups can now be specified in settings by site admins, organizations, and users. Then `repogroup:foo` in a search query will search over only those repositories specified for the `foo` repository group.

### Changed

- Log messages are much quieter by default

## 2.3.11

### Added

- Added site admin updates page and update checking
- Added site admin telemetry page

### Changed

- Enhanced site admin panel
- Changed repo- and SSO-related site config property names to be consistent, updated documentation

## 2.3.10

### Added

- Online site configuration editing and reloading

### Changed

- Site admins are now configured in the site admin area instead of in the `adminUsernames` config key or `ADMIN_USERNAMES` env var. Users specified in those deprecated configs will be designated as site admins in the database upon server startup until those configs are removed in a future release.

## 2.3.9

### Fixed

- An issue that prevented creation and deletion of saved queries

## 2.3.8

### Added

- Built-in authentication: you can now sign up without an SSO provider.
- Faster default branch code search via indexing.

### Fixed

- Many performance improvements to search.
- Much log spam has been eliminated.

### Changed

- We optionally read `SOURCEGRAPH_CONFIG` from `$DATA_DIR/config.json`.
- SSH key required to clone repositories from GitHub Enterprise when using a self-signed certificate.

## 0.3 - 13 December 2017

The last version without a CHANGELOG.<|MERGE_RESOLUTION|>--- conflicted
+++ resolved
@@ -15,14 +15,11 @@
 
 - Our external service syncing model will stream in new repositories to Sourcegraph. Previously we could only add a repository to our database and clone it once we had synced all information from all external services (to detect deletions and renames). Now adding a repository to an external service configuration should be reflected much sooner, even on large instances. [#5145](https://github.com/sourcegraph/sourcegraph/issues/5145)
 - There is now an easy way for site admins to view and export settings and configuration when reporting a bug. The page for doing so is at /site-admin/report-bug, linked to from the site admin side panel under "Report a bug".
-<<<<<<< HEAD
 - An experimental search pagination API to enable better programmatic consumption of search results is now available to try. For more details and known limitations see [the documentation](https://docs.sourcegraph.com/api/graphql/search).
-=======
 - Search queries can now be interpreted literally.
   - There is now a dot-star icon in the search input bar to toggle the pattern type of a query between regexp and literal.
   - There is a new `search.defaultPatternType` setting to configure the default pattern type, regexp or literal, for searches.
   - There is a new `patternType:` search token which overrides the `search.defaultPatternType` setting, and the active state of the dot-star icon in determining the pattern type of the query.
->>>>>>> 516533b9
 - Added support for GitHub organization webhooks to enable faster updates of metadata used by [Automation](https://about.sourcegraph.com/product/automation/), such as pull requests or issue comments. See the [GitHub webhook documentation](https://docs.sourcegraph.com/admin/external_service/github#webhooks) for instructions on how to enable webhooks.
 
 ### Changed
