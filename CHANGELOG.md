<!--
###################################### READ ME ###########################################
### This changelog should always be read on `main` branch. Its contents on version   ###
### branches do not necessarily reflect the changes that have gone into that branch.   ###
##########################################################################################
-->

# Changelog

All notable changes to Sourcegraph are documented in this file.

<!-- START CHANGELOG -->

## Unreleased

### Added

- Panels in the [Sourcegraph monitoring dashboards](https://docs.sourcegraph.com/admin/observability/metrics#grafana) now:
  - include links to relevant alerts documentation and the new [monitoring dashboards reference](https://docs.sourcegraph.com/admin/observability/dashboards). [#16939](https://github.com/sourcegraph/sourcegraph/pull/16939)
  - include alert events and version changes annotations that can be enabled from the top of each service dashboard. [#17198](https://github.com/sourcegraph/sourcegraph/pull/17198)
- Suggested filters in the search results page can now be scrolled. [#17097](https://github.com/sourcegraph/sourcegraph/pull/17097)

### Changed

- Dashboard links included in [monitoring alerts](https://docs.sourcegraph.com/admin/observability/alerting) now:
  - link directly to the relevant Grafana panel, instead of just the service dashboard. [#17014](https://github.com/sourcegraph/sourcegraph/pull/17014)
  - link to a time frame relevant to the alert, instead of just the past few hours. [#17034](https://github.com/sourcegraph/sourcegraph/pull/17034)
- Added `serviceKind` field of the `ExternalServiceKind` type to `Repository.externalURLs` GraphQL API, `serviceType` field is deprecated and will be removed in the future releases. [#14979](https://github.com/sourcegraph/sourcegraph/issues/14979)

### Fixed

- Imported changesets acquired an extra button to download the "generated diff", which did nothing, since imported changesets don't have a generated diff. This button has been removed. [#16778](https://github.com/sourcegraph/sourcegraph/issues/16778)
- Quoted global filter values (case, patterntype) are now properly extracted and set in URL parameters. [#16186](https://github.com/sourcegraph/sourcegraph/issues/16186)
- The endpoint for "Open in Sourcegraph" functionality in editor extensions now uses code host connection information to resolve the repository, which makes it more correct and respect the `repositoryPathPattern` setting. [#16846](https://github.com/sourcegraph/sourcegraph/pull/16846)
- Fixed an issue that prevented search expressions of the form `repo:foo (rev:a or rev:b)` from evaluating all revisions [#16873](https://github.com/sourcegraph/sourcegraph/pull/16873)
- Updated language detection library. Includes language detection for `lang:starlark`. [#16900](https://github.com/sourcegraph/sourcegraph/pull/16900)
- Fixed retrieving status for indexed tags and deduplicated main branches in the indexing settings page. [#13787](https://github.com/sourcegraph/sourcegraph/issues/13787)
- Specifying a ref that doesn't exist would show an alert, but still return results [#15576](https://github.com/sourcegraph/sourcegraph/issues/15576)
- Fixed search highlighting the wrong line. [#10468](https://github.com/sourcegraph/sourcegraph/issues/10468)
- Fixed an issue where searches of the form `foo type:file` returned results of type `path` too. [#17076](https://github.com/sourcegraph/sourcegraph/issues/17076)
- Fixed queries like `(type:commit or type:diff)` so that if the query matches both the commit message and the diff, both are returned as results. [#16899](https://github.com/sourcegraph/sourcegraph/issues/16899)
<<<<<<< HEAD
- Fixed container monitoring and provisioning dashboard panels not displaying metrics in certain deployment types and environments. If you continue to have issues with these panels not displaying any metrics after upgrading, please [open an issue](https://github.com/sourcegraph/sourcegraph/issues/new).
=======
- Fixed a nonexistent field in site configuration being marked as "required" when configuring PagerDuty alert notifications. [#17277](https://github.com/sourcegraph/sourcegraph/pull/17277)
>>>>>>> 4428dfdd

### Removed

- Interactive mode has now been removed. [#16868](https://github.com/sourcegraph/sourcegraph/pull/16868).

## 3.23.0

### Added

- Password reset link expiration can be customized via `auth.passwordResetLinkExpiry` in the site config. [#13999](https://github.com/sourcegraph/sourcegraph/issues/13999)
- Campaign steps may now include environment variables from outside of the campaign spec using [array syntax](http://docs.sourcegraph.com/campaigns/references/campaign_spec_yaml_reference#environment-array). [#15822](https://github.com/sourcegraph/sourcegraph/issues/15822)
- The total size of all Git repositories and the lines of code for indexed branches are displayed in the site admin overview. [#15125](https://github.com/sourcegraph/sourcegraph/issues/15125)
- Extensions can now add decorations to files on the sidebar tree view and tree page through the experimental `FileDecoration` API. [#15833](https://github.com/sourcegraph/sourcegraph/pull/15833)
- Extensions can now easily query the Sourcegraph GraphQL API through a dedicated API method. [#15566](https://github.com/sourcegraph/sourcegraph/pull/15566)
- Individual changesets can now be downloaded as a diff. [#16098](https://github.com/sourcegraph/sourcegraph/issues/16098)
- The campaigns preview page is much more detailed now, especially when updating existing campaigns. [#16240](https://github.com/sourcegraph/sourcegraph/pull/16240)
- When a newer version of a campaign spec is uploaded, a message is now displayed when viewing the campaign or an outdated campaign spec. [#14532](https://github.com/sourcegraph/sourcegraph/issues/14532)
- Changesets in a campaign can now be searched by title and repository name. [#15781](https://github.com/sourcegraph/sourcegraph/issues/15781)
- Experimental: [`transformChanges` in campaign specs](https://docs.sourcegraph.com/campaigns/references/campaign_spec_yaml_reference#transformchanges) is now available as a feature preview to allow users to create multiple changesets in a single repository. [#16235](https://github.com/sourcegraph/sourcegraph/pull/16235)
- The `gitUpdateInterval` site setting was added to allow custom git update intervals based on repository names. [#16765](https://github.com/sourcegraph/sourcegraph/pull/16765)
- Various additions to syntax highlighting and hover tooltips in the search query bar (e.g., regular expressions). Can be disabled with `{ "experimentalFeatures": { "enableSmartQuery": false } }` in case of unlikely adverse effects. [#16742](https://github.com/sourcegraph/sourcegraph/pull/16742)
- Search queries may now scope subexpressions across repositories and files, and also allow greater freedom for combining search filters. See the updated documentation on [search subexpressions](https://docs.sourcegraph.com/code_search/tutorials/search_subexpressions) to learn more. [#16866](https://github.com/sourcegraph/sourcegraph/pull/16866)

### Changed

- Search indexer tuned to wait longer before assuming a deadlock has occurred. Previously if the indexserver had many cores (40+) and indexed a monorepo it could give up. [#16110](https://github.com/sourcegraph/sourcegraph/pull/16110)
- The total size of all Git repositories and the lines of code for indexed branches will be sent back in pings as part of critical telemetry. [#16188](https://github.com/sourcegraph/sourcegraph/pull/16188)
- The `gitserver` container now has a dependency on Postgres. This does not require any additional configuration unless access to Postgres requires a sidecar proxy / firewall rules. [#16121](https://github.com/sourcegraph/sourcegraph/pull/16121)
- Licensing is now enforced for campaigns: creating a campaign with more than five changesets requires a valid license. Please [contact Sourcegraph with any licensing questions](https://about.sourcegraph.com/contact/sales/). [#15715](https://github.com/sourcegraph/sourcegraph/issues/15715)

### Fixed

- Syntax highlighting on files with mixed extension case (e.g. `.CPP` vs `.cpp`) now works as expected. [#11327](https://github.com/sourcegraph/sourcegraph/issues/11327)
- After applying a campaign, some GitLab MRs might have had outdated state shown in the UI until the next sync with the code host. [#16100](https://github.com/sourcegraph/sourcegraph/pull/16100)
- The web app no longer sends stale text document content to extensions. [#14965](https://github.com/sourcegraph/sourcegraph/issues/14965)
- The blob viewer now supports multiple decorations per line as intended. [#15063](https://github.com/sourcegraph/sourcegraph/issues/15063)
- Repositories with plus signs in their name can now be navigated to as expected. [#15079](https://github.com/sourcegraph/sourcegraph/issues/15079)

### Removed

-

## 3.22.1

### Changed

- Reduced memory and CPU required for updating the code intelligence commit graph [#16517](https://github.com/sourcegraph/sourcegraph/pull/16517)

## 3.22.0

### Added

- GraphQL and TOML syntax highlighting is now back (special thanks to @rvantonder) [#13935](https://github.com/sourcegraph/sourcegraph/issues/13935)
- Zig and DreamMaker syntax highlighting.
- Campaigns now support publishing GitHub draft PRs and GitLab WIP MRs. [#7998](https://github.com/sourcegraph/sourcegraph/issues/7998)
- `indexed-searcher`'s watchdog can be configured and has additional instrumentation. This is useful when diagnosing [zoekt-webserver is restarting due to watchdog](https://docs.sourcegraph.com/admin/observability/troubleshooting#scenario-zoekt-webserver-is-restarting-due-to-watchdog). [#15148](https://github.com/sourcegraph/sourcegraph/pull/15148)
- Pings now contain Redis & Postgres server versions. [14405](https://github.com/sourcegraph/sourcegraph/14405)
- Aggregated usage data of the search onboarding tour is now included in pings. The data tracked are: total number of views of the onboarding tour, total number of views of each step in the onboarding tour, total number of tours closed. [#15113](https://github.com/sourcegraph/sourcegraph/pull/15113)
- Users can now specify credentials for code hosts to enable campaigns for non site-admin users. [#15506](https://github.com/sourcegraph/sourcegraph/pull/15506)
- A `campaigns.restrictToAdmins` site configuration option has been added to prevent non site-admin users from using campaigns. [#15785](https://github.com/sourcegraph/sourcegraph/pull/15785)
- Number of page views on campaign apply page, page views on campaign details page after create/update, closed campaigns, created campaign specs and changesets specs and the sum of changeset diff stats will be sent back in pings. [#15279](https://github.com/sourcegraph/sourcegraph/pull/15279)
- Users can now explicitly set their primary email address. [#15683](https://github.com/sourcegraph/sourcegraph/pull/15683)
- "[Why code search is still needed for monorepos](https://docs.sourcegraph.com/adopt/code_search_in_monorepos)" doc page

### Changed

- Improved contrast / visibility in comment syntax highlighting. [#14546](https://github.com/sourcegraph/sourcegraph/issues/14546)
- Campaigns are no longer in beta. [#14900](https://github.com/sourcegraph/sourcegraph/pull/14900)
- Campaigns now have a fancy new icon. [#14740](https://github.com/sourcegraph/sourcegraph/pull/14740)
- Search queries with an unbalanced closing paren `)` are now invalid, since this likely indicates an error. Previously, patterns with dangling `)` were valid in some cases. Note that patterns with dangling `)` can still be searched, but should be quoted via `content:"foo)"`. [#15042](https://github.com/sourcegraph/sourcegraph/pull/15042)
- Extension providers can now return AsyncIterables, enabling dynamic provider results without dependencies. [#15042](https://github.com/sourcegraph/sourcegraph/issues/15061)
- Deprecated the `"email.smtp": { "disableTLS" }` site config option, this field has been replaced by `"email.smtp": { "noVerifyTLS" }`. [#15682](https://github.com/sourcegraph/sourcegraph/pull/15682)

### Fixed

- The `file:` added to the search field when navigating to a tree or file view will now behave correctly when the file path contains spaces. [#12296](https://github.com/sourcegraph/sourcegraph/issues/12296)
- OAuth login now respects site configuration `experimentalFeatures: { "tls.external": {...} }` for custom certificates and skipping TLS verify. [#14144](https://github.com/sourcegraph/sourcegraph/issues/14144)
- If the `HEAD` file in a cloned repo is absent or truncated, background cleanup activities will use a best-effort default to remedy the situation. [#14962](https://github.com/sourcegraph/sourcegraph/pull/14962)
- Search input will always show suggestions. Previously we only showed suggestions for letters and some special characters. [#14982](https://github.com/sourcegraph/sourcegraph/pull/14982)
- Fixed an issue where `not` keywords were not recognized inside expression groups, and treated incorrectly as patterns. [#15139](https://github.com/sourcegraph/sourcegraph/pull/15139)
- Fixed an issue where hover pop-ups would not show on the first character of a valid hover range in search queries. [#15410](https://github.com/sourcegraph/sourcegraph/pull/15410)
- Fixed an issue where submodules configured with a relative URL resulted in non-functional hyperlinks in the file tree UI. [#15286](https://github.com/sourcegraph/sourcegraph/issues/15286)
- Pushing commits to public GitLab repositories with campaigns now works, since we use the configured token even if the repository is public. [#15536](https://github.com/sourcegraph/sourcegraph/pull/15536)
- `.kts` is now highlighted properly as Kotlin code, fixed various other issues in Kotlin syntax highlighting.
- Fixed an issue where the value of `content:` was treated literally when the regular expression toggle is active. [#15639](https://github.com/sourcegraph/sourcegraph/pull/15639)
- Fixed an issue where non-site admins were prohibited from updating some of their other personal metadata when `auth.enableUsernameChanges` was `false`. [#15663](https://github.com/sourcegraph/sourcegraph/issues/15663)
- Fixed the `url` fields of repositories and trees in GraphQL returning URLs that were not %-encoded (e.g. when the repository name contained spaces). [#15667](https://github.com/sourcegraph/sourcegraph/issues/15667)
- Fixed "Find references" showing errors in the references panel in place of the syntax-highlighted code for repositories with spaces in their name. [#15618](https://github.com/sourcegraph/sourcegraph/issues/15618)
- Fixed an issue where specifying the `repohasfile` filter did not return results as expected unless `repo` was specified. [#15894](https://github.com/sourcegraph/sourcegraph/pull/15894)
- Fixed an issue causing user input in the search query field to be erased in some cases. [#15921](https://github.com/sourcegraph/sourcegraph/issues/15921).

### Removed

-

## 3.21.2

:warning: WARNING :warning: For users of single-image Sourcegraph instance, please delete the secret key file `/var/lib/sourcegraph/token` inside the container before attempting to upgrade to 3.21.x.

### Fixed

- Fix externalURLs alert logic [#14980](https://github.com/sourcegraph/sourcegraph/pull/14980)

## 3.21.1

:warning: WARNING :warning: For users of single-image Sourcegraph instance, please delete the secret key file `/var/lib/sourcegraph/token` inside the container before attempting to upgrade to 3.21.x.

### Fixed

- Fix alerting for native integration condition [#14775](https://github.com/sourcegraph/sourcegraph/pull/14775)
- Fix query with large repo count hanging [#14944](https://github.com/sourcegraph/sourcegraph/pull/14944)
- Fix server upgrade where codeintel database does not exist [#14953](https://github.com/sourcegraph/sourcegraph/pull/14953)
- CVE-2019-18218 in postgres docker image [#14954](https://github.com/sourcegraph/sourcegraph/pull/14954)
- Fix an issue where .git/HEAD in invalid [#14962](https://github.com/sourcegraph/sourcegraph/pull/14962)
- Repository syncing will not happen more frequently than the repoListUpdateInterval config value [#14901](https://github.com/sourcegraph/sourcegraph/pull/14901) [#14983](https://github.com/sourcegraph/sourcegraph/pull/14983)

## 3.21.0

:warning: WARNING :warning: For users of single-image Sourcegraph instance, please delete the secret key file `/var/lib/sourcegraph/token` inside the container before attempting to upgrade to 3.21.x.

### Added

- The new GraphQL API query field `namespaceByName(name: String!)` makes it easier to look up the user or organization with the given name. Previously callers needed to try looking up the user and organization separately.
- Changesets created by campaigns will now include a link back to the campaign in their body text. [#14033](https://github.com/sourcegraph/sourcegraph/issues/14033)
- Users can now preview commits that are going to be created in their repositories in the campaign preview UI. [#14181](https://github.com/sourcegraph/sourcegraph/pull/14181)
- If emails are configured, the user will be sent an email when important account information is changed. This currently encompasses changing/resetting the password, adding/removing emails, and adding/removing access tokens. [#14320](https://github.com/sourcegraph/sourcegraph/pull/14320)
- A subset of changesets can now be published by setting the `published` flag in campaign specs [to an array](https://docs.sourcegraph.com/@main/campaigns/campaign_spec_yaml_reference#publishing-only-specific-changesets), which allows only specific changesets within a campaign to be published based on the repository name. [#13476](https://github.com/sourcegraph/sourcegraph/pull/13476)
- Homepage panels are now enabled by default. [#14287](https://github.com/sourcegraph/sourcegraph/issues/14287)
- The most recent ping data is now available to site admins via the Site-admin > Pings page. [#13956](https://github.com/sourcegraph/sourcegraph/issues/13956)
- Homepage panel engagement metrics will be sent back in pings. [#14589](https://github.com/sourcegraph/sourcegraph/pull/14589)
- Homepage now has a footer with links to different extensibility features. [#14638](https://github.com/sourcegraph/sourcegraph/issues/14638)
- Added an onboarding tour of Sourcegraph for new users. It can be enabled in user settings with `experimentalFeatures.showOnboardingTour` [#14636](https://github.com/sourcegraph/sourcegraph/pull/14636)
- Added an onboarding tour of Sourcegraph for new users. [#14636](https://github.com/sourcegraph/sourcegraph/pull/14636)
- Repository GraphQL queries now support an `after` parameter that permits cursor-based pagination. [#13715](https://github.com/sourcegraph/sourcegraph/issues/13715)
- Searches in the Recent Searches panel and other places are now syntax highlighted. [#14443](https://github.com/sourcegraph/sourcegraph/issues/14443)

### Changed

- Interactive search mode is now disabled by default because the new plain text search input is smarter. To reenable it, add `{ "experimentalFeatures": { "splitSearchModes": true } }` in user settings.
- The extension registry has been redesigned to make it easier to find non-default Sourcegraph extensions.
- Tokens and similar sensitive information included in the userinfo portion of remote repository URLs will no longer be visible on the Mirroring settings page. [#14153](https://github.com/sourcegraph/sourcegraph/pull/14153)
- The sign in and sign up forms have been redesigned with better input validation.
- Kubernetes admins mounting [configuration files](https://docs.sourcegraph.com/admin/config/advanced_config_file#kubernetes-configmap) are encouraged to change how the ConfigMap is mounted. See the new documentation. Previously our documentation suggested using subPath. However, this lead to Kubernetes not automatically updating the files on configuration change. [#14297](https://github.com/sourcegraph/sourcegraph/pull/14297)
- The precise code intel bundle manager will now expire any converted LSIF data that is older than `PRECISE_CODE_INTEL_MAX_DATA_AGE` (30 days by default) that is also not visible from the tip of the default branch.
- `SRC_LOG_LEVEL=warn` is now the default in Docker Compose and Kubernetes deployments, reducing the amount of uninformative log spam. [#14458](https://github.com/sourcegraph/sourcegraph/pull/14458)
- Permissions data that were stored in deprecated binary format are abandoned. Downgrade from 3.21 to 3.20 is OK, but to 3.19 or prior versions might experience missing/incomplete state of permissions for a short period of time. [#13740](https://github.com/sourcegraph/sourcegraph/issues/13740)
- The query builder page is now disabled by default. To reenable it, add `{ "experimentalFeatures": { "showQueryBuilder": true } }` in user settings.
- The GraphQL `updateUser` mutation now returns the updated user (instead of an empty response).

### Fixed

- Git clone URLs now validate their format correctly. [#14313](https://github.com/sourcegraph/sourcegraph/pull/14313)
- Usernames set in Slack `observability.alerts` now apply correctly. [#14079](https://github.com/sourcegraph/sourcegraph/pull/14079)
- Path segments in breadcrumbs get truncated correctly again on small screen sizes instead of inflating the header bar. [#14097](https://github.com/sourcegraph/sourcegraph/pull/14097)
- GitLab pipelines are now parsed correctly and show their current status in campaign changesets. [#14129](https://github.com/sourcegraph/sourcegraph/pull/14129)
- Fixed an issue where specifying any repogroups would effectively search all repositories for all repogroups. [#14190](https://github.com/sourcegraph/sourcegraph/pull/14190)
- Changesets that were previously closed after being detached from a campaign are now reopened when being reattached. [#14099](https://github.com/sourcegraph/sourcegraph/pull/14099)
- Previously large files that match the site configuration [search.largeFiles](https://docs.sourcegraph.com/admin/config/site_config#search-largeFiles) would not be indexed if they contained a large number of unique trigrams. We now index those files as well. Note: files matching the glob still need to be valid utf-8. [#12443](https://github.com/sourcegraph/sourcegraph/issues/12443)
- Git tags without a `creatordate` value will no longer break tag search within a repository. [#5453](https://github.com/sourcegraph/sourcegraph/issues/5453)
- Campaigns pages now work properly on small viewports. [#14292](https://github.com/sourcegraph/sourcegraph/pull/14292)
- Fix an issue with viewing repositories that have spaces in the repository name [#2867](https://github.com/sourcegraph/sourcegraph/issues/2867)

### Removed

- Syntax highlighting for GraphQL, INI, TOML, and Perforce files has been removed [due to incompatible/absent licenses](https://github.com/sourcegraph/sourcegraph/issues/13933). We plan to [add it back in the future](https://github.com/sourcegraph/sourcegraph/issues?q=is%3Aissue+is%3Aopen+add+syntax+highlighting+for+develop+a+).
- Search scope pages (`/search/scope/:id`) were removed.
- User-defined search scopes are no longer shown below the search bar on the homepage. Use the [`quicklinks`](https://docs.sourcegraph.com/user/personalization/quick_links) setting instead to display links there.
- The explore page (`/explore`) was removed.
- The sign out page was removed.
- The unused GraphQL types `DiffSearchResult` and `DeploymentConfiguration` were removed.
- The deprecated GraphQL mutation `updateAllMirrorRepositories`.
- The deprecated GraphQL field `Site.noRepositoriesEnabled`.
- Total counts of users by product area have been removed from pings.
- Aggregate daily, weekly, and monthly latencies (in ms) of code intelligence events (e.g., hover tooltips) have been removed from pings.

## 3.20.1

### Fixed

- gomod: rollback go-diff to v0.5.3 (v0.6.0 causes panic in certain cases) [#13973](https://github.com/sourcegraph/sourcegraph/pull/13973).
- Fixed an issue causing the scoped query in the search field to be erased when viewing files. [#13954](https://github.com/sourcegraph/sourcegraph/pull/13954).

## 3.20.0

### Added

- Site admins can now force a specific user to re-authenticate on their next request or visit. [#13647](https://github.com/sourcegraph/sourcegraph/pull/13647)
- Sourcegraph now watches its [configuration files](https://docs.sourcegraph.com/admin/config/advanced_config_file) (when using external files) and automatically applies the changes to Sourcegraph's configuration when they change. For example, this allows Sourcegraph to detect when a Kubernetes ConfigMap changes. [#13646](https://github.com/sourcegraph/sourcegraph/pull/13646)
- To define repository groups (`search.repositoryGroups` in global, org, or user settings), you can now specify regular expressions in addition to single repository names. [#13730](https://github.com/sourcegraph/sourcegraph/pull/13730)
- The new site configuration property `search.limits` configures the maximum search timeout and the maximum number of repositories to search for various types of searches. [#13448](https://github.com/sourcegraph/sourcegraph/pull/13448)
- Files and directories can now be excluded from search by adding the file `.sourcegraph/ignore` to the root directory of a repository. Each line in the _ignore_ file is interpreted as a globbing pattern. [#13690](https://github.com/sourcegraph/sourcegraph/pull/13690)
- Structural search syntax now allows regular expressions in patterns. Also, `...` can now be used in place of `:[_]`. See the [documentation](https://docs.sourcegraph.com/@main/code_search/reference/structural) for example syntax. [#13809](https://github.com/sourcegraph/sourcegraph/pull/13809)
- The total size of all Git repositories and the lines of code for indexed branches will be sent back in pings. [#13764](https://github.com/sourcegraph/sourcegraph/pull/13764)
- Experimental: A new homepage UI for Sourcegraph Server shows the user their recent searches, repositories, files, and saved searches. It can be enabled with `experimentalFeatures.showEnterpriseHomePanels`. [#13407](https://github.com/sourcegraph/sourcegraph/issues/13407)

### Changed

- Campaigns are enabled by default for all users. Site admins may view and create campaigns; everyone else may only view campaigns. The new site configuration property `campaigns.enabled` can be used to disable campaigns for all users. The properties `campaigns.readAccess`, `automation.readAccess.enabled`, and `"experimentalFeatures": { "automation": "enabled" }}` are deprecated and no longer have any effect.
- Diff and commit searches are limited to 10,000 repositories (if `before:` or `after:` filters are used), or 50 repositories (if no time filters are used). You can configure this limit in the site configuration property `search.limits`. [#13386](https://github.com/sourcegraph/sourcegraph/pull/13386)
- The site configuration `maxReposToSearch` has been deprecated in favor of the property `maxRepos` on `search.limits`. [#13439](https://github.com/sourcegraph/sourcegraph/pull/13439)
- Search queries are now processed by a new parser that will always be enabled going forward. There should be no material difference in behavior. In case of adverse effects, the previous parser can be reenabled by setting `"search.migrateParser": false` in settings. [#13435](https://github.com/sourcegraph/sourcegraph/pull/13435)
- It is now possible to search for file content that excludes a term using the `NOT` operator. [#12412](https://github.com/sourcegraph/sourcegraph/pull/12412)
- `NOT` is available as an alternative syntax of `-` on supported keywords `repo`, `file`, `content`, `lang`, and `repohasfile`. [#12412](https://github.com/sourcegraph/sourcegraph/pull/12412)
- Negated content search is now also supported for unindexed repositories. Previously it was only supported for indexed repositories [#13359](https://github.com/sourcegraph/sourcegraph/pull/13359).
- The experimental feature flag `andOrQuery` is deprecated. [#13435](https://github.com/sourcegraph/sourcegraph/pull/13435)
- After a user's password changes, they will be signed out on all devices and must sign in again. [#13647](https://github.com/sourcegraph/sourcegraph/pull/13647)
- `rev:` is available as alternative syntax of `@` for searching revisions instead of the default branch [#13133](https://github.com/sourcegraph/sourcegraph/pull/13133)
- Campaign URLs have changed to use the campaign name instead of an opaque ID. The old URLs no longer work. [#13368](https://github.com/sourcegraph/sourcegraph/pull/13368)
- A new `external_service_repos` join table was added. The migration required to make this change may take a few minutes.

### Fixed

- User satisfaction/NPS surveys will now correctly provide a range from 0–10, rather than 0–9. [#13163](https://github.com/sourcegraph/sourcegraph/pull/13163)
- Fixed a bug where we returned repositories with invalid revisions in the search results. Now, if a user specifies an invalid revision, we show an alert. [#13271](https://github.com/sourcegraph/sourcegraph/pull/13271)
- Previously it wasn't possible to search for certain patterns containing `:` because they would not be considered valid filters. We made these checks less strict. [#10920](https://github.com/sourcegraph/sourcegraph/pull/10920)
- When a user signs out of their account, all of their sessions will be invalidated, not just the session where they signed out. [#13647](https://github.com/sourcegraph/sourcegraph/pull/13647)
- URL information will no longer be leaked by the HTTP referer header. This prevents the user's password reset code from being leaked. [#13804](https://github.com/sourcegraph/sourcegraph/pull/13804)
- GitLab OAuth2 user authentication now respects `tls.external` site setting. [#13814](https://github.com/sourcegraph/sourcegraph/pull/13814)

### Removed

- The smartSearchField feature is now always enabled. The `experimentalFeatures.smartSearchField` settings option has been removed.

## 3.19.2

### Fixed

- search: always limit commit and diff to less than 10,000 repos [a97f81b0f7](https://github.com/sourcegraph/sourcegraph/commit/a97f81b0f79535253bd7eae6c30d5c91d48da5ca)
- search: configurable limits on commit/diff search [1c22d8ce1](https://github.com/sourcegraph/sourcegraph/commit/1c22d8ce13c149b3fa3a7a26f8cb96adc89fc556)
- search: add site configuration for maxTimeout [d8d61b43c0f](https://github.com/sourcegraph/sourcegraph/commit/d8d61b43c0f0d229d46236f2f128ca0f93455172)

## 3.19.1

### Fixed

- migrations: revert migration causing deadlocks in some deployments [#13194](https://github.com/sourcegraph/sourcegraph/pull/13194)

## 3.19.0

### Added

- Emails can be now be sent to SMTP servers with self-signed certificates, using `email.smtp.disableTLS`. [#12243](https://github.com/sourcegraph/sourcegraph/pull/12243)
- Saved search emails now include a link to the user's saved searches page. [#11651](https://github.com/sourcegraph/sourcegraph/pull/11651)
- Campaigns can now be synced using GitLab webhooks. [#12139](https://github.com/sourcegraph/sourcegraph/pull/12139)
- Configured `observability.alerts` can now be tested using a GraphQL endpoint, `triggerObservabilityTestAlert`. [#12532](https://github.com/sourcegraph/sourcegraph/pull/12532)
- The Sourcegraph CLI can now serve local repositories for Sourcegraph to clone. This was previously in a command called `src-expose`. See [serving local repositories](https://docs.sourcegraph.com/admin/external_service/src_serve_git) in our documentation to find out more. [#12363](https://github.com/sourcegraph/sourcegraph/issues/12363)
- The count of retained, churned, resurrected, new and deleted users will be sent back in pings. [#12136](https://github.com/sourcegraph/sourcegraph/pull/12136)
- Saved search usage will be sent back in pings. [#12956](https://github.com/sourcegraph/sourcegraph/pull/12956)
- Any request with `?trace=1` as a URL query parameter will enable Jaeger tracing (if Jaeger is enabled). [#12291](https://github.com/sourcegraph/sourcegraph/pull/12291)
- Password reset emails will now be automatically sent to users created by a site admin if email sending is configured and password reset is enabled. Previously, site admins needed to manually send the user this password reset link. [#12803](https://github.com/sourcegraph/sourcegraph/pull/12803)
- Syntax highlighting for `and` and `or` search operators. [#12694](https://github.com/sourcegraph/sourcegraph/pull/12694)
- It is now possible to search for file content that excludes a term using the `NOT` operator. Negating pattern syntax requires setting `"search.migrateParser": true` in settings and is currently only supported for literal and regexp queries on indexed repositories. [#12412](https://github.com/sourcegraph/sourcegraph/pull/12412)
- `NOT` is available as an alternative syntax of `-` on supported keywords `repo`, `file`, `content`, `lang`, and `repohasfile`. `NOT` requires setting `"search.migrateParser": true` option in settings. [#12520](https://github.com/sourcegraph/sourcegraph/pull/12520)

### Changed

- Repository permissions are now always checked and updated asynchronously ([background permissions syncing](https://docs.sourcegraph.com/admin/repo/permissions#background-permissions-syncing)) instead of blocking each operation. The site config option `permissions.backgroundSync` (which enabled this behavior in previous versions) is now a no-op and is deprecated.
- [Background permissions syncing](https://docs.sourcegraph.com/admin/repo/permissions#background-permissions-syncing) (`permissions.backgroundSync`) has become the only option for mirroring repository permissions from code hosts. All relevant site configurations are deprecated.

### Fixed

- Fixed site admins are getting errors when visiting user settings page in OSS version. [#12313](https://github.com/sourcegraph/sourcegraph/pull/12313)
- `github-proxy` now respects the environment variables `HTTP_PROXY`, `HTTPS_PROXY` and `NO_PROXY` (or the lowercase versions thereof). Other services already respect these variables, but this was missed. If you need a proxy to access github.com set the environment variable for the github-proxy container. [#12377](https://github.com/sourcegraph/sourcegraph/issues/12377)
- `sourcegraph-frontend` now respects the `tls.external` experimental setting as well as the proxy environment variables. In proxy environments this allows Sourcegraph to fetch extensions. [#12633](https://github.com/sourcegraph/sourcegraph/issues/12633)
- Fixed a bug that would sometimes cause trailing parentheses to be removed from search queries upon page load. [#12960](https://github.com/sourcegraph/sourcegraph/issues/12690)
- Indexed search will no longer stall if a specific index job stalls. Additionally at scale many corner cases causing indexing to stall have been fixed. [#12502](https://github.com/sourcegraph/sourcegraph/pull/12502)
- Indexed search will quickly recover from rebalancing / roll outs. When a indexed search shard goes down, its repositories are re-indexed by other shards. This takes a while and during a rollout leads to effectively re-indexing all repositories. We now avoid indexing the redistributed repositories once a shard comes back online. [#12474](https://github.com/sourcegraph/sourcegraph/pull/12474)
- Indexed search has many improvements to observability. More detailed Jaeger traces, detailed logging during startup and more prometheus metrics.
- The site admin repository needs-index page is significantly faster. Previously on large instances it would usually timeout. Now it should load within a second. [#12513](https://github.com/sourcegraph/sourcegraph/pull/12513)
- User password reset page now respects the value of site config `auth.minPasswordLength`. [#12971](https://github.com/sourcegraph/sourcegraph/pull/12971)
- Fixed an issue where duplicate search results would show for queries with `or`-expressions. [#12531](https://github.com/sourcegraph/sourcegraph/pull/12531)
- Faster indexed search queries over a large number of repositories. Searching 100k+ repositories is now ~400ms faster and uses much less memory. [#12546](https://github.com/sourcegraph/sourcegraph/pull/12546)

### Removed

- Deprecated site settings `lightstepAccessToken` and `lightstepProject` have been removed. We now only support sending traces to Jaeger. Configure Jaeger with `observability.tracing` site setting.
- Removed `CloneInProgress` option from GraphQL Repositories API. [#12560](https://github.com/sourcegraph/sourcegraph/pull/12560)

## 3.18.0

### Added

- To search across multiple revisions of the same repository, list multiple branch names (or other revspecs) separated by `:` in your query, as in `repo:myrepo@branch1:branch2:branch2`. To search all branches, use `repo:myrepo@*refs/heads/`. Previously this was only supported for diff and commit searches and only available via the experimental site setting `searchMultipleRevisionsPerRepository`.
- The "Add repositories" page (/site-admin/external-services/new) now displays a dismissable notification explaining how and why we access code host data. [#11789](https://github.com/sourcegraph/sourcegraph/pull/11789).
- New `observability.alerts` features:
  - Notifications now provide more details about relevant alerts.
  - Support for email and OpsGenie notifications has been added. Note that to receive email alerts, `email.address` and `email.smtp` must be configured.
  - Some notifiers now have new options:
    - PagerDuty notifiers: `severity` and `apiUrl`
    - Webhook notifiers: `bearerToken`
  - A new `disableSendResolved` option disables notifications for when alerts resolve themselves.
- Recently firing critical alerts can now be displayed to admins via site alerts, use the flag `{ "alerts.hideObservabilitySiteAlerts": false }` to enable these alerts in user configuration.
- Specific alerts can now be silenced using `observability.silenceAlerts`. [#12087](https://github.com/sourcegraph/sourcegraph/pull/12087)
- Revisions listed in `experimentalFeatures.versionContext` will be indexed for faster searching. This is the first support towards indexing non-default branches. [#6728](https://github.com/sourcegraph/sourcegraph/issues/6728)
- Revisions listed in `experimentalFeatures.versionContext` or `experimentalFeatures.search.index.branches` will be indexed for faster searching. This is the first support towards indexing non-default branches. [#6728](https://github.com/sourcegraph/sourcegraph/issues/6728)
- Campaigns are now supported on GitLab.
- Campaigns now support GitLab and allow users to create, update and track merge requests on GitLab instances.
- Added a new section on the search homepage on Sourcegraph.com. It is currently feature flagged behind `experimentalFeatures.showRepogroupHomepage` in settings.
- Added new repository group pages.

### Changed

- Some monitoring alerts now have more useful descriptions. [#11542](https://github.com/sourcegraph/sourcegraph/pull/11542)
- Searching `fork:true` or `archived:true` has the same behaviour as searching `fork:yes` or `archived:yes` respectively. Previously it incorrectly had the same behaviour as `fork:only` and `archived:only` respectively. [#11740](https://github.com/sourcegraph/sourcegraph/pull/11740)
- Configuration for `observability.alerts` has changed and notifications are now provided by Prometheus Alertmanager. [#11832](https://github.com/sourcegraph/sourcegraph/pull/11832)
  - Removed: `observability.alerts.id`.
  - Removed: Slack notifiers no longer accept `mentionUsers`, `mentionGroups`, `mentionChannel`, and `token` options.

### Fixed

- The single-container `sourcegraph/server` image now correctly reports its version.
- An issue where repositories would not clone and index in some edge cases where the clones were deleted or not successful on gitserver. [#11602](https://github.com/sourcegraph/sourcegraph/pull/11602)
- An issue where repositories previously deleted on gitserver would not immediately reclone on system startup. [#11684](https://github.com/sourcegraph/sourcegraph/issues/11684)
- An issue where the sourcegraph/server Jaeger config was invalid. [#11661](https://github.com/sourcegraph/sourcegraph/pull/11661)
- An issue where valid search queries were improperly hinted as being invalid in the search field. [#11688](https://github.com/sourcegraph/sourcegraph/pull/11688)
- Reduce frontend memory spikes by limiting the number of goroutines launched by our GraphQL resolvers. [#11736](https://github.com/sourcegraph/sourcegraph/pull/11736)
- Fixed a bug affecting Sourcegraph icon display in our Phabricator native integration [#11825](https://github.com/sourcegraph/sourcegraph/pull/11825).
- Improve performance of site-admin repositories status page. [#11932](https://github.com/sourcegraph/sourcegraph/pull/11932)
- An issue where search autocomplete for files didn't add the right path. [#12241](https://github.com/sourcegraph/sourcegraph/pull/12241)

### Removed

- Backwards compatibility for "critical configuration" (a type of configuration that was deprecated in December 2019) was removed. All critical configuration now belongs in site configuration.
- Experimental feature setting `{ "experimentalFeatures": { "searchMultipleRevisionsPerRepository": true } }` will be removed in 3.19. It is now always on. Please remove references to it.
- Removed "Cloning" tab in site-admin Repository Status page. [#12043](https://github.com/sourcegraph/sourcegraph/pull/12043)
- The `blacklist` configuration option for Gitolite that was deprecated in 3.17 has been removed in 3.19. Use `exclude.pattern` instead. [#12345](https://github.com/sourcegraph/sourcegraph/pull/12345)

## 3.17.3

### Fixed

- git: Command retrying made a copy that was never used [#11807](https://github.com/sourcegraph/sourcegraph/pull/11807)
- frontend: Allow opt out of EnsureRevision when making a comparison query [#11811](https://github.com/sourcegraph/sourcegraph/pull/11811)
- Fix Phabricator icon class [#11825](https://github.com/sourcegraph/sourcegraph/pull/11825)

## 3.17.2

### Fixed

- An issue where repositories previously deleted on gitserver would not immediately reclone on system startup. [#11684](https://github.com/sourcegraph/sourcegraph/issues/11684)

## 3.17.1

### Added

- Improved search indexing metrics

### Changed

- Some monitoring alerts now have more useful descriptions. [#11542](https://github.com/sourcegraph/sourcegraph/pull/11542)

### Fixed

- The single-container `sourcegraph/server` image now correctly reports its version.
- An issue where repositories would not clone and index in some edge cases where the clones were deleted or not successful on gitserver. [#11602](https://github.com/sourcegraph/sourcegraph/pull/11602)
- An issue where the sourcegraph/server Jaeger config was invalid. [#11661](https://github.com/sourcegraph/sourcegraph/pull/11661)

## 3.17.0

### Added

- The search results page now shows a small UI notification if either repository forks or archives are excluded, when `fork` or `archived` options are not explicitly set. [#10624](https://github.com/sourcegraph/sourcegraph/pull/10624)
- Prometheus metric `src_gitserver_repos_removed_disk_pressure` which is incremented everytime we remove a repository due to disk pressure. [#10900](https://github.com/sourcegraph/sourcegraph/pull/10900)
- `gitolite.exclude` setting in [Gitolite external service config](https://docs.sourcegraph.com/admin/external_service/gitolite#configuration) now supports a regular expression via the `pattern` field. This is consistent with how we exclude in other external services. Additionally this is a replacement for the deprecated `blacklist` configuration. [#11403](https://github.com/sourcegraph/sourcegraph/pull/11403)
- Notifications about Sourcegraph being out of date will now be shown to site admins and users (depending on how out-of-date it is).
- Alerts are now configured using `observability.alerts` in the site configuration, instead of via the Grafana web UI. This does not yet support all Grafana notification channel types, and is not yet supported on `sourcegraph/server` ([#11473](https://github.com/sourcegraph/sourcegraph/issues/11473)). For more details, please refer to the [Sourcegraph alerting guide](https://docs.sourcegraph.com/admin/observability/alerting).
- Experimental basic support for detecting if your Sourcegraph instance is over or under-provisioned has been added through a set of dashboards and warning-level alerts based on container utilization.
- Query [operators](https://docs.sourcegraph.com/code_search/reference/queries#operators) `and` and `or` are now enabled by default in all search modes for searching file content. [#11521](https://github.com/sourcegraph/sourcegraph/pull/11521)

### Changed

- Repository search within a version context will link to the revision in the version context. [#10860](https://github.com/sourcegraph/sourcegraph/pull/10860)
- Background permissions syncing becomes the default method to sync permissions from code hosts. Please [read our documentation for things to keep in mind before upgrading](https://docs.sourcegraph.com/admin/repo/permissions#background-permissions-syncing). [#10972](https://github.com/sourcegraph/sourcegraph/pull/10972)
- The styling of the hover overlay was overhauled to never have badges or the close button overlap content while also always indicating whether the overlay is currently pinned. The styling on code hosts was also improved. [#10956](https://github.com/sourcegraph/sourcegraph/pull/10956)
- Previously, it was required to quote most patterns in structural search. This is no longer a restriction and single and double quotes in structural search patterns are interpreted literally. Note: you may still use `content:"structural-pattern"` if the pattern without quotes conflicts with other syntax. [#11481](https://github.com/sourcegraph/sourcegraph/pull/11481)

### Fixed

- Dynamic repo search filters on branches which contain special characters are correctly escaped now. [#10810](https://github.com/sourcegraph/sourcegraph/pull/10810)
- Forks and archived repositories at a specific commit are searched without the need to specify "fork:yes" or "archived:yes" in the query. [#10864](https://github.com/sourcegraph/sourcegraph/pull/10864)
- The git history for binary files is now correctly shown. [#11034](https://github.com/sourcegraph/sourcegraph/pull/11034)
- Links to AWS Code Commit repositories have been fixed after the URL schema has been changed. [#11019](https://github.com/sourcegraph/sourcegraph/pull/11019)
- A link to view all repositories will now always appear on the Explore page. [#11113](https://github.com/sourcegraph/sourcegraph/pull/11113)
- The Site-admin > Pings page no longer incorrectly indicates that pings are disabled when they aren't. [#11229](https://github.com/sourcegraph/sourcegraph/pull/11229)
- Match counts are now accurately reported for indexed search. [#11242](https://github.com/sourcegraph/sourcegraph/pull/11242)
- When background permissions syncing is enabled, it is now possible to only enforce permissions for repositories from selected code hosts (instead of enforcing permissions for repositories from all code hosts). [#11336](https://github.com/sourcegraph/sourcegraph/pull/11336)
- When more than 200+ repository revisions in a search are unindexed (very rare), the remaining repositories are reported as missing instead of Sourcegraph issuing e.g. several thousand unindexed search requests which causes system slowness and ultimately times out - ensuring searches are still fast even if there are indexing issues on a deployment of Sourcegraph. This does not apply if `index:no` is present in the query.

### Removed

- Automatic syncing of Campaign webhooks for Bitbucket Server. [#10962](https://github.com/sourcegraph/sourcegraph/pull/10962)
- The `blacklist` configuration option for Gitolite is DEPRECATED and will be removed in 3.19. Use `exclude.pattern` instead.

## 3.16.2

### Fixed

- Search: fix indexed search match count [#7fc96](https://github.com/sourcegraph/sourcegraph/commit/7fc96d319f49f55da46a7649ccf261aa7e8327c3)
- Sort detected languages properly [#e7750](https://github.com/sourcegraph/sourcegraph/commit/e77507d060a40355e7b86fb093d21a7149ea03ac)

## 3.16.1

### Fixed

- Fix repo not found error for patches [#11021](https://github.com/sourcegraph/sourcegraph/pull/11021).
- Show expired license screen [#10951](https://github.com/sourcegraph/sourcegraph/pull/10951).
- Sourcegraph is now built with Go 1.14.3, fixing issues running Sourcegraph onUbuntu 19 and 20. [#10447](https://github.com/sourcegraph/sourcegraph/issues/10447)

## 3.16.0

### Added

- Autocompletion for `repogroup` filters in search queries. [#10141](https://github.com/sourcegraph/sourcegraph/pull/10286)
- If the experimental feature flag `codeInsights` is enabled, extensions can contribute content to directory pages through the experimental `ViewProvider` API. [#10236](https://github.com/sourcegraph/sourcegraph/pull/10236)
  - Directory pages are then represented as an experimental `DirectoryViewer` in the `visibleViewComponents` of the extension API. **Note: This may break extensions that were assuming `visibleViewComponents` were always `CodeEditor`s and did not check the `type` property.** Extensions checking the `type` property will continue to work. [#10236](https://github.com/sourcegraph/sourcegraph/pull/10236)
- [Major syntax highlighting improvements](https://github.com/sourcegraph/syntect_server/pull/29), including:
  - 228 commits / 1 year of improvements to the syntax highlighter library Sourcegraph uses ([syntect](https://github.com/trishume/syntect)).
  - 432 commits / 1 year of improvements to the base syntax definitions for ~36 languages Sourcegraph uses ([sublimehq/Packages](https://github.com/sublimehq/Packages)).
  - 30 new file extensions/names now detected.
  - Likely fixes other major instability and language support issues. #9557
  - Added [Smarty](#2885), [Ethereum / Solidity / Vyper)](#2440), [Cuda](#5907), [COBOL](#10154), [vb.NET](#4901), and [ASP.NET](#4262) syntax highlighting.
  - Fixed OCaml syntax highlighting #3545
  - Bazel/Starlark support improved (.star, BUILD, and many more extensions now properly highlighted). #8123
- New permissions page in both user and repository settings when background permissions syncing is enabled (`"permissions.backgroundSync": {"enabled": true}`). [#10473](https://github.com/sourcegraph/sourcegraph/pull/10473) [#10655](https://github.com/sourcegraph/sourcegraph/pull/10655)
- A new dropdown for choosing version contexts appears on the left of the query input when version contexts are specified in `experimentalFeatures.versionContext` in site configuration. Version contexts allow you to scope your search to specific sets of repos at revisions.
- Campaign changeset usage counts including changesets created, added and merged will be sent back in pings. [#10591](https://github.com/sourcegraph/sourcegraph/pull/10591)
- Diff views now feature syntax highlighting and can be properly copy-pasted. [#10437](https://github.com/sourcegraph/sourcegraph/pull/10437)
- Admins can now download an anonymized usage statistics ZIP archive in the **Site admin > Usage stats**. Opting to share this archive with the Sourcegraph team helps us make the product even better. [#10475](https://github.com/sourcegraph/sourcegraph/pull/10475)
- Extension API: There is now a field `versionContext` and subscribable `versionContextChanges` in `Workspace` to allow extensions to respect the instance's version context.
- The smart search field, providing syntax highlighting, hover tooltips, and validation on filters in search queries, is now activated by default. It can be disabled by setting `{ "experimentalFeatures": { "smartSearchField": false } }` in global settings.

### Changed

- The `userID` and `orgID` fields in the SavedSearch type in the GraphQL API have been replaced with a `namespace` field. To get the ID of the user or org that owns the saved search, use `namespace.id`. [#5327](https://github.com/sourcegraph/sourcegraph/pull/5327)
- Tree pages now redirect to blob pages if the path is not a tree and vice versa. [#10193](https://github.com/sourcegraph/sourcegraph/pull/10193)
- Files and directories that are not found now return a 404 status code. [#10193](https://github.com/sourcegraph/sourcegraph/pull/10193)
- The site admin flag `disableNonCriticalTelemetry` now allows Sourcegraph admins to disable most anonymous telemetry. Visit https://docs.sourcegraph.com/admin/pings to learn more. [#10402](https://github.com/sourcegraph/sourcegraph/pull/10402)

### Fixed

- In the OSS version of Sourcegraph, authorization providers are properly initialized and GraphQL APIs are no longer blocked. [#3487](https://github.com/sourcegraph/sourcegraph/issues/3487)
- Previously, GitLab repository paths containing certain characters could not be excluded (slashes and periods in parts of the paths). These characters are now allowed, so the repository paths can be excluded. [#10096](https://github.com/sourcegraph/sourcegraph/issues/10096)
- Symbols for indexed commits in languages Haskell, JSONNet, Kotlin, Scala, Swift, Thrift, and TypeScript will show up again. Previously our symbol indexer would not know how to extract symbols for those languages even though our unindexed symbol service did. [#10357](https://github.com/sourcegraph/sourcegraph/issues/10357)
- When periodically re-cloning a repository it will still be available. [#10663](https://github.com/sourcegraph/sourcegraph/pull/10663)

### Removed

- The deprecated feature discussions has been removed. [#9649](https://github.com/sourcegraph/sourcegraph/issues/9649)

## 3.15.2

### Fixed

- Fix repo not found error for patches [#11021](https://github.com/sourcegraph/sourcegraph/pull/11021).
- Show expired license screen [#10951](https://github.com/sourcegraph/sourcegraph/pull/10951).

## 3.15.1

### Fixed

- A potential security vulnerability with in the authentication workflow has been fixed. [#10167](https://github.com/sourcegraph/sourcegraph/pull/10167)
- An issue where `sourcegraph/postgres-11.4:3.15.0` was incorrectly an older version of the image incompatible with non-root Kubernetes deployments. `sourcegraph/postgres-11.4:3.15.1` now matches the same image version found in Sourcegraph 3.14.3 (`20-04-07_56b20163`).
- An issue that caused the search result type tabs to be overlapped in Safari. [#10191](https://github.com/sourcegraph/sourcegraph/pull/10191)

## 3.15.0

### Added

- Users and site administrators can now view a log of their actions/events in the user settings. [#9141](https://github.com/sourcegraph/sourcegraph/pull/9141)
- With the new `visibility:` filter search results can now be filtered based on a repository's visibility (possible filter values: `any`, `public` or `private`). [#8344](https://github.com/sourcegraph/sourcegraph/issues/8344)
- [`sourcegraph/git-extras`](https://sourcegraph.com/extensions/sourcegraph/git-extras) is now enabled by default on new instances [#3501](https://github.com/sourcegraph/sourcegraph/issues/3501)
- The Sourcegraph Docker image will now copy `/etc/sourcegraph/gitconfig` to `$HOME/.gitconfig`. This is a convenience similiar to what we provide for [repositories that need HTTP(S) or SSH authentication](https://docs.sourcegraph.com/admin/repo/auth). [#658](https://github.com/sourcegraph/sourcegraph/issues/658)
- Permissions background syncing is now supported for GitHub via site configuration `"permissions.backgroundSync": {"enabled": true}`. [#8890](https://github.com/sourcegraph/sourcegraph/issues/8890)
- Search: Adding `stable:true` to a query ensures a deterministic search result order. This is an experimental parameter. It applies only to file contents, and is limited to at max 5,000 results (consider using [the paginated search API](https://docs.sourcegraph.com/api/graphql/search#sourcegraph-3-9-experimental-paginated-search) if you need more than that.). [#9681](https://github.com/sourcegraph/sourcegraph/pull/9681).
- After completing the Sourcegraph user feedback survey, a button may appear for tweeting this feedback at [@srcgraph](https://twitter.com/srcgraph). [#9728](https://github.com/sourcegraph/sourcegraph/pull/9728)
- `git fetch` and `git clone` now inherit the parent process environment variables. This allows site admins to set `HTTPS_PROXY` or [git http configurations](https://git-scm.com/docs/git-config/2.26.0#Documentation/git-config.txt-httpproxy) via environment variables. For cluster environments site admins should set this on the gitserver container. [#250](https://github.com/sourcegraph/sourcegraph/issues/250)
- Experimental: Search for file contents using `and`- and `or`-expressions in queries. Enabled via the global settings value `{"experimentalFeatures": {"andOrQuery": "enabled"}}`. [#8567](https://github.com/sourcegraph/sourcegraph/issues/8567)
- Always include forks or archived repositories in searches via the global/org/user settings with `"search.includeForks": true` or `"search.includeArchived": true` respectively. [#9927](https://github.com/sourcegraph/sourcegraph/issues/9927)
- observability (debugging): It is now possible to log all Search and GraphQL requests slower than N milliseconds, using the new site configuration options `observability.logSlowGraphQLRequests` and `observability.logSlowSearches`.
- observability (monitoring): **More metrics monitored and alerted on, more legible dashboards**
  - Dashboard panels now show an orange/red background color when the defined warning/critical alert threshold has been met, making it even easier to see on a dashboard what is in a bad state.
  - Symbols: failing `symbols` -> `frontend-internal` requests are now monitored. [#9732](https://github.com/sourcegraph/sourcegraph/issues/9732)
  - Frontend dasbhoard: Search error types are now broken into distinct panels for improved visibility/legibility.
    - **IMPORTANT**: If you have previously configured alerting on any of these panels or on "hard search errors", you will need to reconfigure it after upgrading.
  - Frontend dasbhoard: Search error and latency are now broken down by type: Browser requests, search-based code intel requests, and API requests.
- observability (debugging): **Distributed tracing is a powerful tool for investigating performance issues.** The following changes have been made with the goal of making it easier to use distributed tracing with Sourcegraph:

  - The site configuration field `"observability.tracing": { "sampling": "..." }` allows a site admin to control which requests generate tracing data.
    - `"all"` will trace all requests.
    - `"selective"` (recommended) will trace all requests initiated from an end-user URL with `?trace=1`. Non-end-user-initiated requests can set a HTTP header `X-Sourcegraph-Should-Trace: true`. This is the recommended setting, as `"all"` can generate large amounts of tracing data that may cause network and memory resource contention in the Sourcegraph instance.
    - `"none"` (default) turns off tracing.
  - Jaeger is now the officially supported distributed tracer. The following is the recommended site configuration to connect Sourcegraph to a Jaeger agent (which must be deployed on the same host and listening on the default ports):

    ```
    "observability.tracing": {
      "sampling": "selective"
    }
    ```

  - Jaeger is now included in the Sourcegraph deployment configuration by default if you are using Kubernetes, Docker Compose, or the pure Docker cluster deployment model. (It is not yet included in the single Docker container distribution.) It will be included as part of upgrading to 3.15 in these deployment models, unless disabled.
  - The site configuration field, `useJaeger`, is deprecated in favor of `observability.tracing`.
  - Support for configuring Lightstep as a distributed tracer is deprecated and will be removed in a subsequent release. Instances that use Lightstep with Sourcegraph are encouraged to migrate to Jaeger (directions for running Jaeger alongside Sourcegraph are included in the installation instructions).

### Changed

- Multiple backwards-incompatible changes in the parts of the GraphQL API related to Campaigns [#9106](https://github.com/sourcegraph/sourcegraph/issues/9106):
  - `CampaignPlan.status` has been removed, since we don't need it anymore after moving execution of campaigns to src CLI in [#8008](https://github.com/sourcegraph/sourcegraph/pull/8008).
  - `CampaignPlan` has been renamed to `PatchSet`.
  - `ChangesetPlan`/`ChangesetPlanConnection` has been renamed to `Patch`/`PatchConnection`.
  - `CampaignPlanPatch` has been renamed to `PatchInput`.
  - `Campaign.plan` has been renamed to `Campaign.patchSet`.
  - `Campaign.changesetPlans` has been renamed to `campaign.changesetPlan`.
  - `createCampaignPlanFromPatches` mutation has been renamed to `createPatchSetFromPatches`.
- Removed the scoped search field on tree pages. When browsing code, the global search query will now get scoped to the current tree or file. [#9225](https://github.com/sourcegraph/sourcegraph/pull/9225)
- Instances without a license key that exceed the published user limit will now display a notice to all users.

### Fixed

- `.*` in the filter pattern were ignored and led to missing search results. [#9152](https://github.com/sourcegraph/sourcegraph/pull/9152)
- The Phabricator integration no longer makes duplicate requests to Phabricator's API on diff views. [#8849](https://github.com/sourcegraph/sourcegraph/issues/8849)
- Changesets on repositories that aren't available on the instance anymore are now hidden instead of failing. [#9656](https://github.com/sourcegraph/sourcegraph/pull/9656)
- observability (monitoring):
  - **Dashboard and alerting bug fixes**
    - Syntect Server dashboard: "Worker timeouts" can no longer appear to go negative. [#9523](https://github.com/sourcegraph/sourcegraph/issues/9523)
    - Symbols dashboard: "Store fetch queue size" can no longer appear to go negative. [#9731](https://github.com/sourcegraph/sourcegraph/issues/9731)
    - Syntect Server dashboard: "Worker timeouts" no longer incorrectly shows multiple values. [#9524](https://github.com/sourcegraph/sourcegraph/issues/9524)
    - Searcher dashboard: "Search errors on unindexed repositories" no longer includes cancelled search requests (which are expected).
    - Fixed an issue where NaN could leak into the `alert_count` metric. [#9832](https://github.com/sourcegraph/sourcegraph/issues/9832)
    - Gitserver: "resolve_revision_duration_slow" alert is no longer flaky / non-deterministic. [#9751](https://github.com/sourcegraph/sourcegraph/issues/9751)
    - Git Server dashboard: there is now a panel to show concurrent command executions to match the defined alerts. [#9354](https://github.com/sourcegraph/sourcegraph/issues/9354)
    - Git Server dashboard: adjusted the critical disk space alert to 15% so it can now fire. [#9351](https://github.com/sourcegraph/sourcegraph/issues/9351)
  - **Dashboard visiblity and legibility improvements**
    - all: "frontend internal errors" are now broken down just by route, which makes reading the graph easier. [#9668](https://github.com/sourcegraph/sourcegraph/issues/9668)
    - Frontend dashboard: panels no longer show misleading duplicate labels. [#9660](https://github.com/sourcegraph/sourcegraph/issues/9660)
    - Syntect Server dashboard: panels are no longer compacted, for improved visibility. [#9525](https://github.com/sourcegraph/sourcegraph/issues/9525)
    - Frontend dashboard: panels are no longer compacted, for improved visibility. [#9356](https://github.com/sourcegraph/sourcegraph/issues/9356)
    - Searcher dashboard: "Search errors on unindexed repositories" is now broken down by code instead of instance for improved readability. [#9670](https://github.com/sourcegraph/sourcegraph/issues/9670)
    - Symbols dashboard: metrics are now aggregated instead of per-instance, for improved visibility. [#9730](https://github.com/sourcegraph/sourcegraph/issues/9730)
    - Firing alerts are now correctly sorted at the top of dashboards by default. [#9766](https://github.com/sourcegraph/sourcegraph/issues/9766)
    - Panels at the bottom of the home dashboard no longer appear clipped / cut off. [#9768](https://github.com/sourcegraph/sourcegraph/issues/9768)
    - Git Server dashboard: disk usage now shown in percentages to match the alerts that can fire. [#9352](https://github.com/sourcegraph/sourcegraph/issues/9352)
    - Git Server dashboard: the 'echo command duration test' panel now properly displays units in seconds. [#7628](https://github.com/sourcegraph/sourcegraph/issues/7628)
    - Dashboard panels showing firing alerts no longer over-count firing alerts due to the number of service replicas. [#9353](https://github.com/sourcegraph/sourcegraph/issues/9353)

### Removed

- The experimental feature discussions is marked as deprecated. GraphQL and configuration fields related to it will be removed in 3.16. [#9649](https://github.com/sourcegraph/sourcegraph/issues/9649)

## 3.14.4

### Fixed

- A potential security vulnerability with in the authentication workflow has been fixed. [#10167](https://github.com/sourcegraph/sourcegraph/pull/10167)

## 3.14.3

### Fixed

- phabricator: Duplicate requests to phabricator API from sourcegraph extensions. [#8849](https://github.com/sourcegraph/sourcegraph/issues/8849)

## 3.14.2

### Fixed

- campaigns: Ignore changesets where repo does not exist anymore. [#9656](https://github.com/sourcegraph/sourcegraph/pull/9656)

## 3.14.1

### Added

- monitoring: new Permissions dashboard to show stats of repository permissions.

### Changed

- Site-Admin/Instrumentation in the Kubernetes cluster deployment now includes indexed-search.

## 3.14.0

### Added

- Site-Admin/Instrumentation is now available in the Kubernetes cluster deployment [8805](https://github.com/sourcegraph/sourcegraph/pull/8805).
- Extensions can now specify a `baseUri` in the `DocumentFilter` when registering providers.
- Admins can now exclude GitHub forks and/or archived repositories from the set of repositories being mirrored in Sourcegraph with the `"exclude": [{"forks": true}]` or `"exclude": [{"archived": true}]` GitHub external service configuration. [#8974](https://github.com/sourcegraph/sourcegraph/pull/8974)
- Campaign changesets can be filtered by State, Review State and Check State. [#8848](https://github.com/sourcegraph/sourcegraph/pull/8848)
- Counts of users of and searches conducted with interactive and plain text search modes will be sent back in pings, aggregated daily, weekly, and monthly.
- Aggregated counts of daily, weekly, and monthly active users of search will be sent back in pings.
- Counts of number of searches conducted using each filter will be sent back in pings, aggregated daily, weekly, and monthly.
- Counts of number of users conducting searches containing each filter will be sent back in pings, aggregated daily, weekly, and monthly.
- Added more entries (Bash, Erlang, Julia, OCaml, Scala) to the list of suggested languages for the `lang:` filter.
- Permissions background sync is now supported for GitLab and Bitbucket Server via site configuration `"permissions.backgroundSync": {"enabled": true}`.
- Indexed search exports more prometheus metrics and debug logs to aid debugging performance issues. [#9111](https://github.com/sourcegraph/sourcegraph/issues/9111)
- monitoring: the Frontend dashboard now shows in excellent detail how search is behaving overall and at a glance.
- monitoring: added alerts for when hard search errors (both timeouts and general errors) are high.
- monitoring: added alerts for when partial search timeouts are high.
- monitoring: added alerts for when search 90th and 99th percentile request duration is high.
- monitoring: added alerts for when users are being shown an abnormally large amount of search alert user suggestions and no results.
- monitoring: added alerts for when the internal indexed and unindexed search services are returning bad responses.
- monitoring: added alerts for when gitserver may be under heavy load due to many concurrent command executions or under-provisioning.

### Changed

- The "automation" feature was renamed to "campaigns".
  - `campaigns.readAccess.enabled` replaces the deprecated site configuration property `automation.readAccess.enabled`.
  - The experimental feature flag was not renamed (because it will go away soon) and remains `{"experimentalFeatures": {"automation": "enabled"}}`.
- The [Kubernetes deployment](https://github.com/sourcegraph/deploy-sourcegraph) for **existing** installations requires a
  [migration step](https://github.com/sourcegraph/deploy-sourcegraph/blob/master/docs/migrate.md) when upgrading
  past commit [821032e2ee45f21f701](https://github.com/sourcegraph/deploy-sourcegraph/commit/821032e2ee45f21f701caac624e4f090c59fd259) or when upgrading to 3.14.
  New installations starting with the mentioned commit or with 3.14 do not need this migration step.
- Aggregated search latencies (in ms) of search queries are now included in [pings](https://docs.sourcegraph.com/admin/pings).
- The [Kubernetes deployment](https://github.com/sourcegraph/deploy-sourcegraph) frontend role has added services as a resource to watch/listen/get.
  This change does not affect the newly-introduced, restricted Kubernetes config files.
- Archived repositories are excluded from search by default. Adding `archived:yes` includes archived repositories.
- Forked repositories are excluded from search by default. Adding `fork:yes` includes forked repositories.
- CSRF and session cookies now set `SameSite=None` when Sourcegraph is running behind HTTPS and `SameSite=Lax` when Sourcegraph is running behind HTTP in order to comply with a [recent IETF proposal](https://web.dev/samesite-cookies-explained/#samesitenone-must-be-secure). As a side effect, the Sourcegraph browser extension and GitLab/Bitbucket native integrations can only connect to private instances that have HTTPS configured. If your private instance is only running behind HTTP, please configure your instance to use HTTPS in order to continue using these.
- The Bitbucket Server rate limit that Sourcegraph self-imposes has been raised from 120 req/min to 480 req/min to account for Sourcegraph instances that make use of Sourcegraphs' Bitbucket Server repository permissions and campaigns at the same time (which require a larger number of API requests against Bitbucket Server). The new number is based on Sourcegraph consuming roughly 8% the average API request rate of a large customers' Bitbucket Server instance. [#9048](https://github.com/sourcegraph/sourcegraph/pull/9048/files)
- If a single, unambiguous commit SHA is used in a search query (e.g., `repo@c98f56`) and a search index exists at this commit (i.e., it is the `HEAD` commit), then the query is searched using the index. Prior to this change, unindexed search was performed for any query containing an `@commit` specifier.

### Fixed

- Zoekt's watchdog ensures the service is down upto 3 times before exiting. The watchdog would misfire on startup on resource constrained systems, with the retries this should make a false positive far less likely. [#7867](https://github.com/sourcegraph/sourcegraph/issues/7867)
- A regression in repo-updater was fixed that lead to every repository's git clone being updated every time the list of repositories was synced from the code host. [#8501](https://github.com/sourcegraph/sourcegraph/issues/8501)
- The default timeout of indexed search has been increased. Previously indexed search would always return within 3s. This lead to broken behaviour on new instances which had yet to tune resource allocations. [#8720](https://github.com/sourcegraph/sourcegraph/pull/8720)
- Bitbucket Server older than 5.13 failed to sync since Sourcegraph 3.12. This was due to us querying for the `archived` label, but Bitbucket Server 5.13 does not support labels. [#8883](https://github.com/sourcegraph/sourcegraph/issues/8883)
- monitoring: firing alerts are now ordered at the top of the list in dashboards by default for better visibility.
- monitoring: fixed an issue where some alerts would fail to report in for the "Total alerts defined" panel in the overview dashboard.

### Removed

- The v3.11 migration to merge critical and site configuration has been removed. If you are still making use of the deprecated `CRITICAL_CONFIG_FILE`, your instance may not start up. See the [migration notes for Sourcegraph 3.11](https://docs.sourcegraph.com/admin/migration/3_11) for more information.

## 3.13.2

### Fixed

- The default timeout of indexed search has been increased. Previously indexed search would always return within 3s. This lead to broken behaviour on new instances which had yet to tune resource allocations. [#8720](https://github.com/sourcegraph/sourcegraph/pull/8720)
- Bitbucket Server older than 5.13 failed to sync since Sourcegraph 3.12. This was due to us querying for the `archived` label, but Bitbucket Server 5.13 does not support labels. [#8883](https://github.com/sourcegraph/sourcegraph/issues/8883)
- A regression in repo-updater was fixed that lead to every repository's git clone being updated every time the list of repositories was synced from the code host. [#8501](https://github.com/sourcegraph/sourcegraph/issues/8501)

## 3.13.1

### Fixed

- To reduce the chance of users running into "502 Bad Gateway" errors an internal timeout has been increased from 60 seconds to 10 minutes so that long running requests are cut short by the proxy in front of `sourcegraph-frontend` and correctly reported as "504 Gateway Timeout". [#8606](https://github.com/sourcegraph/sourcegraph/pull/8606)
- Sourcegraph instances that are not connected to the internet will no longer display errors when users submit NPS survey responses (the responses will continue to be stored locally). Rather, an error will be printed to the frontend logs. [#8598](https://github.com/sourcegraph/sourcegraph/issues/8598)
- Showing `head>` in the search results if the first line of the file is shown [#8619](https://github.com/sourcegraph/sourcegraph/issues/8619)

## 3.13.0

### Added

- Experimental: Added new field `experimentalFeatures.customGitFetch` that allows defining custom git fetch commands for code hosts and repositories with special settings. [#8435](https://github.com/sourcegraph/sourcegraph/pull/8435)
- Experimental: the search query input now provides syntax highlighting, hover tooltips, and diagnostics on filters in search queries. Requires the global settings value `{ "experimentalFeatures": { "smartSearchField": true } }`.
- Added a setting `search.hideSuggestions`, which when set to `true`, will hide search suggestions in the search bar. [#8059](https://github.com/sourcegraph/sourcegraph/pull/8059)
- Experimental: A tool, [src-expose](https://docs.sourcegraph.com/admin/external_service/other#experimental-src-expose), can be used to import code from any code host.
- Experimental: Added new field `certificates` as in `{ "experimentalFeatures" { "tls.external": { "certificates": ["<CERT>"] } } }`. This allows you to add certificates to trust when communicating with a code host (via API or git+http). We expect this to be useful for adding internal certificate authorities/self-signed certificates. [#71](https://github.com/sourcegraph/sourcegraph/issues/71)
- Added a setting `auth.minPasswordLength`, which when set, causes a minimum password length to be enforced when users sign up or change passwords. [#7521](https://github.com/sourcegraph/sourcegraph/issues/7521)
- GitHub labels associated with code change campaigns are now displayed. [#8115](https://github.com/sourcegraph/sourcegraph/pull/8115)
- GitHub labels associated with campaigns are now displayed. [#8115](https://github.com/sourcegraph/sourcegraph/pull/8115)
- When creating a campaign, users can now specify the branch name that will be used on code host. This is also a breaking change for users of the GraphQL API since the `branch` attribute is now required in `CreateCampaignInput` when a `plan` is also specified. [#7646](https://github.com/sourcegraph/sourcegraph/issues/7646)
- Added an optional `content:` parameter for specifying a search pattern. This parameter overrides any other search patterns in a query. Useful for unambiguously specifying what to search for when search strings clash with other query syntax. [#6490](https://github.com/sourcegraph/sourcegraph/issues/6490)
- Interactive search mode, which helps users construct queries using UI elements, is now made available to users by default. A dropdown to the left of the search bar allows users to toggle between interactive and plain text modes. The option to use interactive search mode can be disabled by adding `{ "experimentalFeatures": { "splitSearchModes": false } }` in global settings. [#8461](https://github.com/sourcegraph/sourcegraph/pull/8461)
- Our [upgrade policy](https://docs.sourcegraph.com/#upgrading-sourcegraph) is now enforced by the `sourcegraph-frontend` on startup to prevent admins from mistakenly jumping too many versions. [#8157](https://github.com/sourcegraph/sourcegraph/pull/8157) [#7702](https://github.com/sourcegraph/sourcegraph/issues/7702)
- Repositories with bad object packs or bad objects are automatically repaired. We now detect suspect output of git commands to mark a repository for repair. [#6676](https://github.com/sourcegraph/sourcegraph/issues/6676)
- Hover tooltips for Scala and Perl files now have syntax highlighting. [#8456](https://github.com/sourcegraph/sourcegraph/pull/8456) [#8307](https://github.com/sourcegraph/sourcegraph/issues/8307)

### Changed

- `experimentalFeatures.splitSearchModes` was removed as a site configuration option. It should be set in global/org/user settings.
- Sourcegraph now waits for `90s` instead of `5s` for Redis to be available before quitting. This duration is configurable with the new `SRC_REDIS_WAIT_FOR` environment variable.
- Code intelligence usage statistics will be sent back via pings by default. Aggregated event counts can be disabled via the site admin flag `disableNonCriticalTelemetry`.
- The Sourcegraph Docker image optimized its use of Redis to make start-up significantly faster in certain scenarios (e.g when container restarts were frequent). ([#3300](https://github.com/sourcegraph/sourcegraph/issues/3300), [#2904](https://github.com/sourcegraph/sourcegraph/issues/2904))
- Upgrading Sourcegraph is officially supported for one minor version increment (e.g., 3.12 -> 3.13). Previously, upgrades from 2 minor versions previous were supported. Please reach out to support@sourcegraph.com if you would like assistance upgrading from a much older version of Sourcegraph.
- The GraphQL mutation `previewCampaignPlan` has been renamed to `createCampaignPlan`. This mutation is part of campaigns, which is still in beta and behind a feature flag and thus subject to possible breaking changes while we still work on it.
- The GraphQL mutation `previewCampaignPlan` has been renamed to `createCampaignPlan`. This mutation is part of the campaigns feature, which is still in beta and behind a feature flag and thus subject to possible breaking changes while we still work on it.
- The GraphQL field `CampaignPlan.changesets` has been deprecated and will be removed in 3.15. A new field called `CampaignPlan.changesetPlans` has been introduced to make the naming more consistent with the `Campaign.changesetPlans` field. Please use that instead. [#7966](https://github.com/sourcegraph/sourcegraph/pull/7966)
- Long lines (>2000 bytes) are no longer highlighted, in order to prevent performance issues in browser rendering. [#6489](https://github.com/sourcegraph/sourcegraph/issues/6489)
- No longer requires `read:org` permissions for GitHub OAuth if `allowOrgs` is not enabled in the site configuration. [#8163](https://github.com/sourcegraph/sourcegraph/issues/8163)
- [Documentation](https://github.com/sourcegraph/deploy-sourcegraph/blob/master/configure/jaeger/README.md) in github.com/sourcegraph/deploy-sourcegraph for deploying Jaeger in Kubernetes clusters running Sourcegraph has been updated to use the [Jaeger Operator](https://www.jaegertracing.io/docs/1.16/operator/), the recommended standard way of deploying Jaeger in a Kubernetes cluster. We recommend existing customers that use Jaeger adopt this new method of deployment. Please reach out to support@sourcegraph.com if you'd like assistance updating.

### Fixed

- The syntax highlighter (syntect-server) no longer fails when run in environments without IPv6 support. [#8463](https://github.com/sourcegraph/sourcegraph/pull/8463)
- After adding/removing a gitserver replica the admin interface will correctly report that repositories that need to move replicas as cloning. [#7970](https://github.com/sourcegraph/sourcegraph/issues/7970)
- Show download button for images. [#7924](https://github.com/sourcegraph/sourcegraph/issues/7924)
- gitserver backoffs trying to re-clone repositories if they fail to clone. In the case of large monorepos that failed this lead to gitserver constantly cloning them and using many resources. [#7804](https://github.com/sourcegraph/sourcegraph/issues/7804)
- It is now possible to escape spaces using `\` in the search queries when using regexp. [#7604](https://github.com/sourcegraph/sourcegraph/issues/7604)
- Clicking filter chips containing whitespace is now correctly quoted in the web UI. [#6498](https://github.com/sourcegraph/sourcegraph/issues/6498)
- **Monitoring:** Fixed an issue with the **Frontend** -> **Search responses by status** panel which caused search response types to not be aggregated as expected. [#7627](https://github.com/sourcegraph/sourcegraph/issues/7627)
- **Monitoring:** Fixed an issue with the **Replacer**, **Repo Updater**, and **Searcher** dashboards would incorrectly report on a metric from the unrelated query-runner service. [#7531](https://github.com/sourcegraph/sourcegraph/issues/7531)
- Deterministic ordering of results from indexed search. Previously when refreshing a page with many results some results may come and go.
- Spread out periodic git reclones. Previously we would reclone all git repositories every 45 days. We now add in a jitter of 12 days to spread out the load for larger installations. [#8259](https://github.com/sourcegraph/sourcegraph/issues/8259)
- Fixed an issue with missing commit information in graphql search results. [#8343](https://github.com/sourcegraph/sourcegraph/pull/8343)

### Removed

- All repository fields related to `enabled` and `disabled` have been removed from the GraphQL API. These fields have been deprecated since 3.4. [#3971](https://github.com/sourcegraph/sourcegraph/pull/3971)
- The deprecated extension API `Hover.__backcompatContents` was removed.

## 3.12.10

This release backports the fixes released in `3.13.2` for customers still on `3.12`.

### Fixed

- The default timeout of indexed search has been increased. Previously indexed search would always return within 3s. This lead to broken behaviour on new instances which had yet to tune resource allocations. [#8720](https://github.com/sourcegraph/sourcegraph/pull/8720)
- Bitbucket Server older than 5.13 failed to sync since Sourcegraph 3.12. This was due to us querying for the `archived` label, but Bitbucket Server 5.13 does not support labels. [#8883](https://github.com/sourcegraph/sourcegraph/issues/8883)
- A regression in repo-updater was fixed that lead to every repository's git clone being updated every time the list of repositories was synced from the code host. [#8501](https://github.com/sourcegraph/sourcegraph/issues/8501)

## 3.12.9

This is `3.12.8` release with internal infrastructure fixes to publish the docker images.

## 3.12.8

### Fixed

- Extension API showInputBox and other Window methods now work on search results pages [#8519](https://github.com/sourcegraph/sourcegraph/issues/8519)
- Extension error notification styling is clearer [#8521](https://github.com/sourcegraph/sourcegraph/issues/8521)

## 3.12.7

### Fixed

- Campaigns now gracefully handle GitHub review dismissals when rendering the burndown chart.

## 3.12.6

### Changed

- When GitLab permissions are turned on using GitLab OAuth authentication, GitLab project visibility is fetched in batches, which is generally more efficient than fetching them individually. The `minBatchingThreshold` and `maxBatchRequests` fields of the `authorization.identityProvider` object in the GitLab repositories configuration control when such batch fetching is used. [#8171](https://github.com/sourcegraph/sourcegraph/pull/8171)

## 3.12.5

### Fixed

- Fixed an internal race condition in our Docker build process. The previous patch version 3.12.4 contained an lsif-server version that was newer than expected. The affected artifacts have since been removed from the Docker registry.

## 3.12.4

### Added

- New optional `apiURL` configuration option for Bitbucket Cloud code host connection [#8082](https://github.com/sourcegraph/sourcegraph/pull/8082)

## 3.12.3

### Fixed

- Fixed an issue in `sourcegraph/*` Docker images where data folders were either not created or had incorrect permissions - preventing the use of Docker volumes. [#7991](https://github.com/sourcegraph/sourcegraph/pull/7991)

## 3.12.2

### Added

- Experimental: The site configuration field `campaigns.readAccess.enabled` allows site-admins to give read-only access for code change campaigns to non-site-admins. This is a setting for the experimental feature campaigns and will only have an effect when campaigns are enabled under `experimentalFeatures`. [#8013](https://github.com/sourcegraph/sourcegraph/issues/8013)

### Fixed

- A regression in 3.12.0 which caused [find-leaked-credentials campaigns](https://docs.sourcegraph.com/user/campaigns#finding-leaked-credentials) to not return any results for private repositories. [#7914](https://github.com/sourcegraph/sourcegraph/issues/7914)
- Experimental: The site configuration field `campaigns.readAccess.enabled` allows site-admins to give read-only access for campaigns to non-site-admins. This is a setting for the experimental campaigns feature and will only have an effect when campaigns is enabled under `experimentalFeatures`. [#8013](https://github.com/sourcegraph/sourcegraph/issues/8013)

### Fixed

- A regression in 3.12.0 which caused find-leaked-credentials campaigns to not return any results for private repositories. [#7914](https://github.com/sourcegraph/sourcegraph/issues/7914)
- A regression in 3.12.0 which removed the horizontal bar between search result matches.
- Manual campaigns were wrongly displayed as being in draft mode. [#8009](https://github.com/sourcegraph/sourcegraph/issues/8009)
- Manual campaigns could be published and create the wrong changesets on code hosts, even though the campaign was never in draft mode (see line above). [#8012](https://github.com/sourcegraph/sourcegraph/pull/8012)
- A regression in 3.12.0 which caused manual campaigns to not properly update the UI after adding a changeset. [#8023](https://github.com/sourcegraph/sourcegraph/pull/8023)
- Minor improvements to manual campaign form fields. [#8033](https://github.com/sourcegraph/sourcegraph/pull/8033)

## 3.12.1

### Fixed

- The ephemeral `/site-config.json` escape-hatch config file has moved to `$HOME/site-config.json`, to support non-root container environments. [#7873](https://github.com/sourcegraph/sourcegraph/issues/7873)
- Fixed an issue where repository permissions would sometimes not be cached, due to improper Redis nil value handling. [#7912](https://github.com/sourcegraph/sourcegraph/issues/7912)

## 3.12.0

### Added

- Bitbucket Server repositories with the label `archived` can be excluded from search with `archived:no` [syntax](https://docs.sourcegraph.com/code_search/reference/queries). [#5494](https://github.com/sourcegraph/sourcegraph/issues/5494)
- Add button to download file in code view. [#5478](https://github.com/sourcegraph/sourcegraph/issues/5478)
- The new `allowOrgs` site config setting in GitHub `auth.providers` enables admins to restrict GitHub logins to members of specific GitHub organizations. [#4195](https://github.com/sourcegraph/sourcegraph/issues/4195)
- Support case field in repository search. [#7671](https://github.com/sourcegraph/sourcegraph/issues/7671)
- Skip LFS content when cloning git repositories. [#7322](https://github.com/sourcegraph/sourcegraph/issues/7322)
- Hover tooltips and _Find Reference_ results now display a badge to indicate when a result is search-based. These indicators can be disabled by adding `{ "experimentalFeatures": { "showBadgeAttachments": false } }` in global settings.
- Campaigns can now be created as drafts, which can be shared and updated without creating changesets (pull requests) on code hosts. When ready, a draft can then be published, either completely or changeset by changeset, to create changesets on the code host. [#7659](https://github.com/sourcegraph/sourcegraph/pull/7659)
- Experimental: feature flag `BitbucketServerFastPerm` can be enabled to speed up fetching ACL data from Bitbucket Server instances. This requires [Bitbucket Server Sourcegraph plugin](https://github.com/sourcegraph/bitbucket-server-plugin) to be installed.
- Experimental: A site configuration field `{ "experimentalFeatures" { "tls.external": { "insecureSkipVerify": true } } }` which allows you to configure SSL/TLS settings for Sourcegraph contacting your code hosts. Currently just supports turning off TLS/SSL verification. [#71](https://github.com/sourcegraph/sourcegraph/issues/71)
- Experimental: To search across multiple revisions of the same repository, list multiple branch names (or other revspecs) separated by `:` in your query, as in `repo:myrepo@branch1:branch2:branch2`. To search all branches, use `repo:myrepo@*refs/heads/`. Requires the site configuration value `{ "experimentalFeatures": { "searchMultipleRevisionsPerRepository": true } }`. Previously this was only supported for diff and commit searches.
- Experimental: interactive search mode, which helps users construct queries using UI elements. Requires the site configuration value `{ "experimentalFeatures": { "splitSearchModes": true } }`. The existing plain text search format is still available via the dropdown menu on the left of the search bar.
- A case sensitivity toggle now appears in the search bar.
- Add explicit repository permissions support with site configuration field `{ "permissions.userMapping" { "enabled": true, "bindID": "email" } }`.

### Changed

- The "Files" tab in the search results page has been renamed to "Filenames" for clarity.
- The search query builder now lives on its own page at `/search/query-builder`. The home search page has a link to it.
- User passwords when using builtin auth are limited to 256 characters. Existing passwords longer than 256 characters will continue to work.
- GraphQL API: Campaign.changesetCreationStatus has been renamed to Campaign.status to be aligned with CampaignPlan. [#7654](https://github.com/sourcegraph/sourcegraph/pull/7654)
- When using GitHub as an authentication provider, `read:org` scope is now required. This is used to support the new `allowOrgs` site config setting in the GitHub `auth.providers` configuration, which enables site admins to restrict GitHub logins to members of a specific GitHub organization. This for example allows having a Sourcegraph instance with GitHub sign in configured be exposed to the public internet without allowing everyone with a GitHub account access to your Sourcegraph instance.

### Fixed

- The experimental search pagination API no longer times out when large repositories are encountered. [#6384](https://github.com/sourcegraph/sourcegraph/issues/6384)
- We resolve relative symbolic links from the directory of the symlink, rather than the root of the repository. [#6034](https://github.com/sourcegraph/sourcegraph/issues/6034)
- Show errors on repository settings page when repo-updater is down. [#3593](https://github.com/sourcegraph/sourcegraph/issues/3593)
- Remove benign warning that verifying config took more than 10s when updating or saving an external service. [#7176](https://github.com/sourcegraph/sourcegraph/issues/7176)
- repohasfile search filter works again (regressed in 3.10). [#7380](https://github.com/sourcegraph/sourcegraph/issues/7380)
- Structural search can now run on very large repositories containing any number of files. [#7133](https://github.com/sourcegraph/sourcegraph/issues/7133)

### Removed

- The deprecated GraphQL mutation `setAllRepositoriesEnabled` has been removed. [#7478](https://github.com/sourcegraph/sourcegraph/pull/7478)
- The deprecated GraphQL mutation `deleteRepository` has been removed. [#7483](https://github.com/sourcegraph/sourcegraph/pull/7483)

## 3.11.4

### Fixed

- The `/.auth/saml/metadata` endpoint has been fixed. Previously it panicked if no encryption key was set.
- The version updating logic has been fixed for `sourcegraph/server`. Users running `sourcegraph/server:3.11.1` will need to manually modify their `docker run` command to use `sourcegraph/server:3.11.4` or higher. [#7442](https://github.com/sourcegraph/sourcegraph/issues/7442)

## 3.11.1

### Fixed

- The syncing process for newly created campaign changesets has been fixed again after they have erroneously been marked as deleted in the database. [#7522](https://github.com/sourcegraph/sourcegraph/pull/7522)
- The syncing process for newly created changesets (in campaigns) has been fixed again after they have erroneously been marked as deleted in the database. [#7522](https://github.com/sourcegraph/sourcegraph/pull/7522)

## 3.11.0

**Important:** If you use `SITE_CONFIG_FILE` or `CRITICAL_CONFIG_FILE`, please be sure to follow the steps in: [migration notes for Sourcegraph v3.11+](doc/admin/migration/3_11.md) after upgrading.

### Added

- Language statistics by commit are available via the API. [#6737](https://github.com/sourcegraph/sourcegraph/pull/6737)
- Added a new page that shows [language statistics for the results of a search query](https://docs.sourcegraph.com/user/search#statistics).
- Global settings can be configured from a local file using the environment variable `GLOBAL_SETTINGS_FILE`.
- High-level health metrics and dashboards have been added to Sourcegraph's monitoring (found under the **Site admin** -> **Monitoring** area). [#7216](https://github.com/sourcegraph/sourcegraph/pull/7216)
- Logging for GraphQL API requests not issued by Sourcegraph is now much more verbose, allowing for easier debugging of problematic queries and where they originate from. [#5706](https://github.com/sourcegraph/sourcegraph/issues/5706)
- A new campaign type finds and removes leaked NPM credentials. [#6893](https://github.com/sourcegraph/sourcegraph/pull/6893)
- Campaigns can now be retried to create failed changesets due to ephemeral errors (e.g. network problems when creating a pull request on GitHub). [#6718](https://github.com/sourcegraph/sourcegraph/issues/6718)
- The initial release of [structural code search](https://docs.sourcegraph.com/code_search/reference/structural).

### Changed

- `repohascommitafter:` search filter uses a more efficient git command to determine inclusion. [#6739](https://github.com/sourcegraph/sourcegraph/pull/6739)
- `NODE_NAME` can be specified instead of `HOSTNAME` for zoekt-indexserver. `HOSTNAME` was a confusing configuration to use in [Pure-Docker Sourcegraph deployments](https://github.com/sourcegraph/deploy-sourcegraph-docker). [#6846](https://github.com/sourcegraph/sourcegraph/issues/6846)
- The feedback toast now requests feedback every 60 days of usage (was previously only once on the 3rd day of use). [#7165](https://github.com/sourcegraph/sourcegraph/pull/7165)
- The lsif-server container now only has a dependency on Postgres, whereas before it also relied on Redis. [#6880](https://github.com/sourcegraph/sourcegraph/pull/6880)
- Renamed the GraphQL API `LanguageStatistics` fields to `name`, `totalBytes`, and `totalLines` (previously the field names started with an uppercase letter, which was inconsistent).
- Detecting a file's language uses a more accurate but slower algorithm. To revert to the old (faster and less accurate) algorithm, set the `USE_ENHANCED_LANGUAGE_DETECTION` env var to the string `false` (on the `sourcegraph/server` container, or if using the cluster deployment, on the `sourcegraph-frontend` pod).
- Diff and commit searches that make use of `before:` and `after:` filters to narrow their search area are now no longer subject to the 50-repository limit. This allows for creating saved searches on more than 50 repositories as before. [#7215](https://github.com/sourcegraph/sourcegraph/issues/7215)

### Fixed

- Changes to external service configurations are reflected much faster. [#6058](https://github.com/sourcegraph/sourcegraph/issues/6058)
- Deleting an external service will not show warnings for the non-existent service. [#5617](https://github.com/sourcegraph/sourcegraph/issues/5617)
- Suggested search filter chips are quoted if necessary. [#6498](https://github.com/sourcegraph/sourcegraph/issues/6498)
- Remove potential panic in gitserver if heavily loaded. [#6710](https://github.com/sourcegraph/sourcegraph/issues/6710)
- Multiple fixes to make the preview and creation of campaigns more robust and a smoother user experience. [#6682](https://github.com/sourcegraph/sourcegraph/pull/6682) [#6625](https://github.com/sourcegraph/sourcegraph/issues/6625) [#6658](https://github.com/sourcegraph/sourcegraph/issues/6658) [#7088](https://github.com/sourcegraph/sourcegraph/issues/7088) [#6766](https://github.com/sourcegraph/sourcegraph/issues/6766) [#6717](https://github.com/sourcegraph/sourcegraph/issues/6717) [#6659](https://github.com/sourcegraph/sourcegraph/issues/6659)
- Repositories referenced in campaigns that are removed in an external service configuration change won't lead to problems with the syncing process anymore. [#7015](https://github.com/sourcegraph/sourcegraph/pull/7015)
- The Searcher dashboard (and the `src_graphql_search_response` Prometheus metric) now properly account for search alerts instead of them being incorrectly added to the `timeout` category. [#7214](https://github.com/sourcegraph/sourcegraph/issues/7214)
- In the experimental search pagination API, the `cloning`, `missing`, and other repository fields now return a well-defined set of results. [#6000](https://github.com/sourcegraph/sourcegraph/issues/6000)

### Removed

- The management console has been removed. All critical configuration previously stored in the management console will be automatically migrated to your site configuration. For more information about this change, or if you use `SITE_CONFIG_FILE` / `CRITICAL_CONFIG_FILE`, please see the [migration notes for Sourcegraph v3.11+](doc/admin/migration/3_11.md).

## 3.10.4

### Fixed

- An issue where diff/commit searches that would run over more than 50 repositories would incorrectly display a timeout error instead of the correct error suggesting users scope their query to less repositories. [#7090](https://github.com/sourcegraph/sourcegraph/issues/7090)

## 3.10.3

### Fixed

- A critical regression in 3.10.2 which caused diff, commit, and repository searches to timeout. [#7090](https://github.com/sourcegraph/sourcegraph/issues/7090)
- A critical regression in 3.10.2 which caused "No results" to appear frequently on pages with search results. [#7095](https://github.com/sourcegraph/sourcegraph/pull/7095)
- An issue where the built-in Grafana Searcher dashboard would show duplicate success/error metrics. [#7078](https://github.com/sourcegraph/sourcegraph/pull/7078)

## 3.10.2

### Added

- Site admins can now use the built-in Grafana Searcher dashboard to observe how many search requests are successful, or resulting in errors or timeouts. [#6756](https://github.com/sourcegraph/sourcegraph/issues/6756)

### Fixed

- When searches timeout, a consistent UI with clear actions like a button to increase the timeout is now returned. [#6754](https://github.com/sourcegraph/sourcegraph/issues/6754)
- To reduce the chance of search timeouts in some cases, the default indexed search timeout has been raised from 1.5s to 3s. [#6754](https://github.com/sourcegraph/sourcegraph/issues/6754)
- We now correctly inform users of the limitations of diff/commit search. If a diff/commit search would run over more than 50 repositories, users will be shown an error suggesting they scope their search to less repositories using the `repo:` filter. Global diff/commit search support is being tracked in [#6826](https://github.com/sourcegraph/sourcegraph/issues/6826). [#5519](https://github.com/sourcegraph/sourcegraph/issues/5519)

## 3.10.1

### Added

- Syntax highlighting for Starlark (Bazel) files. [#6827](https://github.com/sourcegraph/sourcegraph/issues/6827)

### Fixed

- The experimental search pagination API no longer times out when large repositories are encountered. [#6384](https://github.com/sourcegraph/sourcegraph/issues/6384) [#6383](https://github.com/sourcegraph/sourcegraph/issues/6383)
- In single-container deployments, the builtin `postgres_exporter` now correctly respects externally configured databases. This previously caused PostgreSQL metrics to not show up in Grafana when an external DB was in use. [#6735](https://github.com/sourcegraph/sourcegraph/issues/6735)

## 3.10.0

### Added

- Indexed Search supports horizontally scaling. Instances with large number of repositories can update the `replica` field of the `indexed-search` StatefulSet. See [configure indexed-search replica count](https://github.com/sourcegraph/deploy-sourcegraph/blob/master/docs/configure.md#configure-indexed-search-replica-count). [#5725](https://github.com/sourcegraph/sourcegraph/issues/5725)
- Bitbucket Cloud external service supports `exclude` config option. [#6035](https://github.com/sourcegraph/sourcegraph/issues/6035)
- `sourcegraph/server` Docker deployments now support the environment variable `IGNORE_PROCESS_DEATH`. If set to true the container will keep running, even if a subprocess has died. This is useful when manually fixing problems in the container which the container refuses to start. For example a bad database migration.
- Search input now offers filter type suggestions [#6105](https://github.com/sourcegraph/sourcegraph/pull/6105).
- The keyboard shortcut <kbd>Ctrl</kbd>+<kbd>Space</kbd> in the search input shows a list of available filter types.
- Sourcegraph Kubernetes cluster site admins can configure PostgreSQL by specifying `postgresql.conf` via ConfigMap. [sourcegraph/deploy-sourcegraph#447](https://github.com/sourcegraph/deploy-sourcegraph/pull/447)

### Changed

- **Required Kubernetes Migration:** The [Kubernetes deployment](https://github.com/sourcegraph/deploy-sourcegraph) manifest for indexed-search services has changed from a Normal Service to a Headless Service. This is to enable Sourcegraph to individually resolve indexed-search pods. Services are immutable, so please follow the [migration guide](https://github.com/sourcegraph/deploy-sourcegraph/blob/master/docs/migrate.md#310).
- Fields of type `String` in our GraphQL API that contain [JSONC](https://komkom.github.io/) now have the custom scalar type `JSONCString`. [#6209](https://github.com/sourcegraph/sourcegraph/pull/6209)
- `ZOEKT_HOST` environment variable has been deprecated. Please use `INDEXED_SEARCH_SERVERS` instead. `ZOEKT_HOST` will be removed in 3.12.
- Directory names on the repository tree page are now shown in bold to improve readability.
- Added support for Bitbucket Server pull request activity to the [campaign](https://about.sourcegraph.com/product/code-change-management/) burndown chart. When used, this feature leads to more requests being sent to Bitbucket Server, since Sourcegraph needs to keep track of how a pull request's state changes over time. With [the instance scoped webhooks](https://docs.google.com/document/d/1I3Aq1WSUh42BP8KvKr6AlmuCfo8tXYtJu40WzdNT6go/edit) in our [Bitbucket Server plugin](https://github.com/sourcegraph/bitbucket-server-plugin/pull/10) as well as up-coming [heuristical syncing changes](#6389), this additional load will be significantly reduced in the future.
- Added support for Bitbucket Server pull request activity to the campaign burndown chart. When used, this feature leads to more requests being sent to Bitbucket Server, since Sourcegraph needs to keep track of how a pull request's state changes over time. With [the instance scoped webhooks](https://docs.google.com/document/d/1I3Aq1WSUh42BP8KvKr6AlmuCfo8tXYtJu40WzdNT6go/edit) in our [Bitbucket Server plugin](https://github.com/sourcegraph/bitbucket-server-plugin/pull/10) as well as up-coming [heuristical syncing changes](#6389), this additional load will be significantly reduced in the future.

### Fixed

- Support hyphens in Bitbucket Cloud team names. [#6154](https://github.com/sourcegraph/sourcegraph/issues/6154)
- Server will run `redis-check-aof --fix` on startup to fix corrupted AOF files. [#651](https://github.com/sourcegraph/sourcegraph/issues/651)
- Authorization provider configuration errors in external services will be shown as site alerts. [#6061](https://github.com/sourcegraph/sourcegraph/issues/6061)

### Removed

## 3.9.4

### Changed

- The experimental search pagination API's `PageInfo` object now returns a `String` instead of an `ID` for its `endCursor`, and likewise for the `after` search field. Experimental paginated search API users may need to update their usages to replace `ID` cursor types with `String` ones.

### Fixed

- The experimental search pagination API no longer omits a single repository worth of results at the end of the result set. [#6286](https://github.com/sourcegraph/sourcegraph/issues/6286)
- The experimental search pagination API no longer produces search cursors that can get "stuck". [#6287](https://github.com/sourcegraph/sourcegraph/issues/6287)
- In literal search mode, searching for quoted strings now works as expected. [#6255](https://github.com/sourcegraph/sourcegraph/issues/6255)
- In literal search mode, quoted field values now work as expected. [#6271](https://github.com/sourcegraph/sourcegraph/pull/6271)
- `type:path` search queries now correctly work in indexed search again. [#6220](https://github.com/sourcegraph/sourcegraph/issues/6220)

## 3.9.3

### Changed

- Sourcegraph is now built using Go 1.13.3 [#6200](https://github.com/sourcegraph/sourcegraph/pull/6200).

## 3.9.2

### Fixed

- URI-decode the username, password, and pathname when constructing Postgres connection paramers in lsif-server [#6174](https://github.com/sourcegraph/sourcegraph/pull/6174). Fixes a crashing lsif-server process for users with passwords containing special characters.

## 3.9.1

### Changed

- Reverted [#6094](https://github.com/sourcegraph/sourcegraph/pull/6094) because it introduced a minor security hole involving only Grafana.
  [#6075](https://github.com/sourcegraph/sourcegraph/issues/6075) will be fixed with a different approach.

## 3.9.0

### Added

- Our external service syncing model will stream in new repositories to Sourcegraph. Previously we could only add a repository to our database and clone it once we had synced all information from all external services (to detect deletions and renames). Now adding a repository to an external service configuration should be reflected much sooner, even on large instances. [#5145](https://github.com/sourcegraph/sourcegraph/issues/5145)
- There is now an easy way for site admins to view and export settings and configuration when reporting a bug. The page for doing so is at /site-admin/report-bug, linked to from the site admin side panel under "Report a bug".
- An experimental search pagination API to enable better programmatic consumption of search results is now available to try. For more details and known limitations see [the documentation](https://docs.sourcegraph.com/api/graphql/search).
- Search queries can now be interpreted literally.
  - There is now a dot-star icon in the search input bar to toggle the pattern type of a query between regexp and literal.
  - There is a new `search.defaultPatternType` setting to configure the default pattern type, regexp or literal, for searches.
  - There is a new `patternType:` search token which overrides the `search.defaultPatternType` setting, and the active state of the dot-star icon in determining the pattern type of the query.
  - Old URLs without a patternType URL parameter will be redirected to the same URL with
    patternType=regexp appended to preserve intended behavior.
- Added support for GitHub organization webhooks to enable faster updates of metadata used by [campaigns](https://about.sourcegraph.com/product/code-change-management/), such as pull requests or issue comments. See the [GitHub webhook documentation](https://docs.sourcegraph.com/admin/external_service/github#webhooks) for instructions on how to enable webhooks.
- Added support for GitHub organization webhooks to enable faster updates of changeset metadata used by campaigns. See the [GitHub webhook documentation](https://docs.sourcegraph.com/admin/external_service/github#webhooks) for instructions on how to enable webhooks.
- Added burndown chart to visualize progress of campaigns.
- Added ability to edit campaign titles and descriptions.

### Changed

- **Recommended Kubernetes Migration:** The [Kubernetes deployment](https://github.com/sourcegraph/deploy-sourcegraph) manifest for indexed-search pods has changed from a Deployment to a StatefulSet. This is to enable future work on horizontally scaling indexed search. To retain your existing indexes there is a [migration guide](https://github.com/sourcegraph/deploy-sourcegraph/blob/master/docs/migrate.md#39).
- Allow single trailing hyphen in usernames and org names [#5680](https://github.com/sourcegraph/sourcegraph/pull/5680)
- Indexed search won't spam the logs on startup if the frontend API is not yet available. [zoekt#30](https://github.com/sourcegraph/zoekt/pull/30), [#5866](https://github.com/sourcegraph/sourcegraph/pull/5866)
- Search query fields are now case insensitive. For example `repoHasFile:` will now be recognized, not just `repohasfile:`. [#5168](https://github.com/sourcegraph/sourcegraph/issues/5168)
- Search queries are now interpreted literally by default, rather than as regular expressions. [#5899](https://github.com/sourcegraph/sourcegraph/pull/5899)
- The `search` GraphQL API field now takes a two new optional parameters: `version` and `patternType`. `version` determines the search syntax version to use, and `patternType` determines the pattern type to use for the query. `version` defaults to "V1", which is regular expression searches by default, if not explicitly passed in. `patternType` overrides the pattern type determined by version.
- Saved searches have been updated to support the new patternType filter. All existing saved searches have been updated to append `patternType:regexp` to the end of queries to ensure deterministic results regardless of the patternType configurations on an instance. All new saved searches are required to have a `patternType:` field in the query.
- Allow text selection in search result headers (to allow for e.g. copying filenames)

### Fixed

- Web app: Fix paths with special characters (#6050)
- Fixed an issue that rendered the search filter `repohascommitafter` unusable in the presence of an empty repository. [#5149](https://github.com/sourcegraph/sourcegraph/issues/5149)
- An issue where `externalURL` not being configured in the management console could go unnoticed. [#3899](https://github.com/sourcegraph/sourcegraph/issues/3899)
- Listing branches and refs now falls back to a fast path if there are a large number of branches. Previously we would time out. [#4581](https://github.com/sourcegraph/sourcegraph/issues/4581)
- Sourcegraph will now ignore the ambiguous ref HEAD if a repository contains it. [#5291](https://github.com/sourcegraph/sourcegraph/issues/5291)

### Removed

## 3.8.2

### Fixed

- Sourcegraph cluster deployments now run a more stable syntax highlighting server which can self-recover from rarer failure cases such as getting stuck at high CPU usage when highlighting some specific files. [#5406](https://github.com/sourcegraph/sourcegraph/issues/5406) This will be ported to single-container deployments [at a later date](https://github.com/sourcegraph/sourcegraph/issues/5841).

## 3.8.1

### Added

- Add `nameTransformations` setting to GitLab external service to help transform repository name that shows up in the Sourcegraph UI.

## 3.8.0

### Added

- A toggle button for browser extension to quickly enable/disable the core functionality without actually enable/disable the entire extension in the browser extension manager.
- Tabs to easily toggle between the different search result types on the search results page.

### Changed

- A `hardTTL` setting was added to the [Bitbucket Server `authorization` config](https://docs.sourcegraph.com/admin/external_service/bitbucketserver#configuration). This setting specifies a duration after which a user's cached permissions must be updated before any user action is authorized. This contrasts with the already existing `ttl` setting which defines a duration after which a user's cached permissions will get updated in the background, but the previously cached (and now stale) permissions are used to authorize any user action occuring before the update concludes. If your previous `ttl` value is larger than the default of the new `hardTTL` setting (i.e. **3 days**), you must change the `ttl` to be smaller or, `hardTTL` to be larger.

### Fixed

### Removed

- The `statusIndicator` feature flag has been removed from the site configuration's `experimentalFeatures` section. The status indicator has been enabled by default since 3.6.0 and you can now safely remove the feature flag from your configuration.
- Public usage is now only available on Sourcegraph.com. Because many core features rely on persisted user settings, anonymous usage leads to a degraded experience for most users. As a result, for self-hosted private instances it is preferable for all users to have accounts. But on sourcegraph.com, users will continue to have to opt-in to accounts, despite the degraded UX.

## 3.7.2

### Added

- A [migration guide for Sourcegraph v3.7+](doc/admin/migration/3_7.md).

### Fixed

- Fixed an issue where some repositories with very long symbol names would fail to index after v3.7.
- We now retain one prior search index version after an upgrade, meaning upgrading AND downgrading from v3.6.2 <-> v3.7.2 is now 100% seamless and involves no downtime or negated search performance while repositories reindex. Please refer to the [v3.7+ migration guide](doc/admin/migration/3_7.md) for details.

## 3.7.1

### Fixed

- When re-indexing repositories, we now continue to serve from the old index in the meantime. Thus, you can upgrade to 3.7.1 without downtime.
- Indexed symbol search is now faster, as we've fixed a performance issue that occurred when many repositories without any symbols existed.
- Indexed symbol search now uses less disk space when upgrading directly to v3.7.1 as we properly remove old indexes.

## 3.7.0

### Added

- Indexed search now supports symbol queries. This feature will require re-indexing all repositories. This will increase the disk and memory usage of indexed search by roughly 10%. You can disable the feature with the configuration `search.index.symbols.enabled`. [#3534](https://github.com/sourcegraph/sourcegraph/issues/3534)
- Multi-line search now works for non-indexed search. [#4518](https://github.com/sourcegraph/sourcegraph/issues/4518)
- When using `SITE_CONFIG_FILE` and `EXTSVC_CONFIG_FILE`, you [may now also specify e.g. `SITE_CONFIG_ALLOW_EDITS=true`](https://docs.sourcegraph.com/admin/config/advanced_config_file) to allow edits to be made to the config in the application which will be overwritten on the next process restart. [#4912](https://github.com/sourcegraph/sourcegraph/issues/4912)

### Changed

- In the [GitHub external service config](https://docs.sourcegraph.com/admin/external_service/github#configuration) it's now possible to specify `orgs` without specifying `repositoryQuery` or `repos` too.
- Out-of-the-box TypeScript code intelligence is much better with an updated ctags version with a built-in TypeScript parser.
- Sourcegraph uses Git protocol version 2 for increased efficiency and performance when fetching data from compatible code hosts.
- Searches with `repohasfile:` are faster at finding repository matches. [#4833](https://github.com/sourcegraph/sourcegraph/issues/4833).
- Zoekt now runs with GOGC=50 by default, helping to reduce the memory consumption of Sourcegraph. [#3792](https://github.com/sourcegraph/sourcegraph/issues/3792)
- Upgraded the version of Go in use, which improves security for publicly accessible Sourcegraph instances.

### Fixed

- Disk cleanup in gitserver is now done in terms of percentages to fix [#5059](https://github.com/sourcegraph/sourcegraph/issues/5059).
- Search results now correctly show highlighting of matches with runes like 'İ' that lowercase to runes with a different number of bytes in UTF-8 [#4791](https://github.com/sourcegraph/sourcegraph/issues/4791).
- Fixed an issue where search would sometimes crash with a panic due to a nil pointer. [#5246](https://github.com/sourcegraph/sourcegraph/issues/5246)

### Removed

## 3.6.2

### Fixed

- Fixed Phabricator external services so they won't stop the syncing process for repositories when Phabricator doesn't return clone URLs. [#5101](https://github.com/sourcegraph/sourcegraph/pull/5101)

## 3.6.1

### Added

- New site config option `branding.brandName` configures the brand name to display in the Sourcegraph \<title\> element.
- `repositoryPathPattern` option added to the "Other" external service type for repository name customization.

## 3.6.0

### Added

- The `github.exclude` setting in [GitHub external service config](https://docs.sourcegraph.com/admin/external_service/github#configuration) additionally allows you to specify regular expressions with `{"pattern": "regex"}`.
- A new [`quicklinks` setting](https://docs.sourcegraph.com/user/personalization/quick_links) allows adding links to be displayed on the homepage and search page for all users (or users in an organization).
- Compatibility with the [Sourcegraph for Bitbucket Server](https://github.com/sourcegraph/bitbucket-server-plugin) plugin.
- Support for [Bitbucket Cloud](https://bitbucket.org) as an external service.

### Changed

- Updating or creating an external service will no longer block until the service is synced.
- The GraphQL fields `Repository.createdAt` and `Repository.updatedAt` are deprecated and will be removed in 3.8. Now `createdAt` is always the current time and updatedAt is always null.
- In the [GitHub external service config](https://docs.sourcegraph.com/admin/external_service/github#configuration) and [Bitbucket Server external service config](https://docs.sourcegraph.com/admin/external_service/bitbucket_server#permissions) `repositoryQuery` is now only required if `repos` is not set.
- Log messages from query-runner when saved searches fail now include the raw query as part of the message.
- The status indicator in the navigation bar is now enabled by default
- Usernames and org names can now contain the `.` character. [#4674](https://github.com/sourcegraph/sourcegraph/issues/4674)

### Fixed

- Commit searches now correctly highlight unicode characters, for example 加. [#4512](https://github.com/sourcegraph/sourcegraph/issues/4512)
- Symbol searches now show the number of symbol matches rather than the number of file matches found. [#4578](https://github.com/sourcegraph/sourcegraph/issues/4578)
- Symbol searches with truncated results now show a `+` on the results page to signal that some results have been omitted. [#4579](https://github.com/sourcegraph/sourcegraph/issues/4579)

## 3.5.4

### Fixed

- Fixed Phabricator external services so they won't stop the syncing process for repositories when Phabricator doesn't return clone URLs. [#5101](https://github.com/sourcegraph/sourcegraph/pull/5101)

## 3.5.2

### Changed

- Usernames and org names can now contain the `.` character. [#4674](https://github.com/sourcegraph/sourcegraph/issues/4674)

### Added

- Syntax highlighting requests that fail are now logged and traced. A new Prometheus metric `src_syntax_highlighting_requests` allows monitoring and alerting. [#4877](https://github.com/sourcegraph/sourcegraph/issues/4877).
- Sourcegraph's SAML authentication now supports RSA PKCS#1 v1.5. [#4869](https://github.com/sourcegraph/sourcegraph/pull/4869)

### Fixed

- Increased nginx proxy buffer size to fix issue where login failed when SAML AuthnRequest was too large. [#4849](https://github.com/sourcegraph/sourcegraph/pull/4849)
- A regression in 3.3.8 where `"corsOrigin": "*"` was improperly forbidden. [#4424](https://github.com/sourcegraph/sourcegraph/issues/4424)

## 3.5.1

### Added

- A new [`quicklinks` setting](https://docs.sourcegraph.com/user/personalization/quick_links) allows adding links to be displayed on the homepage and search page for all users (or users in an organization).
- Site admins can prevent the icon in the top-left corner of the screen from spinning on hovers by setting `"branding": { "disableSymbolSpin": true }` in their site configuration.

### Fixed

- Fix `repository.language` GraphQL field (previously returned empty for most repositories).

## 3.5.0

### Added

- Indexed search now supports matching consecutive literal newlines, with queries like e.g. `foo\nbar.*` to search over multiple lines. [#4138](https://github.com/sourcegraph/sourcegraph/issues/4138)
- The `orgs` setting in [GitHub external service config](https://docs.sourcegraph.com/admin/external_service/github) allows admins to select all repositories from the specified organizations to be synced.
- A new experimental search filter `repohascommitafter:"30 days ago"` allows users to exclude stale repositories that don't contain commits (to the branch being searched over) past a specified date from their search query.
- The `authorization` setting in the [Bitbucket Server external service config](https://docs.sourcegraph.com/admin/external_service/bitbucket_server#permissions) enables Sourcegraph to enforce the repository permissions defined in Bitbucket Server.
- A new, experimental status indicator in the navigation bar allows admins to quickly see whether the configured repositories are up to date or how many are currently being updated in the background. You can enable the status indicator with the following site configuration: `"experimentalFeatures": { "statusIndicator": "enabled" }`.
- A new search filter `repohasfile` allows users to filter results to just repositories containing a matching file. For example `ubuntu file:Dockerfile repohasfile:\.py$` would find Dockerfiles mentioning Ubuntu in repositories that contain Python files. [#4501](https://github.com/sourcegraph/sourcegraph/pull/4501)

### Changed

- The saved searches UI has changed. There is now a Saved searches page in the user and organizations settings area. A saved search appears in the settings area of the user or organization it is associated with.

### Removed

### Fixed

- Fixed repository search patterns which contain `.*`. Previously our optimizer would ignore `.*`, which in some cases would lead to our repository search excluding some repositories from the results.
- Fixed an issue where the Phabricator native integration would be broken on recent Phabricator versions. This fix depends on v1.2 of the [Phabricator extension](https://github.com/sourcegraph/phabricator-extension).
- Fixed an issue where the "Empty repository" banner would be shown on a repository page when starting to clone a repository.
- Prevent data inconsistency on cached archives due to restarts. [#4366](https://github.com/sourcegraph/sourcegraph/pull/4366)
- On the /extensions page, the UI is now less ambiguous when an extension has not been activated. [#4446](https://github.com/sourcegraph/sourcegraph/issues/4446)

## 3.4.5

### Fixed

- Fixed an issue where syntax highlighting taking too long would result in errors or wait long amounts of time without properly falling back to plaintext rendering after a few seconds. [#4267](https://github.com/sourcegraph/sourcegraph/issues/4267) [#4268](https://github.com/sourcegraph/sourcegraph/issues/4268) (this fix was intended to be in 3.4.3, but was in fact left out by accident)
- Fixed an issue with `sourcegraph/server` Docker deployments where syntax highlighting could produce `server closed idle connection` errors. [#4269](https://github.com/sourcegraph/sourcegraph/issues/4269) (this fix was intended to be in 3.4.3, but was in fact left out by accident)
- Fix `repository.language` GraphQL field (previously returned empty for most repositories).

## 3.4.4

### Fixed

- Fixed an out of bounds error in the GraphQL repository query. [#4426](https://github.com/sourcegraph/sourcegraph/issues/4426)

## 3.4.3

### Fixed

- Improved performance of the /site-admin/repositories page significantly (prevents timeouts). [#4063](https://github.com/sourcegraph/sourcegraph/issues/4063)
- Fixed an issue where Gitolite repositories would be inaccessible to non-admin users after upgrading to 3.3.0+ from an older version. [#4263](https://github.com/sourcegraph/sourcegraph/issues/4263)
- Repository names are now treated as case-sensitive, fixing an issue where users saw `pq: duplicate key value violates unique constraint \"repo_name_unique\"` [#4283](https://github.com/sourcegraph/sourcegraph/issues/4283)
- Repositories containing submodules not on Sourcegraph will now load without error [#2947](https://github.com/sourcegraph/sourcegraph/issues/2947)
- HTTP metrics in Prometheus/Grafana now distinguish between different types of GraphQL requests.

## 3.4.2

### Fixed

- Fixed incorrect wording in site-admin onboarding. [#4127](https://github.com/sourcegraph/sourcegraph/issues/4127)

## 3.4.1

### Added

- You may now specify `DISABLE_CONFIG_UPDATES=true` on the management console to prevent updates to the critical configuration. This is useful when loading critical config via a file using `CRITICAL_CONFIG_FILE` on the frontend.

### Changed

- When `EXTSVC_CONFIG_FILE` or `SITE_CONFIG_FILE` are specified, updates to external services and the site config are now prevented.
- Site admins will now see a warning if creating or updating an external service was successful but the process could not complete entirely due to an ephemeral error (such as GitHub API search queries running into timeouts and returning incomplete results).

### Removed

### Fixed

- Fixed an issue where `EXTSVC_CONFIG_FILE` being specified would incorrectly cause a panic.
- Fixed an issue where user/org/global settings from old Sourcegraph versions (2.x) could incorrectly be null, leading to various errors.
- Fixed an issue where an ephemeral infrastructure error (`tar/archive: invalid tar header`) would fail a search.

## 3.4.0

### Added

- When `repositoryPathPattern` is configured, paths from the full long name will redirect to the configured name. Extensions will function with the configured name. `repositoryPathPattern` allows administrators to configure "nice names". For example `sourcegraph.example.com/github.com/foo/bar` can configured to be `sourcegraph.example.com/gh/foo/bar` with `"repositoryPathPattern": "gh/{nameWithOwner}"`. (#462)
- Admins can now turn off site alerts for patch version release updates using the `alerts.showPatchUpdates` setting. Alerts will still be shown for major and minor version updates.
- The new `gitolite.exclude` setting in [Gitolite external service config](https://docs.sourcegraph.com/admin/external_service/gitolite#configuration) allows you to exclude specific repositories by their Gitolite name so that they won't be mirrored. Upon upgrading, previously "disabled" repositories will be automatically migrated to this exclusion list.
- The new `aws_codecommit.exclude` setting in [AWS CodeCommit external service config](https://docs.sourcegraph.com/admin/external_service/aws_codecommit#configuration) allows you to exclude specific repositories by their AWS name or ID so that they won't be synced. Upon upgrading, previously "disabled" repositories will be automatically migrated to this exclusion list.
- Added a new, _required_ `aws_codecommit.gitCredentials` setting to the [AWS CodeCommit external service config](https://docs.sourcegraph.com/admin/external_service/aws_codecommit#configuration). These Git credentials are required to create long-lived authenticated clone URLs for AWS CodeCommit repositories. For more information about Git credentials, see the AWS CodeCommit documentation: https://docs.aws.amazon.com/IAM/latest/UserGuide/id_credentials_ssh-keys.html#git-credentials-code-commit. For detailed instructions on how to create the credentials in IAM, see this page: https://docs.aws.amazon.com/codecommit/latest/userguide/setting-up-gc.html
- Added support for specifying a URL formatted `gitolite.host` setting in [Gitolite external service config](https://docs.sourcegraph.com/admin/external_service/gitolite#configuration) (e.g. `ssh://git@gitolite.example.org:2222/`), in addition to the already supported SCP like format (e.g `git@gitolite.example.org`)
- Added support for overriding critical, site, and external service configurations via files. Specify `CRITICAL_CONFIG_FILE=critical.json`, `SITE_CONFIG_FILE=site.json`, and/or `EXTSVC_CONFIG_FILE=extsvc.json` on the `frontend` container to do this.

### Changed

- Kinds of external services in use are now included in [server pings](https://docs.sourcegraph.com/admin/pings).
- Bitbucket Server: An actual Bitbucket icon is now used for the jump-to-bitbucket action on repository pages instead of the previously generic icon.
- Default config for GitHub, GitHub Enterprise, GitLab, Bitbucket Server, and AWS Code Commit external services has been revised to make it easier for first time admins.

### Removed

- Fields related to Repository enablement have been deprecated. Mutations are now NOOPs, and for repositories returned the value is always true for Enabled. The enabled field and mutations will be removed in 3.6. Mutations: `setRepositoryEnabled`, `setAllRepositoriesEnabled`, `updateAllMirrorRepositories`, `deleteRepository`. Query parameters: `repositories.enabled`, `repositories.disabled`. Field: `Repository.enabled`.
- Global saved searches are now deprecated. Any existing global saved searches have been assigned to the Sourcegraph instance's first site admin's user account.
- The `search.savedQueries` configuration option is now deprecated. Existing entries remain in user and org settings for backward compatibility, but are unused as saved searches are now stored in the database.

### Fixed

- Fixed a bug where submitting a saved query without selecting the location would fail for non-site admins (#3628).
- Fixed settings editors only having a few pixels height.
- Fixed a bug where browser extension and code review integration usage stats were not being captured on the site-admin Usage Stats page.
- Fixed an issue where in some rare cases PostgreSQL starting up slowly could incorrectly trigger a panic in the `frontend` service.
- Fixed an issue where the management console password would incorrectly reset to a new secure one after a user account was created.
- Fixed a bug where gitserver would leak file descriptors when performing common operations.
- Substantially improved the performance of updating Bitbucket Server external service configurations on instances with thousands of repositories, going from e.g. several minutes to about a minute for ~20k repositories (#4037).
- Fully resolved the search performance regression in v3.2.0, restoring performance of search back to the same levels it was before changes made in v3.2.0.
- Fix a bug where using a repo search filter with the prefix `github.com` only searched for repos whose name starts with `github.com`, even though no `^` was specified in the search filter. (#4103)
- Fixed an issue where files that fail syntax highlighting would incorrectly render an error instead of gracefully falling back to their plaintext form.

## 3.3.9

### Added

- Syntax highlighting requests that fail are now logged and traced. A new Prometheus metric `src_syntax_highlighting_requests` allows monitoring and alerting. [#4877](https://github.com/sourcegraph/sourcegraph/issues/4877).

## 3.3.8

### Fixed

- Fully resolved the search performance regression in v3.2.0, restoring performance of search back to the same levels it was before changes made in v3.2.0.
- Fixed an issue where files that fail syntax highlighting would incorrectly render an error instead of gracefully falling back to their plaintext form.
- Fixed an issue introduced in v3.3 where Sourcegraph would under specific circumstances incorrectly have to re-clone and re-index repositories from Bitbucket Server and AWS CodeCommit.

## 3.3.7

### Added

- The `bitbucketserver.exclude` setting in [Bitbucket Server external service config](https://docs.sourcegraph.com/admin/external_service/bitbucketserver#configuration) additionally allows you to exclude repositories matched by a regular expression (so that they won't be synced).

### Changed

### Removed

### Fixed

- Fixed a major indexed search performance regression that occurred in v3.2.0. (#3685)
- Fixed an issue where Sourcegraph would fail to update repositories on some instances (`pq: duplicate key value violates unique constraint "repo_external_service_unique_idx"`) (#3680)
- Fixed an issue where Sourcegraph would not exclude unavailable Bitbucket Server repositories. (#3772)

## 3.3.6

## Changed

- All 24 language extensions are enabled by default.

## 3.3.5

## Changed

- Indexed search is now enabled by default for new Docker deployments. (#3540)

### Removed

- Removed smart-casing behavior from search.

### Fixed

- Removes corrupted archives in the searcher cache and tries to populate the cache again instead of returning an error.
- Fixed a bug where search scopes would not get merged, and only the lowest-level list of search scopes would appear.
- Fixed an issue where repo-updater was slower in performing its work which could sometimes cause other performance issues. https://github.com/sourcegraph/sourcegraph/pull/3633

## 3.3.4

### Fixed

- Fixed bundling of the Phabricator integration assets in the Sourcegraph docker image.

## 3.3.3

### Fixed

- Fixed bug that prevented "Find references" action from being completed in the activation checklist.

## 3.3.2

### Fixed

- Fixed an issue where the default `bitbucketserver.repositoryQuery` would not be created on migration from older Sourcegraph versions. https://github.com/sourcegraph/sourcegraph/issues/3591
- Fixed an issue where Sourcegraph would add deleted repositories to the external service configuration. https://github.com/sourcegraph/sourcegraph/issues/3588
- Fixed an issue where a repo-updater migration would hit code host rate limits. https://github.com/sourcegraph/sourcegraph/issues/3582
- The required `bitbucketserver.username` field of a [Bitbucket Server external service configuration](https://docs.sourcegraph.com/admin/external_service/bitbucketserver#configuration), if unset or empty, is automatically migrated to match the user part of the `url` (if defined). https://github.com/sourcegraph/sourcegraph/issues/3592
- Fixed a panic that would occur in indexed search / the frontend when a search error ocurred. https://github.com/sourcegraph/sourcegraph/issues/3579
- Fixed an issue where the repo-updater service could become deadlocked while performing a migration. https://github.com/sourcegraph/sourcegraph/issues/3590

## 3.3.1

### Fixed

- Fixed a bug that prevented external service configurations specifying client certificates from working (#3523)

## 3.3.0

### Added

- In search queries, treat `foo(` as `foo\(` and `bar[` as `bar\[` rather than failing with an error message.
- Enterprise admins can now customize the appearance of the homepage and search icon.
- A new settings property `notices` allows showing custom informational messages on the homepage and at the top of each page. The `motd` property is deprecated and its value is automatically migrated to the new `notices` property.
- The new `gitlab.exclude` setting in [GitLab external service config](https://docs.sourcegraph.com/admin/external_service/gitlab#configuration) allows you to exclude specific repositories matched by `gitlab.projectQuery` and `gitlab.projects` (so that they won't be synced). Upon upgrading, previously "disabled" repositories will be automatically migrated to this exclusion list.
- The new `gitlab.projects` setting in [GitLab external service config](https://docs.sourcegraph.com/admin/external_service/gitlab#configuration) allows you to select specific repositories to be synced.
- The new `bitbucketserver.exclude` setting in [Bitbucket Server external service config](https://docs.sourcegraph.com/admin/external_service/bitbucketserver#configuration) allows you to exclude specific repositories matched by `bitbucketserver.repositoryQuery` and `bitbucketserver.repos` (so that they won't be synced). Upon upgrading, previously "disabled" repositories will be automatically migrated to this exclusion list.
- The new `bitbucketserver.repos` setting in [Bitbucket Server external service config](https://docs.sourcegraph.com/admin/external_service/bitbucketserver#configuration) allows you to select specific repositories to be synced.
- The new required `bitbucketserver.repositoryQuery` setting in [Bitbucket Server external service configuration](https://docs.sourcegraph.com/admin/external_service/bitbucketserver#configuration) allows you to use Bitbucket API repository search queries to select repos to be synced. Existing configurations will be migrate to have it set to `["?visibility=public", "?visibility=private"]` which is equivalent to the previous implicit behaviour that this setting supersedes.
- "Quick configure" buttons for common actions have been added to the config editor for all external services.
- "Quick configure" buttons for common actions have been added to the management console.
- Site-admins now receive an alert every day for the seven days before their license key expires.
- The user menu (in global nav) now lists the user's organizations.
- All users on an instance now see a non-dismissable alert when when there's no license key in use and the limit of free user accounts is exceeded.
- All users will see a dismissible warning about limited search performance and accuracy on when using the sourcegraph/server Docker image with more than 100 repositories enabled.

### Changed

- Indexed searches that time out more consistently report a timeout instead of erroneously saying "No results."
- The symbols sidebar now only shows symbols defined in the current file or directory.
- The dynamic filters on search results pages will now display `lang:` instead of `file:` filters for language/file-extension filter suggestions.
- The default `github.repositoryQuery` of a [GitHub external service configuration](https://docs.sourcegraph.com/admin/external_service/github#configuration) has been changed to `["none"]`. Existing configurations that had this field unset will be migrated to have the previous default explicitly set (`["affiliated", "public"]`).
- The default `gitlab.projectQuery` of a [GitLab external service configuration](https://docs.sourcegraph.com/admin/external_service/gitlab#configuration) has been changed to `["none"]`. Existing configurations that had this field unset will be migrated to have the previous default explicitly set (`["?membership=true"]`).
- The default value of `maxReposToSearch` is now unlimited (was 500).
- The default `github.repositoryQuery` of a [GitHub external service configuration](https://docs.sourcegraph.com/admin/external_service/github#configuration) has been changed to `["none"]` and is now a required field. Existing configurations that had this field unset will be migrated to have the previous default explicitly set (`["affiliated", "public"]`).
- The default `gitlab.projectQuery` of a [GitLab external service configuration](https://docs.sourcegraph.com/admin/external_service/gitlab#configuration) has been changed to `["none"]` and is now a required field. Existing configurations that had this field unset will be migrated to have the previous default explicitly set (`["?membership=true"]`).
- The `bitbucketserver.username` field of a [Bitbucket Server external service configuration](https://docs.sourcegraph.com/admin/external_service/bitbucketserver#configuration) is now **required**. This field is necessary to authenticate with the Bitbucket Server API with either `password` or `token`.
- The settings and account pages for users and organizations are now combined into a single tab.

### Removed

- Removed the option to show saved searches on the Sourcegraph homepage.

### Fixed

- Fixed an issue where the site-admin repositories page `Cloning`, `Not Cloned`, `Needs Index` tabs were very slow on instances with thousands of repositories.
- Fixed an issue where failing to syntax highlight a single file would take down the entire syntax highlighting service.

## 3.2.6

### Fixed

- Fully resolved the search performance regression in v3.2.0, restoring performance of search back to the same levels it was before changes made in v3.2.0.

## 3.2.5

### Fixed

- Fixed a major indexed search performance regression that occurred in v3.2.0. (#3685)

## 3.2.4

### Fixed

- Fixed bundling of the Phabricator integration assets in the Sourcegraph docker image.

## 3.2.3

### Fixed

- Fixed https://github.com/sourcegraph/sourcegraph/issues/3336.
- Clearer error message when a repository sync fails due to the inability to clone a repository.
- Rewrite '@' character in Gitolite repository names to '-', which permits them to be viewable in the UI.

## 3.2.2

### Changed

- When using an external Zoekt instance (specified via the `ZOEKT_HOST` environment variable), sourcegraph/server no longer spins up a redundant internal Zoekt instance.

## 3.2.1

### Fixed

- Jaeger tracing, once enabled, can now be configured via standard [environment variables](https://github.com/jaegertracing/jaeger-client-go/blob/v2.14.0/README.md#environment-variables).
- Fixed an issue where some search and zoekt errors would not be logged.

## 3.2.0

### Added

- Sourcegraph can now automatically use the system's theme.
  To enable, open the user menu in the top right and make sure the theme dropdown is set to "System".
  This is currently supported on macOS Mojave with Safari Technology Preview 68 and later.
- The `github.exclude` setting was added to the [GitHub external service config](https://docs.sourcegraph.com/admin/external_service/github#configuration) to allow excluding repositories yielded by `github.repos` or `github.repositoryQuery` from being synced.

### Changed

- Symbols search is much faster now. After the initial indexing, you can expect code intelligence to be nearly instant no matter the size of your repository.
- Massively reduced the number of code host API requests Sourcegraph performs, which caused rate limiting issues such as slow search result loading to appear.
- The [`corsOrigin`](https://docs.sourcegraph.com/admin/config/site_config) site config property is no longer needed for integration with GitHub, GitLab, etc., via the [Sourcegraph browser extension](https://docs.sourcegraph.com/integration/browser_extension). Only the [Phabricator extension](https://github.com/sourcegraph/phabricator-extension) requires it.

### Fixed

- Fixed a bug where adding a search scope that adds a `repogroup` filter would cause invalid queries if `repogroup:sample` was already part of the query.
- An issue where errors during displaying search results would not be displayed.

### Removed

- The `"updateScheduler2"` experiment is now the default and it's no longer possible to configure.

## 3.1.2

### Added

- The `search.contextLines` setting was added to allow configuration of the number of lines of context to be displayed around search results.

### Changed

- Massively reduced the number of code host API requests Sourcegraph performs, which caused rate limiting issues such as slow search result loading to appear.
- Improved logging in various situations where Sourcegraph would potentially hit code host API rate limits.

### Fixed

- Fixed an issue where search results loading slowly would display a `Cannot read property "lastChild" of undefined` error.

## 3.1.1

### Added

- Query builder toggle (open/closed) state is now retained.

### Fixed

- Fixed an issue where single-term values entered into the "Exact match" field in the query builder were not getting wrapped in quotes.

## 3.1.0

### Added

- Added Docker-specific help text when running the Sourcegraph docker image in an environment with an sufficient open file descriptor limit.
- Added syntax highlighting for Kotlin and Dart.
- Added a management console environment variable to disable HTTPS, see [the docs](doc/admin/management_console.md#can-i-disable-https-on-the-management-console) for more information.
- Added `auth.disableUsernameChanges` to critical configuration to prevent users from changing their usernames.
- Site admins can query a user by email address or username from the GraphQL API.
- Added a search query builder to the main search page. Click "Use search query builder" to open the query builder, which is a form with separate inputs for commonly used search keywords.

### Changed

- File match search results now show full repository name if there are results from mirrors on different code hosts (e.g. github.com/sourcegraph/sourcegraph and gitlab.com/sourcegraph/sourcegraph)
- Search queries now use "smart case" by default. Searches are case insensitive unless you use uppercase letters. To explicitly set the case, you can still use the `case` field (e.g. `case:yes`, `case:no`). To explicitly set smart case, use `case:auto`.

### Fixed

- Fixed an issue where the management console would improperly regenerate the TLS cert/key unless `CUSTOM_TLS=true` was set. See the documentation for [how to use your own TLS certificate with the management console](doc/admin/management_console.md#how-can-i-use-my-own-tls-certificates-with-the-management-console).

## 3.0.1

### Added

- Symbol search now supports Elixir, Haskell, Kotlin, Scala, and Swift

### Changed

- Significantly optimized how file search suggestions are provided when using indexed search (cluster deployments).
- Both the `sourcegraph/server` image and the [Kubernetes deployment](https://github.com/sourcegraph/deploy-sourcegraph) manifests ship with Postgres `11.1`. For maximum compatibility, however, the minimum supported version remains `9.6`. The upgrade procedure is mostly automated for existing deployments. Please refer to [this page](https://docs.sourcegraph.com/admin/postgres) for detailed instructions.

### Removed

- The deprecated `auth.disableAccessTokens` site config property was removed. Use `auth.accessTokens` instead.
- The `disableBrowserExtension` site config property was removed. [Configure nginx](https://docs.sourcegraph.com/admin/nginx) instead to block clients (if needed).

## 3.0.0

See the changelog entries for 3.0.0 beta releases and our [3.0](doc/admin/migration/3_0.md) upgrade guide if you are upgrading from 2.x.

## 3.0.0-beta.4

### Added

- Basic code intelligence for the top 10 programming languages works out of the box without any configuration. [TypeScript/JavaScript](https://sourcegraph.com/extensions/sourcegraph/typescript), [Python](https://sourcegraph.com/extensions/sourcegraph/python), [Java](https://sourcegraph.com/extensions/sourcegraph/java), [Go](https://sourcegraph.com/extensions/sourcegraph/go), [C/C++](https://sourcegraph.com/extensions/sourcegraph/cpp), [Ruby](https://sourcegraph.com/extensions/sourcegraph/ruby), [PHP](https://sourcegraph.com/extensions/sourcegraph/php), [C#](https://sourcegraph.com/extensions/sourcegraph/csharp), [Shell](https://sourcegraph.com/extensions/sourcegraph/shell), and [Scala](https://sourcegraph.com/extensions/sourcegraph/scala) are enabled by default, and you can find more in the [extension registry](https://sourcegraph.com/extensions?query=category%3A"Programming+languages").

## 3.0.0-beta.3

- Fixed an issue where the site admin is redirected to the start page instead of being redirected to the repositories overview page after deleting a repo.

## 3.0.0-beta

### Added

- Repositories can now be queried by a git clone URL through the GraphQL API.
- A new Explore area is linked from the top navigation bar (when the `localStorage.explore=true;location.reload()` feature flag is enabled).
- Authentication via GitHub is now supported. To enable, add an item to the `auth.providers` list with `type: "github"`. By default, GitHub identities must be linked to an existing Sourcegraph user account. To enable new account creation via GitHub, use the `allowSignup` option in the `GitHubConnection` config.
- Authentication via GitLab is now supported. To enable, add an item to the `auth.providers` list with `type: "gitlab"`.
- GitHub repository permissions are supported if authentication via GitHub is enabled. See the
  documentation for the `authorization` field of the `GitHubConnection` configuration.
- The repository settings mirroring page now shows when a repo is next scheduled for an update (requires experiment `"updateScheduler2": "enabled"`).
- Configured repositories are periodically scheduled for updates using a new algorithm. You can disable the new algorithm with the following site configuration: `"experimentalFeatures": { "updateScheduler2": "disabled" }`. If you do so, please file a public issue to describe why you needed to disable it.
- When using HTTP header authentication, [`stripUsernameHeaderPrefix`](https://docs.sourcegraph.com/admin/auth/#username-header-prefixes) field lets an admin specify a prefix to strip from the HTTP auth header when converting the header value to a username.
- Sourcegraph extensions whose package.json contains `"wip": true` are considered [work-in-progress extensions](https://docs.sourcegraph.com/extensions/authoring/publishing#wip-extensions) and are indicated as such to avoid users accidentally using them.
- Information about user survey submissions and a chart showing weekly active users is now displayed on the site admin Overview page.
- A new GraphQL API field `UserEmail.isPrimary` was added that indicates whether an email is the user's primary email.
- The filters bar in the search results page can now display filters from extensions.
- Extensions' `activate` functions now receive a `sourcegraph.ExtensionContext` parameter (i.e., `export function activate(ctx: sourcegraph.ExtensionContext): void { ... }`) to support deactivation and running multiple extensions in the same process.
- Users can now request an Enterprise trial license from the site init page.
- When searching, a filter button `case:yes` will now appear when relevant. This helps discovery and makes it easier to use our case-sensitive search syntax.
- Extensions can now report progress in the UI through the `withProgress()` extension API.
- When calling `editor.setDecorations()`, extensions must now provide an instance of `TextDocumentDecorationType` as first argument. This helps gracefully displaying decorations from several extensions.

### Changed

- The Postgres database backing Sourcegraph has been upgraded from 9.4 to 11.1. Existing Sourcegraph users must conduct an [upgrade procedure](https://docs.sourcegraph.com/admin/postgres_upgrade)
- Code host configuration has moved out of the site config JSON into the "External services" area of the site admin web UI. Sourcegraph instances will automatically perform a one time migration of existing data in the site config JSON. After the migration these keys can be safely deleted from the site config JSON: `awsCodeCommit`, `bitbucketServer`, `github`, `gitlab`, `gitolite`, and `phabricator`.
- Site and user usage statistics are now visible to all users. Previously only site admins (and users, for their own usage statistics) could view this information. The information consists of aggregate counts of actions such as searches, page views, etc.
- The Git blame information shown at the end of a line is now provided by the [Git extras extension](https://sourcegraph.com/extensions/sourcegraph/git-extras). You must add that extension to continue using this feature.
- The `appURL` site configuration option was renamed to `externalURL`.
- The repository and directory pages now show all entries together instead of showing files and (sub)directories separately.
- Extensions no longer can specify titles (in the `title` property in the `package.json` extension manifest). Their extension ID (such as `alice/myextension`) is used.

### Fixed

- Fixed an issue where the site admin License page showed a count of current users, rather than the max number of users over the life of the license.
- Fixed number formatting issues on site admin Overview and Survey Response pages.
- Fixed resolving of git clone URLs with `git+` prefix through the GraphQL API
- Fixed an issue where the graphql Repositories endpoint would order by a field which was not indexed. Times on Sourcegraph.com went from 10s to 200ms.
- Fixed an issue where whitespace was not handled properly in environment variable lists (`SYMBOLS_URL`, `SEARCHER_URL`).
- Fixed an issue where clicking inside the repository popover or clicking "Show more" would dismiss the popover.

### Removed

- The `siteID` site configuration option was removed because it is no longer needed. If you previously specified this in site configuration, a new, random site ID will be generated upon server startup. You can safely remove the existing `siteID` value from your site configuration after upgrading.
- The **Info** panel was removed. The information it presented can be viewed in the hover.
- The top-level `repos.list` site configuration was removed in favour of each code-host's equivalent options,
  now configured via the new _External Services UI_ available at `/site-admin/external-services`. Equivalent options in code hosts configuration:
  - GitHub via [`github.repos`](https://docs.sourcegraph.com/admin/site_config/all#repos-array)
  - Gitlab via [`gitlab.projectQuery`](https://docs.sourcegraph.com/admin/site_config/all#projectquery-array)
  - Phabricator via [`phabricator.repos`](https://docs.sourcegraph.com/admin/site_config/all#phabricator-array)
  - [Other external services](https://docs.sourcegraph.com/admin/repo/add_from_other_external_services)
- Removed the `httpStrictTransportSecurity` site configuration option. Use [nginx configuration](https://docs.sourcegraph.com/admin/nginx) for this instead.
- Removed the `tls.letsencrypt` site configuration option. Use [nginx configuration](https://docs.sourcegraph.com/admin/nginx) for this instead.
- Removed the `tls.cert` and `tls.key` site configuration options. Use [nginx configuration](https://docs.sourcegraph.com/admin/nginx) for this instead.
- Removed the `httpToHttpsRedirect` and `experimentalFeatures.canonicalURLRedireect` site configuration options. Use [nginx configuration](https://docs.sourcegraph.com/admin/nginx) for these instead.
- Sourcegraph no longer requires access to `/var/run/docker.sock`.

## 2.13.6

### Added

- The `/-/editor` endpoint now accepts a `hostname_patterns` URL parameter, which specifies a JSON
  object mapping from hostname to repository name pattern. This serves as a hint to Sourcegraph when
  resolving git clone URLs to repository names. The name pattern is the same style as is used in
  code host configurations. The default value is `{hostname}/{path}`.

## 2.13.5

### Fixed

- Fixed another issue where Sourcegraph would try to fetch more than the allowed number of repositories from AWS CodeCommit.

## 2.13.4

### Changed

- The default for `experimentalFeatures.canonicalURLRedirect` in site config was changed back to `disabled` (to avoid [#807](https://github.com/sourcegraph/sourcegraph/issues/807)).

## 2.13.3

### Fixed

- Fixed an issue that would cause the frontend health check endpoint `/healthz` to not respond. This only impacts Kubernetes deployments.
- Fixed a CORS policy issue that caused requests to be rejected when they come from origins not in our [manifest.json](https://sourcegraph.com/github.com/sourcegraph/sourcegraph/-/blob/browser/src/extension/manifest.spec.json#L72) (i.e. requested via optional permissions by the user).
- Fixed an issue that prevented `repositoryQuery` from working correctly on GitHub enterprise instances.

## 2.13.2

### Fixed

- Fixed an issue where Sourcegraph would try to fetch more than the allowed number of repositories from AWS CodeCommit.

## 2.13.1

### Changed

- The timeout when running `git ls-remote` to determine if a remote url is cloneable has been increased from 5s to 30s.
- Git commands now use [version 2 of the Git wire protocol](https://opensource.googleblog.com/2018/05/introducing-git-protocol-version-2.html), which should speed up certain operations (e.g. `git ls-remote`, `git fetch`) when communicating with a v2 enabled server.

## 2.13.0

### Added

- A new site config option `search.index.enabled` allows toggling on indexed search.
- Search now uses [Sourcegraph extensions](https://docs.sourcegraph.com/extensions) that register `queryTransformer`s.
- GitLab repository permissions are now supported. To enable this, you will need to set the `authz`
  field in the `GitLabConnection` configuration object and ensure that the access token set in the
  `token` field has both `sudo` and `api` scope.

### Changed

- When the `DEPLOY_TYPE` environment variable is incorrectly specified, Sourcegraph now shuts down and logs an error message.
- The `experimentalFeatures.canonicalURLRedirect` site config property now defaults to `enabled`. Set it to `disabled` to disable redirection to the `appURL` from other hosts.
- Updating `maxReposToSearch` site config no longer requires a server restart to take effect.
- The update check page no longer shows an error if you are using an insiders build. Insiders builds will now notify site administrators that updates are available 40 days after the release date of the installed build.
- The `github.repositoryQuery` site config property now accepts arbitrary GitHub repository searches.

### Fixed

- The user account sidebar "Password" link (to the change-password form) is now shown correctly.
- Fixed an issue where GitHub rate limits were underutilized if the remaining
  rate limit dropped below 150.
- Fixed an issue where GraphQL field `elapsedMilliseconds` returned invalid value on empty searches
- Editor extensions now properly search the selection as a literal string, instead of incorrectly using regexp.
- Fixed a bug where editing and deleting global saved searches was not possible.
- In index search, if the search regex produces multiline matches, search results are still processed per line and highlighted correctly.
- Go-To-GitHub and Go-To-GitLab buttons now link to the right branch, line and commit range.
- Go-to-GitHub button links to default branch when no rev is given.
- The close button in the panel header stays located on the top.
- The Phabricator icon is now displayed correctly.
- The view mode button in the BlobPage now shows the correct view mode to switch to.

### Removed

- The experimental feature flag to disable the new repo update scheduler has been removed.
- The `experimentalFeatures.configVars` feature flag was removed.
- The `experimentalFeatures.multipleAuthProviders` feature flag was removed because the feature is now always enabled.
- The following deprecated auth provider configuration properties were removed: `auth.provider`, `auth.saml`, `auth.openIDConnect`, `auth.userIdentityHTTPHeader`, and `auth.allowSignup`. Use `auth.providers` for all auth provider configuration. (If you were still using the deprecated properties and had no `auth.providers` set, all access to your instance will be rejected until you manually set `auth.providers`.)
- The deprecated site configuration properties `search.scopes` and `settings` were removed. Define search scopes and settings in global settings in the site admin area instead of in site configuration.
- The `pendingContents` property has been removed from our GraphQL schema.
- The **Explore** page was replaced with a **Repositories** search link in the top navigation bar.

## 2.12.3

### Fixed

- Fixed an error that prevented users without emails from submitting satisfaction surveys.

## 2.12.2

### Fixed

- Fixed an issue where private GitHub Enterprise repositories were not fetched.

## 2.12.1

### Fixed

- We use GitHub's REST API to query affliated repositories. This API has wider support on older GitHub enterprise versions.
- Fixed an issue that prevented users without email addresses from signing in (https://github.com/sourcegraph/sourcegraph/issues/426).

## 2.12.0

### Changed

- Reduced the size of in-memory data structured used for storing search results. This should reduce the backend memory usage of large result sets.
- Code intelligence is now provided by [Sourcegraph extensions](https://docs.sourcegraph.com/extensions). The extension for each language in the site configuration `langservers` property is automatically enabled.
- Support for multiple authentication providers is now enabled by default. To disable it, set the `experimentalFeatures.multipleAuthProviders` site config option to `"disabled"`. This only applies to Sourcegraph Enterprise.
- When using the `http-header` auth provider, valid auth cookies (from other auth providers that are currently configured or were previously configured) are now respected and will be used for authentication. These auth cookies also take precedence over the `http-header` auth. Previously, the `http-header` auth took precedence.
- Bitbucket Server username configuration is now used to clone repositories if the Bitbucket Server API does not set a username.
- Code discussions: On Sourcegraph.com / when `discussions.abuseProtection` is enabled in the site config, rate limits to thread creation, comment creation, and @mentions are now applied.

### Added

- Search syntax for filtering archived repositories. `archived:no` will exclude archived repositories from search results, `archived:only` will search over archived repositories only. This applies for GitHub and GitLab repositories.
- A Bitbucket Server option to exclude personal repositories in the event that you decide to give an admin-level Bitbucket access token to Sourcegraph and do not want to create a bot account. See https://docs.sourcegraph.com/integration/bitbucket_server#excluding-personal-repositories for more information.
- Site admins can now see when users of their Sourcegraph instance last used it via a code host integration (e.g. Sourcegraph browser extensions). Visit the site admin Analytics page (e.g. https://sourcegraph.example.com/site-admin/analytics) to view this information.
- A new site config option `extensions.allowRemoteExtensions` lets you explicitly specify the remote extensions (from, e.g., Sourcegraph.com) that are allowed.
- Pings now include a total count of user accounts.

### Fixed

- Files with the gitattribute `export-ignore` are no longer excluded for language analysis and search.
- "Discard changes?" confirmation popup doesn't pop up every single time you try to navigate to a new page after editting something in the site settings page anymore.
- Fixed an issue where Git repository URLs would sometimes be logged, potentially containing e.g. basic auth tokens.
- Fixed date formatting on the site admin Analytics page.
- File names of binary and large files are included in search results.

### Removed

- The deprecated environment variables `SRC_SESSION_STORE_REDIS` and `REDIS_MASTER_ENDPOINT` are no longer used to configure alternative redis endpoints. For more information, see "[using external services with Sourcegraph](https://docs.sourcegraph.com/admin/external_services)".

## 2.11.1

### Added

- A new site config option `git.cloneURLToRepositoryName` specifies manual mapping from Git clone URLs to Sourcegraph repository names. This is useful, for example, for Git submodules that have local clone URLs.

### Fixed

- Slack notifications for saved searches have been fixed.

## 2.11.0

### Changed

### Added

- Support for ACME "tls-alpn-01" challenges to obtain LetsEncrypt certificates. Previously Sourcegraph only supported ACME "http-01" challenges which required port 80 to be accessible.
- gitserver periodically removes stale lock files that git can leave behind.
- Commits with empty trees no longer return 404.
- Clients (browser/editor extensions) can now query configuration details from the `ClientConfiguration` GraphQL API.
- The config field `auth.accessTokens.allow` allows or restricts use of access tokens. It can be set to one of three values: "all-users-create" (the default), "none" (all access tokens are disabled), and "site-admin-create" (access tokens are enabled, but only site admins can create new access tokens). The field `auth.disableAccessTokens` is now deprecated in favor of this new field.
- A webhook endpoint now exists to trigger repository updates. For example, `curl -XPOST -H 'Authorization: token $ACCESS_TOKEN' $SOURCEGRAPH_ORIGIN/.api/repos/$REPO_URI/-/refresh`.
- Git submodules entries in the file tree now link to the submodule repository.

### Fixed

- An issue / edge case where the Code Intelligence management admin page would incorrectly show language servers as `Running` when they had been removed from Docker.
- Log level is respected in lsp-proxy logs.
- Fixed an error where text searches could be routed to a faulty search worker.
- Gitolite integration should correctly detect names which Gitolite would consider to be patterns, and not treat them as repositories.
- repo-updater backs off fetches on a repo that's failing to fetch.
- Attempts to add a repo with an empty string for the name are checked for and ignored.
- Fixed an issue where non-site-admin authenticated users could modify global settings (not site configuration), other organizations' settings, and other users' settings.
- Search results are rendered more eagerly, resulting in fewer blank file previews
- An issue where automatic code intelligence would fail to connect to the underlying `lsp` network, leading to `dial tcp: lookup lang on 0.0.0.0:53: no such host` errors.
- More useful error messages from lsp-proxy when a language server can't get a requested revision of a repository.
- Creation of a new user with the same name as an existing organization (and vice versa) is prevented.

### Removed

## 2.10.5

### Fixed

- Slack notifications for saved searches have been fixed.

## 2.10.4

### Fixed

- Fixed an issue that caused the frontend to return a HTTP 500 and log an error message like:
  ```
  lvl=eror msg="ui HTTP handler error response" method=GET status_code=500 error="Post http://127.0.0.1:3182/repo-lookup: context canceled"
  ```

## 2.10.3

### Fixed

- The SAML AuthnRequest signature when using HTTP redirect binding is now computed using a URL query string with correct ordering of parameters. Previously, the ordering was incorrect and caused errors when the IdP was configured to check the signature in the AuthnRequest.

## 2.10.2

### Fixed

- SAML IdP-initiated login previously failed with the IdP set a RelayState value. This now works.

## 2.10.1

### Changed

- Most `experimentalFeatures` in the site configuration now respond to configuration changes live, without requiring a server restart. As usual, you will be prompted for a restart after saving your configuration changes if one is required.
- Gravatar image avatars are no longer displayed for committers.

## 2.10.0

### Changed

- In the file tree, if a directory that contains only a single directory is expanded, its child directory is now expanded automatically.

### Fixed

- Fixed an issue where `sourcegraph/server` would not start code intelligence containers properly when the `sourcegraph/server` container was shut down non-gracefully.
- Fixed an issue where the file tree would return an error when navigating between repositories.

## 2.9.4

### Changed

- Repo-updater has a new and improved scheduler for periodic repo fetches. If you have problems with it, you can revert to the old behavior by adding `"experimentalFeatures": { "updateScheduler": "disabled" }` to your `config.json`.
- A once-off migration will run changing the layout of cloned repos on disk. This should only affect installations created January 2018 or before. There should be no user visible changes.
- Experimental feature flag "updateScheduler" enables a smarter and less spammy algorithm for automatic repository updates.
- It is no longer possible to disable code intelligence by unsetting the LSP_PROXY environment variable. Instead, code intelligence can be disabled per language on the site admin page (e.g. https://sourcegraph.example.com/site-admin/code-intelligence).
- Bitbucket API requests made by Sourcegraph are now under a self-enforced API rate limit (since Bitbucket Server does not have a concept of rate limiting yet). This will reduce any chance of Sourcegraph slowing down or causing trouble for Bitbucket Server instances connected to it. The limits are: 7,200 total requests/hr, with a bucket size / maximum burst size of 500 requests.
- Global, org, and user settings are now validated against the schema, so invalid settings will be shown in the settings editor with a red squiggly line.
- The `http-header` auth provider now supports being used with other auth providers (still only when `experimentalFeatures.multipleAuthProviders` is `true`).
- Periodic fetches of Gitolite-hosted repositories are now handled internally by repo-updater.

### Added

- The `log.sentry.dsn` field in the site config makes Sourcegraph log application errors to a Sentry instance.
- Two new repository page hotkeys were added: <kbd>r</kbd> to open the repositories menu and <kbd>v</kbd> to open the revision selector.
- Repositories are periodically (~45 days) recloned from the codehost. The codehost can be relied on to give an efficient packing. This is an alternative to running a memory and CPU intensive git gc and git prune.
- The `auth.sessionExpiry` field sets the session expiration age in seconds (defaults to 90 days).

### Fixed

- Fixed a bug in the API console that caused it to display as a blank page in some cases.
- Fixed cases where GitHub rate limit wasn't being respected.
- Fixed a bug where scrolling in references, history, etc. file panels was not possible in Firefox.
- Fixed cases where gitserver directory structure migration could fail/crash.
- Fixed "Generate access token" link on user settings page. Previously, this link would 404.
- Fixed a bug where the search query was not updated in the search bar when searching from the homepage.
- Fixed a possible crash in github-proxy.
- Fixed a bug where file matching for diff search was case sensitive by default.

### Removed

- `SOURCEGRAPH_CONFIG` environment variable has been removed. Site configuration is always read from and written to disk. You can configure the location by providing `SOURCEGRAPH_CONFIG_FILE`. The default path is `/etc/sourcegraph/config.json`.

## 2.9.3

### Changed

- The search results page will merge duplicated lines of context.
- The following deprecated site configuration properties have been removed: `github[].preemptivelyClone`, `gitOriginMap`, `phabricatorURL`, `githubPersonalAccessToken`, `githubEnterpriseURL`, `githubEnterpriseCert`, and `githubEnterpriseAccessToken`.
- The `settings` field in the site config file is deprecated and will not be supported in a future release. Site admins should move those settings (if any) to global settings (in the site admin UI). Global settings are preferred to site config file settings because the former can be applied without needing to restart/redeploy the Sourcegraph server or cluster.

### Fixed

- Fixed a goroutine leak which occurs when search requests are canceled.
- Console output should have fewer spurious line breaks.
- Fixed an issue where it was not possible to override the `StrictHostKeyChecking` SSH option in the SSH configuration.
- Cross-repository code intelligence indexing for non-Go languages is now working again (originally broken in 2.9.2).

## 2.9.1

### Fixed

- Fixed an issue where saving an organization's configuration would hang indefinitely.

## 2.9.0

### Changed

- Hover tooltips were rewritten to fix a couple of issues and are now much more robust, received a new design and show more information.
- The `max:` search flag was renamed to `count:` in 2.8.8, but for backward compatibility `max:` has been added back as a deprecated alias for `count:`.
- Drastically improved the performance / load time of the Code Intelligence site admin page.

### Added

- The site admin code intelligence page now displays an error or reason whenever language servers are unable to be managed from the UI or Sourcegraph API.
- The ability to directly specify the root import path of a repository via `.sourcegraph/config.json` in the repo root, instead of relying on the heuristics of the Go language server to detect it.

### Fixed

- Configuring Bitbucket Server now correctly suppresses the the toast message "Configure repositories and code hosts to add to Sourcegraph."
- A bug where canonical import path comments would not be detected by the Go language server's heuristics under `cmd/` folders.
- Fixed an issue where a repository would only be refreshed on demand by certain user actions (such as a page reload) and would otherwise not be updated when expected.
- If a code host returned a repository-not-found or unauthorized error (to `repo-updater`) for a repository that previously was known to Sourcegraph, then in some cases a misleading "Empty repository" screen was shown. Now the repository is displayed as though it still existed, using cached data; site admins must explicitly delete repositories on Sourcegraph after they have been deleted on the code host.
- Improved handling of GitHub API rate limit exhaustion cases. Cached repository metadata and Git data will be used to provide full functionality during this time, and log messages are more informative. Previously, in some cases, repositories would become inaccessible.
- Fixed an issue where indexed search would sometimes not indicate that there were more results to show for a given file.
- Fixed an issue where the code intelligence admin page would never finish loading language servers.

## 2.9.0-pre0

### Changed

- Search scopes have been consolidated into the "Filters" bar on the search results page.
- Usernames and organization names of up to 255 characters are allowed. Previously the max length was 38.

### Fixed

- The target commit ID of a Git tag object (i.e., not lightweight Git tag refs) is now dereferenced correctly. Previously the tag object's OID was given.
- Fixed an issue where AWS Code Commit would hit the rate limit.
- Fixed an issue where dismissing the search suggestions dropdown did not unfocus previously highlighted suggestions.
- Fixed an issue where search suggestions would appear twice.
- Indexed searches now return partial results if they timeout.
- Git repositories with files whose paths contain `.git` path components are now usable (via indexed and non-indexed search and code intelligence). These corrupt repositories are rare and generally were created by converting some other VCS repository to Git (the Git CLI will forbid creation of such paths).
- Various diff search performance improvements and bug fixes.
- New Phabricator extension versions would used cached stylesheets instead of the upgraded version.
- Fixed an issue where hovers would show an error for Rust and C/C++ files.

### Added

- The `sourcegraph/server` container now emits the most recent log message when redis terminates to make it easier to debug why redis stopped.
- Organization invites (which allow users to invite other users to join organizations) are significantly improved. A new accept-invitation page was added.
- The new help popover allows users to easily file issues in the Sourcegraph public issue tracker and view documentation.
- An issue where Java files would be highlighted incorrectly if they contained JavaDoc blocks with an uneven number of opening/closing `*`s.

### Removed

- The `secretKey` site configuration value is no longer needed. It was only used for generating tokens for inviting a user to an organization. The invitation is now stored in the database associated with the recipient, so a secret token is no longer needed.
- The `experimentalFeatures.searchTimeoutParameter` site configuration value has been removed. It defaulted to `enabled` in 2.8 and it is no longer possible to disable.

### Added

- Syntax highlighting for:
  - TOML files (including Go `Gopkg.lock` and Rust `Cargo.lock` files).
  - Rust files.
  - GraphQL files.
  - Protobuf files.
  - `.editorconfig` files.

## 2.8.9

### Changed

- The "invite user" site admin page was moved to a sub-page of the users page (`/site-admin/users/new`).
- It is now possible for a site admin to create a new user without providing an email address.

### Fixed

- Checks for whether a repo is cloned will no longer exhaust open file pools over time.

### Added

- The Phabricator extension shows code intelligence status and supports enabling / disabling code intelligence for files.

## 2.8.8

### Changed

- Queries for repositories (in the explore, site admin repositories, and repository header dropdown) are matched on case-insensitive substrings, not using fuzzy matching logic.
- HTTP Authorization headers with an unrecognized scheme are ignored; they no longer cause the HTTP request to be rejected with HTTP 401 Unauthorized and an "Invalid Authorization header." error.
- Renamed the `max` search flag to `count`. Searches that specify `count:` will fetch at least that number of results, or the full result set.
- Bumped `lsp-proxy`'s `initialize` timeout to 3 minutes for every language.
- Search results are now sorted by repository and file name.
- More easily accessible "Show more" button at the top of the search results page.
- Results from user satisfaction surveys are now always hosted locally and visible to admins. The `"experimentalFeatures": { "hostSurveysLocally" }` config option has been deprecated.
- If the OpenID Connect authentication provider reports that a user's email address is not verified, the authentication attempt will fail.

### Fixed

- Fixed an issue where the search results page would not update its title.
- The session cookie name is now `sgs` (not `sg-session`) so that Sourcegraph 2.7 and Sourcegraph 2.8 can be run side-by-side temporarily during a rolling update without clearing each other's session cookies.
- Fixed the default hostnames of the C# and R language servers
- Fixed an issue where deleting an organization prevented the creation of organizations with the name of the deleted organization.
- Non-UTF8 encoded files (e.g. ISO-8859-1/Latin1, UTF16, etc) are now displayed as text properly rather than being detected as binary files.
- Improved error message when lsp-proxy's initalize timeout occurs
- Fixed compatibility issues and added [instructions for using Microsoft ADFS 2.1 and 3.0 for SAML authentication](https://docs.sourcegraph.com/admin/auth/saml_with_microsoft_adfs).
- Fixed an issue where external accounts associated with deleted user accounts would still be returned by the GraphQL API. This caused the site admin external accounts page to fail to render in some cases.
- Significantly reduced the number of code host requests for non github.com or gitlab.com repositories.

### Added

- The repository revisions popover now shows the target commit's last-committed/authored date for branches and tags.
- Setting the env var `INSECURE_SAML_LOG_TRACES=1` on the server (or the `sourcegraph-frontend` pod in Kubernetes) causes all SAML requests and responses to be logged, which helps with debugging SAML.
- Site admins can now view user satisfaction surveys grouped by user, in addition to chronological order, and aggregate summary values (including the average score and the net promoter score over the last 30 days) are now displayed.
- The site admin overview page displays the site ID, the primary admin email, and premium feature usage information.
- Added Haskell as an experimental language server on the code intelligence admin page.

## 2.8.0

### Changed

- `gitMaxConcurrentClones` now also limits the concurrency of updates to repos in addition to the initial clone.
- In the GraphQL API, `site.users` has been renamed to `users`, `site.orgs` has been renamed to `organizations`, and `site.repositories` has been renamed to `repositories`.
- An authentication provider must be set in site configuration (see [authentication provider documentation](https://docs.sourcegraph.com/admin/auth)). Previously the server defaulted to builtin auth if none was set.
- If a process dies inside the Sourcegraph container the whole container will shut down. We suggest operators configure a [Docker Restart Policy](https://docs.docker.com/config/containers/start-containers-automatically/#restart-policy-details) or a [Kubernetes Restart Policy](https://kubernetes.io/docs/concepts/workloads/pods/pod-lifecycle/#restart-policy). Previously the container would operate in a degraded mode if a process died.
- Changes to the `auth.public` site config are applied immediately in `sourcegraph/server` (no restart needed).
- The new search timeout behavior is now enabled by default. Set `"experimentalFeatures": {"searchTimeoutParameter": "disabled"}` in site config to disable it.
- Search includes files up to 1MB (previous limit was 512KB for unindexed search and 128KB for indexed search).
- Usernames and email addresses reported by OpenID Connect and SAML auth providers are now trusted, and users will sign into existing Sourcegraph accounts that match on the auth provider's reported username or email.
- The repository sidebar file tree is much, much faster on massive repositories (200,000+ files)
- The SAML authentication provider was significantly improved. Users who were signed in using SAML previously will need to reauthenticate via SAML next time they visit Sourcegraph.
- The SAML `serviceProviderCertificate` and `serviceProviderPrivateKey` site config properties are now optional.

### Fixed

- Fixed an issue where Index Search status page failed to render.
- User data on the site admin Analytics page is now paginated, filterable by a user's recent activity, and searchable.
- The link to the root of a repository in the repository header now preserves the revision you're currently viewing.
- When using the `http-header` auth provider, signin/signup/signout links are now hidden.
- Repository paths beginning with `go/` are no longer reservered by Sourcegraph.
- Interpret `X-Forwarded-Proto` HTTP header when `httpToHttpsRedirect` is set to `load-balanced`.
- Deleting a user account no longer prevents the creation of a new user account with the same username and/or association with authentication provider account (SAML/OpenID/etc.)
- It is now possible for a user to verify an email address that was previously associated with now-deleted user account.
- Diff searches over empty repositories no longer fail (this was not an issue for Sourcegraph cluster deployments).
- Stray `tmp_pack_*` files from interrupted fetches should now go away.
- When multiple `repo:` tokens match the same repo, process @revspec requirements from all of them, not just the first one in the search.

### Removed

- The `ssoUserHeader` site config property (deprecated since January 2018) has been removed. The functionality was moved to the `http-header` authentication provider.
- The experiment flag `showMissingReposEnabled`, which defaulted to enabled, has been removed so it is no longer possible to disable this feature.
- Event-level telemetry has been completely removed from self-hosted Sourcegraph instances. As a result, the `disableTelemetry` site configuration option has been deprecated. The new site-admin Pings page clarifies the only high-level telemetry being sent to Sourcegraph.com.
- The deprecated `adminUsernames` site config property (deprecated since January 2018) has been removed because it is no longer necessary. Site admins can designate other users as site admins in the site admin area, and the first user to sign into a new instance always becomes a site admin (even when using an external authentication provider).

### Added

- The new repository contributors page (linked from the repository homepage) displays the top Git commit authors in a repository, with filtering options.
- Custom language servers in the site config may now specify a `metadata` property containing things like homepage/docs/issues URLs for the language server project, as well as whether or not the language server should be considered experimental (not ready for prime-time). This `metadata` will be displayed in the UI to better communicate the status of a language server project.
- Access tokens now have scopes (which define the set of operations they permit). All access tokens still provide full control of all resources associated with the user account (the `user:all` scope, which is now explicitly displayed).
- The new access token scope `site-admin:sudo` allows the holder to perform any action as any other user. Only site admins may create this token.
- Links to Sourcegraph's changelog have been added to the site admin Updates page and update alert.
- If the site configuration is invalid or uses deprecated properties, a global alert will be shown to all site admins.
- There is now a code intelligence status indicator when viewing files. It contains information about the capabailities of the language server that is providing code intelligence for the file.
- Java code intelligence can now be enabled for repositories that aren't automatically supported using a
  `javaconfig.json` file. For Gradle plugins, this file can be generated using
  the [Javaconfig Gradle plugin](https://docs.sourcegraph.com/extensions/language_servers/java#gradle-execution).
- The new `auth.providers` site config is an array of authentication provider objects. Currently only 1 auth provider is supported. The singular `auth.provider` is deprecated.
- Users authenticated with OpenID Connect are now able to sign out of Sourcegraph (if the provider supports token revocation or the end-session endpoint).
- Users can now specify the number of days, weeks, and months of site activity to query through the GraphQL API.
- Added 14 new experimental language servers on the code intelligence admin page.
- Added `httpStrictTransportSecurity` site configuration option to customize the Strict-Transport-Security HTTP header. It defaults to `max-age=31536000` (one year).
- Added `nameIDFormat` in the `saml` auth provider to set the SAML NameID format. The default changed from transient to persistent.
- (This feature has been removed.) Experimental env var expansion in site config JSON: set `SOURCEGRAPH_EXPAND_CONFIG_VARS=1` to replace `${var}` or `$var` (based on environment variables) in any string value in site config JSON (except for JSON object property names).
- The new (optional) SAML `serviceProviderIssuer` site config property (in an `auth.providers` array entry with `{"type":"saml", ...}`) allows customizing the SAML Service Provider issuer name.
- The site admin area now has an "Auth" section that shows the enabled authentication provider(s) and users' external accounts.

## 2.7.6

### Fixed

- If a user's account is deleted, session cookies for that user are no longer considered valid.

## 2.7.5

### Changed

- When deploying Sourcegraph to Kubernetes, RBAC is now used by default. Most Kubernetes clusters require it. See the Kubernetes installation instructions for more information (including disabling if needed).
- Increased git ssh connection timeout to 30s from 7s.
- The Phabricator integration no longer requires staging areas, but using them is still recommended because it improves performance.

### Fixed

- Fixed an issue where language servers that were not enabled would display the "Restart" button in the Code Intelligence management panel.
- Fixed an issue where the "Update" button in the Code Intelligence management panel would be displayed inconsistently.
- Fixed an issue where toggling a dynamic search scope would not also remove `@rev` (if specified)
- Fixed an issue where where modes that can only be determined by the full filename (not just the file extension) of a path weren't supported (Dockerfiles are the first example of this).
- Fixed an issue where the GraphiQL console failed when variables are specified.
- Indexed search no longer maintains its own git clones. For Kubernetes cluster deployments, this significantly reduces disk size requirements for the indexed-search pod.
- Fixed an issue where language server Docker containers would not be automatically restarted if they crashed (`sourcegraph/server` only).
- Fixed an issue where if the first user on a site authenticated via SSO, the site would remain stuck in uninitialized mode.

### Added

- More detailed progress information is displayed on pages that are waiting for repositories to clone.
- Admins can now see charts with daily, weekly, and monthly unique user counts by visiting the site-admin Analytics page.
- Admins can now host and see results from Sourcegraph user satisfaction surveys locally by setting the `"experimentalFeatures": { "hostSurveysLocally": "enabled"}` site config option. This feature will be enabled for all instances once stable.
- Access tokens are now supported for all authentication providers (including OpenID Connect and SAML, which were previously not supported).
- The new `motd` setting (in global, organization, and user settings) displays specified messages at the top of all pages.
- Site admins may now view all access tokens site-wide (for all users) and revoke tokens from the new access tokens page in the site admin area.

## 2.7.0

### Changed

- Missing repositories no longer appear as search results. Instead, a count of repositories that were not found is displayed above the search results. Hovering over the count will reveal the names of the missing repositories.
- "Show more" on the search results page will now reveal results that have already been fetched (if such results exist) without needing to do a new query.
- The bottom panel (on a file) now shows more tabs, including docstrings, multiple definitions, references (as before), external references grouped by repository, implementations (if supported by the language server), and file history.
- The repository sidebar file tree is much faster on massive repositories (200,000+ files)

### Fixed

- Searches no longer block if the index is unavailable (e.g. after the index pod restarts). Instead, it respects the normal search timeout and reports the situation to the user if the index is not yet available.
- Repository results are no longer returned for filters that are not supported (e.g. if `file:` is part of the search query)
- Fixed an issue where file tree elements may be scrolled out of view on page load.
- Fixed an issue that caused "Could not ensure repository updated" log messages when trying to update a large number of repositories from gitolite.
- When using an HTTP authentication proxy (`"auth.provider": "http-header"`), usernames are now properly normalized (special characters including `.` replaced with `-`). This fixes an issue preventing users from signing in if their username contained these special characters.
- Fixed an issue where the site-admin Updates page would incorrectly report that update checking was turned off when `telemetryDisabled` was set, even as it continued to report new updates.
- `repo:` filters that match multiple repositories and contain a revision specifier now correctly return partial results even if some of the matching repositories don't have a matching revision.
- Removed hardcoded list of supported languages for code intelligence. Any language can work now and support is determined from the server response.
- Fixed an issue where modifying `config.json` on disk would not correctly mark the server as needing a restart.
- Fixed an issue where certain diff searches (with very sparse matches in a repository's history) would incorrectly report no results found.
- Fixed an issue where the `langservers` field in the site-configuration didn't require both the `language` and `address` field to be specified for each entry

### Added

- Users (and site admins) may now create and manage access tokens to authenticate API clients. The site config `auth.disableAccessTokens` (renamed to `auth.accessTokens` in 2.11) disables this new feature. Access tokens are currently only supported when using the `builtin` and `http-header` authentication providers (not OpenID Connect or SAML).
- User and site admin management capabilities for user email addresses are improved.
- The user and organization management UI has been greatly improved. Site admins may now administer all organizations (even those they aren't a member of) and may edit profile info and configuration for all users.
- If SSO is enabled (via OpenID Connect or SAML) and the SSO system provides user avatar images and/or display names, those are now used by Sourcegraph.
- Enable new search timeout behavior by setting `"experimentalFeatures": { "searchTimeoutParameter": "enabled"}` in your site config.
  - Adds a new `timeout:` parameter to customize the timeout for searches. It defaults to 10s and may not be set higher than 1m.
  - The value of the `timeout:` parameter is a string that can be parsed by [time.Duration](https://golang.org/pkg/time/#ParseDuration) (e.g. "100ms", "2s").
  - When `timeout:` is not provided, search optimizes for retuning results as soon as possible and will include slower kinds of results (e.g. symbols) only if they are found quickly.
  - When `timeout:` is provided, all result kinds are given the full timeout to complete.
- A new user settings tokens page was added that allows users to obtain a token that they can use to authenticate to the Sourcegraph API.
- Code intelligence indexes are now built for all repositories in the background, regardless of whether or not they are visited directly by a user.
- Language servers are now automatically enabled when visiting a repository. For example, visiting a Go repository will now automatically download and run the relevant Docker container for Go code intelligence.
  - This change only affects when Sourcegraph is deployed using the `sourcegraph/server` Docker image (not using Kubernetes).
  - You will need to use the new `docker run` command at https://docs.sourcegraph.com/#quickstart in order for this feature to be enabled. Otherwise, you will receive errors in the log about `/var/run/docker.sock` and things will work just as they did before. See https://docs.sourcegraph.com/extensions/language_servers for more information.
- The site admin Analytics page will now display the number of "Code Intelligence" actions each user has made, including hovers, jump to definitions, and find references, on the Sourcegraph webapp or in a code host integration or extension.
- An experimental cross repository jump to definition which consults the OSS index on Sourcegraph.com. This is disabled by default; use `"experimentalFeatures": { "jumpToDefOSSIndex": "enabled" }` in your site configuration to enable it.
- Users can now view Git branches, tags, and commits, and compare Git branches and revisions on Sourcegraph. (The code host icon in the header takes you to the commit on the code host.)
- A new admin panel allows you to view and manage language servers. For Docker deployments, it allows you to enable/disable/update/restart language servers at the click of a button. For cluster deployments, it shows the current status of language servers.
- Users can now tweet their feedback about Sourcegraph when clicking on the feedback smiley located in the navbar and filling out a Twitter feedback form.
- A new button in the repository header toggles on/off the Git history panel for the current file.

## 2.6.8

### Bug fixes

- Searches of `type:repo` now work correctly with "Show more" and the `max` parameter.
- Fixes an issue where the server would crash if the DB was not available upon startup.

## 2.6.7

### Added

- The duration that the frontend waits for the PostgreSQL database to become available is now configurable with the `DB_STARTUP_TIMEOUT` env var (the value is any valid Go duration string).
- Dynamic search filters now suggest exclusions of Go test files, vendored files and node_modules files.

## 2.6.6

### Added

- Authentication to Bitbucket Server using username-password credentials is now supported (in the `bitbucketServer` site config `username`/`password` options), for servers running Bitbucket Server version 2.4 and older (which don't support personal access tokens).

## 2.6.5

### Added

- The externally accessible URL path `/healthz` performs a basic application health check, returning HTTP 200 on success and HTTP 500 on failure.

### Behavior changes

- Read-only forks on GitHub are no longer synced by default. If you want to add a readonly fork, navigate directly to the repository page on Sourcegraph to add it (e.g. https://sourcegraph.mycompany.internal/github.com/owner/repo). This prevents your repositories list from being cluttered with a large number of private forks of a private repository that you have access to. One notable example is https://github.com/EpicGames/UnrealEngine.
- SAML cookies now expire after 90 days. The previous behavior was every 1 hour, which was unintentionally low.

## 2.6.4

### Added

- Improve search timeout error messages
- Performance improvements for searching regular expressions that do not start with a literal.

## 2.6.3

### Bug fixes

- Symbol results are now only returned for searches that contain `type:symbol`

## 2.6.2

### Added

- More detailed logging to help diagnose errors with third-party authentication providers.
- Anchors (such as `#my-section`) in rendered Markdown files are now supported.
- Instrumentation section for admins. For each service we expose pprof, prometheus metrics and traces.

### Bug fixes

- Applies a 1s timeout to symbol search if invoked without specifying `type:` to not block plain text results. No change of behaviour if `type:symbol` is given explicitly.
- Only show line wrap toggle for code-view-rendered files.

## 2.6.1

### Bug fixes

- Fixes a bug where typing in the search query field would modify the expanded state of file search results.
- Fixes a bug where new logins via OpenID Connect would fail with the error `SSO error: ID Token verification failed`.

## 2.6.0

### Added

- Support for [Bitbucket Server](https://www.atlassian.com/software/bitbucket/server) as a codehost. Configure via the `bitbucketServer` site config field.
- Prometheus gauges for git clone queue depth (`src_gitserver_clone_queue`) and git ls-remote queue depth (`src_gitserver_lsremote_queue`).
- Slack notifications for saved searches may now be added for individual users (not just organizations).
- The new search filter `lang:` filters results by programming language (example: `foo lang:go` or `foo -lang:clojure`).
- Dynamic filters: filters generated from your search results to help refine your results.
- Search queries that consist only of `file:` now show files whose path matches the filters (instead of no results).
- Sourcegraph now automatically detects basic `$GOPATH` configurations found in `.envrc` files in the root of repositories.
- You can now configure the effective `$GOPATH`s of a repository by adding a `.sourcegraph/config.json` file to your repository with the contents `{"go": {"GOPATH": ["mygopath"]}}`.
- A new `"blacklistGoGet": ["mydomain.org,myseconddomain.com"]` offers users a quick escape hatch in the event that Sourcegraph is making unwanted `go get` or `git clone` requests to their website due to incorrectly-configured monorepos. Most users will never use this option.
- Search suggestions and results now include symbol results. The new filter `type:symbol` causes only symbol results to be shown.
  Additionally, symbols for a repository can be browsed in the new symbols sidebar.
- You can now expand and collapse all items on a search results page or selectively expand and collapse individual items.

### Configuration changes

- Reduced the `gitMaxConcurrentClones` site config option's default value from 100 to 5, to help prevent too many concurrent clones from causing issues on code hosts.
- Changes to some site configuration options are now automatically detected and no longer require a server restart. After hitting Save in the UI, you will be informed if a server restart is required, per usual.
- Saved search notifications are now only sent to the owner of a saved search (all of an organization's members for an organization-level saved search, or a single user for a user-level saved search). The `notifyUsers` and `notifyOrganizations` properties underneath `search.savedQueries` have been removed.
- Slack webhook URLs are now defined in user/organization JSON settings, not on the organization profile page. Previously defined organization Slack webhook URLs are automatically migrated to the organization's JSON settings.
- The "unlimited" value for `maxReposToSearch` is now `-1` instead of `0`, and `0` now means to use the default.
- `auth.provider` must be set (`builtin`, `openidconnect`, `saml`, `http-header`, etc.) to configure an authentication provider. Previously you could just set the detailed configuration property (`"auth.openIDConnect": {...}`, etc.) and it would implicitly enable that authentication provider.
- The `autoRepoAdd` site configuration property was removed. Site admins can add repositories via site configuration.

### Bug fixes

- Only cross reference index enabled repositories.
- Fixed an issue where search would return results with empty file contents for matches in submodules with indexing enabled. Searching over submodules is not supported yet, so these (empty) results have been removed.
- Fixed an issue where match highlighting would be incorrect on lines that contained multibyte characters.
- Fixed an issue where search suggestions would always link to master (and 404) even if the file only existed on a branch. Now suggestions always link to the revision that is being searched over.
- Fixed an issue where all file and repository links on the search results page (for all search results types) would always link to master branch, even if the results only existed in another branch. Now search results links always link to the revision that is being searched over.
- The first user to sign up for a (not-yet-initialized) server is made the site admin, even if they signed up using SSO. Previously if the first user signed up using SSO, they would not be a site admin and no site admin could be created.
- Fixed an issue where our code intelligence archive cache (in `lsp-proxy`) would not evict items from the disk. This would lead to disks running out of free space.

## 2.5.16, 2.5.17

- Version bump to keep deployment variants in sync.

## 2.5.15

### Bug fixes

- Fixed issue where a Sourcegraph cluster would incorrectly show "An update is available".
- Fixed Phabricator links to repositories
- Searches over a single repository are now less likely to immediately time out the first time they are searched.
- Fixed a bug where `auth.provider == "http-header"` would incorrectly require builtin authentication / block site access when `auth.public == "false"`.

### Phabricator Integration Changes

We now display a "View on Phabricator" link rather than a "View on other code host" link if you are using Phabricator and hosting on GitHub or another code host with a UI. Commit links also will point to Phabricator.

### Improvements to SAML authentication

You may now optionally provide the SAML Identity Provider metadata XML file contents directly, with the `auth.saml` `identityProviderMetadata` site configuration property. (Previously, you needed to specify the URL where that XML file was available; that is still possible and is more common.) The new option is useful for organizations whose SAML metadata is not web-accessible or while testing SAML metadata configuration changes.

## 2.5.13

### Improvements to builtin authentication

When using `auth.provider == "builtin"`, two new important changes mean that a Sourcegraph server will be locked down and only accessible to users who are invited by an admin user (previously, we advised users to place their own auth proxy in front of Sourcegraph servers).

1.  When `auth.provider == "builtin"` Sourcegraph will now by default require an admin to invite users instead of allowing anyone who can visit the site to sign up. Set `auth.allowSignup == true` to retain the old behavior of allowing anyone who can access the site to signup.
2.  When `auth.provider == "builtin"`, Sourcegraph will now respects a new `auth.public` site configuration option (default value: `false`). When `auth.public == false`, Sourcegraph will not allow anyone to access the site unless they have an account and are signed in.

## 2.4.3

### Added

- Code Intelligence support
- Custom links to code hosts with the `links:` config options in `repos.list`

### Changed

- Search by file path enabled by default

## 2.4.2

### Added

- Repository settings mirror/cloning diagnostics page

### Changed

- Repositories added from GitHub are no longer enabled by default. The site admin UI for enabling/disabling repositories is improved.

## 2.4.0

### Added

- Search files by name by including `type:path` in a search query
- Global alerts for configuration-needed and cloning-in-progress
- Better list interfaces for repositories, users, organizations, and threads
- Users can change their own password in settings
- Repository groups can now be specified in settings by site admins, organizations, and users. Then `repogroup:foo` in a search query will search over only those repositories specified for the `foo` repository group.

### Changed

- Log messages are much quieter by default

## 2.3.11

### Added

- Added site admin updates page and update checking
- Added site admin telemetry page

### Changed

- Enhanced site admin panel
- Changed repo- and SSO-related site config property names to be consistent, updated documentation

## 2.3.10

### Added

- Online site configuration editing and reloading

### Changed

- Site admins are now configured in the site admin area instead of in the `adminUsernames` config key or `ADMIN_USERNAMES` env var. Users specified in those deprecated configs will be designated as site admins in the database upon server startup until those configs are removed in a future release.

## 2.3.9

### Fixed

- An issue that prevented creation and deletion of saved queries

## 2.3.8

### Added

- Built-in authentication: you can now sign up without an SSO provider.
- Faster default branch code search via indexing.

### Fixed

- Many performance improvements to search.
- Much log spam has been eliminated.

### Changed

- We optionally read `SOURCEGRAPH_CONFIG` from `$DATA_DIR/config.json`.
- SSH key required to clone repositories from GitHub Enterprise when using a self-signed certificate.

## 0.3 - 13 December 2017

The last version without a CHANGELOG.<|MERGE_RESOLUTION|>--- conflicted
+++ resolved
@@ -39,11 +39,8 @@
 - Fixed search highlighting the wrong line. [#10468](https://github.com/sourcegraph/sourcegraph/issues/10468)
 - Fixed an issue where searches of the form `foo type:file` returned results of type `path` too. [#17076](https://github.com/sourcegraph/sourcegraph/issues/17076)
 - Fixed queries like `(type:commit or type:diff)` so that if the query matches both the commit message and the diff, both are returned as results. [#16899](https://github.com/sourcegraph/sourcegraph/issues/16899)
-<<<<<<< HEAD
 - Fixed container monitoring and provisioning dashboard panels not displaying metrics in certain deployment types and environments. If you continue to have issues with these panels not displaying any metrics after upgrading, please [open an issue](https://github.com/sourcegraph/sourcegraph/issues/new).
-=======
 - Fixed a nonexistent field in site configuration being marked as "required" when configuring PagerDuty alert notifications. [#17277](https://github.com/sourcegraph/sourcegraph/pull/17277)
->>>>>>> 4428dfdd
 
 ### Removed
 
