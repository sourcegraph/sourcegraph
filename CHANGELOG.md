<!--
###################################### READ ME ###########################################
### This changelog should always be read on `master` branch. Its contents on version   ###
### branches do not necessarily reflect the changes that have gone into that branch.   ###
##########################################################################################
-->

# Changelog

All notable changes to Sourcegraph are documented in this file.

## 3.9.0 (unreleased)

### Added

- Our external service syncing model will stream in new repositories to Sourcegraph. Previously we could only add a repository to our database and clone it once we had synced all information from all external services (to detect deletions and renames). Now adding a repository to an external service configuration should be reflected much sooner, even on large instances. [#5145](https://github.com/sourcegraph/sourcegraph/issues/5145)
- There is now an easy way for site admins to view and export settings and configuration when reporting a bug. The page for doing so is at /site-admin/report-bug, linked to from the site admin side panel under "Report a bug".
<<<<<<< HEAD
- An experimental search pagination API to enable better programmatic consumption of search results is now available to try. For more details and known limitations see [the documentation](https://docs.sourcegraph.com/api/graphql/search).
=======
- Added support for GitHub organization webhooks to enable faster updates of metadata used by [Automation](https://about.sourcegraph.com/product/automation/), such as pull requests or issue comments. See the [GitHub webhook documentation](https://docs.sourcegraph.com/admin/external_service/github#webhooks) for instructions on how to enable webhooks.
>>>>>>> dc5bd085

### Changed

- **Recommended Kubernetes Migration:** The [Kubernetes deployment](https://github.com/sourcegraph/deploy-sourcegraph) manifest for indexed-search pods has changed from a Deployment to a StatefulSet. This is to enable future work on horizontally scaling indexed search. To retain your existing indexes there is a [migration guide](https://github.com/sourcegraph/deploy-sourcegraph/blob/master/docs/migrate.md#39).
- Allow single trailing hyphen in usernames and org names [#5680](https://github.com/sourcegraph/sourcegraph/pull/5680)
- Indexed search won't spam the logs on startup if the frontend API is not yet available. [zoekt#30](https://github.com/sourcegraph/zoekt/pull/30), [#5866](https://github.com/sourcegraph/sourcegraph/pull/5866)
- Search query fields are now case insensitive. For example `repoHasFile:` will now be recognized, not just `repohasfile:`. [#5168](https://github.com/sourcegraph/sourcegraph/issues/5168)

### Fixed

- Fixed an issue that rendered the search filter `repohascommitafter` unusable in the presence of an empty repository. [#5149](https://github.com/sourcegraph/sourcegraph/issues/5149)
- An issue where `externalURL` not being configured in the management console could go unnoticed. [#3899](https://github.com/sourcegraph/sourcegraph/issues/3899)
- Listing branches and refs now falls back to a fast path if there are a large number of branches. Previously we would time out. [#4581](https://github.com/sourcegraph/sourcegraph/issues/4581)
- Sourcegraph will now ignore the ambiguous ref HEAD if a repository contains it. [#5291](https://github.com/sourcegraph/sourcegraph/issues/5291)

### Removed

## 3.8.2

### Fixed

- Sourcegraph cluster deployments now run a more stable syntax highlighting server which can self-recover from rarer failure cases such as getting stuck at high CPU usage when highlighting some specific files. [#5406](https://github.com/sourcegraph/sourcegraph/issues/5406) This will be ported to single-container deployments [at a later date](https://github.com/sourcegraph/sourcegraph/issues/5841).

## 3.8.1

### Added

- Add `nameTransformations` setting to GitLab external service to help transform repository name that shows up in the Sourcegraph UI.

## 3.8.0

### Added

- A toggle button for browser extension to quickly enable/disable the core functionality without actually enable/disable the entire extension in the browser extension manager.
- Tabs to easily toggle between the different search result types on the search results page.

### Changed

- A `hardTTL` setting was added to the [Bitbucket Server `authorization` config](https://docs.sourcegraph.com/admin/external_service/bitbucketserver#configuration). This setting specifies a duration after which a user's cached permissions must be updated before any user action is authorized. This contrasts with the already existing `ttl` setting which defines a duration after which a user's cached permissions will get updated in the background, but the previously cached (and now stale) permissions are used to authorize any user action occuring before the update concludes. If your previous `ttl` value is larger than the default of the new `hardTTL` setting (i.e. **3 days**), you must change the `ttl` to be smaller or, `hardTTL` to be larger.

### Fixed

### Removed

- The `statusIndicator` feature flag has been removed from the site configuration's `experimentalFeatures` section. The status indicator has been enabled by default since 3.6.0 and you can now safely remove the feature flag from your configuration.
- Public usage is now only available on Sourcegraph.com. Because many core features rely on persisted user settings, anonymous usage leads to a degraded experience for most users. As a result, for self-hosted private instances it is preferable for all users to have accounts. But on sourcegraph.com, users will continue to have to opt-in to accounts, despite the degraded UX.

## 3.7.2

### Added

- A [migration guide for Sourcegraph v3.7+](doc/admin/migration/3_7.md).

### Fixed

- Fixed an issue where some repositories with very long symbol names would fail to index after v3.7.
- We now retain one prior search index version after an upgrade, meaning upgrading AND downgrading from v3.6.2 <-> v3.7.2 is now 100% seamless and involves no downtime or negated search performance while repositories reindex. Please refer to the [v3.7+ migration guide](doc/admin/migration/3_7.md) for details.

## 3.7.1

### Fixed

- When re-indexing repositories, we now continue to serve from the old index in the meantime. Thus, you can upgrade to 3.7.1 without downtime.
- Indexed symbol search is now faster, as we've fixed a performance issue that occurred when many repositories without any symbols existed.
- Indexed symbol search now uses less disk space when upgrading directly to v3.7.1 as we properly remove old indexes.

## 3.7.0

### Added

- Indexed search now supports symbol queries. This feature will require re-indexing all repositories. This will increase the disk and memory usage of indexed search by roughly 10%. You can disable the feature with the configuration `search.index.symbols.enabled`. [#3534](https://github.com/sourcegraph/sourcegraph/issues/3534)
- Multi-line search now works for non-indexed search. [#4518](https://github.com/sourcegraph/sourcegraph/issues/4518)
- When using `SITE_CONFIG_FILE` and `EXTSVC_CONFIG_FILE`, you [may now also specify e.g. `SITE_CONFIG_ALLOW_EDITS=true`](https://docs.sourcegraph.com/admin/config/advanced_config_file) to allow edits to be made to the config in the application which will be overwritten on the next process restart. [#4912](https://github.com/sourcegraph/sourcegraph/issues/4912)

### Changed

- In the [GitHub external service config](https://docs.sourcegraph.com/admin/external_service/github#configuration) it's now possible to specify `orgs` without specifying `repositoryQuery` or `repos` too.
- Out-of-the-box TypeScript code intelligence is much better with an updated ctags version with a built-in TypeScript parser.
- Sourcegraph uses Git protocol version 2 for increased efficiency and performance when fetching data from compatible code hosts.
- Searches with `repohasfile:` are faster at finding repository matches. [#4833](https://github.com/sourcegraph/sourcegraph/issues/4833).
- Zoekt now runs with GOGC=50 by default, helping to reduce the memory consumption of Sourcegraph. [#3792](https://github.com/sourcegraph/sourcegraph/issues/3792)
- Upgraded the version of Go in use, which improves security for publicly accessible Sourcegraph instances.

### Fixed

- Disk cleanup in gitserver is now done in terms of percentages to fix [#5059](https://github.com/sourcegraph/sourcegraph/issues/5059).
- Search results now correctly show highlighting of matches with runes like 'İ' that lowercase to runes with a different number of bytes in UTF-8 [#4791](https://github.com/sourcegraph/sourcegraph/issues/4791).
- Fixed an issue where search would sometimes crash with a panic due to a nil pointer. [#5246](https://github.com/sourcegraph/sourcegraph/issues/5246)

### Removed

## 3.6.2

### Fixed

- Fixed Phabricator external services so they won't stop the syncing process for repositories when Phabricator doesn't return clone URLs. [#5101](https://github.com/sourcegraph/sourcegraph/pull/5101)

## 3.6.1

### Added

- New site config option `branding.brandName` configures the brand name to display in the Sourcegraph \<title\> element.
- `repositoryPathPattern` option added to the "Other" external service type for repository name customization.

## 3.6.0

### Added

- The `github.exclude` setting in [GitHub external service config](https://docs.sourcegraph.com/admin/external_service/github#configuration) additionally allows you to specify regular expressions with `{"pattern": "regex"}`.
- A new [`quicklinks` setting](https://docs.sourcegraph.com/user/quick_links) allows adding links to be displayed on the homepage and search page for all users (or users in an organization).
- Compatibility with the [Sourcegraph for Bitbucket Server](https://github.com/sourcegraph/bitbucket-server-plugin) plugin.
- Support for [Bitbucket Cloud](https://bitbucket.org) as an external service.

### Changed

- Updating or creating an external service will no longer block until the service is synced.
- The GraphQL fields `Repository.createdAt` and `Repository.updatedAt` are deprecated and will be removed in 3.8. Now `createdAt` is always the current time and updatedAt is always null.
- In the [GitHub external service config](https://docs.sourcegraph.com/admin/external_service/github#configuration) and [Bitbucket Server external service config](https://docs.sourcegraph.com/admin/external_service/bitbucket_server#permissions) `repositoryQuery` is now only required if `repos` is not set.
- Log messages from query-runner when saved searches fail now include the raw query as part of the message.
- The status indicator in the navigation bar is now enabled by default
- Usernames and org names can now contain the `.` character. [#4674](https://github.com/sourcegraph/sourcegraph/issues/4674)

### Fixed

- Commit searches now correctly highlight unicode characters, for example 加. [#4512](https://github.com/sourcegraph/sourcegraph/issues/4512)
- Symbol searches now show the number of symbol matches rather than the number of file matches found. [#4578](https://github.com/sourcegraph/sourcegraph/issues/4578)
- Symbol searches with truncated results now show a `+` on the results page to signal that some results have been omitted. [#4579](https://github.com/sourcegraph/sourcegraph/issues/4579)

## 3.5.4

### Fixed

- Fixed Phabricator external services so they won't stop the syncing process for repositories when Phabricator doesn't return clone URLs. [#5101](https://github.com/sourcegraph/sourcegraph/pull/5101)

## 3.5.2

### Changed

- Usernames and org names can now contain the `.` character. [#4674](https://github.com/sourcegraph/sourcegraph/issues/4674)

### Added

- Syntax highlighting requests that fail are now logged and traced. A new Prometheus metric `src_syntax_highlighting_requests` allows monitoring and alerting. [#4877](https://github.com/sourcegraph/sourcegraph/issues/4877).
- Sourcegraph's SAML authentication now supports RSA PKCS#1 v1.5. [#4869](https://github.com/sourcegraph/sourcegraph/pull/4869)

### Fixed

- Increased nginx proxy buffer size to fix issue where login failed when SAML AuthnRequest was too large. [#4849](https://github.com/sourcegraph/sourcegraph/pull/4849)
- A regression in 3.3.8 where `"corsOrigin": "*"` was improperly forbidden. [#4424](https://github.com/sourcegraph/sourcegraph/issues/4424)

## 3.5.1

### Added

- A new [`quicklinks` setting](https://docs.sourcegraph.com/user/quick_links) allows adding links to be displayed on the homepage and search page for all users (or users in an organization).
- Site admins can prevent the icon in the top-left corner of the screen from spinning on hovers by setting `"branding": { "disableSymbolSpin": true }` in their site configuration.

### Fixed

- Fix `repository.language` GraphQL field (previously returned empty for most repositories).

## 3.5.0

### Added

- Indexed search now supports matching consecutive literal newlines, with queries like e.g. `foo\nbar.*` to search over multiple lines. [#4138](https://github.com/sourcegraph/sourcegraph/issues/4138)
- The `orgs` setting in [GitHub external service config](https://docs.sourcegraph.com/admin/external_service/github) allows admins to select all repositories from the specified organizations to be synced.
- A new experimental search filter `repohascommitafter:"30 days ago"` allows users to exclude stale repositories that don't contain commits (to the branch being searched over) past a specified date from their search query.
- The `authorization` setting in the [Bitbucket Server external service config](https://docs.sourcegraph.com/admin/external_service/bitbucket_server#permissions) enables Sourcegraph to enforce the repository permissions defined in Bitbucket Server.
- A new, experimental status indicator in the navigation bar allows admins to quickly see whether the configured repositories are up to date or how many are currently being updated in the background. You can enable the status indicator with the following site configuration: `"experimentalFeatures": { "statusIndicator": "enabled" }`.
- A new search filter `repohasfile` allows users to filter results to just repositories containing a matching file. For example `ubuntu file:Dockerfile repohasfile:\.py$` would find Dockerfiles mentioning Ubuntu in repositories that contain Python files. [#4501](https://github.com/sourcegraph/sourcegraph/pull/4501)

### Changed

- The saved searches UI has changed. There is now a Saved searches page in the user and organizations settings area. A saved search appears in the settings area of the user or organization it is associated with.

### Removed

### Fixed

- Fixed repository search patterns which contain `.*`. Previously our optimizer would ignore `.*`, which in some cases would lead to our repository search excluding some repositories from the results.
- Fixed an issue where the Phabricator native integration would be broken on recent Phabricator versions. This fix depends on v1.2 of the [Phabricator extension](https://github.com/sourcegraph/phabricator-extension).
- Fixed an issue where the "Empty repository" banner would be shown on a repository page when starting to clone a repository.
- Prevent data inconsistency on cached archives due to restarts. [#4366](https://github.com/sourcegraph/sourcegraph/pull/4366)
- On the /extensions page, the UI is now less ambiguous when an extension has not been activated. [#4446](https://github.com/sourcegraph/sourcegraph/issues/4446)

## 3.4.5

### Fixed

- Fixed an issue where syntax highlighting taking too long would result in errors or wait long amounts of time without properly falling back to plaintext rendering after a few seconds. [#4267](https://github.com/sourcegraph/sourcegraph/issues/4267) [#4268](https://github.com/sourcegraph/sourcegraph/issues/4268) (this fix was intended to be in 3.4.3, but was in fact left out by accident)
- Fixed an issue with `sourcegraph/server` Docker deployments where syntax highlighting could produce `server closed idle connection` errors. [#4269](https://github.com/sourcegraph/sourcegraph/issues/4269) (this fix was intended to be in 3.4.3, but was in fact left out by accident)
- Fix `repository.language` GraphQL field (previously returned empty for most repositories).

## 3.4.4

### Fixed

- Fixed an out of bounds error in the GraphQL repository query. [#4426](https://github.com/sourcegraph/sourcegraph/issues/4426)

## 3.4.3

### Fixed

- Improved performance of the /site-admin/repositories page significantly (prevents timeouts). [#4063](https://github.com/sourcegraph/sourcegraph/issues/4063)
- Fixed an issue where Gitolite repositories would be inaccessible to non-admin users after upgrading to 3.3.0+ from an older version. [#4263](https://github.com/sourcegraph/sourcegraph/issues/4263)
- Repository names are now treated as case-sensitive, fixing an issue where users saw `pq: duplicate key value violates unique constraint \"repo_name_unique\"` [#4283](https://github.com/sourcegraph/sourcegraph/issues/4283)
- Repositories containing submodules not on Sourcegraph will now load without error [#2947](https://github.com/sourcegraph/sourcegraph/issues/2947)
- HTTP metrics in Prometheus/Grafana now distinguish between different types of GraphQL requests.

## 3.4.2

### Fixed

- Fixed incorrect wording in site-admin onboarding. [#4127](https://github.com/sourcegraph/sourcegraph/issues/4127)

## 3.4.1

### Added

- You may now specify `DISABLE_CONFIG_UPDATES=true` on the management console to prevent updates to the critical configuration. This is useful when loading critical config via a file using `CRITICAL_CONFIG_FILE` on the frontend.

### Changed

- When `EXTSVC_CONFIG_FILE` or `SITE_CONFIG_FILE` are specified, updates to external services and the site config are now prevented.
- Site admins will now see a warning if creating or updating an external service was successful but the process could not complete entirely due to an ephemeral error (such as GitHub API search queries running into timeouts and returning incomplete results).

### Removed

### Fixed

- Fixed an issue where `EXTSVC_CONFIG_FILE` being specified would incorrectly cause a panic.
- Fixed an issue where user/org/global settings from old Sourcegraph versions (2.x) could incorrectly be null, leading to various errors.
- Fixed an issue where an ephemeral infrastructure error (`tar/archive: invalid tar header`) would fail a search.

## 3.4.0

### Added

- When `repositoryPathPattern` is configured, paths from the full long name will redirect to the configured name. Extensions will function with the configured name. `repositoryPathPattern` allows administrators to configure "nice names". For example `sourcegraph.example.com/github.com/foo/bar` can configured to be `sourcegraph.example.com/gh/foo/bar` with `"repositoryPathPattern": "gh/{nameWithOwner}"`. (#462)
- Admins can now turn off site alerts for patch version release updates using the `alerts.showPatchUpdates` setting. Alerts will still be shown for major and minor version updates.
- The new `gitolite.exclude` setting in [Gitolite external service config](https://docs.sourcegraph.com/admin/external_service/gitolite#configuration) allows you to exclude specific repositories by their Gitolite name so that they won't be mirrored. Upon upgrading, previously "disabled" repositories will be automatically migrated to this exclusion list.
- The new `aws_codecommit.exclude` setting in [AWS CodeCommit external service config](https://docs.sourcegraph.com/admin/external_service/aws_codecommit#configuration) allows you to exclude specific repositories by their AWS name or ID so that they won't be synced. Upon upgrading, previously "disabled" repositories will be automatically migrated to this exclusion list.
- Added a new, _required_ `aws_codecommit.gitCredentials` setting to the [AWS CodeCommit external service config](https://docs.sourcegraph.com/admin/external_service/aws_codecommit#configuration). These Git credentials are required to create long-lived authenticated clone URLs for AWS CodeCommit repositories. For more information about Git credentials, see the AWS CodeCommit documentation: https://docs.aws.amazon.com/IAM/latest/UserGuide/id_credentials_ssh-keys.html#git-credentials-code-commit. For detailed instructions on how to create the credentials in IAM, see this page: https://docs.aws.amazon.com/codecommit/latest/userguide/setting-up-gc.html
- Added support for specifying a URL formatted `gitolite.host` setting in [Gitolite external service config](https://docs.sourcegraph.com/admin/external_service/gitolite#configuration) (e.g. `ssh://git@gitolite.example.org:2222/`), in addition to the already supported SCP like format (e.g `git@gitolite.example.org`)
- Added support for overriding critical, site, and external service configurations via files. Specify `CRITICAL_CONFIG_FILE=critical.json`, `SITE_CONFIG_FILE=site.json`, and/or `EXTSVC_CONFIG_FILE=extsvc.json` on the `frontend` container to do this.

### Changed

- Kinds of external services in use are now included in [server pings](https://docs.sourcegraph.com/admin/pings).
- Bitbucket Server: An actual Bitbucket icon is now used for the jump-to-bitbucket action on repository pages instead of the previously generic icon.
- Default config for GitHub, GitHub Enterprise, GitLab, Bitbucket Server, and AWS Code Commit external services has been revised to make it easier for first time admins.

### Removed

- Fields related to Repository enablement have been deprecated. Mutations are now NOOPs, and for repositories returned the value is always true for Enabled. The enabled field and mutations will be removed in 3.6. Mutations: `setRepositoryEnabled`, `setAllRepositoriesEnabled`, `updateAllMirrorRepositories`, `deleteRepository`. Query parameters: `repositories.enabled`, `repositories.disabled`. Field: `Repository.enabled`.
- Global saved searches are now deprecated. Any existing global saved searches have been assigned to the Sourcegraph instance's first site admin's user account.
- The `search.savedQueries` configuration option is now deprecated. Existing entries remain in user and org settings for backward compatibility, but are unused as saved searches are now stored in the database.

### Fixed

- Fixed a bug where submitting a saved query without selecting the location would fail for non-site admins (#3628).
- Fixed settings editors only having a few pixels height.
- Fixed a bug where browser extension and code review integration usage stats were not being captured on the site-admin Usage Stats page.
- Fixed an issue where in some rare cases PostgreSQL starting up slowly could incorrectly trigger a panic in the `frontend` service.
- Fixed an issue where the management console password would incorrectly reset to a new secure one after a user account was created.
- Fixed a bug where gitserver would leak file descriptors when performing common operations.
- Substantially improved the performance of updating Bitbucket Server external service configurations on instances with thousands of repositories, going from e.g. several minutes to about a minute for ~20k repositories (#4037).
- Fully resolved the search performance regression in v3.2.0, restoring performance of search back to the same levels it was before changes made in v3.2.0.
- Fix a bug where using a repo search filter with the prefix `github.com` only searched for repos whose name starts with `github.com`, even though no `^` was specified in the search filter. (#4103)
- Fixed an issue where files that fail syntax highlighting would incorrectly render an error instead of gracefully falling back to their plaintext form.

## 3.3.9

### Added

- Syntax highlighting requests that fail are now logged and traced. A new Prometheus metric `src_syntax_highlighting_requests` allows monitoring and alerting. [#4877](https://github.com/sourcegraph/sourcegraph/issues/4877).

## 3.3.8

### Fixed

- Fully resolved the search performance regression in v3.2.0, restoring performance of search back to the same levels it was before changes made in v3.2.0.
- Fixed an issue where files that fail syntax highlighting would incorrectly render an error instead of gracefully falling back to their plaintext form.
- Fixed an issue introduced in v3.3 where Sourcegraph would under specific circumstances incorrectly have to re-clone and re-index repositories from Bitbucket Server and AWS CodeCommit.

## 3.3.7

### Added

- The `bitbucketserver.exclude` setting in [Bitbucket Server external service config](https://docs.sourcegraph.com/admin/external_service/bitbucketserver#configuration) additionally allows you to exclude repositories matched by a regular expression (so that they won't be synced).

### Changed

### Removed

### Fixed

- Fixed a major indexed search performance regression that occurred in v3.2.0. (#3685)
- Fixed an issue where Sourcegraph would fail to update repositories on some instances (`pq: duplicate key value violates unique constraint "repo_external_service_unique_idx"`) (#3680)
- Fixed an issue where Sourcegraph would not exclude unavailable Bitbucket Server repositories. (#3772)

## 3.3.6

## Changed

- All 24 language extensions are enabled by default.

## 3.3.5

## Changed

- Indexed search is now enabled by default for new Docker deployments. (#3540)

### Removed

- Removed smart-casing behavior from search.

### Fixed

- Removes corrupted archives in the searcher cache and tries to populate the cache again instead of returning an error.
- Fixed a bug where search scopes would not get merged, and only the lowest-level list of search scopes would appear.
- Fixed an issue where repo-updater was slower in performing its work which could sometimes cause other performance issues. https://github.com/sourcegraph/sourcegraph/pull/3633

## 3.3.4

### Fixed

- Fixed bundling of the Phabricator integration assets in the Sourcegraph docker image.

## 3.3.3

### Fixed

- Fixed bug that prevented "Find references" action from being completed in the activation checklist.

## 3.3.2

### Fixed

- Fixed an issue where the default `bitbucketserver.repositoryQuery` would not be created on migration from older Sourcegraph versions. https://github.com/sourcegraph/sourcegraph/issues/3591
- Fixed an issue where Sourcegraph would add deleted repositories to the external service configuration. https://github.com/sourcegraph/sourcegraph/issues/3588
- Fixed an issue where a repo-updater migration would hit code host rate limits. https://github.com/sourcegraph/sourcegraph/issues/3582
- The required `bitbucketserver.username` field of a [Bitbucket Server external service configuration](https://docs.sourcegraph.com/admin/external_service/bitbucketserver#configuration), if unset or empty, is automatically migrated to match the user part of the `url` (if defined). https://github.com/sourcegraph/sourcegraph/issues/3592
- Fixed a panic that would occur in indexed search / the frontend when a search error ocurred. https://github.com/sourcegraph/sourcegraph/issues/3579
- Fixed an issue where the repo-updater service could become deadlocked while performing a migration. https://github.com/sourcegraph/sourcegraph/issues/3590

## 3.3.1

### Fixed

- Fixed a bug that prevented external service configurations specifying client certificates from working (#3523)

## 3.3.0

### Added

- In search queries, treat `foo(` as `foo\(` and `bar[` as `bar\[` rather than failing with an error message.
- Enterprise admins can now customize the appearance of the homepage and search icon.
- A new settings property `notices` allows showing custom informational messages on the homepage and at the top of each page. The `motd` property is deprecated and its value is automatically migrated to the new `notices` property.
- The new `gitlab.exclude` setting in [GitLab external service config](https://docs.sourcegraph.com/admin/external_service/gitlab#configuration) allows you to exclude specific repositories matched by `gitlab.projectQuery` and `gitlab.projects` (so that they won't be synced). Upon upgrading, previously "disabled" repositories will be automatically migrated to this exclusion list.
- The new `gitlab.projects` setting in [GitLab external service config](https://docs.sourcegraph.com/admin/external_service/gitlab#configuration) allows you to select specific repositories to be synced.
- The new `bitbucketserver.exclude` setting in [Bitbucket Server external service config](https://docs.sourcegraph.com/admin/external_service/bitbucketserver#configuration) allows you to exclude specific repositories matched by `bitbucketserver.repositoryQuery` and `bitbucketserver.repos` (so that they won't be synced). Upon upgrading, previously "disabled" repositories will be automatically migrated to this exclusion list.
- The new `bitbucketserver.repos` setting in [Bitbucket Server external service config](https://docs.sourcegraph.com/admin/external_service/bitbucketserver#configuration) allows you to select specific repositories to be synced.
- The new required `bitbucketserver.repositoryQuery` setting in [Bitbucket Server external service configuration](https://docs.sourcegraph.com/admin/external_service/bitbucketserver#configuration) allows you to use Bitbucket API repository search queries to select repos to be synced. Existing configurations will be migrate to have it set to `["?visibility=public", "?visibility=private"]` which is equivalent to the previous implicit behaviour that this setting supersedes.
- "Quick configure" buttons for common actions have been added to the config editor for all external services.
- "Quick configure" buttons for common actions have been added to the management console.
- Site-admins now receive an alert every day for the seven days before their license key expires.
- The user menu (in global nav) now lists the user's organizations.
- All users on an instance now see a non-dismissable alert when when there's no license key in use and the limit of free user accounts is exceeded.
- All users will see a dismissible warning about limited search performance and accuracy on when using the sourcegraph/server Docker image with more than 100 repositories enabled.

### Changed

- Indexed searches that time out more consistently report a timeout instead of erroneously saying "No results."
- The symbols sidebar now only shows symbols defined in the current file or directory.
- The dynamic filters on search results pages will now display `lang:` instead of `file:` filters for language/file-extension filter suggestions.
- The default `github.repositoryQuery` of a [GitHub external service configuration](https://docs.sourcegraph.com/admin/external_service/github#configuration) has been changed to `["none"]`. Existing configurations that had this field unset will be migrated to have the previous default explicitly set (`["affiliated", "public"]`).
- The default `gitlab.projectQuery` of a [GitLab external service configuration](https://docs.sourcegraph.com/admin/external_service/gitlab#configuration) has been changed to `["none"]`. Existing configurations that had this field unset will be migrated to have the previous default explicitly set (`["?membership=true"]`).
- The default value of `maxReposToSearch` is now unlimited (was 500).
- The default `github.repositoryQuery` of a [GitHub external service configuration](https://docs.sourcegraph.com/admin/external_service/github#configuration) has been changed to `["none"]` and is now a required field. Existing configurations that had this field unset will be migrated to have the previous default explicitly set (`["affiliated", "public"]`).
- The default `gitlab.projectQuery` of a [GitLab external service configuration](https://docs.sourcegraph.com/admin/external_service/gitlab#configuration) has been changed to `["none"]` and is now a required field. Existing configurations that had this field unset will be migrated to have the previous default explicitly set (`["?membership=true"]`).
- The `bitbucketserver.username` field of a [Bitbucket Server external service configuration](https://docs.sourcegraph.com/admin/external_service/bitbucketserver#configuration) is now **required**. This field is necessary to authenticate with the Bitbucket Server API with either `password` or `token`.
- The settings and account pages for users and organizations are now combined into a single tab.

### Removed

- Removed the option to show saved searches on the Sourcegraph homepage.

### Fixed

- Fixed an issue where the site-admin repositories page `Cloning`, `Not Cloned`, `Needs Index` tabs were very slow on instances with thousands of repositories.
- Fixed an issue where failing to syntax highlight a single file would take down the entire syntax highlighting service.

## 3.2.6

### Fixed

- Fully resolved the search performance regression in v3.2.0, restoring performance of search back to the same levels it was before changes made in v3.2.0.

## 3.2.5

### Fixed

- Fixed a major indexed search performance regression that occurred in v3.2.0. (#3685)

## 3.2.4

### Fixed

- Fixed bundling of the Phabricator integration assets in the Sourcegraph docker image.

## 3.2.3

### Fixed

- Fixed https://github.com/sourcegraph/sourcegraph/issues/3336.
- Clearer error message when a repository sync fails due to the inability to clone a repository.
- Rewrite '@' character in Gitolite repository names to '-', which permits them to be viewable in the UI.

## 3.2.2

### Changed

- When using an external Zoekt instance (specified via the `ZOEKT_HOST` environment variable), sourcegraph/server no longer spins up a redundant internal Zoekt instance.

## 3.2.1

### Fixed

- Jaeger tracing, once enabled, can now be configured via standard [environment variables](https://github.com/jaegertracing/jaeger-client-go/blob/v2.14.0/README.md#environment-variables).
- Fixed an issue where some search and zoekt errors would not be logged.

## 3.2.0

### Added

- Sourcegraph can now automatically use the system's theme.
  To enable, open the user menu in the top right and make sure the theme dropdown is set to "System".
  This is currently supported on macOS Mojave with Safari Technology Preview 68 and later.
- The `github.exclude` setting was added to the [GitHub external service config](https://docs.sourcegraph.com/admin/external_service/github#configuration) to allow excluding repositories yielded by `github.repos` or `github.repositoryQuery` from being synced.

### Changed

- Symbols search is much faster now. After the initial indexing, you can expect code intelligence to be nearly instant no matter the size of your repository.
- Massively reduced the number of code host API requests Sourcegraph performs, which caused rate limiting issues such as slow search result loading to appear.
- The [`corsOrigin`](https://docs.sourcegraph.com/admin/config/site_config) site config property is no longer needed for integration with GitHub, GitLab, etc., via the [Sourcegraph browser extension](https://docs.sourcegraph.com/integration/browser_extension). Only the [Phabricator extension](https://github.com/sourcegraph/phabricator-extension) requires it.

### Fixed

- Fixed a bug where adding a search scope that adds a `repogroup` filter would cause invalid queries if `repogroup:sample` was already part of the query.
- An issue where errors during displaying search results would not be displayed.

### Removed

- The `"updateScheduler2"` experiment is now the default and it's no longer possible to configure.

## 3.1.2

### Added

- The `search.contextLines` setting was added to allow configuration of the number of lines of context to be displayed around search results.

### Changed

- Massively reduced the number of code host API requests Sourcegraph performs, which caused rate limiting issues such as slow search result loading to appear.
- Improved logging in various situations where Sourcegraph would potentially hit code host API rate limits.

### Fixed

- Fixed an issue where search results loading slowly would display a `Cannot read property "lastChild" of undefined` error.

## 3.1.1

### Added

- Query builder toggle (open/closed) state is now retained.

### Fixed

- Fixed an issue where single-term values entered into the "Exact match" field in the query builder were not getting wrapped in quotes.

## 3.1.0

### Added

- Added Docker-specific help text when running the Sourcegraph docker image in an environment with an sufficient open file descriptor limit.
- Added syntax highlighting for Kotlin and Dart.
- Added a management console environment variable to disable HTTPS, see [the docs](doc/admin/management_console.md#can-i-disable-https-on-the-management-console) for more information.
- Added `auth.disableUsernameChanges` to critical configuration to prevent users from changing their usernames.
- Site admins can query a user by email address or username from the GraphQL API.
- Added a search query builder to the main search page. Click "Use search query builder" to open the query builder, which is a form with separate inputs for commonly used search keywords.

### Changed

- File match search results now show full repository name if there are results from mirrors on different code hosts (e.g. github.com/sourcegraph/sourcegraph and gitlab.com/sourcegraph/sourcegraph)
- Search queries now use "smart case" by default. Searches are case insensitive unless you use uppercase letters. To explicitly set the case, you can still use the `case` field (e.g. `case:yes`, `case:no`). To explicitly set smart case, use `case:auto`.

### Fixed

- Fixed an issue where the management console would improperly regenerate the TLS cert/key unless `CUSTOM_TLS=true` was set. See the documentation for [how to use your own TLS certificate with the management console](doc/admin/management_console.md#how-can-i-use-my-own-tls-certificates-with-the-management-console).

## 3.0.1

### Added

- Symbol search now supports Elixir, Haskell, Kotlin, Scala, and Swift

### Changed

- Significantly optimized how file search suggestions are provided when using indexed search (cluster deployments).
- Both the `sourcegraph/server` image and the [Kubernetes deployment](https://github.com/sourcegraph/deploy-sourcegraph) manifests ship with Postgres `11.1`. For maximum compatibility, however, the minimum supported version remains `9.6`. The upgrade procedure is mostly automated for existing deployments. Please refer to [this page](https://docs.sourcegraph.com/admin/postgres) for detailed instructions.

### Removed

- The deprecated `auth.disableAccessTokens` site config property was removed. Use `auth.accessTokens` instead.
- The `disableBrowserExtension` site config property was removed. [Configure nginx](https://docs.sourcegraph.com/admin/nginx) instead to block clients (if needed).

## 3.0.0

See the changelog entries for 3.0.0 beta releases and our [3.0](doc/admin/migration/3_0.md) upgrade guide if you are upgrading from 2.x.

## 3.0.0-beta.4

### Added

- Basic code intelligence for the top 10 programming languages works out of the box without any configuration. [TypeScript/JavaScript](https://sourcegraph.com/extensions/sourcegraph/typescript), [Python](https://sourcegraph.com/extensions/sourcegraph/python), [Java](https://sourcegraph.com/extensions/sourcegraph/java), [Go](https://sourcegraph.com/extensions/sourcegraph/go), [C/C++](https://sourcegraph.com/extensions/sourcegraph/cpp), [Ruby](https://sourcegraph.com/extensions/sourcegraph/ruby), [PHP](https://sourcegraph.com/extensions/sourcegraph/php), [C#](https://sourcegraph.com/extensions/sourcegraph/csharp), [Shell](https://sourcegraph.com/extensions/sourcegraph/shell), and [Scala](https://sourcegraph.com/extensions/sourcegraph/scala) are enabled by default, and you can find more in the [extension registry](https://sourcegraph.com/extensions?query=category%3A"Programming+languages").

## 3.0.0-beta.3

- Fixed an issue where the site admin is redirected to the start page instead of being redirected to the repositories overview page after deleting a repo.

## 3.0.0-beta

### Added

- Repositories can now be queried by a git clone URL through the GraphQL API.
- A new Explore area is linked from the top navigation bar (when the `localStorage.explore=true;location.reload()` feature flag is enabled).
- Authentication via GitHub is now supported. To enable, add an item to the `auth.providers` list with `type: "github"`. By default, GitHub identities must be linked to an existing Sourcegraph user account. To enable new account creation via GitHub, use the `allowSignup` option in the `GitHubConnection` config.
- Authentication via GitLab is now supported. To enable, add an item to the `auth.providers` list with `type: "gitlab"`.
- GitHub repository permissions are supported if authentication via GitHub is enabled. See the
  documentation for the `authorization` field of the `GitHubConnection` configuration.
- The repository settings mirroring page now shows when a repo is next scheduled for an update (requires experiment `"updateScheduler2": "enabled"`).
- Configured repositories are periodically scheduled for updates using a new algorithm. You can disable the new algorithm with the following site configuration: `"experimentalFeatures": { "updateScheduler2": "disabled" }`. If you do so, please file a public issue to describe why you needed to disable it.
- When using HTTP header authentication, [`stripUsernameHeaderPrefix`](https://docs.sourcegraph.com/admin/auth/#username-header-prefixes) field lets an admin specify a prefix to strip from the HTTP auth header when converting the header value to a username.
- Sourcegraph extensions whose package.json contains `"wip": true` are considered [work-in-progress extensions](https://docs.sourcegraph.com/extensions/authoring/publishing#wip-extensions) and are indicated as such to avoid users accidentally using them.
- Information about user survey submissions and a chart showing weekly active users is now displayed on the site admin Overview page.
- A new GraphQL API field `UserEmail.isPrimary` was added that indicates whether an email is the user's primary email.
- The filters bar in the search results page can now display filters from extensions.
- Extensions' `activate` functions now receive a `sourcegraph.ExtensionContext` parameter (i.e., `export function activate(ctx: sourcegraph.ExtensionContext): void { ... }`) to support deactivation and running multiple extensions in the same process.
- Users can now request an Enterprise trial license from the site init page.
- When searching, a filter button `case:yes` will now appear when relevant. This helps discovery and makes it easier to use our case-sensitive search syntax.
- Extensions can now report progress in the UI through the `withProgress()` extension API.
- When calling `editor.setDecorations()`, extensions must now provide an instance of `TextDocumentDecorationType` as first argument. This helps gracefully displaying decorations from several extensions.

### Changed

- The Postgres database backing Sourcegraph has been upgraded from 9.4 to 11.1. Existing Sourcegraph users must conduct an [upgrade procedure](https://docs.sourcegraph.com/admin/postgres_upgrade)
- Code host configuration has moved out of the site config JSON into the "External services" area of the site admin web UI. Sourcegraph instances will automatically perform a one time migration of existing data in the site config JSON. After the migration these keys can be safely deleted from the site config JSON: `awsCodeCommit`, `bitbucketServer`, `github`, `gitlab`, `gitolite`, and `phabricator`.
- Site and user usage statistics are now visible to all users. Previously only site admins (and users, for their own usage statistics) could view this information. The information consists of aggregate counts of actions such as searches, page views, etc.
- The Git blame information shown at the end of a line is now provided by the [Git extras extension](https://sourcegraph.com/extensions/sourcegraph/git-extras). You must add that extension to continue using this feature.
- The `appURL` site configuration option was renamed to `externalURL`.
- The repository and directory pages now show all entries together instead of showing files and (sub)directories separately.
- Extensions no longer can specify titles (in the `title` property in the `package.json` extension manifest). Their extension ID (such as `alice/myextension`) is used.

### Fixed

- Fixed an issue where the site admin License page showed a count of current users, rather than the max number of users over the life of the license.
- Fixed number formatting issues on site admin Overview and Survey Response pages.
- Fixed resolving of git clone URLs with `git+` prefix through the GraphQL API
- Fixed an issue where the graphql Repositories endpoint would order by a field which was not indexed. Times on Sourcegraph.com went from 10s to 200ms.
- Fixed an issue where whitespace was not handled properly in environment variable lists (`SYMBOLS_URL`, `SEARCHER_URL`).
- Fixed an issue where clicking inside the repository popover or clicking "Show more" would dismiss the popover.

### Removed

- The `siteID` site configuration option was removed because it is no longer needed. If you previously specified this in site configuration, a new, random site ID will be generated upon server startup. You can safely remove the existing `siteID` value from your site configuration after upgrading.
- The **Info** panel was removed. The information it presented can be viewed in the hover.
- The top-level `repos.list` site configuration was removed in favour of each code-host's equivalent options,
  now configured via the new _External Services UI_ available at `/site-admin/external-services`. Equivalent options in code hosts configuration:
  - GitHub via [`github.repos`](https://docs.sourcegraph.com/admin/site_config/all#repos-array)
  - Gitlab via [`gitlab.projectQuery`](https://docs.sourcegraph.com/admin/site_config/all#projectquery-array)
  - Phabricator via [`phabricator.repos`](https://docs.sourcegraph.com/admin/site_config/all#phabricator-array)
  - [Other external services](https://docs.sourcegraph.com/admin/repo/add_from_other_external_services)
- Removed the `httpStrictTransportSecurity` site configuration option. Use [nginx configuration](https://docs.sourcegraph.com/admin/nginx) for this instead.
- Removed the `tls.letsencrypt` site configuration option. Use [nginx configuration](https://docs.sourcegraph.com/admin/nginx) for this instead.
- Removed the `tls.cert` and `tls.key` site configuration options. Use [nginx configuration](https://docs.sourcegraph.com/admin/nginx) for this instead.
- Removed the `httpToHttpsRedirect` and `experimentalFeatures.canonicalURLRedireect` site configuration options. Use [nginx configuration](https://docs.sourcegraph.com/admin/nginx) for these instead.
- Sourcegraph no longer requires access to `/var/run/docker.sock`.

## 2.13.6

### Added

- The `/-/editor` endpoint now accepts a `hostname_patterns` URL parameter, which specifies a JSON
  object mapping from hostname to repository name pattern. This serves as a hint to Sourcegraph when
  resolving git clone URLs to repository names. The name pattern is the same style as is used in
  code host configurations. The default value is `{hostname}/{path}`.

## 2.13.5

### Fixed

- Fixed another issue where Sourcegraph would try to fetch more than the allowed number of repositories from AWS CodeCommit.

## 2.13.4

### Changed

- The default for `experimentalFeatures.canonicalURLRedirect` in site config was changed back to `disabled` (to avoid [#807](https://github.com/sourcegraph/sourcegraph/issues/807)).

## 2.13.3

### Fixed

- Fixed an issue that would cause the frontend health check endpoint `/healthz` to not respond. This only impacts Kubernetes deployments.
- Fixed a CORS policy issue that caused requests to be rejected when they come from origins not in our [manifest.json](https://sourcegraph.com/github.com/sourcegraph/sourcegraph/-/blob/browser/src/extension/manifest.spec.json#L72) (i.e. requested via optional permissions by the user).
- Fixed an issue that prevented `repositoryQuery` from working correctly on GitHub enterprise instances.

## 2.13.2

### Fixed

- Fixed an issue where Sourcegraph would try to fetch more than the allowed number of repositories from AWS CodeCommit.

## 2.13.1

### Changed

- The timeout when running `git ls-remote` to determine if a remote url is cloneable has been increased from 5s to 30s.
- Git commands now use [version 2 of the Git wire protocol](https://opensource.googleblog.com/2018/05/introducing-git-protocol-version-2.html), which should speed up certain operations (e.g. `git ls-remote`, `git fetch`) when communicating with a v2 enabled server.

## 2.13.0

### Added

- A new site config option `search.index.enabled` allows toggling on indexed search.
- Search now uses [Sourcegraph extensions](https://docs.sourcegraph.com/extensions) that register `queryTransformer`s.
- GitLab repository permissions are now supported. To enable this, you will need to set the `authz`
  field in the `GitLabConnection` configuration object and ensure that the access token set in the
  `token` field has both `sudo` and `api` scope.

### Changed

- When the `DEPLOY_TYPE` environment variable is incorrectly specified, Sourcegraph now shuts down and logs an error message.
- The `experimentalFeatures.canonicalURLRedirect` site config property now defaults to `enabled`. Set it to `disabled` to disable redirection to the `appURL` from other hosts.
- Updating `maxReposToSearch` site config no longer requires a server restart to take effect.
- The update check page no longer shows an error if you are using an insiders build. Insiders builds will now notify site administrators that updates are available 40 days after the release date of the installed build.
- The `github.repositoryQuery` site config property now accepts arbitrary GitHub repository searches.

### Fixed

- The user account sidebar "Password" link (to the change-password form) is now shown correctly.
- Fixed an issue where GitHub rate limits were underutilized if the remaining
  rate limit dropped below 150.
- Fixed an issue where GraphQL field `elapsedMilliseconds` returned invalid value on empty searches
- Editor extensions now properly search the selection as a literal string, instead of incorrectly using regexp.
- Fixed a bug where editing and deleting global saved searches was not possible.
- In index search, if the search regex produces multiline matches, search results are still processed per line and highlighted correctly.
- Go-To-GitHub and Go-To-GitLab buttons now link to the right branch, line and commit range.
- Go-to-GitHub button links to default branch when no rev is given.
- The close button in the panel header stays located on the top.
- The Phabricator icon is now displayed correctly.
- The view mode button in the BlobPage now shows the correct view mode to switch to.

### Removed

- The experimental feature flag to disable the new repo update scheduler has been removed.
- The `experimentalFeatures.configVars` feature flag was removed.
- The `experimentalFeatures.multipleAuthProviders` feature flag was removed because the feature is now always enabled.
- The following deprecated auth provider configuration properties were removed: `auth.provider`, `auth.saml`, `auth.openIDConnect`, `auth.userIdentityHTTPHeader`, and `auth.allowSignup`. Use `auth.providers` for all auth provider configuration. (If you were still using the deprecated properties and had no `auth.providers` set, all access to your instance will be rejected until you manually set `auth.providers`.)
- The deprecated site configuration properties `search.scopes` and `settings` were removed. Define search scopes and settings in global settings in the site admin area instead of in site configuration.
- The `pendingContents` property has been removed from our GraphQL schema.
- The **Explore** page was replaced with a **Repositories** search link in the top navigation bar.

## 2.12.3

### Fixed

- Fixed an error that prevented users without emails from submitting satisfaction surveys.

## 2.12.2

### Fixed

- Fixed an issue where private GitHub Enterprise repositories were not fetched.

## 2.12.1

### Fixed

- We use GitHub's REST API to query affliated repositories. This API has wider support on older GitHub enterprise versions.
- Fixed an issue that prevented users without email addresses from signing in (https://github.com/sourcegraph/sourcegraph/issues/426).

## 2.12.0

### Changed

- Reduced the size of in-memory data structured used for storing search results. This should reduce the backend memory usage of large result sets.
- Code intelligence is now provided by [Sourcegraph extensions](https://docs.sourcegraph.com/extensions). The extension for each language in the site configuration `langservers` property is automatically enabled.
- Support for multiple authentication providers is now enabled by default. To disable it, set the `experimentalFeatures.multipleAuthProviders` site config option to `"disabled"`. This only applies to Sourcegraph Enterprise.
- When using the `http-header` auth provider, valid auth cookies (from other auth providers that are currently configured or were previously configured) are now respected and will be used for authentication. These auth cookies also take precedence over the `http-header` auth. Previously, the `http-header` auth took precedence.
- Bitbucket Server username configuration is now used to clone repositories if the Bitbucket Server API does not set a username.
- Code discussions: On Sourcegraph.com / when `discussions.abuseProtection` is enabled in the site config, rate limits to thread creation, comment creation, and @mentions are now applied.

### Added

- Search syntax for filtering archived repositories. `archived:no` will exclude archived repositories from search results, `archived:only` will search over archived repositories only. This applies for GitHub and GitLab repositories.
- A Bitbucket Server option to exclude personal repositories in the event that you decide to give an admin-level Bitbucket access token to Sourcegraph and do not want to create a bot account. See https://docs.sourcegraph.com/integration/bitbucket_server#excluding-personal-repositories for more information.
- Site admins can now see when users of their Sourcegraph instance last used it via a code host integration (e.g. Sourcegraph browser extensions). Visit the site admin Analytics page (e.g. https://sourcegraph.example.com/site-admin/analytics) to view this information.
- A new site config option `extensions.allowRemoteExtensions` lets you explicitly specify the remote extensions (from, e.g., Sourcegraph.com) that are allowed.
- Pings now include a total count of user accounts.

### Fixed

- Files with the gitattribute `export-ignore` are no longer excluded for language analysis and search.
- "Discard changes?" confirmation popup doesn't pop up every single time you try to navigate to a new page after editting something in the site settings page anymore.
- Fixed an issue where Git repository URLs would sometimes be logged, potentially containing e.g. basic auth tokens.
- Fixed date formatting on the site admin Analytics page.
- File names of binary and large files are included in search results.

### Removed

- The deprecated environment variables `SRC_SESSION_STORE_REDIS` and `REDIS_MASTER_ENDPOINT` are no longer used to configure alternative redis endpoints. For more information, see "[Using external databases with Sourcegraph](https://docs.sourcegraph.com/admin/external_database)".

## 2.11.1

### Added

- A new site config option `git.cloneURLToRepositoryName` specifies manual mapping from Git clone URLs to Sourcegraph repository names. This is useful, for example, for Git submodules that have local clone URLs.

### Fixed

- Slack notifications for saved searches have been fixed.

## 2.11.0

### Changed

### Added

- Support for ACME "tls-alpn-01" challenges to obtain LetsEncrypt certificates. Previously Sourcegraph only supported ACME "http-01" challenges which required port 80 to be accessible.
- gitserver periodically removes stale lock files that git can leave behind.
- Commits with empty trees no longer return 404.
- Clients (browser/editor extensions) can now query configuration details from the `ClientConfiguration` GraphQL API.
- The config field `auth.accessTokens.allow` allows or restricts use of access tokens. It can be set to one of three values: "all-users-create" (the default), "none" (all access tokens are disabled), and "site-admin-create" (access tokens are enabled, but only site admins can create new access tokens). The field `auth.disableAccessTokens` is now deprecated in favor of this new field.
- A webhook endpoint now exists to trigger repository updates. For example, `curl -XPOST -H 'Authorization: token $ACCESS_TOKEN' $SOURCEGRAPH_ORIGIN/.api/repos/$REPO_URI/-/refresh`.
- Git submodules entries in the file tree now link to the submodule repository.

### Fixed

- An issue / edge case where the Code Intelligence management admin page would incorrectly show language servers as `Running` when they had been removed from Docker.
- Log level is respected in lsp-proxy logs.
- Fixed an error where text searches could be routed to a faulty search worker.
- Gitolite integration should correctly detect names which Gitolite would consider to be patterns, and not treat them as repositories.
- repo-updater backs off fetches on a repo that's failing to fetch.
- Attempts to add a repo with an empty string for the name are checked for and ignored.
- Fixed an issue where non-site-admin authenticated users could modify global settings (not site configuration), other organizations' settings, and other users' settings.
- Search results are rendered more eagerly, resulting in fewer blank file previews
- An issue where automatic code intelligence would fail to connect to the underlying `lsp` network, leading to `dial tcp: lookup lang on 0.0.0.0:53: no such host` errors.
- More useful error messages from lsp-proxy when a language server can't get a requested revision of a repository.
- Creation of a new user with the same name as an existing organization (and vice versa) is prevented.

### Removed

## 2.10.5

### Fixed

- Slack notifications for saved searches have been fixed.

## 2.10.4

### Fixed

- Fixed an issue that caused the frontend to return a HTTP 500 and log an error message like:
  ```
  lvl=eror msg="ui HTTP handler error response" method=GET status_code=500 error="Post http://127.0.0.1:3182/repo-lookup: context canceled"
  ```

## 2.10.3

### Fixed

- The SAML AuthnRequest signature when using HTTP redirect binding is now computed using a URL query string with correct ordering of parameters. Previously, the ordering was incorrect and caused errors when the IdP was configured to check the signature in the AuthnRequest.

## 2.10.2

### Fixed

- SAML IdP-initiated login previously failed with the IdP set a RelayState value. This now works.

## 2.10.1

### Changed

- Most `experimentalFeatures` in the site configuration now respond to configuration changes live, without requiring a server restart. As usual, you will be prompted for a restart after saving your configuration changes if one is required.
- Gravatar image avatars are no longer displayed for committers.

## 2.10.0

### Changed

- In the file tree, if a directory that contains only a single directory is expanded, its child directory is now expanded automatically.

### Fixed

- Fixed an issue where `sourcegraph/server` would not start code intelligence containers properly when the `sourcegraph/server` container was shut down non-gracefully.
- Fixed an issue where the file tree would return an error when navigating between repositories.

## 2.9.4

### Changed

- Repo-updater has a new and improved scheduler for periodic repo fetches. If you have problems with it, you can revert to the old behavior by adding `"experimentalFeatures": { "updateScheduler": "disabled" }` to your `config.json`.
- A once-off migration will run changing the layout of cloned repos on disk. This should only affect installations created January 2018 or before. There should be no user visible changes.
- Experimental feature flag "updateScheduler" enables a smarter and less spammy algorithm for automatic repository updates.
- It is no longer possible to disable code intelligence by unsetting the LSP_PROXY environment variable. Instead, code intelligence can be disabled per language on the site admin page (e.g. https://sourcegraph.example.com/site-admin/code-intelligence).
- Bitbucket API requests made by Sourcegraph are now under a self-enforced API rate limit (since Bitbucket Server does not have a concept of rate limiting yet). This will reduce any chance of Sourcegraph slowing down or causing trouble for Bitbucket Server instances connected to it. The limits are: 7,200 total requests/hr, with a bucket size / maximum burst size of 500 requests.
- Global, org, and user settings are now validated against the schema, so invalid settings will be shown in the settings editor with a red squiggly line.
- The `http-header` auth provider now supports being used with other auth providers (still only when `experimentalFeatures.multipleAuthProviders` is `true`).
- Periodic fetches of Gitolite-hosted repositories are now handled internally by repo-updater.

### Added

- The `log.sentry.dsn` field in the site config makes Sourcegraph log application errors to a Sentry instance.
- Two new repository page hotkeys were added: <kbd>r</kbd> to open the repositories menu and <kbd>v</kbd> to open the revision selector.
- Repositories are periodically (~45 days) recloned from the codehost. The codehost can be relied on to give an efficient packing. This is an alternative to running a memory and CPU intensive git gc and git prune.
- The `auth.sessionExpiry` field sets the session expiration age in seconds (defaults to 90 days).

### Fixed

- Fixed a bug in the API console that caused it to display as a blank page in some cases.
- Fixed cases where GitHub rate limit wasn't being respected.
- Fixed a bug where scrolling in references, history, etc. file panels was not possible in Firefox.
- Fixed cases where gitserver directory structure migration could fail/crash.
- Fixed "Generate access token" link on user settings page. Previously, this link would 404.
- Fixed a bug where the search query was not updated in the search bar when searching from the homepage.
- Fixed a possible crash in github-proxy.
- Fixed a bug where file matching for diff search was case sensitive by default.

### Removed

- `SOURCEGRAPH_CONFIG` environment variable has been removed. Site configuration is always read from and written to disk. You can configure the location by providing `SOURCEGRAPH_CONFIG_FILE`. The default path is `/etc/sourcegraph/config.json`.

## 2.9.3

### Changed

- The search results page will merge duplicated lines of context.
- The following deprecated site configuration properties have been removed: `github[].preemptivelyClone`, `gitOriginMap`, `phabricatorURL`, `githubPersonalAccessToken`, `githubEnterpriseURL`, `githubEnterpriseCert`, and `githubEnterpriseAccessToken`.
- The `settings` field in the site config file is deprecated and will not be supported in a future release. Site admins should move those settings (if any) to global settings (in the site admin UI). Global settings are preferred to site config file settings because the former can be applied without needing to restart/redeploy the Sourcegraph server or cluster.

### Fixed

- Fixed a goroutine leak which occurs when search requests are canceled.
- Console output should have fewer spurious line breaks.
- Fixed an issue where it was not possible to override the `StrictHostKeyChecking` SSH option in the SSH configuration.
- Cross-repository code intelligence indexing for non-Go languages is now working again (originally broken in 2.9.2).

## 2.9.1

### Fixed

- Fixed an issue where saving an organization's configuration would hang indefinitely.

## 2.9.0

### Changed

- Hover tooltips were rewritten to fix a couple of issues and are now much more robust, received a new design and show more information.
- The `max:` search flag was renamed to `count:` in 2.8.8, but for backward compatibility `max:` has been added back as a deprecated alias for `count:`.
- Drastically improved the performance / load time of the Code Intelligence site admin page.

### Added

- The site admin code intelligence page now displays an error or reason whenever language servers are unable to be managed from the UI or Sourcegraph API.
- The ability to directly specify the root import path of a repository via `.sourcegraph/config.json` in the repo root, instead of relying on the heuristics of the Go language server to detect it.

### Fixed

- Configuring Bitbucket Server now correctly suppresses the the toast message "Configure repositories and code hosts to add to Sourcegraph."
- A bug where canonical import path comments would not be detected by the Go language server's heuristics under `cmd/` folders.
- Fixed an issue where a repository would only be refreshed on demand by certain user actions (such as a page reload) and would otherwise not be updated when expected.
- If a code host returned a repository-not-found or unauthorized error (to `repo-updater`) for a repository that previously was known to Sourcegraph, then in some cases a misleading "Empty repository" screen was shown. Now the repository is displayed as though it still existed, using cached data; site admins must explicitly delete repositories on Sourcegraph after they have been deleted on the code host.
- Improved handling of GitHub API rate limit exhaustion cases. Cached repository metadata and Git data will be used to provide full functionality during this time, and log messages are more informative. Previously, in some cases, repositories would become inaccessible.
- Fixed an issue where indexed search would sometimes not indicate that there were more results to show for a given file.
- Fixed an issue where the code intelligence admin page would never finish loading language servers.

## 2.9.0-pre0

### Changed

- Search scopes have been consolidated into the "Filters" bar on the search results page.
- Usernames and organization names of up to 255 characters are allowed. Previously the max length was 38.

### Fixed

- The target commit ID of a Git tag object (i.e., not lightweight Git tag refs) is now dereferenced correctly. Previously the tag object's OID was given.
- Fixed an issue where AWS Code Commit would hit the rate limit.
- Fixed an issue where dismissing the search suggestions dropdown did not unfocus previously highlighted suggestions.
- Fixed an issue where search suggestions would appear twice.
- Indexed searches now return partial results if they timeout.
- Git repositories with files whose paths contain `.git` path components are now usable (via indexed and non-indexed search and code intelligence). These corrupt repositories are rare and generally were created by converting some other VCS repository to Git (the Git CLI will forbid creation of such paths).
- Various diff search performance improvements and bug fixes.
- New Phabricator extension versions would used cached stylesheets instead of the upgraded version.
- Fixed an issue where hovers would show an error for Rust and C/C++ files.

### Added

- The `sourcegraph/server` container now emits the most recent log message when redis terminates to make it easier to debug why redis stopped.
- Organization invites (which allow users to invite other users to join organizations) are significantly improved. A new accept-invitation page was added.
- The new help popover allows users to easily file issues in the Sourcegraph public issue tracker and view documentation.
- An issue where Java files would be highlighted incorrectly if they contained JavaDoc blocks with an uneven number of opening/closing `*`s.

### Removed

- The `secretKey` site configuration value is no longer needed. It was only used for generating tokens for inviting a user to an organization. The invitation is now stored in the database associated with the recipient, so a secret token is no longer needed.
- The `experimentalFeatures.searchTimeoutParameter` site configuration value has been removed. It defaulted to `enabled` in 2.8 and it is no longer possible to disable.

### Added

- Syntax highlighting for:
  - TOML files (including Go `Gopkg.lock` and Rust `Cargo.lock` files).
  - Rust files.
  - GraphQL files.
  - Protobuf files.
  - `.editorconfig` files.

## 2.8.9

### Changed

- The "invite user" site admin page was moved to a sub-page of the users page (`/site-admin/users/new`).
- It is now possible for a site admin to create a new user without providing an email address.

### Fixed

- Checks for whether a repo is cloned will no longer exhaust open file pools over time.

### Added

- The Phabricator extension shows code intelligence status and supports enabling / disabling code intelligence for files.

## 2.8.8

### Changed

- Queries for repositories (in the explore, site admin repositories, and repository header dropdown) are matched on case-insensitive substrings, not using fuzzy matching logic.
- HTTP Authorization headers with an unrecognized scheme are ignored; they no longer cause the HTTP request to be rejected with HTTP 401 Unauthorized and an "Invalid Authorization header." error.
- Renamed the `max` search flag to `count`. Searches that specify `count:` will fetch at least that number of results, or the full result set.
- Bumped `lsp-proxy`'s `initialize` timeout to 3 minutes for every language.
- Search results are now sorted by repository and file name.
- More easily accessible "Show more" button at the top of the search results page.
- Results from user satisfaction surveys are now always hosted locally and visible to admins. The `"experimentalFeatures": { "hostSurveysLocally" }` config option has been deprecated.
- If the OpenID Connect authentication provider reports that a user's email address is not verified, the authentication attempt will fail.

### Fixed

- Fixed an issue where the search results page would not update its title.
- The session cookie name is now `sgs` (not `sg-session`) so that Sourcegraph 2.7 and Sourcegraph 2.8 can be run side-by-side temporarily during a rolling update without clearing each other's session cookies.
- Fixed the default hostnames of the C# and R language servers
- Fixed an issue where deleting an organization prevented the creation of organizations with the name of the deleted organization.
- Non-UTF8 encoded files (e.g. ISO-8859-1/Latin1, UTF16, etc) are now displayed as text properly rather than being detected as binary files.
- Improved error message when lsp-proxy's initalize timeout occurs
- Fixed compatibility issues and added [instructions for using Microsoft ADFS 2.1 and 3.0 for SAML authentication](https://docs.sourcegraph.com/admin/auth/saml_with_microsoft_adfs).
- Fixed an issue where external accounts associated with deleted user accounts would still be returned by the GraphQL API. This caused the site admin external accounts page to fail to render in some cases.
- Significantly reduced the number of code host requests for non github.com or gitlab.com repositories.

### Added

- The repository revisions popover now shows the target commit's last-committed/authored date for branches and tags.
- Setting the env var `INSECURE_SAML_LOG_TRACES=1` on the server (or the `sourcegraph-frontend` pod in Kubernetes) causes all SAML requests and responses to be logged, which helps with debugging SAML.
- Site admins can now view user satisfaction surveys grouped by user, in addition to chronological order, and aggregate summary values (including the average score and the net promoter score over the last 30 days) are now displayed.
- The site admin overview page displays the site ID, the primary admin email, and premium feature usage information.
- Added Haskell as an experimental language server on the code intelligence admin page.

## 2.8.0

### Changed

- `gitMaxConcurrentClones` now also limits the concurrency of updates to repos in addition to the initial clone.
- In the GraphQL API, `site.users` has been renamed to `users`, `site.orgs` has been renamed to `organizations`, and `site.repositories` has been renamed to `repositories`.
- An authentication provider must be set in site configuration (see [authentication provider documentation](https://docs.sourcegraph.com/admin/auth)). Previously the server defaulted to builtin auth if none was set.
- If a process dies inside the Sourcegraph container the whole container will shut down. We suggest operators configure a [Docker Restart Policy](https://docs.docker.com/config/containers/start-containers-automatically/#restart-policy-details) or a [Kubernetes Restart Policy](https://kubernetes.io/docs/concepts/workloads/pods/pod-lifecycle/#restart-policy). Previously the container would operate in a degraded mode if a process died.
- Changes to the `auth.public` site config are applied immediately in `sourcegraph/server` (no restart needed).
- The new search timeout behavior is now enabled by default. Set `"experimentalFeatures": {"searchTimeoutParameter": "disabled"}` in site config to disable it.
- Search includes files up to 1MB (previous limit was 512KB for unindexed search and 128KB for indexed search).
- Usernames and email addresses reported by OpenID Connect and SAML auth providers are now trusted, and users will sign into existing Sourcegraph accounts that match on the auth provider's reported username or email.
- The repository sidebar file tree is much, much faster on massive repositories (200,000+ files)
- The SAML authentication provider was significantly improved. Users who were signed in using SAML previously will need to reauthenticate via SAML next time they visit Sourcegraph.
- The SAML `serviceProviderCertificate` and `serviceProviderPrivateKey` site config properties are now optional.

### Fixed

- Fixed an issue where Index Search status page failed to render.
- User data on the site admin Analytics page is now paginated, filterable by a user's recent activity, and searchable.
- The link to the root of a repository in the repository header now preserves the revision you're currently viewing.
- When using the `http-header` auth provider, signin/signup/signout links are now hidden.
- Repository paths beginning with `go/` are no longer reservered by Sourcegraph.
- Interpret `X-Forwarded-Proto` HTTP header when `httpToHttpsRedirect` is set to `load-balanced`.
- Deleting a user account no longer prevents the creation of a new user account with the same username and/or association with authentication provider account (SAML/OpenID/etc.)
- It is now possible for a user to verify an email address that was previously associated with now-deleted user account.
- Diff searches over empty repositories no longer fail (this was not an issue for Sourcegraph cluster deployments).
- Stray `tmp_pack_*` files from interrupted fetches should now go away.
- When multiple `repo:` tokens match the same repo, process @revspec requirements from all of them, not just the first one in the search.

### Removed

- The `ssoUserHeader` site config property (deprecated since January 2018) has been removed. The functionality was moved to the `http-header` authentication provider.
- The experiment flag `showMissingReposEnabled`, which defaulted to enabled, has been removed so it is no longer possible to disable this feature.
- Event-level telemetry has been completely removed from self-hosted Sourcegraph instances. As a result, the `disableTelemetry` site configuration option has been deprecated. The new site-admin Pings page clarifies the only high-level telemetry being sent to Sourcegraph.com.
- The deprecated `adminUsernames` site config property (deprecated since January 2018) has been removed because it is no longer necessary. Site admins can designate other users as site admins in the site admin area, and the first user to sign into a new instance always becomes a site admin (even when using an external authentication provider).

### Added

- The new repository contributors page (linked from the repository homepage) displays the top Git commit authors in a repository, with filtering options.
- Custom language servers in the site config may now specify a `metadata` property containing things like homepage/docs/issues URLs for the language server project, as well as whether or not the language server should be considered experimental (not ready for prime-time). This `metadata` will be displayed in the UI to better communicate the status of a language server project.
- Access tokens now have scopes (which define the set of operations they permit). All access tokens still provide full control of all resources associated with the user account (the `user:all` scope, which is now explicitly displayed).
- The new access token scope `site-admin:sudo` allows the holder to perform any action as any other user. Only site admins may create this token.
- Links to Sourcegraph's changelog have been added to the site admin Updates page and update alert.
- If the site configuration is invalid or uses deprecated properties, a global alert will be shown to all site admins.
- There is now a code intelligence status indicator when viewing files. It contains information about the capabailities of the language server that is providing code intelligence for the file.
- Java code intelligence can now be enabled for repositories that aren't automatically supported using a
  `javaconfig.json` file. For Gradle plugins, this file can be generated using
  the [Javaconfig Gradle plugin](https://docs.sourcegraph.com/extensions/language_servers/java#gradle-execution).
- The new `auth.providers` site config is an array of authentication provider objects. Currently only 1 auth provider is supported. The singular `auth.provider` is deprecated.
- Users authenticated with OpenID Connect are now able to sign out of Sourcegraph (if the provider supports token revocation or the end-session endpoint).
- Users can now specify the number of days, weeks, and months of site activity to query through the GraphQL API.
- Added 14 new experimental language servers on the code intelligence admin page.
- Added `httpStrictTransportSecurity` site configuration option to customize the Strict-Transport-Security HTTP header. It defaults to `max-age=31536000` (one year).
- Added `nameIDFormat` in the `saml` auth provider to set the SAML NameID format. The default changed from transient to persistent.
- (This feature has been removed.) Experimental env var expansion in site config JSON: set `SOURCEGRAPH_EXPAND_CONFIG_VARS=1` to replace `${var}` or `$var` (based on environment variables) in any string value in site config JSON (except for JSON object property names).
- The new (optional) SAML `serviceProviderIssuer` site config property (in an `auth.providers` array entry with `{"type":"saml", ...}`) allows customizing the SAML Service Provider issuer name.
- The site admin area now has an "Auth" section that shows the enabled authentication provider(s) and users' external accounts.

## 2.7.6

### Fixed

- If a user's account is deleted, session cookies for that user are no longer considered valid.

## 2.7.5

### Changed

- When deploying Sourcegraph to Kubernetes, RBAC is now used by default. Most Kubernetes clusters require it. See the Kubernetes installation instructions for more information (including disabling if needed).
- Increased git ssh connection timeout to 30s from 7s.
- The Phabricator integration no longer requires staging areas, but using them is still recommended because it improves performance.

### Fixed

- Fixed an issue where language servers that were not enabled would display the "Restart" button in the Code Intelligence management panel.
- Fixed an issue where the "Update" button in the Code Intelligence management panel would be displayed inconsistently.
- Fixed an issue where toggling a dynamic search scope would not also remove `@rev` (if specified)
- Fixed an issue where where modes that can only be determined by the full filename (not just the file extension) of a path weren't supported (Dockerfiles are the first example of this).
- Fixed an issue where the GraphiQL console failed when variables are specified.
- Indexed search no longer maintains its own git clones. For Kubernetes cluster deployments, this significantly reduces disk size requirements for the indexed-search pod.
- Fixed an issue where language server Docker containers would not be automatically restarted if they crashed (`sourcegraph/server` only).
- Fixed an issue where if the first user on a site authenticated via SSO, the site would remain stuck in uninitialized mode.

### Added

- More detailed progress information is displayed on pages that are waiting for repositories to clone.
- Admins can now see charts with daily, weekly, and monthly unique user counts by visiting the site-admin Analytics page.
- Admins can now host and see results from Sourcegraph user satisfaction surveys locally by setting the `"experimentalFeatures": { "hostSurveysLocally": "enabled"}` site config option. This feature will be enabled for all instances once stable.
- Access tokens are now supported for all authentication providers (including OpenID Connect and SAML, which were previously not supported).
- The new `motd` setting (in global, organization, and user settings) displays specified messages at the top of all pages.
- Site admins may now view all access tokens site-wide (for all users) and revoke tokens from the new access tokens page in the site admin area.

## 2.7.0

### Changed

- Missing repositories no longer appear as search results. Instead, a count of repositories that were not found is displayed above the search results. Hovering over the count will reveal the names of the missing repositories.
- "Show more" on the search results page will now reveal results that have already been fetched (if such results exist) without needing to do a new query.
- The bottom panel (on a file) now shows more tabs, including docstrings, multiple definitions, references (as before), external references grouped by repository, implementations (if supported by the language server), and file history.
- The repository sidebar file tree is much faster on massive repositories (200,000+ files)

### Fixed

- Searches no longer block if the index is unavailable (e.g. after the index pod restarts). Instead, it respects the normal search timeout and reports the situation to the user if the index is not yet available.
- Repository results are no longer returned for filters that are not supported (e.g. if `file:` is part of the search query)
- Fixed an issue where file tree elements may be scrolled out of view on page load.
- Fixed an issue that caused "Could not ensure repository updated" log messages when trying to update a large number of repositories from gitolite.
- When using an HTTP authentication proxy (`"auth.provider": "http-header"`), usernames are now properly normalized (special characters including `.` replaced with `-`). This fixes an issue preventing users from signing in if their username contained these special characters.
- Fixed an issue where the site-admin Updates page would incorrectly report that update checking was turned off when `telemetryDisabled` was set, even as it continued to report new updates.
- `repo:` filters that match multiple repositories and contain a revision specifier now correctly return partial results even if some of the matching repositories don't have a matching revision.
- Removed hardcoded list of supported languages for code intelligence. Any language can work now and support is determined from the server response.
- Fixed an issue where modifying `config.json` on disk would not correctly mark the server as needing a restart.
- Fixed an issue where certain diff searches (with very sparse matches in a repository's history) would incorrectly report no results found.
- Fixed an issue where the `langservers` field in the site-configuration didn't require both the `language` and `address` field to be specified for each entry

### Added

- Users (and site admins) may now create and manage access tokens to authenticate API clients. The site config `auth.disableAccessTokens` (renamed to `auth.accessTokens` in 2.11) disables this new feature. Access tokens are currently only supported when using the `builtin` and `http-header` authentication providers (not OpenID Connect or SAML).
- User and site admin management capabilities for user email addresses are improved.
- The user and organization management UI has been greatly improved. Site admins may now administer all organizations (even those they aren't a member of) and may edit profile info and configuration for all users.
- If SSO is enabled (via OpenID Connect or SAML) and the SSO system provides user avatar images and/or display names, those are now used by Sourcegraph.
- Enable new search timeout behavior by setting `"experimentalFeatures": { "searchTimeoutParameter": "enabled"}` in your site config.
  - Adds a new `timeout:` parameter to customize the timeout for searches. It defaults to 10s and may not be set higher than 1m.
  - The value of the `timeout:` parameter is a string that can be parsed by [time.Duration](https://golang.org/pkg/time/#ParseDuration) (e.g. "100ms", "2s").
  - When `timeout:` is not provided, search optimizes for retuning results as soon as possible and will include slower kinds of results (e.g. symbols) only if they are found quickly.
  - When `timeout:` is provided, all result kinds are given the full timeout to complete.
- A new user settings tokens page was added that allows users to obtain a token that they can use to authenticate to the Sourcegraph API.
- Code intelligence indexes are now built for all repositories in the background, regardless of whether or not they are visited directly by a user.
- Language servers are now automatically enabled when visiting a repository. For example, visiting a Go repository will now automatically download and run the relevant Docker container for Go code intelligence.
  - This change only affects when Sourcegraph is deployed using the `sourcegraph/server` Docker image (not using Kubernetes).
  - You will need to use the new `docker run` command at https://docs.sourcegraph.com/#quickstart in order for this feature to be enabled. Otherwise, you will receive errors in the log about `/var/run/docker.sock` and things will work just as they did before. See https://docs.sourcegraph.com/extensions/language_servers for more information.
- The site admin Analytics page will now display the number of "Code Intelligence" actions each user has made, including hovers, jump to definitions, and find references, on the Sourcegraph webapp or in a code host integration or extension.
- An experimental cross repository jump to definition which consults the OSS index on Sourcegraph.com. This is disabled by default; use `"experimentalFeatures": { "jumpToDefOSSIndex": "enabled" }` in your site configuration to enable it.
- Users can now view Git branches, tags, and commits, and compare Git branches and revisions on Sourcegraph. (The code host icon in the header takes you to the commit on the code host.)
- A new admin panel allows you to view and manage language servers. For Docker deployments, it allows you to enable/disable/update/restart language servers at the click of a button. For cluster deployments, it shows the current status of language servers.
- Users can now tweet their feedback about Sourcegraph when clicking on the feedback smiley located in the navbar and filling out a Twitter feedback form.
- A new button in the repository header toggles on/off the Git history panel for the current file.

## 2.6.8

### Bug fixes

- Searches of `type:repo` now work correctly with "Show more" and the `max` parameter.
- Fixes an issue where the server would crash if the DB was not available upon startup.

## 2.6.7

### Added

- The duration that the frontend waits for the PostgreSQL database to become available is now configurable with the `DB_STARTUP_TIMEOUT` env var (the value is any valid Go duration string).
- Dynamic search filters now suggest exclusions of Go test files, vendored files and node_modules files.

## 2.6.6

### Added

- Authentication to Bitbucket Server using username-password credentials is now supported (in the `bitbucketServer` site config `username`/`password` options), for servers running Bitbucket Server version 2.4 and older (which don't support personal access tokens).

## 2.6.5

### Added

- The externally accessible URL path `/healthz` performs a basic application health check, returning HTTP 200 on success and HTTP 500 on failure.

### Behavior changes

- Read-only forks on GitHub are no longer synced by default. If you want to add a readonly fork, navigate directly to the repository page on Sourcegraph to add it (e.g. https://sourcegraph.mycompany.internal/github.com/owner/repo). This prevents your repositories list from being cluttered with a large number of private forks of a private repository that you have access to. One notable example is https://github.com/EpicGames/UnrealEngine.
- SAML cookies now expire after 90 days. The previous behavior was every 1 hour, which was unintentionally low.

## 2.6.4

### Added

- Improve search timeout error messages
- Performance improvements for searching regular expressions that do not start with a literal.

## 2.6.3

### Bug fixes

- Symbol results are now only returned for searches that contain `type:symbol`

## 2.6.2

### Added

- More detailed logging to help diagnose errors with third-party authentication providers.
- Anchors (such as `#my-section`) in rendered Markdown files are now supported.
- Instrumentation section for admins. For each service we expose pprof, prometheus metrics and traces.

### Bug fixes

- Applies a 1s timeout to symbol search if invoked without specifying `type:` to not block plain text results. No change of behaviour if `type:symbol` is given explicitly.
- Only show line wrap toggle for code-view-rendered files.

## 2.6.1

### Bug fixes

- Fixes a bug where typing in the search query field would modify the expanded state of file search results.
- Fixes a bug where new logins via OpenID Connect would fail with the error `SSO error: ID Token verification failed`.

## 2.6.0

### Added

- Support for [Bitbucket Server](https://www.atlassian.com/software/bitbucket/server) as a codehost. Configure via the `bitbucketServer` site config field.
- Prometheus gauges for git clone queue depth (`src_gitserver_clone_queue`) and git ls-remote queue depth (`src_gitserver_lsremote_queue`).
- Slack notifications for saved searches may now be added for individual users (not just organizations).
- The new search filter `lang:` filters results by programming language (example: `foo lang:go` or `foo -lang:clojure`).
- Dynamic filters: filters generated from your search results to help refine your results.
- Search queries that consist only of `file:` now show files whose path matches the filters (instead of no results).
- Sourcegraph now automatically detects basic `$GOPATH` configurations found in `.envrc` files in the root of repositories.
- You can now configure the effective `$GOPATH`s of a repository by adding a `.sourcegraph/config.json` file to your repository with the contents `{"go": {"GOPATH": ["mygopath"]}}`.
- A new `"blacklistGoGet": ["mydomain.org,myseconddomain.com"]` offers users a quick escape hatch in the event that Sourcegraph is making unwanted `go get` or `git clone` requests to their website due to incorrectly-configured monorepos. Most users will never use this option.
- Search suggestions and results now include symbol results. The new filter `type:symbol` causes only symbol results to be shown.
  Additionally, symbols for a repository can be browsed in the new symbols sidebar.
- You can now expand and collapse all items on a search results page or selectively expand and collapse individual items.

### Configuration changes

- Reduced the `gitMaxConcurrentClones` site config option's default value from 100 to 5, to help prevent too many concurrent clones from causing issues on code hosts.
- Changes to some site configuration options are now automatically detected and no longer require a server restart. After hitting Save in the UI, you will be informed if a server restart is required, per usual.
- Saved search notifications are now only sent to the owner of a saved search (all of an organization's members for an organization-level saved search, or a single user for a user-level saved search). The `notifyUsers` and `notifyOrganizations` properties underneath `search.savedQueries` have been removed.
- Slack webhook URLs are now defined in user/organization JSON settings, not on the organization profile page. Previously defined organization Slack webhook URLs are automatically migrated to the organization's JSON settings.
- The "unlimited" value for `maxReposToSearch` is now `-1` instead of `0`, and `0` now means to use the default.
- `auth.provider` must be set (`builtin`, `openidconnect`, `saml`, `http-header`, etc.) to configure an authentication provider. Previously you could just set the detailed configuration property (`"auth.openIDConnect": {...}`, etc.) and it would implicitly enable that authentication provider.
- The `autoRepoAdd` site configuration property was removed. Site admins can add repositories via site configuration.

### Bug fixes

- Only cross reference index enabled repositories.
- Fixed an issue where search would return results with empty file contents for matches in submodules with indexing enabled. Searching over submodules is not supported yet, so these (empty) results have been removed.
- Fixed an issue where match highlighting would be incorrect on lines that contained multibyte characters.
- Fixed an issue where search suggestions would always link to master (and 404) even if the file only existed on a branch. Now suggestions always link to the revision that is being searched over.
- Fixed an issue where all file and repository links on the search results page (for all search results types) would always link to master branch, even if the results only existed in another branch. Now search results links always link to the revision that is being searched over.
- The first user to sign up for a (not-yet-initialized) server is made the site admin, even if they signed up using SSO. Previously if the first user signed up using SSO, they would not be a site admin and no site admin could be created.
- Fixed an issue where our code intelligence archive cache (in `lsp-proxy`) would not evict items from the disk. This would lead to disks running out of free space.

## 2.5.16, 2.5.17

- Version bump to keep deployment variants in sync.

## 2.5.15

### Bug fixes

- Fixed issue where a Sourcegraph cluster would incorrectly show "An update is available".
- Fixed Phabricator links to repositories
- Searches over a single repository are now less likely to immediately time out the first time they are searched.
- Fixed a bug where `auth.provider == "http-header"` would incorrectly require builtin authentication / block site access when `auth.public == "false"`.

### Phabricator Integration Changes

We now display a "View on Phabricator" link rather than a "View on other code host" link if you are using Phabricator and hosting on GitHub or another code host with a UI. Commit links also will point to Phabricator.

### Improvements to SAML authentication

You may now optionally provide the SAML Identity Provider metadata XML file contents directly, with the `auth.saml` `identityProviderMetadata` site configuration property. (Previously, you needed to specify the URL where that XML file was available; that is still possible and is more common.) The new option is useful for organizations whose SAML metadata is not web-accessible or while testing SAML metadata configuration changes.

## 2.5.13

### Improvements to builtin authentication

When using `auth.provider == "builtin"`, two new important changes mean that a Sourcegraph server will be locked down and only accessible to users who are invited by an admin user (previously, we advised users to place their own auth proxy in front of Sourcegraph servers).

1.  When `auth.provider == "builtin"` Sourcegraph will now by default require an admin to invite users instead of allowing anyone who can visit the site to sign up. Set `auth.allowSignup == true` to retain the old behavior of allowing anyone who can access the site to signup.
2.  When `auth.provider == "builtin"`, Sourcegraph will now respects a new `auth.public` site configuration option (default value: `false`). When `auth.public == false`, Sourcegraph will not allow anyone to access the site unless they have an account and are signed in.

## 2.4.3

### Added

- Code Intelligence support
- Custom links to code hosts with the `links:` config options in `repos.list`

### Changed

- Search by file path enabled by default

## 2.4.2

### Added

- Repository settings mirror/cloning diagnostics page

### Changed

- Repositories added from GitHub are no longer enabled by default. The site admin UI for enabling/disabling repositories is improved.

## 2.4.0

### Added

- Search files by name by including `type:path` in a search query
- Global alerts for configuration-needed and cloning-in-progress
- Better list interfaces for repositories, users, organizations, and threads
- Users can change their own password in settings
- Repository groups can now be specified in settings by site admins, organizations, and users. Then `repogroup:foo` in a search query will search over only those repositories specified for the `foo` repository group.

### Changed

- Log messages are much quieter by default

## 2.3.11

### Added

- Added site admin updates page and update checking
- Added site admin telemetry page

### Changed

- Enhanced site admin panel
- Changed repo- and SSO-related site config property names to be consistent, updated documentation

## 2.3.10

### Added

- Online site configuration editing and reloading

### Changed

- Site admins are now configured in the site admin area instead of in the `adminUsernames` config key or `ADMIN_USERNAMES` env var. Users specified in those deprecated configs will be designated as site admins in the database upon server startup until those configs are removed in a future release.

## 2.3.9

### Fixed

- An issue that prevented creation and deletion of saved queries

## 2.3.8

### Added

- Built-in authentication: you can now sign up without an SSO provider.
- Faster default branch code search via indexing.

### Fixed

- Many performance improvements to search.
- Much log spam has been eliminated.

### Changed

- We optionally read `SOURCEGRAPH_CONFIG` from `$DATA_DIR/config.json`.
- SSH key required to clone repositories from GitHub Enterprise when using a self-signed certificate.

## 0.3 - 13 December 2017

The last version without a CHANGELOG.<|MERGE_RESOLUTION|>--- conflicted
+++ resolved
@@ -15,11 +15,8 @@
 
 - Our external service syncing model will stream in new repositories to Sourcegraph. Previously we could only add a repository to our database and clone it once we had synced all information from all external services (to detect deletions and renames). Now adding a repository to an external service configuration should be reflected much sooner, even on large instances. [#5145](https://github.com/sourcegraph/sourcegraph/issues/5145)
 - There is now an easy way for site admins to view and export settings and configuration when reporting a bug. The page for doing so is at /site-admin/report-bug, linked to from the site admin side panel under "Report a bug".
-<<<<<<< HEAD
 - An experimental search pagination API to enable better programmatic consumption of search results is now available to try. For more details and known limitations see [the documentation](https://docs.sourcegraph.com/api/graphql/search).
-=======
 - Added support for GitHub organization webhooks to enable faster updates of metadata used by [Automation](https://about.sourcegraph.com/product/automation/), such as pull requests or issue comments. See the [GitHub webhook documentation](https://docs.sourcegraph.com/admin/external_service/github#webhooks) for instructions on how to enable webhooks.
->>>>>>> dc5bd085
 
 ### Changed
 
