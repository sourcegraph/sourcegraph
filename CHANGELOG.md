--- conflicted
+++ resolved
@@ -28,11 +28,7 @@
 - The endpoint `/search/stream` will be retired in favor of `/.api/search/stream`. This requires no action unless you have developed custom code against `/search/stream`. We will support both endpoints for a short period of time before removing `/search/stream`. Please refer to the [documentation](https://docs.sourcegraph.com/api/stream_api) for more information.
 - When displaying the content of symbolic links in the repository tree view, we will show the relative path to the link's target instead of the target's content. This behavior is consistent with how we display symbolic links in search results. [#29687](https://github.com/sourcegraph/sourcegraph/pull/29687)
 - A new janitor job, "sg maintenance" was added to gitserver. The new job replaces "garbage collect" with the goal to optimize the performance of git operations for large repositories. You can choose to enable "garbage collect" again by setting the environment variables "SRC_ENABLE_GC_AUTO" to "true" and "SRC_ENABLE_SG_MAINTENANCE" to "false" for gitserver. Note that you must not enable both options at the same time. [#28224](https://github.com/sourcegraph/sourcegraph/pull/28224).
-<<<<<<< HEAD
-- Search results within the same file are now ordered by relevance instead of line number. To order by line number, update the setting `experimentalFeatures.clientSearchResultRanking: "by-line-number"`. [#29046](https://github.com/sourcegraph/sourcegraph/pull/29046)
 - Search results across repositories are now ordered by repository rank by default. By default the rank is the number of stars a repository has. An administrator can inflate the rank of a repository via `experimentalFeatures.ranking.repoScores`. If you notice increased latency in results, you can disable this feature by setting `experimentalFeatures.ranking.maxReorderQueueSize` to 0. [#29856](https://github.com/sourcegraph/sourcegraph/pull/29856)
-=======
->>>>>>> a375df01
 
 ### Fixed
 
