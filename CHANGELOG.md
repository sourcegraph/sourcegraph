--- conflicted
+++ resolved
@@ -24,15 +24,12 @@
 - Permissions center statistics pane is added. Stats include numbers of queued jobs, users/repos with failed jobs, no permissions, and outdated permissions. [#50535](https://github.com/sourcegraph/sourcegraph/pull/50535)
 - SCIM user provisioning support for Deactivate/Reactivation of users. [#50533](https://github.com/sourcegraph/sourcegraph/pull/50533)
 - Login form can now be configured with ordering and limit of auth providers. [See docs](https://docs.sourcegraph.com/admin/auth/login_form). [#50586](https://github.com/sourcegraph/sourcegraph/pull/50586), [50284](https://github.com/sourcegraph/sourcegraph/pull/50284) and [#50705](https://github.com/sourcegraph/sourcegraph/pull/50705)
-<<<<<<< HEAD
 - OOM reaper events affecting `p4-fusion` jobs on `gitserver` are better detected and handled. Error (non-zero) exit status is used, and the resource (CPU, memory) usage of the job process is appended to the job output so that admins can infer possible OOM activity and take steps to address it. [#51284](https://github.com/sourcegraph/sourcegraph/pull/51284)
-=======
 - When creating a new batch change, spaces are automatically replaced with dashes in the name field. [#50825](https://github.com/sourcegraph/sourcegraph/pull/50825) and [51071](https://github.com/sourcegraph/sourcegraph/pull/51071)
 - Support for custom HTML injection behind an environment variable (`ENABLE_INJECT_HTML`). This allows users to enable or disable HTML customization as needed, which is now disabled by default. [#51400](https://github.com/sourcegraph/sourcegraph/pull/51400)
 - Added the ability to block auto-indexing scheduling and inference via the `codeintel_autoindexing_exceptions` Postgres table. [#51578](https://github.com/sourcegraph/sourcegraph/pull/51578)
 - When an admin has configured rollout windows for Batch Changes changesets, the configuration details are now visible to all users on the Batch Changes settings page. [#50479](https://github.com/sourcegraph/sourcegraph/pull/50479)
 - Added support for regular expressions in`exclude` repositories for GitLab code host connections. [#51862](https://github.com/sourcegraph/sourcegraph/pull/51862)
->>>>>>> 929cc1ed
 
 ### Changed
 
