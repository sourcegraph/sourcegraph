<!--
###################################### READ ME ###########################################
### This changelog should always be read on `main` branch. Its contents on version   ###
### branches do not necessarily reflect the changes that have gone into that branch.   ###
##########################################################################################
-->

# Changelog

All notable changes to Sourcegraph are documented in this file.

<!-- START CHANGELOG -->

## Unreleased

### Added

- Added support for `select:file.directory` in search queries, which returns unique directory paths for results that satisfy the query. [#22449](https://github.com/sourcegraph/sourcegraph/pull/22449)
- An `sg_service` Postgres role has been introduced, as well as an `sg_repo_access_policy` policy on the `repo` table that restricts access to that role. The role that owns the `repo` table will continue to get unrestricted access. [#22303](https://github.com/sourcegraph/sourcegraph/pull/22303)
- Every service that connects to the database (i.e. Postgres) now has a "Database connections" monitoring section in its Grafana dashboard. [#22570](https://github.com/sourcegraph/sourcegraph/pull/22570)
- A new bulk operation to close many changesets at once has been added to Batch Changes. [#22547](https://github.com/sourcegraph/sourcegraph/pull/22547)
- Backend Code Insights will aggregate viewable repositories based on the authenticated user. [#22471](https://github.com/sourcegraph/sourcegraph/pull/22471)
- Added support for highlighting .frugal files as Thrift syntax.
- Added `file:contains.content(regexp)` predicate, which filters only to files that contain matches of the given pattern. [#22666](https://github.com/sourcegraph/sourcegraph/pull/22666)
<<<<<<< HEAD
- Repository syncing can now be done in a streaming mode via the `ENABLE_STREAMING_REPOS_SYNCING` environment variable in `repo-updater`. Customers with many repositories should notice code host updates much faster when this is enabled. It will become default in the next release. [#22756](https://github.com/sourcegraph/sourcegraph/pull/22756)
=======
- Added "Groovy" to `lang:` filter suggestions in the search bar. [#22755](https://github.com/sourcegraph/sourcegraph/pull/22755)
>>>>>>> d35735f6

### Changed

- Backend Code Insights only fills historical data frames that have changed to reduce the number of searches required. [#22298](https://github.com/sourcegraph/sourcegraph/pull/22298)
- Backend Code Insights displays data points for a fixed 6 months period in 2 week intervals, and will carry observations forward that are missing. [#22298](https://github.com/sourcegraph/sourcegraph/pull/22298)
- Backend Code Insights now aggregate over 26 weeks instead of 6 months. [#22527](https://github.com/sourcegraph/sourcegraph/pull/22527)
- Search queries now disallow specifying `rev:` without `repo:`. Note that to search across potentially multiple revisions, a query like `repo:.* rev:<revision>` remains valid. [#22705](https://github.com/sourcegraph/sourcegraph/pull/22705)

### Fixed

- The Batch Changes user and site credential encryption migrators added in Sourcegraph 3.28 could report zero progress when encryption was disabled, even though they had nothing to do. This has been fixed, and progress will now be correctly reported. [#22277](https://github.com/sourcegraph/sourcegraph/issues/22277)
- Listing Github Entreprise org repos now returns internal repos as well. [#22339](https://github.com/sourcegraph/sourcegraph/pull/22339)
- Jaeger works in Docker-compose deployments again. [#22691](https://github.com/sourcegraph/sourcegraph/pull/22691)
- A bug where the pattern `)` makes the browser unresponsive. [#22738](https://github.com/sourcegraph/sourcegraph/pull/22738)
- An issue where using `select:repo` in conjunction with `and` patterns did not yield expected repo results. [#22743](https://github.com/sourcegraph/sourcegraph/pull/22743)

### Removed

- The experimental paginated search feature (the `stable:` keyword) has been removed, to be replaced with streaming search. [#22428](https://github.com/sourcegraph/sourcegraph/pull/22428)
- The experimental extensions view page [#22565](https://github.com/sourcegraph/sourcegraph/pull/22565)

### API docs (experimental)

API docs is a new experimental feature of Sourcegraph ([learn more](https://docs.sourcegraph.com/code_intelligence/apidocs)). It is enabled by default in Sourcegraph 3.30.0.

- API docs is enabled by default in Sourcegraph 3.30.0. It can be disabled by adding `"apiDocs": false` to the `experimentalFeatures` section of user settings.
- The API docs landing page now indicates what API docs are and provide more info.
- The API docs landing page now represents the code in the repository root, instead of an empty page.
- Pages now correctly indicate it is an experimental feature, and include a feedback widget.
- Subpages linked via the sidebar are now rendered much better, and have an expandable section.
- Symbols in documentation now have distinct icons for e.g. functions/vars/consts/etc.
- Symbols are now sorted in exported-first, alphabetical order.
- Repositories without LSIF documentation data now show a friendly error page indicating what languages are supported, how to set it up, etc.
- API docs can now distinguish between different types of symbols, tests, examples, benchmarks, etc. and whether symbols are public/private - to support filtering in the future.
- Only public/exported symbols are included by default for now.
- URL paths for Go packages are now friendlier, e.g. `/-/docs/cmd/frontend/auth` instead of `/-/docs/cmd-frontend-auth`.
- URLs are now formatted by the language indexer, in a way that makes sense for the language, e.g. `#Mocks.CreateUserAndSave` instead of `#ypeMocksCreateUserAndSave` for a Go method `CreateUserAndSave` on type `Mocks`.
- Go blank identifier assignments `var _ = ...` are no longer incorrectly included.
- Go symbols defined within functions, e.g. a `var` inside a `func` scope are no longer incorrectly included.
- `Functions`, `Variables`, and other top-level sections are no longer rendered empty if there are none in that section.
- A new test suite for LSIF indexers implementing the Sourcegraph documentation extension to LSIF [is available](https://github.com/sourcegraph/lsif-static-doc).
- We now emit the LSIF data needed to in the future support "Jump to API docs" from code views, "View code" from API docs, usage examples in API docs, and search indexing.
- Various UI style issues, color contrast issues, etc. have been fixed.
- Major improvements to the GraphQL APIs for API documentation.

## 3.29.0

### Added

- Code Insights queries can now run concurrently up to a limit set by the `insights.query.worker.concurrency` site config. [#21219](https://github.com/sourcegraph/sourcegraph/pull/21219)
- Code Insights workers now support a rate limit for query execution and historical data frame analysis using the `insights.query.worker.rateLimit` and `insights.historical.worker.rateLimit` site configurations. [#21533](https://github.com/sourcegraph/sourcegraph/pull/21533)
- The GraphQL `Site` `SettingsSubject` type now has an `allowSiteSettingsEdits` field to allow clients to determine whether the instance uses the `GLOBAL_SETTINGS_FILE` environment variable. [#21827](https://github.com/sourcegraph/sourcegraph/pull/21827)
- The Code Insights creation UI now remembers previously filled-in field values when returning to the form after having navigated away. [#21744](https://github.com/sourcegraph/sourcegraph/pull/21744)
- The Code Insights creation UI now shows autosuggestions for the repository field. [#21699](https://github.com/sourcegraph/sourcegraph/pull/21699)
- A new bulk operation to retry many changesets at once has been added to Batch Changes. [#21173](https://github.com/sourcegraph/sourcegraph/pull/21173)
- A `security_event_logs` database table has been added in support of upcoming security-related efforts. [#21949](https://github.com/sourcegraph/sourcegraph/pull/21949)
- Added featured Sourcegraph extensions query to the GraphQL API, as well as a section in the extension registry to display featured extensions. [#21665](https://github.com/sourcegraph/sourcegraph/pull/21665)
- The search page now has a `create insight` button to create search-based insight based on your search query [#21943](https://github.com/sourcegraph/sourcegraph/pull/21943)
- Added support for Terraform syntax highlighting. [#22040](https://github.com/sourcegraph/sourcegraph/pull/22040)
- A new bulk operation to merge many changesets at once has been added to Batch Changes. [#21959](https://github.com/sourcegraph/sourcegraph/pull/21959)
- Pings include aggregated usage for the Code Insights creation UI, organization visible insight count per insight type, and insight step size in days. [#21671](https://github.com/sourcegraph/sourcegraph/pull/21671)
- Search-based insight creation UI now supports `count:` filter in data series query input. [#22049](https://github.com/sourcegraph/sourcegraph/pull/22049)
- Code Insights background workers will now index commits in a new table `commit_index` for future optimization efforts. [#21994](https://github.com/sourcegraph/sourcegraph/pull/21994)
- The creation UI for search-based insights now supports the `count:` filter in the data series query input. [#22049](https://github.com/sourcegraph/sourcegraph/pull/22049)
- A new service, `worker`, has been introduced to run background jobs that were previously run in the frontend. See the [deployment documentation](https://docs.sourcegraph.com/admin/workers) for additional details. [#21768](https://github.com/sourcegraph/sourcegraph/pull/21768)

### Changed

- SSH public keys generated to access code hosts with batch changes now include a comment indicating they originated from Sourcegraph. [#20523](https://github.com/sourcegraph/sourcegraph/issues/20523)
- The copy query button is now permanently enabled and `experimentalFeatures.copyQueryButton` setting has been deprecated. [#21364](https://github.com/sourcegraph/sourcegraph/pull/21364)
- Search streaming is now permanently enabled and `experimentalFeatures.searchStreaming` setting has been deprecated. [#21522](https://github.com/sourcegraph/sourcegraph/pull/21522)
- Pings removes the collection of aggregate search filter usage counts and adds a smaller set of aggregate usage counts for query operators, predicates, and pattern counts. [#21320](https://github.com/sourcegraph/sourcegraph/pull/21320)
- Sourcegraph will now refuse to start if there are unfinished [out-of-band-migrations](https://docs.sourcegraph.com/admin/migrations) that are deprecated in the current version. See the [upgrade documentation](https://docs.sourcegraph.com/admin/updates) for changes to the upgrade process. [#20967](https://github.com/sourcegraph/sourcegraph/pull/20967)
- Code Insight pages now have new URLs [#21856](https://github.com/sourcegraph/sourcegraph/pull/21856)
- We are proud to bring you [an entirely new visual design for the Sourcegraph UI](https://about.sourcegraph.com/blog/introducing-sourcegraphs-new-ui/). We think you’ll find this new design improves your experience and sets the stage for some incredible features to come. Some of the highlights include:

  - **Refined search results:** The redesigned search bar provides more space for expressive queries, and the new results sidebar helps to discover search syntax without referencing documentation.
  - **Improved focus on code:** We’ve reduced non-essential UI elements to provide greater focus on the code itself, and positioned the most important items so they’re unobtrusive and located exactly where they are needed.
  - **Improved layouts:** We’ve improved pages like diff views to make them easier to use and to help find information quickly.
  - **New navigation:** A new global navigation provides immediate discoverability and access to current and future functionality.
  - **Promoting extensibility:** We've brought the extension registry back to the main navigation and improved its design and navigation.

  With bulk of the redesign complete, future releases will include more improvements and refinements.

### Fixed

- Stricter validation of structural search queries. The `type:` parameter is not supported for structural searches and returns an appropriate alert. [#21487](https://github.com/sourcegraph/sourcegraph/pull/21487)
- Batch changeset specs that are not attached to changesets will no longer prematurely expire before the batch specs that they are associated with. [#21678](https://github.com/sourcegraph/sourcegraph/pull/21678)
- The Y-axis of Code Insights line charts no longer start at a negative value. [#22018](https://github.com/sourcegraph/sourcegraph/pull/22018)
- Correctly handle field aliases in the query (like `r:` versus `repo:`) when used with `contains` predicates. [#22105](https://github.com/sourcegraph/sourcegraph/pull/22105)
- Running a code insight over a timeframe when the repository didn't yet exist doesn't break the entire insight anymore. [#21288](https://github.com/sourcegraph/sourcegraph/pull/21288)

### Removed

- The deprecated GraphQL `icon` field on CommitSearchResult and Repository was removed. [#21310](https://github.com/sourcegraph/sourcegraph/pull/21310)
- The undocumented `index` filter was removed from search type-ahead suggestions. [#18806](https://github.com/sourcegraph/sourcegraph/issues/18806)
- Code host connection tokens aren't used for creating changesets anymore when the user is site admin and no credential has been specified. [#16814](https://github.com/sourcegraph/sourcegraph/issues/16814)

## 3.28.0

### Added

- Added `select:commit.diff.added` and `select:commit.diff.removed` for `type:diff` search queries. These selectors return commit diffs only if a pattern matches in `added` (respespectively, `removed`) lines. [#20328](https://github.com/sourcegraph/sourcegraph/pull/20328)
- Additional language autocompletions for the `lang:` filter in the search bar. [#20535](https://github.com/sourcegraph/sourcegraph/pull/20535)
- Steps in batch specs can now have an `if:` attribute to enable conditional execution of different steps. [#20701](https://github.com/sourcegraph/sourcegraph/pull/20701)
- Extensions can now log messages through `sourcegraph.app.log` to aid debugging user issues. [#20474](https://github.com/sourcegraph/sourcegraph/pull/20474)
- Bulk comments on many changesets are now available in Batch Changes. [#20361](https://github.com/sourcegraph/sourcegraph/pull/20361)
- Batch specs are now viewable when previewing changesets. [#19534](https://github.com/sourcegraph/sourcegraph/issues/19534)
- Added a new UI for creating code insights. [#20212](https://github.com/sourcegraph/sourcegraph/issues/20212)

### Changed

- User and site credentials used in Batch Changes are now encrypted in the database if encryption is enabled with the `encryption.keys` config. [#19570](https://github.com/sourcegraph/sourcegraph/issues/19570)
- All Sourcegraph images within [deploy-sourcegraph](https://github.com/sourcegraph/deploy-sourcegraph) now specify the registry. Thanks! @k24dizzle [#2901](https://github.com/sourcegraph/deploy-sourcegraph/pull/2901).
- Default reviewers are now added to Bitbucket Server PRs opened by Batch Changes. [#20551](https://github.com/sourcegraph/sourcegraph/pull/20551)
- The default memory requirements for the `redis-*` containers have been raised by 1GB (to a new total of 7GB). This change allows Redis to properly run its key-eviction routines (when under memory pressure) without getting killed by the host machine. This affects both the docker-compose and Kubernetes deployments. [sourcegraph/deploy-sourcegraph-docker#373](https://github.com/sourcegraph/deploy-sourcegraph-docker/pull/373) and [sourcegraph/deploy-sourcegraph#2898](https://github.com/sourcegraph/deploy-sourcegraph/pull/2898)
- Only site admins can now list users on an instance. [#20619](https://github.com/sourcegraph/sourcegraph/pull/20619)
- Repository permissions can now be enabled for site admins via the `authz.enforceForSiteAdmins` setting. [#20674](https://github.com/sourcegraph/sourcegraph/pull/20674)
- Site admins can no longer view user added code host configuration. [#20851](https://github.com/sourcegraph/sourcegraph/pull/20851)
- Site admins cannot add access tokens for any user by default. [#20988](https://github.com/sourcegraph/sourcegraph/pull/20988)
- Our namespaced overlays now only scrape container metrics within that namespace. [#2969](https://github.com/sourcegraph/deploy-sourcegraph/pull/2969)
- The extension registry main page has a new visual design that better conveys the most useful information about extensions, and individual extension pages have better information architecture. [#20822](https://github.com/sourcegraph/sourcegraph/pull/20822)

### Fixed

- Search returned inconsistent result counts when a `count:` limit was not specified.
- Indexed search failed when the `master` branch needed indexing but was not the default. [#20260](https://github.com/sourcegraph/sourcegraph/pull/20260)
- `repo:contains(...)` built-in did not respect parameters that affect repo filtering (e.g., `repogroup`, `fork`). It now respects these. [#20339](https://github.com/sourcegraph/sourcegraph/pull/20339)
- An issue where duplicate results would render for certain `or`-expressions. [#20480](https://github.com/sourcegraph/sourcegraph/pull/20480)
- Issue where the search query bar suggests that some `lang` values are not valid. [#20534](https://github.com/sourcegraph/sourcegraph/pull/20534)
- Pull request event webhooks received from GitHub with unexpected actions no longer cause panics. [#20571](https://github.com/sourcegraph/sourcegraph/pull/20571)
- Repository search patterns like `^repo/(prefix-suffix|prefix)$` now correctly match both `repo/prefix-suffix` and `repo/prefix`. [#20389](https://github.com/sourcegraph/sourcegraph/issues/20389)
- Ephemeral storage requests and limits now match the default cache size to avoid Symbols pods being evicted. The symbols pod now requires 10GB of ephemeral space as a minimum to scheduled. [#2369](https://github.com/sourcegraph/deploy-sourcegraph/pull/2369)
- Minor query syntax highlighting bug for `repo:contains` predicate. [#21038](https://github.com/sourcegraph/sourcegraph/pull/21038)
- An issue causing diff and commit results with file filters to return invalid results. [#21039](https://github.com/sourcegraph/sourcegraph/pull/21039)
- All databases now have the Kubernetes Quality of Service class of 'Guaranteed' which should reduce the chance of them
  being evicted during NodePressure events. [#2900](https://github.com/sourcegraph/deploy-sourcegraph/pull/2900)
- An issue causing diff views to display without syntax highlighting [#21160](https://github.com/sourcegraph/sourcegraph/pull/21160)

### Removed

- The deprecated `SetRepositoryEnabled` mutation was removed. [#21044](https://github.com/sourcegraph/sourcegraph/pull/21044)

## 3.27.5

### Fixed

- Fix scp style VCS url parsing. [#20799](https://github.com/sourcegraph/sourcegraph/pull/20799)

## 3.27.4

### Fixed

- Fixed an issue related to Gitolite repos with `@` being prepended with a `?`. [#20297](https://github.com/sourcegraph/sourcegraph/pull/20297)
- Add missing return from handler when DisableAutoGitUpdates is true. [#20451](https://github.com/sourcegraph/sourcegraph/pull/20451)

## 3.27.3

### Fixed

- Pushing batch changes to Bitbucket Server code hosts over SSH was broken in 3.27.0, and has been fixed. [#20324](https://github.com/sourcegraph/sourcegraph/issues/20324)

## 3.27.2

### Fixed

- Fixed an issue with our release tooling that was preventing all images from being tagged with the correct version.
  All sourcegraph images have the proper release version now.

## 3.27.1

### Fixed

- Indexed search failed when the `master` branch needed indexing but was not the default. [#20260](https://github.com/sourcegraph/sourcegraph/pull/20260)
- Fixed a regression that caused "other" code hosts urls to not be built correctly which prevents code to be cloned / updated in 3.27.0. This change will provoke some cloning errors on repositories that are already sync'ed, until the next code host sync. [#20258](https://github.com/sourcegraph/sourcegraph/pull/20258)

## 3.27.0

### Added

- `count:` now supports "all" as value. Queries with `count:all` will return up to 999999 results. [#19756](https://github.com/sourcegraph/sourcegraph/pull/19756)
- Credentials for Batch Changes are now validated when adding them. [#19602](https://github.com/sourcegraph/sourcegraph/pull/19602)
- Batch Changes now ignore repositories that contain a `.batchignore` file. [#19877](https://github.com/sourcegraph/sourcegraph/pull/19877) and [src-cli#509](https://github.com/sourcegraph/src-cli/pull/509)
- Side-by-side diff for commit visualization. [#19553](https://github.com/sourcegraph/sourcegraph/pull/19553)
- The site configuration now supports defining batch change rollout windows, which can be used to slow or disable pushing changesets at particular times of day or days of the week. [#19796](https://github.com/sourcegraph/sourcegraph/pull/19796), [#19797](https://github.com/sourcegraph/sourcegraph/pull/19797), and [#19951](https://github.com/sourcegraph/sourcegraph/pull/19951).
- Search functionality via built-in `contains` predicate: `repo:contains(...)`, `repo:contains.file(...)`, `repo:contains.content(...)`, repo:contains.commit.after(...)`. [#18584](https://github.com/sourcegraph/sourcegraph/issues/18584)
- Database encryption, external service config & user auth data can now be encrypted in the database using the `encryption.keys` config. See [the docs](https://docs.sourcegraph.com/admin/encryption) for more info.
- Repositories that gitserver fails to clone or fetch are now gradually moved to the back of the background update queue instead of remaining at the front. [#20204](https://github.com/sourcegraph/sourcegraph/pull/20204)
- The new `disableAutoCodeHostSyncs` setting allows site admins to disable any periodic background syncing of configured code host connections. That includes syncing of repository metadata (i.e. not git updates, use `disableAutoGitUpdates` for that), permissions and batch changes changesets, but may include other data we'd sync from the code host API in the future.

### Changed

- Bumped the minimum supported version of Postgres from `9.6` to `12`. The upgrade procedure is mostly automated for existing deployments, but may require action if using the single-container deployment or an external database. See the [upgrade documentation](https://docs.sourcegraph.com/admin/updates) for your deployment type for detailed instructions.
- Changesets in batch changes will now be marked as archived instead of being detached when a new batch spec that doesn't include the changesets is applied. Once they're archived users can manually detach them in the UI. [#19527](https://github.com/sourcegraph/sourcegraph/pull/19527)
- The default replica count on `sourcegraph-frontend` and `precise-code-intel-worker` for Kubernetes has changed from `1` -> `2`.
- Changes to code monitor trigger search queries [#19680](https://github.com/sourcegraph/sourcegraph/pull/19680)
  - A `repo:` filter is now required. This is due to an existing limitations where only 50 repositories can be searched at a time, so using a `repo:` filter makes sure the right code is being searched. Any existing code monitor without `repo:` in the trigger query will continue to work (with the limitation that not all repositories will be searched) but will require a `repo:` filter to be added when making any changes to it.
  - A `patternType` filter is no longer required. `patternType:literal` will be added to a code monitor query if not specified.
  - Added a new checklist UI to make it more intuitive to create code monitor trigger queries.
- Deprecated the GraphQL `icon` field on `GenericSearchResultInterface`. It will be removed in a future release. [#20028](https://github.com/sourcegraph/sourcegraph/pull/20028/files)
- Creating changesets through Batch Changes as a site-admin without configured Batch Changes credentials has been deprecated. Please configure user or global credentials before Sourcegraph 3.29 to not experience any interruptions in changeset creation. [#20143](https://github.com/sourcegraph/sourcegraph/pull/20143)
- Deprecated the GraphQL `limitHit` field on `LineMatch`. It will be removed in a future release. [#20164](https://github.com/sourcegraph/sourcegraph/pull/20164)

### Fixed

- A regression caused by search onboarding tour logic to never focus input in the search bar on the homepage. Input now focuses on the homepage if the search tour isn't in effect. [#19678](https://github.com/sourcegraph/sourcegraph/pull/19678)
- New changes of a Perforce depot will now be reflected in `master` branch after the initial clone. [#19718](https://github.com/sourcegraph/sourcegraph/pull/19718)
- Gitolite and Other type code host connection configuration can be correctly displayed. [#19976](https://github.com/sourcegraph/sourcegraph/pull/19976)
- Fixed a regression that caused user and code host limits to be ignored. [#20089](https://github.com/sourcegraph/sourcegraph/pull/20089)
- A regression where incorrect query highlighting happens for certain quoted values. [#20110](https://github.com/sourcegraph/sourcegraph/pull/20110)
- We now respect the `disableAutoGitUpdates` setting when cloning or fetching repos on demand and during cleanup tasks that may re-clone old repos. [#20194](https://github.com/sourcegraph/sourcegraph/pull/20194)

## 3.26.3

### Fixed

- Setting `gitMaxCodehostRequestsPerSecond` to `0` now actually blocks all Git operations happening on the gitserver. [#19716](https://github.com/sourcegraph/sourcegraph/pull/19716)

## 3.26.2

### Fixed

- Our indexed search logic now correctly handles de-duplication of search results across multiple replicas. [#19743](https://github.com/sourcegraph/sourcegraph/pull/19743)

## 3.26.1

### Added

- Experimental: Sync permissions of Perforce depots through the Sourcegraph UI. To enable, use the feature flag `"experimentalFeatures": { "perforce": "enabled" }`. For more information, see [how to enable permissions for your Perforce depots](https://docs.sourcegraph.com/admin/repo/perforce). [#16705](https://github.com/sourcegraph/sourcegraph/issues/16705)
- Added support for user email headers in the HTTP auth proxy. See [HTTP Auth Proxy docs](https://docs.sourcegraph.com/admin/auth#http-authentication-proxies) for more information.
- Ignore locked and disabled GitHub Enterprise repositories. [#19500](https://github.com/sourcegraph/sourcegraph/pull/19500)
- Remote code host git operations (such as `clone` or `ls-remote`) can now be rate limited beyond concurrency (which was already possible with `gitMaxConcurrentClones`). Set `gitMaxCodehostRequestsPerSecond` in site config to control the maximum rate of these operations per git-server instance. [#19504](https://github.com/sourcegraph/sourcegraph/pull/19504)

### Changed

-

### Fixed

- Commit search returning duplicate commits. [#19460](https://github.com/sourcegraph/sourcegraph/pull/19460)
- Clicking the Code Monitoring tab tries to take users to a non-existent repo. [#19525](https://github.com/sourcegraph/sourcegraph/pull/19525)
- Diff and commit search not highlighting search terms correctly for some files. [#19543](https://github.com/sourcegraph/sourcegraph/pull/19543), [#19639](https://github.com/sourcegraph/sourcegraph/pull/19639)
- File actions weren't appearing on large window sizes in Firefox and Safari. [#19380](https://github.com/sourcegraph/sourcegraph/pull/19380)

### Removed

-

## 3.26.0

### Added

- Searches are streamed into Sourcegraph by default. [#19300](https://github.com/sourcegraph/sourcegraph/pull/19300)
  - This gives a faster time to first result.
  - Several heuristics around result limits have been improved. You should see more consistent result counts now.
  - Can be disabled with the setting `experimentalFeatures.streamingSearch`.
- Opsgenie API keys can now be added via an environment variable. [#18662](https://github.com/sourcegraph/sourcegraph/pull/18662)
- It's now possible to control where code insights are displayed through the boolean settings `insights.displayLocation.homepage`, `insights.displayLocation.insightsPage` and `insights.displayLocation.directory`. [#18979](https://github.com/sourcegraph/sourcegraph/pull/18979)
- Users can now create changesets in batch changes on repositories that are cloned using SSH. [#16888](https://github.com/sourcegraph/sourcegraph/issues/16888)
- Syntax highlighting for Elixir, Elm, REG, Julia, Move, Nix, Puppet, VimL, Coq. [#19282](https://github.com/sourcegraph/sourcegraph/pull/19282)
- `BUILD.in` files are now highlighted as Bazel/Starlark build files. Thanks to @jjwon0 [#19282](https://github.com/sourcegraph/sourcegraph/pull/19282)
- `*.pyst` and `*.pyst-include` are now highlighted as Python files. Thanks to @jjwon0 [#19282](https://github.com/sourcegraph/sourcegraph/pull/19282)
- The code monitoring feature flag is now enabled by default. [#19295](https://github.com/sourcegraph/sourcegraph/pull/19295)
- New query field `select` enables returning only results of the desired type. See [documentation](https://docs.sourcegraph.com/code_search/reference/language#select) for details. [#19236](https://github.com/sourcegraph/sourcegraph/pull/19236)
- Syntax highlighting for Elixer, Elm, REG, Julia, Move, Nix, Puppet, VimL thanks to @rvantonder
- `BUILD.in` files are now highlighted as Bazel/Starlark build files. Thanks to @jjwon0
- `*.pyst` and `*.pyst-include` are now highlighted as Python files. Thanks to @jjwon0
- Added a `search.defaultCaseSensitive` setting to configure whether query patterns should be treated case sensitivitely by default.

### Changed

- Campaigns have been renamed to Batch Changes! See [#18771](https://github.com/sourcegraph/sourcegraph/issues/18771) for a detailed log on what has been renamed.
  - A new [Sourcegraph CLI](https://docs.sourcegraph.com/cli) version will use `src batch [preview|apply]` commands, while keeping the old ones working to be used with older Sourcegraph versions.
  - Old URLs in the application and in the documentation will redirect.
  - GraphQL API entities with "campaign" in their name have been deprecated and have new Batch Changes counterparts:
    - Deprecated GraphQL entities: `CampaignState`, `Campaign`, `CampaignSpec`, `CampaignConnection`, `CampaignsCodeHostConnection`, `CampaignsCodeHost`, `CampaignsCredential`, `CampaignDescription`
    - Deprecated GraphQL mutations: `createCampaign`, `applyCampaign`, `moveCampaign`, `closeCampaign`, `deleteCampaign`, `createCampaignSpec`, `createCampaignsCredential`, `deleteCampaignsCredential`
    - Deprecated GraphQL queries: `Org.campaigns`, `User.campaigns`, `User.campaignsCodeHosts`, `camapigns`, `campaign`
  - Site settings with `campaigns` in their name have been replaced with equivalent `batchChanges` settings.
- A repository's `remote.origin.url` is not stored on gitserver disk anymore. Note: if you use the experimental feature `customGitFetch` your setting may need to be updated to specify the remote URL. [#18535](https://github.com/sourcegraph/sourcegraph/pull/18535)
- Repositories and files containing spaces will now render with escaped spaces in the query bar rather than being
  quoted. [#18642](https://github.com/sourcegraph/sourcegraph/pull/18642)
- Sourcegraph is now built with Go 1.16. [#18447](https://github.com/sourcegraph/sourcegraph/pull/18447)
- Cursor hover information in the search query bar will now display after 150ms (previously 0ms). [#18916](https://github.com/sourcegraph/sourcegraph/pull/18916)
- The `repo.cloned` column is deprecated in favour of `gitserver_repos.clone_status`. It will be removed in a subsequent release.
- Precision class indicators have been improved for code intelligence results in both the hover overlay as well as the definition and references locations panel. [#18843](https://github.com/sourcegraph/sourcegraph/pull/18843)
- Pings now contain added, aggregated campaigns usage data: aggregate counts of unique monthly users and Weekly campaign and changesets counts for campaign cohorts created in the last 12 months. [#18604](https://github.com/sourcegraph/sourcegraph/pull/18604)

### Fixed

- Auto complete suggestions for repositories and files containing spaces will now be automatically escaped when accepting the suggestion. [#18635](https://github.com/sourcegraph/sourcegraph/issues/18635)
- An issue causing repository results containing spaces to not be clickable in some cases. [#18668](https://github.com/sourcegraph/sourcegraph/pull/18668)
- Closing a batch change now correctly closes the entailed changesets, when requested by the user. [#18957](https://github.com/sourcegraph/sourcegraph/pull/18957)
- TypesScript highlighting bug. [#15930](https://github.com/sourcegraph/sourcegraph/issues/15930)
- The number of shards is now reported accurately in Site Admin > Repository Status > Settings > Indexing. [#19265](https://github.com/sourcegraph/sourcegraph/pull/19265)

### Removed

- Removed the deprecated GraphQL fields `SearchResults.repositoriesSearched` and `SearchResults.indexedRepositoriesSearched`.
- Removed the deprecated search field `max`
- Removed the `experimentalFeatures.showBadgeAttachments` setting

## 3.25.2

### Fixed

- A security vulnerability with in the authentication workflow has been fixed. [#18686](https://github.com/sourcegraph/sourcegraph/pull/18686)

## 3.25.1

### Added

- Experimental: Sync Perforce depots directly through the Sourcegraph UI. To enable, use the feature flag `"experimentalFeatures": { "perforce": "enabled" }`. For more information, see [how to add your Perforce depots](https://docs.sourcegraph.com/admin/repo/perforce). [#16703](https://github.com/sourcegraph/sourcegraph/issues/16703)

## 3.25.0

**IMPORTANT** Sourcegraph now uses Go 1.15. This may break AWS RDS database connections with older x509 certificates. Please follow the Amazon [docs](https://docs.aws.amazon.com/AmazonRDS/latest/UserGuide/UsingWithRDS.SSL-certificate-rotation.html) to rotate your certificate.

### Added

- New site config option `"log": { "sentry": { "backendDSN": "<REDACTED>" } }` to use a separate Sentry project for backend errors. [#17363](https://github.com/sourcegraph/sourcegraph/pull/17363)
- Structural search now supports searching indexed branches other than default. [#17726](https://github.com/sourcegraph/sourcegraph/pull/17726)
- Structural search now supports searching unindexed revisions. [#17967](https://github.com/sourcegraph/sourcegraph/pull/17967)
- New site config option `"allowSignup"` for SAML authentication to determine if automatically create new users is allowed. [#17989](https://github.com/sourcegraph/sourcegraph/pull/17989)
- Experimental: The webapp can now stream search results to the client, improving search performance. To enable it, add `{ "experimentalFeatures": { "searchStreaming": true } }` in user settings. [#16097](https://github.com/sourcegraph/sourcegraph/pull/16097)
- New product research sign-up page. This can be accessed by all users in their user settings. [#17945](https://github.com/sourcegraph/sourcegraph/pull/17945)
- New site config option `productResearchPage.enabled` to disable access to the product research sign-up page. [#17945](https://github.com/sourcegraph/sourcegraph/pull/17945)
- Pings now contain Sourcegraph extension activation statistics. [#16421](https://github.com/sourcegraph/sourcegraph/pull/16421)
- Pings now contain aggregate Sourcegraph extension activation statistics: the number of users and number of activations per (public) extension per week, and the number of total extension users per week and average extensions activated per user. [#16421](https://github.com/sourcegraph/sourcegraph/pull/16421)
- Pings now contain aggregate code insights usage data: total insight views, interactions, edits, creations, removals, and counts of unique users that view and create insights. [#16421](https://github.com/sourcegraph/sourcegraph/pull/17805)
- When previewing a campaign spec, changesets can be filtered by current state or the action(s) to be performed. [#16960](https://github.com/sourcegraph/sourcegraph/issues/16960)

### Changed

- Alert solutions links included in [monitoring alerts](https://docs.sourcegraph.com/admin/observability/alerting) now link to the relevant documentation version. [#17828](https://github.com/sourcegraph/sourcegraph/pull/17828)
- Secrets (such as access tokens and passwords) will now appear as REDACTED when editing external service config, and in graphql API responses. [#17261](https://github.com/sourcegraph/sourcegraph/issues/17261)
- Sourcegraph is now built with Go 1.15
  - Go `1.15` introduced changes to SSL/TLS connection validation which requires certificates to include a `SAN`. This field was not included in older certificates and clients relied on the `CN` field. You might see an error like `x509: certificate relies on legacy Common Name field`. We recommend that customers using Sourcegraph with an external database and connecting to it using SSL/TLS check whether the certificate is up to date.
  - RDS Customers please reference [AWS' documentation on updating the SSL/TLS certificate](https://docs.aws.amazon.com/AmazonRDS/latest/UserGuide/UsingWithRDS.SSL-certificate-rotation.html).
- Search results on `.rs` files now recommend `lang:rust` instead of `lang:renderscript` as a filter. [#18316](https://github.com/sourcegraph/sourcegraph/pull/18316)
- Campaigns users creating Personal Access Tokens on GitHub are now asked to request the `user:email` scope in addition to the [previous scopes](https://docs.sourcegraph.com/@3.24/admin/external_service/github#github-api-token-and-access). This will be used in a future Sourcegraph release to display more fine-grained information on the progress of pull requests. [#17555](https://github.com/sourcegraph/sourcegraph/issues/17555)

### Fixed

- Fixes an issue that prevented the hard deletion of a user if they had saved searches. [#17461](https://github.com/sourcegraph/sourcegraph/pull/17461)
- Fixes an issue that caused some missing results for `type:commit` when a pattern was used instead of the `message` field. [#17490](https://github.com/sourcegraph/sourcegraph/pull/17490#issuecomment-764004758)
- Fixes an issue where cAdvisor-based alerts would not fire correctly for services with multiple replicas. [#17600](https://github.com/sourcegraph/sourcegraph/pull/17600)
- Significantly improved performance of structural search on monorepo deployments [#17846](https://github.com/sourcegraph/sourcegraph/pull/17846)
- Fixes an issue where upgrades on Kubernetes may fail due to null environment variable lists in deployment manifests [#1781](https://github.com/sourcegraph/deploy-sourcegraph/pull/1781)
- Fixes an issue where counts on search filters were inaccurate. [#18158](https://github.com/sourcegraph/sourcegraph/pull/18158)
- Fixes services with emptyDir volumes being evicted from nodes. [#1852](https://github.com/sourcegraph/deploy-sourcegraph/pull/1852)

### Removed

- Removed the `search.migrateParser` setting. As of 3.20 and onward, a new parser processes search queries by default. Previously, `search.migrateParser` was available to enable the legacy parser. Enabling/disabling this setting now no longer has any effect. [#17344](https://github.com/sourcegraph/sourcegraph/pull/17344)

## 3.24.1

### Fixed

- Fixes an issue that SAML is not able to proceed with the error `Expected Enveloped and C14N transforms`. [#13032](https://github.com/sourcegraph/sourcegraph/issues/13032)

## 3.24.0

### Added

- Panels in the [Sourcegraph monitoring dashboards](https://docs.sourcegraph.com/admin/observability/metrics#grafana) now:
  - include links to relevant alerts documentation and the new [monitoring dashboards reference](https://docs.sourcegraph.com/admin/observability/dashboards). [#16939](https://github.com/sourcegraph/sourcegraph/pull/16939)
  - include alert events and version changes annotations that can be enabled from the top of each service dashboard. [#17198](https://github.com/sourcegraph/sourcegraph/pull/17198)
- Suggested filters in the search results page can now be scrolled. [#17097](https://github.com/sourcegraph/sourcegraph/pull/17097)
- Structural search queries can now be used in saved searches by adding `patternType:structural`. [#17265](https://github.com/sourcegraph/sourcegraph/pull/17265)

### Changed

- Dashboard links included in [monitoring alerts](https://docs.sourcegraph.com/admin/observability/alerting) now:
  - link directly to the relevant Grafana panel, instead of just the service dashboard. [#17014](https://github.com/sourcegraph/sourcegraph/pull/17014)
  - link to a time frame relevant to the alert, instead of just the past few hours. [#17034](https://github.com/sourcegraph/sourcegraph/pull/17034)
- Added `serviceKind` field of the `ExternalServiceKind` type to `Repository.externalURLs` GraphQL API, `serviceType` field is deprecated and will be removed in the future releases. [#14979](https://github.com/sourcegraph/sourcegraph/issues/14979)
- Deprecated the GraphQL fields `SearchResults.repositoriesSearched` and `SearchResults.indexedRepositoriesSearched`.
- The minimum Kubernetes version required to use the [Kubernetes deployment option](https://docs.sourcegraph.com/admin/install/kubernetes) is now [v1.15 (released June 2019)](https://kubernetes.io/blog/2019/06/19/kubernetes-1-15-release-announcement/).

### Fixed

- Imported changesets acquired an extra button to download the "generated diff", which did nothing, since imported changesets don't have a generated diff. This button has been removed. [#16778](https://github.com/sourcegraph/sourcegraph/issues/16778)
- Quoted global filter values (case, patterntype) are now properly extracted and set in URL parameters. [#16186](https://github.com/sourcegraph/sourcegraph/issues/16186)
- The endpoint for "Open in Sourcegraph" functionality in editor extensions now uses code host connection information to resolve the repository, which makes it more correct and respect the `repositoryPathPattern` setting. [#16846](https://github.com/sourcegraph/sourcegraph/pull/16846)
- Fixed an issue that prevented search expressions of the form `repo:foo (rev:a or rev:b)` from evaluating all revisions [#16873](https://github.com/sourcegraph/sourcegraph/pull/16873)
- Updated language detection library. Includes language detection for `lang:starlark`. [#16900](https://github.com/sourcegraph/sourcegraph/pull/16900)
- Fixed retrieving status for indexed tags and deduplicated main branches in the indexing settings page. [#13787](https://github.com/sourcegraph/sourcegraph/issues/13787)
- Specifying a ref that doesn't exist would show an alert, but still return results [#15576](https://github.com/sourcegraph/sourcegraph/issues/15576)
- Fixed search highlighting the wrong line. [#10468](https://github.com/sourcegraph/sourcegraph/issues/10468)
- Fixed an issue where searches of the form `foo type:file` returned results of type `path` too. [#17076](https://github.com/sourcegraph/sourcegraph/issues/17076)
- Fixed queries like `(type:commit or type:diff)` so that if the query matches both the commit message and the diff, both are returned as results. [#16899](https://github.com/sourcegraph/sourcegraph/issues/16899)
- Fixed container monitoring and provisioning dashboard panels not displaying metrics in certain deployment types and environments. If you continue to have issues with these panels not displaying any metrics after upgrading, please [open an issue](https://github.com/sourcegraph/sourcegraph/issues/new).
- Fixed a nonexistent field in site configuration being marked as "required" when configuring PagerDuty alert notifications. [#17277](https://github.com/sourcegraph/sourcegraph/pull/17277)
- Fixed cases of incorrect highlighting for symbol definitions in the definitions panel. [#17258](https://github.com/sourcegraph/sourcegraph/pull/17258)
- Fixed a Cross-Site Scripting vulnerability where quick links created on the homepage were not sanitized and allowed arbitrary JavaScript execution. [#17099](https://github.com/sourcegraph/sourcegraph/pull/17099)

### Removed

- Interactive mode has now been removed. [#16868](https://github.com/sourcegraph/sourcegraph/pull/16868).

## 3.23.0

### Added

- Password reset link expiration can be customized via `auth.passwordResetLinkExpiry` in the site config. [#13999](https://github.com/sourcegraph/sourcegraph/issues/13999)
- Campaign steps may now include environment variables from outside of the campaign spec using [array syntax](http://docs.sourcegraph.com/campaigns/references/campaign_spec_yaml_reference#environment-array). [#15822](https://github.com/sourcegraph/sourcegraph/issues/15822)
- The total size of all Git repositories and the lines of code for indexed branches are displayed in the site admin overview. [#15125](https://github.com/sourcegraph/sourcegraph/issues/15125)
- Extensions can now add decorations to files on the sidebar tree view and tree page through the experimental `FileDecoration` API. [#15833](https://github.com/sourcegraph/sourcegraph/pull/15833)
- Extensions can now easily query the Sourcegraph GraphQL API through a dedicated API method. [#15566](https://github.com/sourcegraph/sourcegraph/pull/15566)
- Individual changesets can now be downloaded as a diff. [#16098](https://github.com/sourcegraph/sourcegraph/issues/16098)
- The campaigns preview page is much more detailed now, especially when updating existing campaigns. [#16240](https://github.com/sourcegraph/sourcegraph/pull/16240)
- When a newer version of a campaign spec is uploaded, a message is now displayed when viewing the campaign or an outdated campaign spec. [#14532](https://github.com/sourcegraph/sourcegraph/issues/14532)
- Changesets in a campaign can now be searched by title and repository name. [#15781](https://github.com/sourcegraph/sourcegraph/issues/15781)
- Experimental: [`transformChanges` in campaign specs](https://docs.sourcegraph.com/campaigns/references/campaign_spec_yaml_reference#transformchanges) is now available as a feature preview to allow users to create multiple changesets in a single repository. [#16235](https://github.com/sourcegraph/sourcegraph/pull/16235)
- The `gitUpdateInterval` site setting was added to allow custom git update intervals based on repository names. [#16765](https://github.com/sourcegraph/sourcegraph/pull/16765)
- Various additions to syntax highlighting and hover tooltips in the search query bar (e.g., regular expressions). Can be disabled with `{ "experimentalFeatures": { "enableSmartQuery": false } }` in case of unlikely adverse effects. [#16742](https://github.com/sourcegraph/sourcegraph/pull/16742)
- Search queries may now scope subexpressions across repositories and files, and also allow greater freedom for combining search filters. See the updated documentation on [search subexpressions](https://docs.sourcegraph.com/code_search/tutorials/search_subexpressions) to learn more. [#16866](https://github.com/sourcegraph/sourcegraph/pull/16866)

### Changed

- Search indexer tuned to wait longer before assuming a deadlock has occurred. Previously if the indexserver had many cores (40+) and indexed a monorepo it could give up. [#16110](https://github.com/sourcegraph/sourcegraph/pull/16110)
- The total size of all Git repositories and the lines of code for indexed branches will be sent back in pings as part of critical telemetry. [#16188](https://github.com/sourcegraph/sourcegraph/pull/16188)
- The `gitserver` container now has a dependency on Postgres. This does not require any additional configuration unless access to Postgres requires a sidecar proxy / firewall rules. [#16121](https://github.com/sourcegraph/sourcegraph/pull/16121)
- Licensing is now enforced for campaigns: creating a campaign with more than five changesets requires a valid license. Please [contact Sourcegraph with any licensing questions](https://about.sourcegraph.com/contact/sales/). [#15715](https://github.com/sourcegraph/sourcegraph/issues/15715)

### Fixed

- Syntax highlighting on files with mixed extension case (e.g. `.CPP` vs `.cpp`) now works as expected. [#11327](https://github.com/sourcegraph/sourcegraph/issues/11327)
- After applying a campaign, some GitLab MRs might have had outdated state shown in the UI until the next sync with the code host. [#16100](https://github.com/sourcegraph/sourcegraph/pull/16100)
- The web app no longer sends stale text document content to extensions. [#14965](https://github.com/sourcegraph/sourcegraph/issues/14965)
- The blob viewer now supports multiple decorations per line as intended. [#15063](https://github.com/sourcegraph/sourcegraph/issues/15063)
- Repositories with plus signs in their name can now be navigated to as expected. [#15079](https://github.com/sourcegraph/sourcegraph/issues/15079)

### Removed

-

## 3.22.1

### Changed

- Reduced memory and CPU required for updating the code intelligence commit graph [#16517](https://github.com/sourcegraph/sourcegraph/pull/16517)

## 3.22.0

### Added

- GraphQL and TOML syntax highlighting is now back (special thanks to @rvantonder) [#13935](https://github.com/sourcegraph/sourcegraph/issues/13935)
- Zig and DreamMaker syntax highlighting.
- Campaigns now support publishing GitHub draft PRs and GitLab WIP MRs. [#7998](https://github.com/sourcegraph/sourcegraph/issues/7998)
- `indexed-searcher`'s watchdog can be configured and has additional instrumentation. This is useful when diagnosing [zoekt-webserver is restarting due to watchdog](https://docs.sourcegraph.com/admin/observability/troubleshooting#scenario-zoekt-webserver-is-restarting-due-to-watchdog). [#15148](https://github.com/sourcegraph/sourcegraph/pull/15148)
- Pings now contain Redis & Postgres server versions. [14405](https://github.com/sourcegraph/sourcegraph/14405)
- Aggregated usage data of the search onboarding tour is now included in pings. The data tracked are: total number of views of the onboarding tour, total number of views of each step in the onboarding tour, total number of tours closed. [#15113](https://github.com/sourcegraph/sourcegraph/pull/15113)
- Users can now specify credentials for code hosts to enable campaigns for non site-admin users. [#15506](https://github.com/sourcegraph/sourcegraph/pull/15506)
- A `campaigns.restrictToAdmins` site configuration option has been added to prevent non site-admin users from using campaigns. [#15785](https://github.com/sourcegraph/sourcegraph/pull/15785)
- Number of page views on campaign apply page, page views on campaign details page after create/update, closed campaigns, created campaign specs and changesets specs and the sum of changeset diff stats will be sent back in pings. [#15279](https://github.com/sourcegraph/sourcegraph/pull/15279)
- Users can now explicitly set their primary email address. [#15683](https://github.com/sourcegraph/sourcegraph/pull/15683)
- "[Why code search is still needed for monorepos](https://docs.sourcegraph.com/adopt/code_search_in_monorepos)" doc page

### Changed

- Improved contrast / visibility in comment syntax highlighting. [#14546](https://github.com/sourcegraph/sourcegraph/issues/14546)
- Campaigns are no longer in beta. [#14900](https://github.com/sourcegraph/sourcegraph/pull/14900)
- Campaigns now have a fancy new icon. [#14740](https://github.com/sourcegraph/sourcegraph/pull/14740)
- Search queries with an unbalanced closing paren `)` are now invalid, since this likely indicates an error. Previously, patterns with dangling `)` were valid in some cases. Note that patterns with dangling `)` can still be searched, but should be quoted via `content:"foo)"`. [#15042](https://github.com/sourcegraph/sourcegraph/pull/15042)
- Extension providers can now return AsyncIterables, enabling dynamic provider results without dependencies. [#15042](https://github.com/sourcegraph/sourcegraph/issues/15061)
- Deprecated the `"email.smtp": { "disableTLS" }` site config option, this field has been replaced by `"email.smtp": { "noVerifyTLS" }`. [#15682](https://github.com/sourcegraph/sourcegraph/pull/15682)

### Fixed

- The `file:` added to the search field when navigating to a tree or file view will now behave correctly when the file path contains spaces. [#12296](https://github.com/sourcegraph/sourcegraph/issues/12296)
- OAuth login now respects site configuration `experimentalFeatures: { "tls.external": {...} }` for custom certificates and skipping TLS verify. [#14144](https://github.com/sourcegraph/sourcegraph/issues/14144)
- If the `HEAD` file in a cloned repo is absent or truncated, background cleanup activities will use a best-effort default to remedy the situation. [#14962](https://github.com/sourcegraph/sourcegraph/pull/14962)
- Search input will always show suggestions. Previously we only showed suggestions for letters and some special characters. [#14982](https://github.com/sourcegraph/sourcegraph/pull/14982)
- Fixed an issue where `not` keywords were not recognized inside expression groups, and treated incorrectly as patterns. [#15139](https://github.com/sourcegraph/sourcegraph/pull/15139)
- Fixed an issue where hover pop-ups would not show on the first character of a valid hover range in search queries. [#15410](https://github.com/sourcegraph/sourcegraph/pull/15410)
- Fixed an issue where submodules configured with a relative URL resulted in non-functional hyperlinks in the file tree UI. [#15286](https://github.com/sourcegraph/sourcegraph/issues/15286)
- Pushing commits to public GitLab repositories with campaigns now works, since we use the configured token even if the repository is public. [#15536](https://github.com/sourcegraph/sourcegraph/pull/15536)
- `.kts` is now highlighted properly as Kotlin code, fixed various other issues in Kotlin syntax highlighting.
- Fixed an issue where the value of `content:` was treated literally when the regular expression toggle is active. [#15639](https://github.com/sourcegraph/sourcegraph/pull/15639)
- Fixed an issue where non-site admins were prohibited from updating some of their other personal metadata when `auth.enableUsernameChanges` was `false`. [#15663](https://github.com/sourcegraph/sourcegraph/issues/15663)
- Fixed the `url` fields of repositories and trees in GraphQL returning URLs that were not %-encoded (e.g. when the repository name contained spaces). [#15667](https://github.com/sourcegraph/sourcegraph/issues/15667)
- Fixed "Find references" showing errors in the references panel in place of the syntax-highlighted code for repositories with spaces in their name. [#15618](https://github.com/sourcegraph/sourcegraph/issues/15618)
- Fixed an issue where specifying the `repohasfile` filter did not return results as expected unless `repo` was specified. [#15894](https://github.com/sourcegraph/sourcegraph/pull/15894)
- Fixed an issue causing user input in the search query field to be erased in some cases. [#15921](https://github.com/sourcegraph/sourcegraph/issues/15921).

### Removed

-

## 3.21.2

:warning: WARNING :warning: For users of single-image Sourcegraph instance, please delete the secret key file `/var/lib/sourcegraph/token` inside the container before attempting to upgrade to 3.21.x.

### Fixed

- Fix externalURLs alert logic [#14980](https://github.com/sourcegraph/sourcegraph/pull/14980)

## 3.21.1

:warning: WARNING :warning: For users of single-image Sourcegraph instance, please delete the secret key file `/var/lib/sourcegraph/token` inside the container before attempting to upgrade to 3.21.x.

### Fixed

- Fix alerting for native integration condition [#14775](https://github.com/sourcegraph/sourcegraph/pull/14775)
- Fix query with large repo count hanging [#14944](https://github.com/sourcegraph/sourcegraph/pull/14944)
- Fix server upgrade where codeintel database does not exist [#14953](https://github.com/sourcegraph/sourcegraph/pull/14953)
- CVE-2019-18218 in postgres docker image [#14954](https://github.com/sourcegraph/sourcegraph/pull/14954)
- Fix an issue where .git/HEAD in invalid [#14962](https://github.com/sourcegraph/sourcegraph/pull/14962)
- Repository syncing will not happen more frequently than the repoListUpdateInterval config value [#14901](https://github.com/sourcegraph/sourcegraph/pull/14901) [#14983](https://github.com/sourcegraph/sourcegraph/pull/14983)

## 3.21.0

:warning: WARNING :warning: For users of single-image Sourcegraph instance, please delete the secret key file `/var/lib/sourcegraph/token` inside the container before attempting to upgrade to 3.21.x.

### Added

- The new GraphQL API query field `namespaceByName(name: String!)` makes it easier to look up the user or organization with the given name. Previously callers needed to try looking up the user and organization separately.
- Changesets created by campaigns will now include a link back to the campaign in their body text. [#14033](https://github.com/sourcegraph/sourcegraph/issues/14033)
- Users can now preview commits that are going to be created in their repositories in the campaign preview UI. [#14181](https://github.com/sourcegraph/sourcegraph/pull/14181)
- If emails are configured, the user will be sent an email when important account information is changed. This currently encompasses changing/resetting the password, adding/removing emails, and adding/removing access tokens. [#14320](https://github.com/sourcegraph/sourcegraph/pull/14320)
- A subset of changesets can now be published by setting the `published` flag in campaign specs [to an array](https://docs.sourcegraph.com/@main/campaigns/campaign_spec_yaml_reference#publishing-only-specific-changesets), which allows only specific changesets within a campaign to be published based on the repository name. [#13476](https://github.com/sourcegraph/sourcegraph/pull/13476)
- Homepage panels are now enabled by default. [#14287](https://github.com/sourcegraph/sourcegraph/issues/14287)
- The most recent ping data is now available to site admins via the Site-admin > Pings page. [#13956](https://github.com/sourcegraph/sourcegraph/issues/13956)
- Homepage panel engagement metrics will be sent back in pings. [#14589](https://github.com/sourcegraph/sourcegraph/pull/14589)
- Homepage now has a footer with links to different extensibility features. [#14638](https://github.com/sourcegraph/sourcegraph/issues/14638)
- Added an onboarding tour of Sourcegraph for new users. It can be enabled in user settings with `experimentalFeatures.showOnboardingTour` [#14636](https://github.com/sourcegraph/sourcegraph/pull/14636)
- Added an onboarding tour of Sourcegraph for new users. [#14636](https://github.com/sourcegraph/sourcegraph/pull/14636)
- Repository GraphQL queries now support an `after` parameter that permits cursor-based pagination. [#13715](https://github.com/sourcegraph/sourcegraph/issues/13715)
- Searches in the Recent Searches panel and other places are now syntax highlighted. [#14443](https://github.com/sourcegraph/sourcegraph/issues/14443)

### Changed

- Interactive search mode is now disabled by default because the new plain text search input is smarter. To reenable it, add `{ "experimentalFeatures": { "splitSearchModes": true } }` in user settings.
- The extension registry has been redesigned to make it easier to find non-default Sourcegraph extensions.
- Tokens and similar sensitive information included in the userinfo portion of remote repository URLs will no longer be visible on the Mirroring settings page. [#14153](https://github.com/sourcegraph/sourcegraph/pull/14153)
- The sign in and sign up forms have been redesigned with better input validation.
- Kubernetes admins mounting [configuration files](https://docs.sourcegraph.com/admin/config/advanced_config_file#kubernetes-configmap) are encouraged to change how the ConfigMap is mounted. See the new documentation. Previously our documentation suggested using subPath. However, this lead to Kubernetes not automatically updating the files on configuration change. [#14297](https://github.com/sourcegraph/sourcegraph/pull/14297)
- The precise code intel bundle manager will now expire any converted LSIF data that is older than `PRECISE_CODE_INTEL_MAX_DATA_AGE` (30 days by default) that is also not visible from the tip of the default branch.
- `SRC_LOG_LEVEL=warn` is now the default in Docker Compose and Kubernetes deployments, reducing the amount of uninformative log spam. [#14458](https://github.com/sourcegraph/sourcegraph/pull/14458)
- Permissions data that were stored in deprecated binary format are abandoned. Downgrade from 3.21 to 3.20 is OK, but to 3.19 or prior versions might experience missing/incomplete state of permissions for a short period of time. [#13740](https://github.com/sourcegraph/sourcegraph/issues/13740)
- The query builder page is now disabled by default. To reenable it, add `{ "experimentalFeatures": { "showQueryBuilder": true } }` in user settings.
- The GraphQL `updateUser` mutation now returns the updated user (instead of an empty response).

### Fixed

- Git clone URLs now validate their format correctly. [#14313](https://github.com/sourcegraph/sourcegraph/pull/14313)
- Usernames set in Slack `observability.alerts` now apply correctly. [#14079](https://github.com/sourcegraph/sourcegraph/pull/14079)
- Path segments in breadcrumbs get truncated correctly again on small screen sizes instead of inflating the header bar. [#14097](https://github.com/sourcegraph/sourcegraph/pull/14097)
- GitLab pipelines are now parsed correctly and show their current status in campaign changesets. [#14129](https://github.com/sourcegraph/sourcegraph/pull/14129)
- Fixed an issue where specifying any repogroups would effectively search all repositories for all repogroups. [#14190](https://github.com/sourcegraph/sourcegraph/pull/14190)
- Changesets that were previously closed after being detached from a campaign are now reopened when being reattached. [#14099](https://github.com/sourcegraph/sourcegraph/pull/14099)
- Previously large files that match the site configuration [search.largeFiles](https://docs.sourcegraph.com/admin/config/site_config#search-largeFiles) would not be indexed if they contained a large number of unique trigrams. We now index those files as well. Note: files matching the glob still need to be valid utf-8. [#12443](https://github.com/sourcegraph/sourcegraph/issues/12443)
- Git tags without a `creatordate` value will no longer break tag search within a repository. [#5453](https://github.com/sourcegraph/sourcegraph/issues/5453)
- Campaigns pages now work properly on small viewports. [#14292](https://github.com/sourcegraph/sourcegraph/pull/14292)
- Fix an issue with viewing repositories that have spaces in the repository name [#2867](https://github.com/sourcegraph/sourcegraph/issues/2867)

### Removed

- Syntax highlighting for GraphQL, INI, TOML, and Perforce files has been removed [due to incompatible/absent licenses](https://github.com/sourcegraph/sourcegraph/issues/13933). We plan to [add it back in the future](https://github.com/sourcegraph/sourcegraph/issues?q=is%3Aissue+is%3Aopen+add+syntax+highlighting+for+develop+a+).
- Search scope pages (`/search/scope/:id`) were removed.
- User-defined search scopes are no longer shown below the search bar on the homepage. Use the [`quicklinks`](https://docs.sourcegraph.com/user/personalization/quick_links) setting instead to display links there.
- The explore page (`/explore`) was removed.
- The sign out page was removed.
- The unused GraphQL types `DiffSearchResult` and `DeploymentConfiguration` were removed.
- The deprecated GraphQL mutation `updateAllMirrorRepositories`.
- The deprecated GraphQL field `Site.noRepositoriesEnabled`.
- Total counts of users by product area have been removed from pings.
- Aggregate daily, weekly, and monthly latencies (in ms) of code intelligence events (e.g., hover tooltips) have been removed from pings.

## 3.20.1

### Fixed

- gomod: rollback go-diff to v0.5.3 (v0.6.0 causes panic in certain cases) [#13973](https://github.com/sourcegraph/sourcegraph/pull/13973).
- Fixed an issue causing the scoped query in the search field to be erased when viewing files. [#13954](https://github.com/sourcegraph/sourcegraph/pull/13954).

## 3.20.0

### Added

- Site admins can now force a specific user to re-authenticate on their next request or visit. [#13647](https://github.com/sourcegraph/sourcegraph/pull/13647)
- Sourcegraph now watches its [configuration files](https://docs.sourcegraph.com/admin/config/advanced_config_file) (when using external files) and automatically applies the changes to Sourcegraph's configuration when they change. For example, this allows Sourcegraph to detect when a Kubernetes ConfigMap changes. [#13646](https://github.com/sourcegraph/sourcegraph/pull/13646)
- To define repository groups (`search.repositoryGroups` in global, org, or user settings), you can now specify regular expressions in addition to single repository names. [#13730](https://github.com/sourcegraph/sourcegraph/pull/13730)
- The new site configuration property `search.limits` configures the maximum search timeout and the maximum number of repositories to search for various types of searches. [#13448](https://github.com/sourcegraph/sourcegraph/pull/13448)
- Files and directories can now be excluded from search by adding the file `.sourcegraph/ignore` to the root directory of a repository. Each line in the _ignore_ file is interpreted as a globbing pattern. [#13690](https://github.com/sourcegraph/sourcegraph/pull/13690)
- Structural search syntax now allows regular expressions in patterns. Also, `...` can now be used in place of `:[_]`. See the [documentation](https://docs.sourcegraph.com/@main/code_search/reference/structural) for example syntax. [#13809](https://github.com/sourcegraph/sourcegraph/pull/13809)
- The total size of all Git repositories and the lines of code for indexed branches will be sent back in pings. [#13764](https://github.com/sourcegraph/sourcegraph/pull/13764)
- Experimental: A new homepage UI for Sourcegraph Server shows the user their recent searches, repositories, files, and saved searches. It can be enabled with `experimentalFeatures.showEnterpriseHomePanels`. [#13407](https://github.com/sourcegraph/sourcegraph/issues/13407)

### Changed

- Campaigns are enabled by default for all users. Site admins may view and create campaigns; everyone else may only view campaigns. The new site configuration property `campaigns.enabled` can be used to disable campaigns for all users. The properties `campaigns.readAccess`, `automation.readAccess.enabled`, and `"experimentalFeatures": { "automation": "enabled" }}` are deprecated and no longer have any effect.
- Diff and commit searches are limited to 10,000 repositories (if `before:` or `after:` filters are used), or 50 repositories (if no time filters are used). You can configure this limit in the site configuration property `search.limits`. [#13386](https://github.com/sourcegraph/sourcegraph/pull/13386)
- The site configuration `maxReposToSearch` has been deprecated in favor of the property `maxRepos` on `search.limits`. [#13439](https://github.com/sourcegraph/sourcegraph/pull/13439)
- Search queries are now processed by a new parser that will always be enabled going forward. There should be no material difference in behavior. In case of adverse effects, the previous parser can be reenabled by setting `"search.migrateParser": false` in settings. [#13435](https://github.com/sourcegraph/sourcegraph/pull/13435)
- It is now possible to search for file content that excludes a term using the `NOT` operator. [#12412](https://github.com/sourcegraph/sourcegraph/pull/12412)
- `NOT` is available as an alternative syntax of `-` on supported keywords `repo`, `file`, `content`, `lang`, and `repohasfile`. [#12412](https://github.com/sourcegraph/sourcegraph/pull/12412)
- Negated content search is now also supported for unindexed repositories. Previously it was only supported for indexed repositories [#13359](https://github.com/sourcegraph/sourcegraph/pull/13359).
- The experimental feature flag `andOrQuery` is deprecated. [#13435](https://github.com/sourcegraph/sourcegraph/pull/13435)
- After a user's password changes, they will be signed out on all devices and must sign in again. [#13647](https://github.com/sourcegraph/sourcegraph/pull/13647)
- `rev:` is available as alternative syntax of `@` for searching revisions instead of the default branch [#13133](https://github.com/sourcegraph/sourcegraph/pull/13133)
- Campaign URLs have changed to use the campaign name instead of an opaque ID. The old URLs no longer work. [#13368](https://github.com/sourcegraph/sourcegraph/pull/13368)
- A new `external_service_repos` join table was added. The migration required to make this change may take a few minutes.

### Fixed

- User satisfaction/NPS surveys will now correctly provide a range from 0–10, rather than 0–9. [#13163](https://github.com/sourcegraph/sourcegraph/pull/13163)
- Fixed a bug where we returned repositories with invalid revisions in the search results. Now, if a user specifies an invalid revision, we show an alert. [#13271](https://github.com/sourcegraph/sourcegraph/pull/13271)
- Previously it wasn't possible to search for certain patterns containing `:` because they would not be considered valid filters. We made these checks less strict. [#10920](https://github.com/sourcegraph/sourcegraph/pull/10920)
- When a user signs out of their account, all of their sessions will be invalidated, not just the session where they signed out. [#13647](https://github.com/sourcegraph/sourcegraph/pull/13647)
- URL information will no longer be leaked by the HTTP referer header. This prevents the user's password reset code from being leaked. [#13804](https://github.com/sourcegraph/sourcegraph/pull/13804)
- GitLab OAuth2 user authentication now respects `tls.external` site setting. [#13814](https://github.com/sourcegraph/sourcegraph/pull/13814)

### Removed

- The smartSearchField feature is now always enabled. The `experimentalFeatures.smartSearchField` settings option has been removed.

## 3.19.2

### Fixed

- search: always limit commit and diff to less than 10,000 repos [a97f81b0f7](https://github.com/sourcegraph/sourcegraph/commit/a97f81b0f79535253bd7eae6c30d5c91d48da5ca)
- search: configurable limits on commit/diff search [1c22d8ce1](https://github.com/sourcegraph/sourcegraph/commit/1c22d8ce13c149b3fa3a7a26f8cb96adc89fc556)
- search: add site configuration for maxTimeout [d8d61b43c0f](https://github.com/sourcegraph/sourcegraph/commit/d8d61b43c0f0d229d46236f2f128ca0f93455172)

## 3.19.1

### Fixed

- migrations: revert migration causing deadlocks in some deployments [#13194](https://github.com/sourcegraph/sourcegraph/pull/13194)

## 3.19.0

### Added

- Emails can be now be sent to SMTP servers with self-signed certificates, using `email.smtp.disableTLS`. [#12243](https://github.com/sourcegraph/sourcegraph/pull/12243)
- Saved search emails now include a link to the user's saved searches page. [#11651](https://github.com/sourcegraph/sourcegraph/pull/11651)
- Campaigns can now be synced using GitLab webhooks. [#12139](https://github.com/sourcegraph/sourcegraph/pull/12139)
- Configured `observability.alerts` can now be tested using a GraphQL endpoint, `triggerObservabilityTestAlert`. [#12532](https://github.com/sourcegraph/sourcegraph/pull/12532)
- The Sourcegraph CLI can now serve local repositories for Sourcegraph to clone. This was previously in a command called `src-expose`. See [serving local repositories](https://docs.sourcegraph.com/admin/external_service/src_serve_git) in our documentation to find out more. [#12363](https://github.com/sourcegraph/sourcegraph/issues/12363)
- The count of retained, churned, resurrected, new and deleted users will be sent back in pings. [#12136](https://github.com/sourcegraph/sourcegraph/pull/12136)
- Saved search usage will be sent back in pings. [#12956](https://github.com/sourcegraph/sourcegraph/pull/12956)
- Any request with `?trace=1` as a URL query parameter will enable Jaeger tracing (if Jaeger is enabled). [#12291](https://github.com/sourcegraph/sourcegraph/pull/12291)
- Password reset emails will now be automatically sent to users created by a site admin if email sending is configured and password reset is enabled. Previously, site admins needed to manually send the user this password reset link. [#12803](https://github.com/sourcegraph/sourcegraph/pull/12803)
- Syntax highlighting for `and` and `or` search operators. [#12694](https://github.com/sourcegraph/sourcegraph/pull/12694)
- It is now possible to search for file content that excludes a term using the `NOT` operator. Negating pattern syntax requires setting `"search.migrateParser": true` in settings and is currently only supported for literal and regexp queries on indexed repositories. [#12412](https://github.com/sourcegraph/sourcegraph/pull/12412)
- `NOT` is available as an alternative syntax of `-` on supported keywords `repo`, `file`, `content`, `lang`, and `repohasfile`. `NOT` requires setting `"search.migrateParser": true` option in settings. [#12520](https://github.com/sourcegraph/sourcegraph/pull/12520)

### Changed

- Repository permissions are now always checked and updated asynchronously ([background permissions syncing](https://docs.sourcegraph.com/admin/repo/permissions#background-permissions-syncing)) instead of blocking each operation. The site config option `permissions.backgroundSync` (which enabled this behavior in previous versions) is now a no-op and is deprecated.
- [Background permissions syncing](https://docs.sourcegraph.com/admin/repo/permissions#background-permissions-syncing) (`permissions.backgroundSync`) has become the only option for mirroring repository permissions from code hosts. All relevant site configurations are deprecated.

### Fixed

- Fixed site admins are getting errors when visiting user settings page in OSS version. [#12313](https://github.com/sourcegraph/sourcegraph/pull/12313)
- `github-proxy` now respects the environment variables `HTTP_PROXY`, `HTTPS_PROXY` and `NO_PROXY` (or the lowercase versions thereof). Other services already respect these variables, but this was missed. If you need a proxy to access github.com set the environment variable for the github-proxy container. [#12377](https://github.com/sourcegraph/sourcegraph/issues/12377)
- `sourcegraph-frontend` now respects the `tls.external` experimental setting as well as the proxy environment variables. In proxy environments this allows Sourcegraph to fetch extensions. [#12633](https://github.com/sourcegraph/sourcegraph/issues/12633)
- Fixed a bug that would sometimes cause trailing parentheses to be removed from search queries upon page load. [#12960](https://github.com/sourcegraph/sourcegraph/issues/12690)
- Indexed search will no longer stall if a specific index job stalls. Additionally at scale many corner cases causing indexing to stall have been fixed. [#12502](https://github.com/sourcegraph/sourcegraph/pull/12502)
- Indexed search will quickly recover from rebalancing / roll outs. When a indexed search shard goes down, its repositories are re-indexed by other shards. This takes a while and during a rollout leads to effectively re-indexing all repositories. We now avoid indexing the redistributed repositories once a shard comes back online. [#12474](https://github.com/sourcegraph/sourcegraph/pull/12474)
- Indexed search has many improvements to observability. More detailed Jaeger traces, detailed logging during startup and more prometheus metrics.
- The site admin repository needs-index page is significantly faster. Previously on large instances it would usually timeout. Now it should load within a second. [#12513](https://github.com/sourcegraph/sourcegraph/pull/12513)
- User password reset page now respects the value of site config `auth.minPasswordLength`. [#12971](https://github.com/sourcegraph/sourcegraph/pull/12971)
- Fixed an issue where duplicate search results would show for queries with `or`-expressions. [#12531](https://github.com/sourcegraph/sourcegraph/pull/12531)
- Faster indexed search queries over a large number of repositories. Searching 100k+ repositories is now ~400ms faster and uses much less memory. [#12546](https://github.com/sourcegraph/sourcegraph/pull/12546)

### Removed

- Deprecated site settings `lightstepAccessToken` and `lightstepProject` have been removed. We now only support sending traces to Jaeger. Configure Jaeger with `observability.tracing` site setting.
- Removed `CloneInProgress` option from GraphQL Repositories API. [#12560](https://github.com/sourcegraph/sourcegraph/pull/12560)

## 3.18.0

### Added

- To search across multiple revisions of the same repository, list multiple branch names (or other revspecs) separated by `:` in your query, as in `repo:myrepo@branch1:branch2:branch2`. To search all branches, use `repo:myrepo@*refs/heads/`. Previously this was only supported for diff and commit searches and only available via the experimental site setting `searchMultipleRevisionsPerRepository`.
- The "Add repositories" page (/site-admin/external-services/new) now displays a dismissable notification explaining how and why we access code host data. [#11789](https://github.com/sourcegraph/sourcegraph/pull/11789).
- New `observability.alerts` features:
  - Notifications now provide more details about relevant alerts.
  - Support for email and OpsGenie notifications has been added. Note that to receive email alerts, `email.address` and `email.smtp` must be configured.
  - Some notifiers now have new options:
    - PagerDuty notifiers: `severity` and `apiUrl`
    - Webhook notifiers: `bearerToken`
  - A new `disableSendResolved` option disables notifications for when alerts resolve themselves.
- Recently firing critical alerts can now be displayed to admins via site alerts, use the flag `{ "alerts.hideObservabilitySiteAlerts": false }` to enable these alerts in user configuration.
- Specific alerts can now be silenced using `observability.silenceAlerts`. [#12087](https://github.com/sourcegraph/sourcegraph/pull/12087)
- Revisions listed in `experimentalFeatures.versionContext` will be indexed for faster searching. This is the first support towards indexing non-default branches. [#6728](https://github.com/sourcegraph/sourcegraph/issues/6728)
- Revisions listed in `experimentalFeatures.versionContext` or `experimentalFeatures.search.index.branches` will be indexed for faster searching. This is the first support towards indexing non-default branches. [#6728](https://github.com/sourcegraph/sourcegraph/issues/6728)
- Campaigns are now supported on GitLab.
- Campaigns now support GitLab and allow users to create, update and track merge requests on GitLab instances.
- Added a new section on the search homepage on Sourcegraph.com. It is currently feature flagged behind `experimentalFeatures.showRepogroupHomepage` in settings.
- Added new repository group pages.

### Changed

- Some monitoring alerts now have more useful descriptions. [#11542](https://github.com/sourcegraph/sourcegraph/pull/11542)
- Searching `fork:true` or `archived:true` has the same behaviour as searching `fork:yes` or `archived:yes` respectively. Previously it incorrectly had the same behaviour as `fork:only` and `archived:only` respectively. [#11740](https://github.com/sourcegraph/sourcegraph/pull/11740)
- Configuration for `observability.alerts` has changed and notifications are now provided by Prometheus Alertmanager. [#11832](https://github.com/sourcegraph/sourcegraph/pull/11832)
  - Removed: `observability.alerts.id`.
  - Removed: Slack notifiers no longer accept `mentionUsers`, `mentionGroups`, `mentionChannel`, and `token` options.

### Fixed

- The single-container `sourcegraph/server` image now correctly reports its version.
- An issue where repositories would not clone and index in some edge cases where the clones were deleted or not successful on gitserver. [#11602](https://github.com/sourcegraph/sourcegraph/pull/11602)
- An issue where repositories previously deleted on gitserver would not immediately reclone on system startup. [#11684](https://github.com/sourcegraph/sourcegraph/issues/11684)
- An issue where the sourcegraph/server Jaeger config was invalid. [#11661](https://github.com/sourcegraph/sourcegraph/pull/11661)
- An issue where valid search queries were improperly hinted as being invalid in the search field. [#11688](https://github.com/sourcegraph/sourcegraph/pull/11688)
- Reduce frontend memory spikes by limiting the number of goroutines launched by our GraphQL resolvers. [#11736](https://github.com/sourcegraph/sourcegraph/pull/11736)
- Fixed a bug affecting Sourcegraph icon display in our Phabricator native integration [#11825](https://github.com/sourcegraph/sourcegraph/pull/11825).
- Improve performance of site-admin repositories status page. [#11932](https://github.com/sourcegraph/sourcegraph/pull/11932)
- An issue where search autocomplete for files didn't add the right path. [#12241](https://github.com/sourcegraph/sourcegraph/pull/12241)

### Removed

- Backwards compatibility for "critical configuration" (a type of configuration that was deprecated in December 2019) was removed. All critical configuration now belongs in site configuration.
- Experimental feature setting `{ "experimentalFeatures": { "searchMultipleRevisionsPerRepository": true } }` will be removed in 3.19. It is now always on. Please remove references to it.
- Removed "Cloning" tab in site-admin Repository Status page. [#12043](https://github.com/sourcegraph/sourcegraph/pull/12043)
- The `blacklist` configuration option for Gitolite that was deprecated in 3.17 has been removed in 3.19. Use `exclude.pattern` instead. [#12345](https://github.com/sourcegraph/sourcegraph/pull/12345)

## 3.17.3

### Fixed

- git: Command retrying made a copy that was never used [#11807](https://github.com/sourcegraph/sourcegraph/pull/11807)
- frontend: Allow opt out of EnsureRevision when making a comparison query [#11811](https://github.com/sourcegraph/sourcegraph/pull/11811)
- Fix Phabricator icon class [#11825](https://github.com/sourcegraph/sourcegraph/pull/11825)

## 3.17.2

### Fixed

- An issue where repositories previously deleted on gitserver would not immediately reclone on system startup. [#11684](https://github.com/sourcegraph/sourcegraph/issues/11684)

## 3.17.1

### Added

- Improved search indexing metrics

### Changed

- Some monitoring alerts now have more useful descriptions. [#11542](https://github.com/sourcegraph/sourcegraph/pull/11542)

### Fixed

- The single-container `sourcegraph/server` image now correctly reports its version.
- An issue where repositories would not clone and index in some edge cases where the clones were deleted or not successful on gitserver. [#11602](https://github.com/sourcegraph/sourcegraph/pull/11602)
- An issue where the sourcegraph/server Jaeger config was invalid. [#11661](https://github.com/sourcegraph/sourcegraph/pull/11661)

## 3.17.0

### Added

- The search results page now shows a small UI notification if either repository forks or archives are excluded, when `fork` or `archived` options are not explicitly set. [#10624](https://github.com/sourcegraph/sourcegraph/pull/10624)
- Prometheus metric `src_gitserver_repos_removed_disk_pressure` which is incremented everytime we remove a repository due to disk pressure. [#10900](https://github.com/sourcegraph/sourcegraph/pull/10900)
- `gitolite.exclude` setting in [Gitolite external service config](https://docs.sourcegraph.com/admin/external_service/gitolite#configuration) now supports a regular expression via the `pattern` field. This is consistent with how we exclude in other external services. Additionally this is a replacement for the deprecated `blacklist` configuration. [#11403](https://github.com/sourcegraph/sourcegraph/pull/11403)
- Notifications about Sourcegraph being out of date will now be shown to site admins and users (depending on how out-of-date it is).
- Alerts are now configured using `observability.alerts` in the site configuration, instead of via the Grafana web UI. This does not yet support all Grafana notification channel types, and is not yet supported on `sourcegraph/server` ([#11473](https://github.com/sourcegraph/sourcegraph/issues/11473)). For more details, please refer to the [Sourcegraph alerting guide](https://docs.sourcegraph.com/admin/observability/alerting).
- Experimental basic support for detecting if your Sourcegraph instance is over or under-provisioned has been added through a set of dashboards and warning-level alerts based on container utilization.
- Query [operators](https://docs.sourcegraph.com/code_search/reference/queries#boolean-operators) `and` and `or` are now enabled by default in all search modes for searching file content. [#11521](https://github.com/sourcegraph/sourcegraph/pull/11521)

### Changed

- Repository search within a version context will link to the revision in the version context. [#10860](https://github.com/sourcegraph/sourcegraph/pull/10860)
- Background permissions syncing becomes the default method to sync permissions from code hosts. Please [read our documentation for things to keep in mind before upgrading](https://docs.sourcegraph.com/admin/repo/permissions#background-permissions-syncing). [#10972](https://github.com/sourcegraph/sourcegraph/pull/10972)
- The styling of the hover overlay was overhauled to never have badges or the close button overlap content while also always indicating whether the overlay is currently pinned. The styling on code hosts was also improved. [#10956](https://github.com/sourcegraph/sourcegraph/pull/10956)
- Previously, it was required to quote most patterns in structural search. This is no longer a restriction and single and double quotes in structural search patterns are interpreted literally. Note: you may still use `content:"structural-pattern"` if the pattern without quotes conflicts with other syntax. [#11481](https://github.com/sourcegraph/sourcegraph/pull/11481)

### Fixed

- Dynamic repo search filters on branches which contain special characters are correctly escaped now. [#10810](https://github.com/sourcegraph/sourcegraph/pull/10810)
- Forks and archived repositories at a specific commit are searched without the need to specify "fork:yes" or "archived:yes" in the query. [#10864](https://github.com/sourcegraph/sourcegraph/pull/10864)
- The git history for binary files is now correctly shown. [#11034](https://github.com/sourcegraph/sourcegraph/pull/11034)
- Links to AWS Code Commit repositories have been fixed after the URL schema has been changed. [#11019](https://github.com/sourcegraph/sourcegraph/pull/11019)
- A link to view all repositories will now always appear on the Explore page. [#11113](https://github.com/sourcegraph/sourcegraph/pull/11113)
- The Site-admin > Pings page no longer incorrectly indicates that pings are disabled when they aren't. [#11229](https://github.com/sourcegraph/sourcegraph/pull/11229)
- Match counts are now accurately reported for indexed search. [#11242](https://github.com/sourcegraph/sourcegraph/pull/11242)
- When background permissions syncing is enabled, it is now possible to only enforce permissions for repositories from selected code hosts (instead of enforcing permissions for repositories from all code hosts). [#11336](https://github.com/sourcegraph/sourcegraph/pull/11336)
- When more than 200+ repository revisions in a search are unindexed (very rare), the remaining repositories are reported as missing instead of Sourcegraph issuing e.g. several thousand unindexed search requests which causes system slowness and ultimately times out - ensuring searches are still fast even if there are indexing issues on a deployment of Sourcegraph. This does not apply if `index:no` is present in the query.

### Removed

- Automatic syncing of Campaign webhooks for Bitbucket Server. [#10962](https://github.com/sourcegraph/sourcegraph/pull/10962)
- The `blacklist` configuration option for Gitolite is DEPRECATED and will be removed in 3.19. Use `exclude.pattern` instead.

## 3.16.2

### Fixed

- Search: fix indexed search match count [#7fc96](https://github.com/sourcegraph/sourcegraph/commit/7fc96d319f49f55da46a7649ccf261aa7e8327c3)
- Sort detected languages properly [#e7750](https://github.com/sourcegraph/sourcegraph/commit/e77507d060a40355e7b86fb093d21a7149ea03ac)

## 3.16.1

### Fixed

- Fix repo not found error for patches [#11021](https://github.com/sourcegraph/sourcegraph/pull/11021).
- Show expired license screen [#10951](https://github.com/sourcegraph/sourcegraph/pull/10951).
- Sourcegraph is now built with Go 1.14.3, fixing issues running Sourcegraph onUbuntu 19 and 20. [#10447](https://github.com/sourcegraph/sourcegraph/issues/10447)

## 3.16.0

### Added

- Autocompletion for `repogroup` filters in search queries. [#10141](https://github.com/sourcegraph/sourcegraph/pull/10286)
- If the experimental feature flag `codeInsights` is enabled, extensions can contribute content to directory pages through the experimental `ViewProvider` API. [#10236](https://github.com/sourcegraph/sourcegraph/pull/10236)
  - Directory pages are then represented as an experimental `DirectoryViewer` in the `visibleViewComponents` of the extension API. **Note: This may break extensions that were assuming `visibleViewComponents` were always `CodeEditor`s and did not check the `type` property.** Extensions checking the `type` property will continue to work. [#10236](https://github.com/sourcegraph/sourcegraph/pull/10236)
- [Major syntax highlighting improvements](https://github.com/sourcegraph/syntect_server/pull/29), including:
  - 228 commits / 1 year of improvements to the syntax highlighter library Sourcegraph uses ([syntect](https://github.com/trishume/syntect)).
  - 432 commits / 1 year of improvements to the base syntax definitions for ~36 languages Sourcegraph uses ([sublimehq/Packages](https://github.com/sublimehq/Packages)).
  - 30 new file extensions/names now detected.
  - Likely fixes other major instability and language support issues. #9557
  - Added [Smarty](#2885), [Ethereum / Solidity / Vyper)](#2440), [Cuda](#5907), [COBOL](#10154), [vb.NET](#4901), and [ASP.NET](#4262) syntax highlighting.
  - Fixed OCaml syntax highlighting #3545
  - Bazel/Starlark support improved (.star, BUILD, and many more extensions now properly highlighted). #8123
- New permissions page in both user and repository settings when background permissions syncing is enabled (`"permissions.backgroundSync": {"enabled": true}`). [#10473](https://github.com/sourcegraph/sourcegraph/pull/10473) [#10655](https://github.com/sourcegraph/sourcegraph/pull/10655)
- A new dropdown for choosing version contexts appears on the left of the query input when version contexts are specified in `experimentalFeatures.versionContext` in site configuration. Version contexts allow you to scope your search to specific sets of repos at revisions.
- Campaign changeset usage counts including changesets created, added and merged will be sent back in pings. [#10591](https://github.com/sourcegraph/sourcegraph/pull/10591)
- Diff views now feature syntax highlighting and can be properly copy-pasted. [#10437](https://github.com/sourcegraph/sourcegraph/pull/10437)
- Admins can now download an anonymized usage statistics ZIP archive in the **Site admin > Usage stats**. Opting to share this archive with the Sourcegraph team helps us make the product even better. [#10475](https://github.com/sourcegraph/sourcegraph/pull/10475)
- Extension API: There is now a field `versionContext` and subscribable `versionContextChanges` in `Workspace` to allow extensions to respect the instance's version context.
- The smart search field, providing syntax highlighting, hover tooltips, and validation on filters in search queries, is now activated by default. It can be disabled by setting `{ "experimentalFeatures": { "smartSearchField": false } }` in global settings.

### Changed

- The `userID` and `orgID` fields in the SavedSearch type in the GraphQL API have been replaced with a `namespace` field. To get the ID of the user or org that owns the saved search, use `namespace.id`. [#5327](https://github.com/sourcegraph/sourcegraph/pull/5327)
- Tree pages now redirect to blob pages if the path is not a tree and vice versa. [#10193](https://github.com/sourcegraph/sourcegraph/pull/10193)
- Files and directories that are not found now return a 404 status code. [#10193](https://github.com/sourcegraph/sourcegraph/pull/10193)
- The site admin flag `disableNonCriticalTelemetry` now allows Sourcegraph admins to disable most anonymous telemetry. Visit https://docs.sourcegraph.com/admin/pings to learn more. [#10402](https://github.com/sourcegraph/sourcegraph/pull/10402)

### Fixed

- In the OSS version of Sourcegraph, authorization providers are properly initialized and GraphQL APIs are no longer blocked. [#3487](https://github.com/sourcegraph/sourcegraph/issues/3487)
- Previously, GitLab repository paths containing certain characters could not be excluded (slashes and periods in parts of the paths). These characters are now allowed, so the repository paths can be excluded. [#10096](https://github.com/sourcegraph/sourcegraph/issues/10096)
- Symbols for indexed commits in languages Haskell, JSONNet, Kotlin, Scala, Swift, Thrift, and TypeScript will show up again. Previously our symbol indexer would not know how to extract symbols for those languages even though our unindexed symbol service did. [#10357](https://github.com/sourcegraph/sourcegraph/issues/10357)
- When periodically re-cloning a repository it will still be available. [#10663](https://github.com/sourcegraph/sourcegraph/pull/10663)

### Removed

- The deprecated feature discussions has been removed. [#9649](https://github.com/sourcegraph/sourcegraph/issues/9649)

## 3.15.2

### Fixed

- Fix repo not found error for patches [#11021](https://github.com/sourcegraph/sourcegraph/pull/11021).
- Show expired license screen [#10951](https://github.com/sourcegraph/sourcegraph/pull/10951).

## 3.15.1

### Fixed

- A potential security vulnerability with in the authentication workflow has been fixed. [#10167](https://github.com/sourcegraph/sourcegraph/pull/10167)
- An issue where `sourcegraph/postgres-11.4:3.15.0` was incorrectly an older version of the image incompatible with non-root Kubernetes deployments. `sourcegraph/postgres-11.4:3.15.1` now matches the same image version found in Sourcegraph 3.14.3 (`20-04-07_56b20163`).
- An issue that caused the search result type tabs to be overlapped in Safari. [#10191](https://github.com/sourcegraph/sourcegraph/pull/10191)

## 3.15.0

### Added

- Users and site administrators can now view a log of their actions/events in the user settings. [#9141](https://github.com/sourcegraph/sourcegraph/pull/9141)
- With the new `visibility:` filter search results can now be filtered based on a repository's visibility (possible filter values: `any`, `public` or `private`). [#8344](https://github.com/sourcegraph/sourcegraph/issues/8344)
- [`sourcegraph/git-extras`](https://sourcegraph.com/extensions/sourcegraph/git-extras) is now enabled by default on new instances [#3501](https://github.com/sourcegraph/sourcegraph/issues/3501)
- The Sourcegraph Docker image will now copy `/etc/sourcegraph/gitconfig` to `$HOME/.gitconfig`. This is a convenience similiar to what we provide for [repositories that need HTTP(S) or SSH authentication](https://docs.sourcegraph.com/admin/repo/auth). [#658](https://github.com/sourcegraph/sourcegraph/issues/658)
- Permissions background syncing is now supported for GitHub via site configuration `"permissions.backgroundSync": {"enabled": true}`. [#8890](https://github.com/sourcegraph/sourcegraph/issues/8890)
- Search: Adding `stable:true` to a query ensures a deterministic search result order. This is an experimental parameter. It applies only to file contents, and is limited to at max 5,000 results (consider using [the paginated search API](https://docs.sourcegraph.com/api/graphql/search#sourcegraph-3-9-experimental-paginated-search) if you need more than that.). [#9681](https://github.com/sourcegraph/sourcegraph/pull/9681).
- After completing the Sourcegraph user feedback survey, a button may appear for tweeting this feedback at [@sourcegraph](https://twitter.com/sourcegraph). [#9728](https://github.com/sourcegraph/sourcegraph/pull/9728)
- `git fetch` and `git clone` now inherit the parent process environment variables. This allows site admins to set `HTTPS_PROXY` or [git http configurations](https://git-scm.com/docs/git-config/2.26.0#Documentation/git-config.txt-httpproxy) via environment variables. For cluster environments site admins should set this on the gitserver container. [#250](https://github.com/sourcegraph/sourcegraph/issues/250)
- Experimental: Search for file contents using `and`- and `or`-expressions in queries. Enabled via the global settings value `{"experimentalFeatures": {"andOrQuery": "enabled"}}`. [#8567](https://github.com/sourcegraph/sourcegraph/issues/8567)
- Always include forks or archived repositories in searches via the global/org/user settings with `"search.includeForks": true` or `"search.includeArchived": true` respectively. [#9927](https://github.com/sourcegraph/sourcegraph/issues/9927)
- observability (debugging): It is now possible to log all Search and GraphQL requests slower than N milliseconds, using the new site configuration options `observability.logSlowGraphQLRequests` and `observability.logSlowSearches`.
- observability (monitoring): **More metrics monitored and alerted on, more legible dashboards**
  - Dashboard panels now show an orange/red background color when the defined warning/critical alert threshold has been met, making it even easier to see on a dashboard what is in a bad state.
  - Symbols: failing `symbols` -> `frontend-internal` requests are now monitored. [#9732](https://github.com/sourcegraph/sourcegraph/issues/9732)
  - Frontend dasbhoard: Search error types are now broken into distinct panels for improved visibility/legibility.
    - **IMPORTANT**: If you have previously configured alerting on any of these panels or on "hard search errors", you will need to reconfigure it after upgrading.
  - Frontend dasbhoard: Search error and latency are now broken down by type: Browser requests, search-based code intel requests, and API requests.
- observability (debugging): **Distributed tracing is a powerful tool for investigating performance issues.** The following changes have been made with the goal of making it easier to use distributed tracing with Sourcegraph:

  - The site configuration field `"observability.tracing": { "sampling": "..." }` allows a site admin to control which requests generate tracing data.
    - `"all"` will trace all requests.
    - `"selective"` (recommended) will trace all requests initiated from an end-user URL with `?trace=1`. Non-end-user-initiated requests can set a HTTP header `X-Sourcegraph-Should-Trace: true`. This is the recommended setting, as `"all"` can generate large amounts of tracing data that may cause network and memory resource contention in the Sourcegraph instance.
    - `"none"` (default) turns off tracing.
  - Jaeger is now the officially supported distributed tracer. The following is the recommended site configuration to connect Sourcegraph to a Jaeger agent (which must be deployed on the same host and listening on the default ports):

    ```
    "observability.tracing": {
      "sampling": "selective"
    }
    ```

  - Jaeger is now included in the Sourcegraph deployment configuration by default if you are using Kubernetes, Docker Compose, or the pure Docker cluster deployment model. (It is not yet included in the single Docker container distribution.) It will be included as part of upgrading to 3.15 in these deployment models, unless disabled.
  - The site configuration field, `useJaeger`, is deprecated in favor of `observability.tracing`.
  - Support for configuring Lightstep as a distributed tracer is deprecated and will be removed in a subsequent release. Instances that use Lightstep with Sourcegraph are encouraged to migrate to Jaeger (directions for running Jaeger alongside Sourcegraph are included in the installation instructions).

### Changed

- Multiple backwards-incompatible changes in the parts of the GraphQL API related to Campaigns [#9106](https://github.com/sourcegraph/sourcegraph/issues/9106):
  - `CampaignPlan.status` has been removed, since we don't need it anymore after moving execution of campaigns to src CLI in [#8008](https://github.com/sourcegraph/sourcegraph/pull/8008).
  - `CampaignPlan` has been renamed to `PatchSet`.
  - `ChangesetPlan`/`ChangesetPlanConnection` has been renamed to `Patch`/`PatchConnection`.
  - `CampaignPlanPatch` has been renamed to `PatchInput`.
  - `Campaign.plan` has been renamed to `Campaign.patchSet`.
  - `Campaign.changesetPlans` has been renamed to `campaign.changesetPlan`.
  - `createCampaignPlanFromPatches` mutation has been renamed to `createPatchSetFromPatches`.
- Removed the scoped search field on tree pages. When browsing code, the global search query will now get scoped to the current tree or file. [#9225](https://github.com/sourcegraph/sourcegraph/pull/9225)
- Instances without a license key that exceed the published user limit will now display a notice to all users.

### Fixed

- `.*` in the filter pattern were ignored and led to missing search results. [#9152](https://github.com/sourcegraph/sourcegraph/pull/9152)
- The Phabricator integration no longer makes duplicate requests to Phabricator's API on diff views. [#8849](https://github.com/sourcegraph/sourcegraph/issues/8849)
- Changesets on repositories that aren't available on the instance anymore are now hidden instead of failing. [#9656](https://github.com/sourcegraph/sourcegraph/pull/9656)
- observability (monitoring):
  - **Dashboard and alerting bug fixes**
    - Syntect Server dashboard: "Worker timeouts" can no longer appear to go negative. [#9523](https://github.com/sourcegraph/sourcegraph/issues/9523)
    - Symbols dashboard: "Store fetch queue size" can no longer appear to go negative. [#9731](https://github.com/sourcegraph/sourcegraph/issues/9731)
    - Syntect Server dashboard: "Worker timeouts" no longer incorrectly shows multiple values. [#9524](https://github.com/sourcegraph/sourcegraph/issues/9524)
    - Searcher dashboard: "Search errors on unindexed repositories" no longer includes cancelled search requests (which are expected).
    - Fixed an issue where NaN could leak into the `alert_count` metric. [#9832](https://github.com/sourcegraph/sourcegraph/issues/9832)
    - Gitserver: "resolve_revision_duration_slow" alert is no longer flaky / non-deterministic. [#9751](https://github.com/sourcegraph/sourcegraph/issues/9751)
    - Git Server dashboard: there is now a panel to show concurrent command executions to match the defined alerts. [#9354](https://github.com/sourcegraph/sourcegraph/issues/9354)
    - Git Server dashboard: adjusted the critical disk space alert to 15% so it can now fire. [#9351](https://github.com/sourcegraph/sourcegraph/issues/9351)
  - **Dashboard visiblity and legibility improvements**
    - all: "frontend internal errors" are now broken down just by route, which makes reading the graph easier. [#9668](https://github.com/sourcegraph/sourcegraph/issues/9668)
    - Frontend dashboard: panels no longer show misleading duplicate labels. [#9660](https://github.com/sourcegraph/sourcegraph/issues/9660)
    - Syntect Server dashboard: panels are no longer compacted, for improved visibility. [#9525](https://github.com/sourcegraph/sourcegraph/issues/9525)
    - Frontend dashboard: panels are no longer compacted, for improved visibility. [#9356](https://github.com/sourcegraph/sourcegraph/issues/9356)
    - Searcher dashboard: "Search errors on unindexed repositories" is now broken down by code instead of instance for improved readability. [#9670](https://github.com/sourcegraph/sourcegraph/issues/9670)
    - Symbols dashboard: metrics are now aggregated instead of per-instance, for improved visibility. [#9730](https://github.com/sourcegraph/sourcegraph/issues/9730)
    - Firing alerts are now correctly sorted at the top of dashboards by default. [#9766](https://github.com/sourcegraph/sourcegraph/issues/9766)
    - Panels at the bottom of the home dashboard no longer appear clipped / cut off. [#9768](https://github.com/sourcegraph/sourcegraph/issues/9768)
    - Git Server dashboard: disk usage now shown in percentages to match the alerts that can fire. [#9352](https://github.com/sourcegraph/sourcegraph/issues/9352)
    - Git Server dashboard: the 'echo command duration test' panel now properly displays units in seconds. [#7628](https://github.com/sourcegraph/sourcegraph/issues/7628)
    - Dashboard panels showing firing alerts no longer over-count firing alerts due to the number of service replicas. [#9353](https://github.com/sourcegraph/sourcegraph/issues/9353)

### Removed

- The experimental feature discussions is marked as deprecated. GraphQL and configuration fields related to it will be removed in 3.16. [#9649](https://github.com/sourcegraph/sourcegraph/issues/9649)

## 3.14.4

### Fixed

- A potential security vulnerability with in the authentication workflow has been fixed. [#10167](https://github.com/sourcegraph/sourcegraph/pull/10167)

## 3.14.3

### Fixed

- phabricator: Duplicate requests to phabricator API from sourcegraph extensions. [#8849](https://github.com/sourcegraph/sourcegraph/issues/8849)

## 3.14.2

### Fixed

- campaigns: Ignore changesets where repo does not exist anymore. [#9656](https://github.com/sourcegraph/sourcegraph/pull/9656)

## 3.14.1

### Added

- monitoring: new Permissions dashboard to show stats of repository permissions.

### Changed

- Site-Admin/Instrumentation in the Kubernetes cluster deployment now includes indexed-search.

## 3.14.0

### Added

- Site-Admin/Instrumentation is now available in the Kubernetes cluster deployment [8805](https://github.com/sourcegraph/sourcegraph/pull/8805).
- Extensions can now specify a `baseUri` in the `DocumentFilter` when registering providers.
- Admins can now exclude GitHub forks and/or archived repositories from the set of repositories being mirrored in Sourcegraph with the `"exclude": [{"forks": true}]` or `"exclude": [{"archived": true}]` GitHub external service configuration. [#8974](https://github.com/sourcegraph/sourcegraph/pull/8974)
- Campaign changesets can be filtered by State, Review State and Check State. [#8848](https://github.com/sourcegraph/sourcegraph/pull/8848)
- Counts of users of and searches conducted with interactive and plain text search modes will be sent back in pings, aggregated daily, weekly, and monthly.
- Aggregated counts of daily, weekly, and monthly active users of search will be sent back in pings.
- Counts of number of searches conducted using each filter will be sent back in pings, aggregated daily, weekly, and monthly.
- Counts of number of users conducting searches containing each filter will be sent back in pings, aggregated daily, weekly, and monthly.
- Added more entries (Bash, Erlang, Julia, OCaml, Scala) to the list of suggested languages for the `lang:` filter.
- Permissions background sync is now supported for GitLab and Bitbucket Server via site configuration `"permissions.backgroundSync": {"enabled": true}`.
- Indexed search exports more prometheus metrics and debug logs to aid debugging performance issues. [#9111](https://github.com/sourcegraph/sourcegraph/issues/9111)
- monitoring: the Frontend dashboard now shows in excellent detail how search is behaving overall and at a glance.
- monitoring: added alerts for when hard search errors (both timeouts and general errors) are high.
- monitoring: added alerts for when partial search timeouts are high.
- monitoring: added alerts for when search 90th and 99th percentile request duration is high.
- monitoring: added alerts for when users are being shown an abnormally large amount of search alert user suggestions and no results.
- monitoring: added alerts for when the internal indexed and unindexed search services are returning bad responses.
- monitoring: added alerts for when gitserver may be under heavy load due to many concurrent command executions or under-provisioning.

### Changed

- The "automation" feature was renamed to "campaigns".
  - `campaigns.readAccess.enabled` replaces the deprecated site configuration property `automation.readAccess.enabled`.
  - The experimental feature flag was not renamed (because it will go away soon) and remains `{"experimentalFeatures": {"automation": "enabled"}}`.
- The [Kubernetes deployment](https://github.com/sourcegraph/deploy-sourcegraph) for **existing** installations requires a
  [migration step](https://github.com/sourcegraph/deploy-sourcegraph/blob/master/docs/migrate.md) when upgrading
  past commit [821032e2ee45f21f701](https://github.com/sourcegraph/deploy-sourcegraph/commit/821032e2ee45f21f701caac624e4f090c59fd259) or when upgrading to 3.14.
  New installations starting with the mentioned commit or with 3.14 do not need this migration step.
- Aggregated search latencies (in ms) of search queries are now included in [pings](https://docs.sourcegraph.com/admin/pings).
- The [Kubernetes deployment](https://github.com/sourcegraph/deploy-sourcegraph) frontend role has added services as a resource to watch/listen/get.
  This change does not affect the newly-introduced, restricted Kubernetes config files.
- Archived repositories are excluded from search by default. Adding `archived:yes` includes archived repositories.
- Forked repositories are excluded from search by default. Adding `fork:yes` includes forked repositories.
- CSRF and session cookies now set `SameSite=None` when Sourcegraph is running behind HTTPS and `SameSite=Lax` when Sourcegraph is running behind HTTP in order to comply with a [recent IETF proposal](https://web.dev/samesite-cookies-explained/#samesitenone-must-be-secure). As a side effect, the Sourcegraph browser extension and GitLab/Bitbucket native integrations can only connect to private instances that have HTTPS configured. If your private instance is only running behind HTTP, please configure your instance to use HTTPS in order to continue using these.
- The Bitbucket Server rate limit that Sourcegraph self-imposes has been raised from 120 req/min to 480 req/min to account for Sourcegraph instances that make use of Sourcegraphs' Bitbucket Server repository permissions and campaigns at the same time (which require a larger number of API requests against Bitbucket Server). The new number is based on Sourcegraph consuming roughly 8% the average API request rate of a large customers' Bitbucket Server instance. [#9048](https://github.com/sourcegraph/sourcegraph/pull/9048/files)
- If a single, unambiguous commit SHA is used in a search query (e.g., `repo@c98f56`) and a search index exists at this commit (i.e., it is the `HEAD` commit), then the query is searched using the index. Prior to this change, unindexed search was performed for any query containing an `@commit` specifier.

### Fixed

- Zoekt's watchdog ensures the service is down upto 3 times before exiting. The watchdog would misfire on startup on resource constrained systems, with the retries this should make a false positive far less likely. [#7867](https://github.com/sourcegraph/sourcegraph/issues/7867)
- A regression in repo-updater was fixed that lead to every repository's git clone being updated every time the list of repositories was synced from the code host. [#8501](https://github.com/sourcegraph/sourcegraph/issues/8501)
- The default timeout of indexed search has been increased. Previously indexed search would always return within 3s. This lead to broken behaviour on new instances which had yet to tune resource allocations. [#8720](https://github.com/sourcegraph/sourcegraph/pull/8720)
- Bitbucket Server older than 5.13 failed to sync since Sourcegraph 3.12. This was due to us querying for the `archived` label, but Bitbucket Server 5.13 does not support labels. [#8883](https://github.com/sourcegraph/sourcegraph/issues/8883)
- monitoring: firing alerts are now ordered at the top of the list in dashboards by default for better visibility.
- monitoring: fixed an issue where some alerts would fail to report in for the "Total alerts defined" panel in the overview dashboard.

### Removed

- The v3.11 migration to merge critical and site configuration has been removed. If you are still making use of the deprecated `CRITICAL_CONFIG_FILE`, your instance may not start up. See the [migration notes for Sourcegraph 3.11](https://docs.sourcegraph.com/admin/migration/3_11) for more information.

## 3.13.2

### Fixed

- The default timeout of indexed search has been increased. Previously indexed search would always return within 3s. This lead to broken behaviour on new instances which had yet to tune resource allocations. [#8720](https://github.com/sourcegraph/sourcegraph/pull/8720)
- Bitbucket Server older than 5.13 failed to sync since Sourcegraph 3.12. This was due to us querying for the `archived` label, but Bitbucket Server 5.13 does not support labels. [#8883](https://github.com/sourcegraph/sourcegraph/issues/8883)
- A regression in repo-updater was fixed that lead to every repository's git clone being updated every time the list of repositories was synced from the code host. [#8501](https://github.com/sourcegraph/sourcegraph/issues/8501)

## 3.13.1

### Fixed

- To reduce the chance of users running into "502 Bad Gateway" errors an internal timeout has been increased from 60 seconds to 10 minutes so that long running requests are cut short by the proxy in front of `sourcegraph-frontend` and correctly reported as "504 Gateway Timeout". [#8606](https://github.com/sourcegraph/sourcegraph/pull/8606)
- Sourcegraph instances that are not connected to the internet will no longer display errors when users submit NPS survey responses (the responses will continue to be stored locally). Rather, an error will be printed to the frontend logs. [#8598](https://github.com/sourcegraph/sourcegraph/issues/8598)
- Showing `head>` in the search results if the first line of the file is shown [#8619](https://github.com/sourcegraph/sourcegraph/issues/8619)

## 3.13.0

### Added

- Experimental: Added new field `experimentalFeatures.customGitFetch` that allows defining custom git fetch commands for code hosts and repositories with special settings. [#8435](https://github.com/sourcegraph/sourcegraph/pull/8435)
- Experimental: the search query input now provides syntax highlighting, hover tooltips, and diagnostics on filters in search queries. Requires the global settings value `{ "experimentalFeatures": { "smartSearchField": true } }`.
- Added a setting `search.hideSuggestions`, which when set to `true`, will hide search suggestions in the search bar. [#8059](https://github.com/sourcegraph/sourcegraph/pull/8059)
- Experimental: A tool, [src-expose](https://docs.sourcegraph.com/admin/external_service/other#experimental-src-expose), can be used to import code from any code host.
- Experimental: Added new field `certificates` as in `{ "experimentalFeatures" { "tls.external": { "certificates": ["<CERT>"] } } }`. This allows you to add certificates to trust when communicating with a code host (via API or git+http). We expect this to be useful for adding internal certificate authorities/self-signed certificates. [#71](https://github.com/sourcegraph/sourcegraph/issues/71)
- Added a setting `auth.minPasswordLength`, which when set, causes a minimum password length to be enforced when users sign up or change passwords. [#7521](https://github.com/sourcegraph/sourcegraph/issues/7521)
- GitHub labels associated with code change campaigns are now displayed. [#8115](https://github.com/sourcegraph/sourcegraph/pull/8115)
- GitHub labels associated with campaigns are now displayed. [#8115](https://github.com/sourcegraph/sourcegraph/pull/8115)
- When creating a campaign, users can now specify the branch name that will be used on code host. This is also a breaking change for users of the GraphQL API since the `branch` attribute is now required in `CreateCampaignInput` when a `plan` is also specified. [#7646](https://github.com/sourcegraph/sourcegraph/issues/7646)
- Added an optional `content:` parameter for specifying a search pattern. This parameter overrides any other search patterns in a query. Useful for unambiguously specifying what to search for when search strings clash with other query syntax. [#6490](https://github.com/sourcegraph/sourcegraph/issues/6490)
- Interactive search mode, which helps users construct queries using UI elements, is now made available to users by default. A dropdown to the left of the search bar allows users to toggle between interactive and plain text modes. The option to use interactive search mode can be disabled by adding `{ "experimentalFeatures": { "splitSearchModes": false } }` in global settings. [#8461](https://github.com/sourcegraph/sourcegraph/pull/8461)
- Our [upgrade policy](https://docs.sourcegraph.com/#upgrading-sourcegraph) is now enforced by the `sourcegraph-frontend` on startup to prevent admins from mistakenly jumping too many versions. [#8157](https://github.com/sourcegraph/sourcegraph/pull/8157) [#7702](https://github.com/sourcegraph/sourcegraph/issues/7702)
- Repositories with bad object packs or bad objects are automatically repaired. We now detect suspect output of git commands to mark a repository for repair. [#6676](https://github.com/sourcegraph/sourcegraph/issues/6676)
- Hover tooltips for Scala and Perl files now have syntax highlighting. [#8456](https://github.com/sourcegraph/sourcegraph/pull/8456) [#8307](https://github.com/sourcegraph/sourcegraph/issues/8307)

### Changed

- `experimentalFeatures.splitSearchModes` was removed as a site configuration option. It should be set in global/org/user settings.
- Sourcegraph now waits for `90s` instead of `5s` for Redis to be available before quitting. This duration is configurable with the new `SRC_REDIS_WAIT_FOR` environment variable.
- Code intelligence usage statistics will be sent back via pings by default. Aggregated event counts can be disabled via the site admin flag `disableNonCriticalTelemetry`.
- The Sourcegraph Docker image optimized its use of Redis to make start-up significantly faster in certain scenarios (e.g when container restarts were frequent). ([#3300](https://github.com/sourcegraph/sourcegraph/issues/3300), [#2904](https://github.com/sourcegraph/sourcegraph/issues/2904))
- Upgrading Sourcegraph is officially supported for one minor version increment (e.g., 3.12 -> 3.13). Previously, upgrades from 2 minor versions previous were supported. Please reach out to support@sourcegraph.com if you would like assistance upgrading from a much older version of Sourcegraph.
- The GraphQL mutation `previewCampaignPlan` has been renamed to `createCampaignPlan`. This mutation is part of campaigns, which is still in beta and behind a feature flag and thus subject to possible breaking changes while we still work on it.
- The GraphQL mutation `previewCampaignPlan` has been renamed to `createCampaignPlan`. This mutation is part of the campaigns feature, which is still in beta and behind a feature flag and thus subject to possible breaking changes while we still work on it.
- The GraphQL field `CampaignPlan.changesets` has been deprecated and will be removed in 3.15. A new field called `CampaignPlan.changesetPlans` has been introduced to make the naming more consistent with the `Campaign.changesetPlans` field. Please use that instead. [#7966](https://github.com/sourcegraph/sourcegraph/pull/7966)
- Long lines (>2000 bytes) are no longer highlighted, in order to prevent performance issues in browser rendering. [#6489](https://github.com/sourcegraph/sourcegraph/issues/6489)
- No longer requires `read:org` permissions for GitHub OAuth if `allowOrgs` is not enabled in the site configuration. [#8163](https://github.com/sourcegraph/sourcegraph/issues/8163)
- [Documentation](https://github.com/sourcegraph/deploy-sourcegraph/blob/master/configure/jaeger/README.md) in github.com/sourcegraph/deploy-sourcegraph for deploying Jaeger in Kubernetes clusters running Sourcegraph has been updated to use the [Jaeger Operator](https://www.jaegertracing.io/docs/1.16/operator/), the recommended standard way of deploying Jaeger in a Kubernetes cluster. We recommend existing customers that use Jaeger adopt this new method of deployment. Please reach out to support@sourcegraph.com if you'd like assistance updating.

### Fixed

- The syntax highlighter (syntect-server) no longer fails when run in environments without IPv6 support. [#8463](https://github.com/sourcegraph/sourcegraph/pull/8463)
- After adding/removing a gitserver replica the admin interface will correctly report that repositories that need to move replicas as cloning. [#7970](https://github.com/sourcegraph/sourcegraph/issues/7970)
- Show download button for images. [#7924](https://github.com/sourcegraph/sourcegraph/issues/7924)
- gitserver backoffs trying to re-clone repositories if they fail to clone. In the case of large monorepos that failed this lead to gitserver constantly cloning them and using many resources. [#7804](https://github.com/sourcegraph/sourcegraph/issues/7804)
- It is now possible to escape spaces using `\` in the search queries when using regexp. [#7604](https://github.com/sourcegraph/sourcegraph/issues/7604)
- Clicking filter chips containing whitespace is now correctly quoted in the web UI. [#6498](https://github.com/sourcegraph/sourcegraph/issues/6498)
- **Monitoring:** Fixed an issue with the **Frontend** -> **Search responses by status** panel which caused search response types to not be aggregated as expected. [#7627](https://github.com/sourcegraph/sourcegraph/issues/7627)
- **Monitoring:** Fixed an issue with the **Replacer**, **Repo Updater**, and **Searcher** dashboards would incorrectly report on a metric from the unrelated query-runner service. [#7531](https://github.com/sourcegraph/sourcegraph/issues/7531)
- Deterministic ordering of results from indexed search. Previously when refreshing a page with many results some results may come and go.
- Spread out periodic git reclones. Previously we would reclone all git repositories every 45 days. We now add in a jitter of 12 days to spread out the load for larger installations. [#8259](https://github.com/sourcegraph/sourcegraph/issues/8259)
- Fixed an issue with missing commit information in graphql search results. [#8343](https://github.com/sourcegraph/sourcegraph/pull/8343)

### Removed

- All repository fields related to `enabled` and `disabled` have been removed from the GraphQL API. These fields have been deprecated since 3.4. [#3971](https://github.com/sourcegraph/sourcegraph/pull/3971)
- The deprecated extension API `Hover.__backcompatContents` was removed.

## 3.12.10

This release backports the fixes released in `3.13.2` for customers still on `3.12`.

### Fixed

- The default timeout of indexed search has been increased. Previously indexed search would always return within 3s. This lead to broken behaviour on new instances which had yet to tune resource allocations. [#8720](https://github.com/sourcegraph/sourcegraph/pull/8720)
- Bitbucket Server older than 5.13 failed to sync since Sourcegraph 3.12. This was due to us querying for the `archived` label, but Bitbucket Server 5.13 does not support labels. [#8883](https://github.com/sourcegraph/sourcegraph/issues/8883)
- A regression in repo-updater was fixed that lead to every repository's git clone being updated every time the list of repositories was synced from the code host. [#8501](https://github.com/sourcegraph/sourcegraph/issues/8501)

## 3.12.9

This is `3.12.8` release with internal infrastructure fixes to publish the docker images.

## 3.12.8

### Fixed

- Extension API showInputBox and other Window methods now work on search results pages [#8519](https://github.com/sourcegraph/sourcegraph/issues/8519)
- Extension error notification styling is clearer [#8521](https://github.com/sourcegraph/sourcegraph/issues/8521)

## 3.12.7

### Fixed

- Campaigns now gracefully handle GitHub review dismissals when rendering the burndown chart.

## 3.12.6

### Changed

- When GitLab permissions are turned on using GitLab OAuth authentication, GitLab project visibility is fetched in batches, which is generally more efficient than fetching them individually. The `minBatchingThreshold` and `maxBatchRequests` fields of the `authorization.identityProvider` object in the GitLab repositories configuration control when such batch fetching is used. [#8171](https://github.com/sourcegraph/sourcegraph/pull/8171)

## 3.12.5

### Fixed

- Fixed an internal race condition in our Docker build process. The previous patch version 3.12.4 contained an lsif-server version that was newer than expected. The affected artifacts have since been removed from the Docker registry.

## 3.12.4

### Added

- New optional `apiURL` configuration option for Bitbucket Cloud code host connection [#8082](https://github.com/sourcegraph/sourcegraph/pull/8082)

## 3.12.3

### Fixed

- Fixed an issue in `sourcegraph/*` Docker images where data folders were either not created or had incorrect permissions - preventing the use of Docker volumes. [#7991](https://github.com/sourcegraph/sourcegraph/pull/7991)

## 3.12.2

### Added

- Experimental: The site configuration field `campaigns.readAccess.enabled` allows site-admins to give read-only access for code change campaigns to non-site-admins. This is a setting for the experimental feature campaigns and will only have an effect when campaigns are enabled under `experimentalFeatures`. [#8013](https://github.com/sourcegraph/sourcegraph/issues/8013)

### Fixed

- A regression in 3.12.0 which caused [find-leaked-credentials campaigns](https://docs.sourcegraph.com/user/campaigns#finding-leaked-credentials) to not return any results for private repositories. [#7914](https://github.com/sourcegraph/sourcegraph/issues/7914)
- Experimental: The site configuration field `campaigns.readAccess.enabled` allows site-admins to give read-only access for campaigns to non-site-admins. This is a setting for the experimental campaigns feature and will only have an effect when campaigns is enabled under `experimentalFeatures`. [#8013](https://github.com/sourcegraph/sourcegraph/issues/8013)

### Fixed

- A regression in 3.12.0 which caused find-leaked-credentials campaigns to not return any results for private repositories. [#7914](https://github.com/sourcegraph/sourcegraph/issues/7914)
- A regression in 3.12.0 which removed the horizontal bar between search result matches.
- Manual campaigns were wrongly displayed as being in draft mode. [#8009](https://github.com/sourcegraph/sourcegraph/issues/8009)
- Manual campaigns could be published and create the wrong changesets on code hosts, even though the campaign was never in draft mode (see line above). [#8012](https://github.com/sourcegraph/sourcegraph/pull/8012)
- A regression in 3.12.0 which caused manual campaigns to not properly update the UI after adding a changeset. [#8023](https://github.com/sourcegraph/sourcegraph/pull/8023)
- Minor improvements to manual campaign form fields. [#8033](https://github.com/sourcegraph/sourcegraph/pull/8033)

## 3.12.1

### Fixed

- The ephemeral `/site-config.json` escape-hatch config file has moved to `$HOME/site-config.json`, to support non-root container environments. [#7873](https://github.com/sourcegraph/sourcegraph/issues/7873)
- Fixed an issue where repository permissions would sometimes not be cached, due to improper Redis nil value handling. [#7912](https://github.com/sourcegraph/sourcegraph/issues/7912)

## 3.12.0

### Added

- Bitbucket Server repositories with the label `archived` can be excluded from search with `archived:no` [syntax](https://docs.sourcegraph.com/code_search/reference/queries). [#5494](https://github.com/sourcegraph/sourcegraph/issues/5494)
- Add button to download file in code view. [#5478](https://github.com/sourcegraph/sourcegraph/issues/5478)
- The new `allowOrgs` site config setting in GitHub `auth.providers` enables admins to restrict GitHub logins to members of specific GitHub organizations. [#4195](https://github.com/sourcegraph/sourcegraph/issues/4195)
- Support case field in repository search. [#7671](https://github.com/sourcegraph/sourcegraph/issues/7671)
- Skip LFS content when cloning git repositories. [#7322](https://github.com/sourcegraph/sourcegraph/issues/7322)
- Hover tooltips and _Find Reference_ results now display a badge to indicate when a result is search-based. These indicators can be disabled by adding `{ "experimentalFeatures": { "showBadgeAttachments": false } }` in global settings.
- Campaigns can now be created as drafts, which can be shared and updated without creating changesets (pull requests) on code hosts. When ready, a draft can then be published, either completely or changeset by changeset, to create changesets on the code host. [#7659](https://github.com/sourcegraph/sourcegraph/pull/7659)
- Experimental: feature flag `BitbucketServerFastPerm` can be enabled to speed up fetching ACL data from Bitbucket Server instances. This requires [Bitbucket Server Sourcegraph plugin](https://github.com/sourcegraph/bitbucket-server-plugin) to be installed.
- Experimental: A site configuration field `{ "experimentalFeatures" { "tls.external": { "insecureSkipVerify": true } } }` which allows you to configure SSL/TLS settings for Sourcegraph contacting your code hosts. Currently just supports turning off TLS/SSL verification. [#71](https://github.com/sourcegraph/sourcegraph/issues/71)
- Experimental: To search across multiple revisions of the same repository, list multiple branch names (or other revspecs) separated by `:` in your query, as in `repo:myrepo@branch1:branch2:branch2`. To search all branches, use `repo:myrepo@*refs/heads/`. Requires the site configuration value `{ "experimentalFeatures": { "searchMultipleRevisionsPerRepository": true } }`. Previously this was only supported for diff and commit searches.
- Experimental: interactive search mode, which helps users construct queries using UI elements. Requires the site configuration value `{ "experimentalFeatures": { "splitSearchModes": true } }`. The existing plain text search format is still available via the dropdown menu on the left of the search bar.
- A case sensitivity toggle now appears in the search bar.
- Add explicit repository permissions support with site configuration field `{ "permissions.userMapping" { "enabled": true, "bindID": "email" } }`.

### Changed

- The "Files" tab in the search results page has been renamed to "Filenames" for clarity.
- The search query builder now lives on its own page at `/search/query-builder`. The home search page has a link to it.
- User passwords when using builtin auth are limited to 256 characters. Existing passwords longer than 256 characters will continue to work.
- GraphQL API: Campaign.changesetCreationStatus has been renamed to Campaign.status to be aligned with CampaignPlan. [#7654](https://github.com/sourcegraph/sourcegraph/pull/7654)
- When using GitHub as an authentication provider, `read:org` scope is now required. This is used to support the new `allowOrgs` site config setting in the GitHub `auth.providers` configuration, which enables site admins to restrict GitHub logins to members of a specific GitHub organization. This for example allows having a Sourcegraph instance with GitHub sign in configured be exposed to the public internet without allowing everyone with a GitHub account access to your Sourcegraph instance.

### Fixed

- The experimental search pagination API no longer times out when large repositories are encountered. [#6384](https://github.com/sourcegraph/sourcegraph/issues/6384)
- We resolve relative symbolic links from the directory of the symlink, rather than the root of the repository. [#6034](https://github.com/sourcegraph/sourcegraph/issues/6034)
- Show errors on repository settings page when repo-updater is down. [#3593](https://github.com/sourcegraph/sourcegraph/issues/3593)
- Remove benign warning that verifying config took more than 10s when updating or saving an external service. [#7176](https://github.com/sourcegraph/sourcegraph/issues/7176)
- repohasfile search filter works again (regressed in 3.10). [#7380](https://github.com/sourcegraph/sourcegraph/issues/7380)
- Structural search can now run on very large repositories containing any number of files. [#7133](https://github.com/sourcegraph/sourcegraph/issues/7133)

### Removed

- The deprecated GraphQL mutation `setAllRepositoriesEnabled` has been removed. [#7478](https://github.com/sourcegraph/sourcegraph/pull/7478)
- The deprecated GraphQL mutation `deleteRepository` has been removed. [#7483](https://github.com/sourcegraph/sourcegraph/pull/7483)

## 3.11.4

### Fixed

- The `/.auth/saml/metadata` endpoint has been fixed. Previously it panicked if no encryption key was set.
- The version updating logic has been fixed for `sourcegraph/server`. Users running `sourcegraph/server:3.11.1` will need to manually modify their `docker run` command to use `sourcegraph/server:3.11.4` or higher. [#7442](https://github.com/sourcegraph/sourcegraph/issues/7442)

## 3.11.1

### Fixed

- The syncing process for newly created campaign changesets has been fixed again after they have erroneously been marked as deleted in the database. [#7522](https://github.com/sourcegraph/sourcegraph/pull/7522)
- The syncing process for newly created changesets (in campaigns) has been fixed again after they have erroneously been marked as deleted in the database. [#7522](https://github.com/sourcegraph/sourcegraph/pull/7522)

## 3.11.0

**Important:** If you use `SITE_CONFIG_FILE` or `CRITICAL_CONFIG_FILE`, please be sure to follow the steps in: [migration notes for Sourcegraph v3.11+](doc/admin/migration/3_11.md) after upgrading.

### Added

- Language statistics by commit are available via the API. [#6737](https://github.com/sourcegraph/sourcegraph/pull/6737)
- Added a new page that shows [language statistics for the results of a search query](https://docs.sourcegraph.com/user/search#statistics).
- Global settings can be configured from a local file using the environment variable `GLOBAL_SETTINGS_FILE`.
- High-level health metrics and dashboards have been added to Sourcegraph's monitoring (found under the **Site admin** -> **Monitoring** area). [#7216](https://github.com/sourcegraph/sourcegraph/pull/7216)
- Logging for GraphQL API requests not issued by Sourcegraph is now much more verbose, allowing for easier debugging of problematic queries and where they originate from. [#5706](https://github.com/sourcegraph/sourcegraph/issues/5706)
- A new campaign type finds and removes leaked NPM credentials. [#6893](https://github.com/sourcegraph/sourcegraph/pull/6893)
- Campaigns can now be retried to create failed changesets due to ephemeral errors (e.g. network problems when creating a pull request on GitHub). [#6718](https://github.com/sourcegraph/sourcegraph/issues/6718)
- The initial release of [structural code search](https://docs.sourcegraph.com/code_search/reference/structural).

### Changed

- `repohascommitafter:` search filter uses a more efficient git command to determine inclusion. [#6739](https://github.com/sourcegraph/sourcegraph/pull/6739)
- `NODE_NAME` can be specified instead of `HOSTNAME` for zoekt-indexserver. `HOSTNAME` was a confusing configuration to use in [Pure-Docker Sourcegraph deployments](https://github.com/sourcegraph/deploy-sourcegraph-docker). [#6846](https://github.com/sourcegraph/sourcegraph/issues/6846)
- The feedback toast now requests feedback every 60 days of usage (was previously only once on the 3rd day of use). [#7165](https://github.com/sourcegraph/sourcegraph/pull/7165)
- The lsif-server container now only has a dependency on Postgres, whereas before it also relied on Redis. [#6880](https://github.com/sourcegraph/sourcegraph/pull/6880)
- Renamed the GraphQL API `LanguageStatistics` fields to `name`, `totalBytes`, and `totalLines` (previously the field names started with an uppercase letter, which was inconsistent).
- Detecting a file's language uses a more accurate but slower algorithm. To revert to the old (faster and less accurate) algorithm, set the `USE_ENHANCED_LANGUAGE_DETECTION` env var to the string `false` (on the `sourcegraph/server` container, or if using the cluster deployment, on the `sourcegraph-frontend` pod).
- Diff and commit searches that make use of `before:` and `after:` filters to narrow their search area are now no longer subject to the 50-repository limit. This allows for creating saved searches on more than 50 repositories as before. [#7215](https://github.com/sourcegraph/sourcegraph/issues/7215)

### Fixed

- Changes to external service configurations are reflected much faster. [#6058](https://github.com/sourcegraph/sourcegraph/issues/6058)
- Deleting an external service will not show warnings for the non-existent service. [#5617](https://github.com/sourcegraph/sourcegraph/issues/5617)
- Suggested search filter chips are quoted if necessary. [#6498](https://github.com/sourcegraph/sourcegraph/issues/6498)
- Remove potential panic in gitserver if heavily loaded. [#6710](https://github.com/sourcegraph/sourcegraph/issues/6710)
- Multiple fixes to make the preview and creation of campaigns more robust and a smoother user experience. [#6682](https://github.com/sourcegraph/sourcegraph/pull/6682) [#6625](https://github.com/sourcegraph/sourcegraph/issues/6625) [#6658](https://github.com/sourcegraph/sourcegraph/issues/6658) [#7088](https://github.com/sourcegraph/sourcegraph/issues/7088) [#6766](https://github.com/sourcegraph/sourcegraph/issues/6766) [#6717](https://github.com/sourcegraph/sourcegraph/issues/6717) [#6659](https://github.com/sourcegraph/sourcegraph/issues/6659)
- Repositories referenced in campaigns that are removed in an external service configuration change won't lead to problems with the syncing process anymore. [#7015](https://github.com/sourcegraph/sourcegraph/pull/7015)
- The Searcher dashboard (and the `src_graphql_search_response` Prometheus metric) now properly account for search alerts instead of them being incorrectly added to the `timeout` category. [#7214](https://github.com/sourcegraph/sourcegraph/issues/7214)
- In the experimental search pagination API, the `cloning`, `missing`, and other repository fields now return a well-defined set of results. [#6000](https://github.com/sourcegraph/sourcegraph/issues/6000)

### Removed

- The management console has been removed. All critical configuration previously stored in the management console will be automatically migrated to your site configuration. For more information about this change, or if you use `SITE_CONFIG_FILE` / `CRITICAL_CONFIG_FILE`, please see the [migration notes for Sourcegraph v3.11+](doc/admin/migration/3_11.md).

## 3.10.4

### Fixed

- An issue where diff/commit searches that would run over more than 50 repositories would incorrectly display a timeout error instead of the correct error suggesting users scope their query to less repositories. [#7090](https://github.com/sourcegraph/sourcegraph/issues/7090)

## 3.10.3

### Fixed

- A critical regression in 3.10.2 which caused diff, commit, and repository searches to timeout. [#7090](https://github.com/sourcegraph/sourcegraph/issues/7090)
- A critical regression in 3.10.2 which caused "No results" to appear frequently on pages with search results. [#7095](https://github.com/sourcegraph/sourcegraph/pull/7095)
- An issue where the built-in Grafana Searcher dashboard would show duplicate success/error metrics. [#7078](https://github.com/sourcegraph/sourcegraph/pull/7078)

## 3.10.2

### Added

- Site admins can now use the built-in Grafana Searcher dashboard to observe how many search requests are successful, or resulting in errors or timeouts. [#6756](https://github.com/sourcegraph/sourcegraph/issues/6756)

### Fixed

- When searches timeout, a consistent UI with clear actions like a button to increase the timeout is now returned. [#6754](https://github.com/sourcegraph/sourcegraph/issues/6754)
- To reduce the chance of search timeouts in some cases, the default indexed search timeout has been raised from 1.5s to 3s. [#6754](https://github.com/sourcegraph/sourcegraph/issues/6754)
- We now correctly inform users of the limitations of diff/commit search. If a diff/commit search would run over more than 50 repositories, users will be shown an error suggesting they scope their search to less repositories using the `repo:` filter. Global diff/commit search support is being tracked in [#6826](https://github.com/sourcegraph/sourcegraph/issues/6826). [#5519](https://github.com/sourcegraph/sourcegraph/issues/5519)

## 3.10.1

### Added

- Syntax highlighting for Starlark (Bazel) files. [#6827](https://github.com/sourcegraph/sourcegraph/issues/6827)

### Fixed

- The experimental search pagination API no longer times out when large repositories are encountered. [#6384](https://github.com/sourcegraph/sourcegraph/issues/6384) [#6383](https://github.com/sourcegraph/sourcegraph/issues/6383)
- In single-container deployments, the builtin `postgres_exporter` now correctly respects externally configured databases. This previously caused PostgreSQL metrics to not show up in Grafana when an external DB was in use. [#6735](https://github.com/sourcegraph/sourcegraph/issues/6735)

## 3.10.0

### Added

- Indexed Search supports horizontally scaling. Instances with large number of repositories can update the `replica` field of the `indexed-search` StatefulSet. See [configure indexed-search replica count](https://github.com/sourcegraph/deploy-sourcegraph/blob/master/docs/configure.md#configure-indexed-search-replica-count). [#5725](https://github.com/sourcegraph/sourcegraph/issues/5725)
- Bitbucket Cloud external service supports `exclude` config option. [#6035](https://github.com/sourcegraph/sourcegraph/issues/6035)
- `sourcegraph/server` Docker deployments now support the environment variable `IGNORE_PROCESS_DEATH`. If set to true the container will keep running, even if a subprocess has died. This is useful when manually fixing problems in the container which the container refuses to start. For example a bad database migration.
- Search input now offers filter type suggestions [#6105](https://github.com/sourcegraph/sourcegraph/pull/6105).
- The keyboard shortcut <kbd>Ctrl</kbd>+<kbd>Space</kbd> in the search input shows a list of available filter types.
- Sourcegraph Kubernetes cluster site admins can configure PostgreSQL by specifying `postgresql.conf` via ConfigMap. [sourcegraph/deploy-sourcegraph#447](https://github.com/sourcegraph/deploy-sourcegraph/pull/447)

### Changed

- **Required Kubernetes Migration:** The [Kubernetes deployment](https://github.com/sourcegraph/deploy-sourcegraph) manifest for indexed-search services has changed from a Normal Service to a Headless Service. This is to enable Sourcegraph to individually resolve indexed-search pods. Services are immutable, so please follow the [migration guide](https://github.com/sourcegraph/deploy-sourcegraph/blob/master/docs/migrate.md#310).
- Fields of type `String` in our GraphQL API that contain [JSONC](https://komkom.github.io/) now have the custom scalar type `JSONCString`. [#6209](https://github.com/sourcegraph/sourcegraph/pull/6209)
- `ZOEKT_HOST` environment variable has been deprecated. Please use `INDEXED_SEARCH_SERVERS` instead. `ZOEKT_HOST` will be removed in 3.12.
- Directory names on the repository tree page are now shown in bold to improve readability.
- Added support for Bitbucket Server pull request activity to the [campaign](https://about.sourcegraph.com/product/code-change-management/) burndown chart. When used, this feature leads to more requests being sent to Bitbucket Server, since Sourcegraph needs to keep track of how a pull request's state changes over time. With [the instance scoped webhooks](https://docs.google.com/document/d/1I3Aq1WSUh42BP8KvKr6AlmuCfo8tXYtJu40WzdNT6go/edit) in our [Bitbucket Server plugin](https://github.com/sourcegraph/bitbucket-server-plugin/pull/10) as well as up-coming [heuristical syncing changes](#6389), this additional load will be significantly reduced in the future.
- Added support for Bitbucket Server pull request activity to the campaign burndown chart. When used, this feature leads to more requests being sent to Bitbucket Server, since Sourcegraph needs to keep track of how a pull request's state changes over time. With [the instance scoped webhooks](https://docs.google.com/document/d/1I3Aq1WSUh42BP8KvKr6AlmuCfo8tXYtJu40WzdNT6go/edit) in our [Bitbucket Server plugin](https://github.com/sourcegraph/bitbucket-server-plugin/pull/10) as well as up-coming [heuristical syncing changes](#6389), this additional load will be significantly reduced in the future.

### Fixed

- Support hyphens in Bitbucket Cloud team names. [#6154](https://github.com/sourcegraph/sourcegraph/issues/6154)
- Server will run `redis-check-aof --fix` on startup to fix corrupted AOF files. [#651](https://github.com/sourcegraph/sourcegraph/issues/651)
- Authorization provider configuration errors in external services will be shown as site alerts. [#6061](https://github.com/sourcegraph/sourcegraph/issues/6061)

### Removed

## 3.9.4

### Changed

- The experimental search pagination API's `PageInfo` object now returns a `String` instead of an `ID` for its `endCursor`, and likewise for the `after` search field. Experimental paginated search API users may need to update their usages to replace `ID` cursor types with `String` ones.

### Fixed

- The experimental search pagination API no longer omits a single repository worth of results at the end of the result set. [#6286](https://github.com/sourcegraph/sourcegraph/issues/6286)
- The experimental search pagination API no longer produces search cursors that can get "stuck". [#6287](https://github.com/sourcegraph/sourcegraph/issues/6287)
- In literal search mode, searching for quoted strings now works as expected. [#6255](https://github.com/sourcegraph/sourcegraph/issues/6255)
- In literal search mode, quoted field values now work as expected. [#6271](https://github.com/sourcegraph/sourcegraph/pull/6271)
- `type:path` search queries now correctly work in indexed search again. [#6220](https://github.com/sourcegraph/sourcegraph/issues/6220)

## 3.9.3

### Changed

- Sourcegraph is now built using Go 1.13.3 [#6200](https://github.com/sourcegraph/sourcegraph/pull/6200).

## 3.9.2

### Fixed

- URI-decode the username, password, and pathname when constructing Postgres connection paramers in lsif-server [#6174](https://github.com/sourcegraph/sourcegraph/pull/6174). Fixes a crashing lsif-server process for users with passwords containing special characters.

## 3.9.1

### Changed

- Reverted [#6094](https://github.com/sourcegraph/sourcegraph/pull/6094) because it introduced a minor security hole involving only Grafana.
  [#6075](https://github.com/sourcegraph/sourcegraph/issues/6075) will be fixed with a different approach.

## 3.9.0

### Added

- Our external service syncing model will stream in new repositories to Sourcegraph. Previously we could only add a repository to our database and clone it once we had synced all information from all external services (to detect deletions and renames). Now adding a repository to an external service configuration should be reflected much sooner, even on large instances. [#5145](https://github.com/sourcegraph/sourcegraph/issues/5145)
- There is now an easy way for site admins to view and export settings and configuration when reporting a bug. The page for doing so is at /site-admin/report-bug, linked to from the site admin side panel under "Report a bug".
- An experimental search pagination API to enable better programmatic consumption of search results is now available to try. For more details and known limitations see [the documentation](https://docs.sourcegraph.com/api/graphql/search).
- Search queries can now be interpreted literally.
  - There is now a dot-star icon in the search input bar to toggle the pattern type of a query between regexp and literal.
  - There is a new `search.defaultPatternType` setting to configure the default pattern type, regexp or literal, for searches.
  - There is a new `patternType:` search token which overrides the `search.defaultPatternType` setting, and the active state of the dot-star icon in determining the pattern type of the query.
  - Old URLs without a patternType URL parameter will be redirected to the same URL with
    patternType=regexp appended to preserve intended behavior.
- Added support for GitHub organization webhooks to enable faster updates of metadata used by [campaigns](https://about.sourcegraph.com/product/code-change-management/), such as pull requests or issue comments. See the [GitHub webhook documentation](https://docs.sourcegraph.com/admin/external_service/github#webhooks) for instructions on how to enable webhooks.
- Added support for GitHub organization webhooks to enable faster updates of changeset metadata used by campaigns. See the [GitHub webhook documentation](https://docs.sourcegraph.com/admin/external_service/github#webhooks) for instructions on how to enable webhooks.
- Added burndown chart to visualize progress of campaigns.
- Added ability to edit campaign titles and descriptions.

### Changed

- **Recommended Kubernetes Migration:** The [Kubernetes deployment](https://github.com/sourcegraph/deploy-sourcegraph) manifest for indexed-search pods has changed from a Deployment to a StatefulSet. This is to enable future work on horizontally scaling indexed search. To retain your existing indexes there is a [migration guide](https://github.com/sourcegraph/deploy-sourcegraph/blob/master/docs/migrate.md#39).
- Allow single trailing hyphen in usernames and org names [#5680](https://github.com/sourcegraph/sourcegraph/pull/5680)
- Indexed search won't spam the logs on startup if the frontend API is not yet available. [zoekt#30](https://github.com/sourcegraph/zoekt/pull/30), [#5866](https://github.com/sourcegraph/sourcegraph/pull/5866)
- Search query fields are now case insensitive. For example `repoHasFile:` will now be recognized, not just `repohasfile:`. [#5168](https://github.com/sourcegraph/sourcegraph/issues/5168)
- Search queries are now interpreted literally by default, rather than as regular expressions. [#5899](https://github.com/sourcegraph/sourcegraph/pull/5899)
- The `search` GraphQL API field now takes a two new optional parameters: `version` and `patternType`. `version` determines the search syntax version to use, and `patternType` determines the pattern type to use for the query. `version` defaults to "V1", which is regular expression searches by default, if not explicitly passed in. `patternType` overrides the pattern type determined by version.
- Saved searches have been updated to support the new patternType filter. All existing saved searches have been updated to append `patternType:regexp` to the end of queries to ensure deterministic results regardless of the patternType configurations on an instance. All new saved searches are required to have a `patternType:` field in the query.
- Allow text selection in search result headers (to allow for e.g. copying filenames)

### Fixed

- Web app: Fix paths with special characters (#6050)
- Fixed an issue that rendered the search filter `repohascommitafter` unusable in the presence of an empty repository. [#5149](https://github.com/sourcegraph/sourcegraph/issues/5149)
- An issue where `externalURL` not being configured in the management console could go unnoticed. [#3899](https://github.com/sourcegraph/sourcegraph/issues/3899)
- Listing branches and refs now falls back to a fast path if there are a large number of branches. Previously we would time out. [#4581](https://github.com/sourcegraph/sourcegraph/issues/4581)
- Sourcegraph will now ignore the ambiguous ref HEAD if a repository contains it. [#5291](https://github.com/sourcegraph/sourcegraph/issues/5291)

### Removed

## 3.8.2

### Fixed

- Sourcegraph cluster deployments now run a more stable syntax highlighting server which can self-recover from rarer failure cases such as getting stuck at high CPU usage when highlighting some specific files. [#5406](https://github.com/sourcegraph/sourcegraph/issues/5406) This will be ported to single-container deployments [at a later date](https://github.com/sourcegraph/sourcegraph/issues/5841).

## 3.8.1

### Added

- Add `nameTransformations` setting to GitLab external service to help transform repository name that shows up in the Sourcegraph UI.

## 3.8.0

### Added

- A toggle button for browser extension to quickly enable/disable the core functionality without actually enable/disable the entire extension in the browser extension manager.
- Tabs to easily toggle between the different search result types on the search results page.

### Changed

- A `hardTTL` setting was added to the [Bitbucket Server `authorization` config](https://docs.sourcegraph.com/admin/external_service/bitbucketserver#configuration). This setting specifies a duration after which a user's cached permissions must be updated before any user action is authorized. This contrasts with the already existing `ttl` setting which defines a duration after which a user's cached permissions will get updated in the background, but the previously cached (and now stale) permissions are used to authorize any user action occuring before the update concludes. If your previous `ttl` value is larger than the default of the new `hardTTL` setting (i.e. **3 days**), you must change the `ttl` to be smaller or, `hardTTL` to be larger.

### Fixed

### Removed

- The `statusIndicator` feature flag has been removed from the site configuration's `experimentalFeatures` section. The status indicator has been enabled by default since 3.6.0 and you can now safely remove the feature flag from your configuration.
- Public usage is now only available on Sourcegraph.com. Because many core features rely on persisted user settings, anonymous usage leads to a degraded experience for most users. As a result, for self-hosted private instances it is preferable for all users to have accounts. But on sourcegraph.com, users will continue to have to opt-in to accounts, despite the degraded UX.

## 3.7.2

### Added

- A [migration guide for Sourcegraph v3.7+](doc/admin/migration/3_7.md).

### Fixed

- Fixed an issue where some repositories with very long symbol names would fail to index after v3.7.
- We now retain one prior search index version after an upgrade, meaning upgrading AND downgrading from v3.6.2 <-> v3.7.2 is now 100% seamless and involves no downtime or negated search performance while repositories reindex. Please refer to the [v3.7+ migration guide](doc/admin/migration/3_7.md) for details.

## 3.7.1

### Fixed

- When re-indexing repositories, we now continue to serve from the old index in the meantime. Thus, you can upgrade to 3.7.1 without downtime.
- Indexed symbol search is now faster, as we've fixed a performance issue that occurred when many repositories without any symbols existed.
- Indexed symbol search now uses less disk space when upgrading directly to v3.7.1 as we properly remove old indexes.

## 3.7.0

### Added

- Indexed search now supports symbol queries. This feature will require re-indexing all repositories. This will increase the disk and memory usage of indexed search by roughly 10%. You can disable the feature with the configuration `search.index.symbols.enabled`. [#3534](https://github.com/sourcegraph/sourcegraph/issues/3534)
- Multi-line search now works for non-indexed search. [#4518](https://github.com/sourcegraph/sourcegraph/issues/4518)
- When using `SITE_CONFIG_FILE` and `EXTSVC_CONFIG_FILE`, you [may now also specify e.g. `SITE_CONFIG_ALLOW_EDITS=true`](https://docs.sourcegraph.com/admin/config/advanced_config_file) to allow edits to be made to the config in the application which will be overwritten on the next process restart. [#4912](https://github.com/sourcegraph/sourcegraph/issues/4912)

### Changed

- In the [GitHub external service config](https://docs.sourcegraph.com/admin/external_service/github#configuration) it's now possible to specify `orgs` without specifying `repositoryQuery` or `repos` too.
- Out-of-the-box TypeScript code intelligence is much better with an updated ctags version with a built-in TypeScript parser.
- Sourcegraph uses Git protocol version 2 for increased efficiency and performance when fetching data from compatible code hosts.
- Searches with `repohasfile:` are faster at finding repository matches. [#4833](https://github.com/sourcegraph/sourcegraph/issues/4833).
- Zoekt now runs with GOGC=50 by default, helping to reduce the memory consumption of Sourcegraph. [#3792](https://github.com/sourcegraph/sourcegraph/issues/3792)
- Upgraded the version of Go in use, which improves security for publicly accessible Sourcegraph instances.

### Fixed

- Disk cleanup in gitserver is now done in terms of percentages to fix [#5059](https://github.com/sourcegraph/sourcegraph/issues/5059).
- Search results now correctly show highlighting of matches with runes like 'İ' that lowercase to runes with a different number of bytes in UTF-8 [#4791](https://github.com/sourcegraph/sourcegraph/issues/4791).
- Fixed an issue where search would sometimes crash with a panic due to a nil pointer. [#5246](https://github.com/sourcegraph/sourcegraph/issues/5246)

### Removed

## 3.6.2

### Fixed

- Fixed Phabricator external services so they won't stop the syncing process for repositories when Phabricator doesn't return clone URLs. [#5101](https://github.com/sourcegraph/sourcegraph/pull/5101)

## 3.6.1

### Added

- New site config option `branding.brandName` configures the brand name to display in the Sourcegraph \<title\> element.
- `repositoryPathPattern` option added to the "Other" external service type for repository name customization.

## 3.6.0

### Added

- The `github.exclude` setting in [GitHub external service config](https://docs.sourcegraph.com/admin/external_service/github#configuration) additionally allows you to specify regular expressions with `{"pattern": "regex"}`.
- A new [`quicklinks` setting](https://docs.sourcegraph.com/user/personalization/quick_links) allows adding links to be displayed on the homepage and search page for all users (or users in an organization).
- Compatibility with the [Sourcegraph for Bitbucket Server](https://github.com/sourcegraph/bitbucket-server-plugin) plugin.
- Support for [Bitbucket Cloud](https://bitbucket.org) as an external service.

### Changed

- Updating or creating an external service will no longer block until the service is synced.
- The GraphQL fields `Repository.createdAt` and `Repository.updatedAt` are deprecated and will be removed in 3.8. Now `createdAt` is always the current time and updatedAt is always null.
- In the [GitHub external service config](https://docs.sourcegraph.com/admin/external_service/github#configuration) and [Bitbucket Server external service config](https://docs.sourcegraph.com/admin/external_service/bitbucket_server#permissions) `repositoryQuery` is now only required if `repos` is not set.
- Log messages from query-runner when saved searches fail now include the raw query as part of the message.
- The status indicator in the navigation bar is now enabled by default
- Usernames and org names can now contain the `.` character. [#4674](https://github.com/sourcegraph/sourcegraph/issues/4674)

### Fixed

- Commit searches now correctly highlight unicode characters, for example 加. [#4512](https://github.com/sourcegraph/sourcegraph/issues/4512)
- Symbol searches now show the number of symbol matches rather than the number of file matches found. [#4578](https://github.com/sourcegraph/sourcegraph/issues/4578)
- Symbol searches with truncated results now show a `+` on the results page to signal that some results have been omitted. [#4579](https://github.com/sourcegraph/sourcegraph/issues/4579)

## 3.5.4

### Fixed

- Fixed Phabricator external services so they won't stop the syncing process for repositories when Phabricator doesn't return clone URLs. [#5101](https://github.com/sourcegraph/sourcegraph/pull/5101)

## 3.5.2

### Changed

- Usernames and org names can now contain the `.` character. [#4674](https://github.com/sourcegraph/sourcegraph/issues/4674)

### Added

- Syntax highlighting requests that fail are now logged and traced. A new Prometheus metric `src_syntax_highlighting_requests` allows monitoring and alerting. [#4877](https://github.com/sourcegraph/sourcegraph/issues/4877).
- Sourcegraph's SAML authentication now supports RSA PKCS#1 v1.5. [#4869](https://github.com/sourcegraph/sourcegraph/pull/4869)

### Fixed

- Increased nginx proxy buffer size to fix issue where login failed when SAML AuthnRequest was too large. [#4849](https://github.com/sourcegraph/sourcegraph/pull/4849)
- A regression in 3.3.8 where `"corsOrigin": "*"` was improperly forbidden. [#4424](https://github.com/sourcegraph/sourcegraph/issues/4424)

## 3.5.1

### Added

- A new [`quicklinks` setting](https://docs.sourcegraph.com/user/personalization/quick_links) allows adding links to be displayed on the homepage and search page for all users (or users in an organization).
- Site admins can prevent the icon in the top-left corner of the screen from spinning on hovers by setting `"branding": { "disableSymbolSpin": true }` in their site configuration.

### Fixed

- Fix `repository.language` GraphQL field (previously returned empty for most repositories).

## 3.5.0

### Added

- Indexed search now supports matching consecutive literal newlines, with queries like e.g. `foo\nbar.*` to search over multiple lines. [#4138](https://github.com/sourcegraph/sourcegraph/issues/4138)
- The `orgs` setting in [GitHub external service config](https://docs.sourcegraph.com/admin/external_service/github) allows admins to select all repositories from the specified organizations to be synced.
- A new experimental search filter `repohascommitafter:"30 days ago"` allows users to exclude stale repositories that don't contain commits (to the branch being searched over) past a specified date from their search query.
- The `authorization` setting in the [Bitbucket Server external service config](https://docs.sourcegraph.com/admin/external_service/bitbucket_server#permissions) enables Sourcegraph to enforce the repository permissions defined in Bitbucket Server.
- A new, experimental status indicator in the navigation bar allows admins to quickly see whether the configured repositories are up to date or how many are currently being updated in the background. You can enable the status indicator with the following site configuration: `"experimentalFeatures": { "statusIndicator": "enabled" }`.
- A new search filter `repohasfile` allows users to filter results to just repositories containing a matching file. For example `ubuntu file:Dockerfile repohasfile:\.py$` would find Dockerfiles mentioning Ubuntu in repositories that contain Python files. [#4501](https://github.com/sourcegraph/sourcegraph/pull/4501)

### Changed

- The saved searches UI has changed. There is now a Saved searches page in the user and organizations settings area. A saved search appears in the settings area of the user or organization it is associated with.

### Removed

### Fixed

- Fixed repository search patterns which contain `.*`. Previously our optimizer would ignore `.*`, which in some cases would lead to our repository search excluding some repositories from the results.
- Fixed an issue where the Phabricator native integration would be broken on recent Phabricator versions. This fix depends on v1.2 of the [Phabricator extension](https://github.com/sourcegraph/phabricator-extension).
- Fixed an issue where the "Empty repository" banner would be shown on a repository page when starting to clone a repository.
- Prevent data inconsistency on cached archives due to restarts. [#4366](https://github.com/sourcegraph/sourcegraph/pull/4366)
- On the /extensions page, the UI is now less ambiguous when an extension has not been activated. [#4446](https://github.com/sourcegraph/sourcegraph/issues/4446)

## 3.4.5

### Fixed

- Fixed an issue where syntax highlighting taking too long would result in errors or wait long amounts of time without properly falling back to plaintext rendering after a few seconds. [#4267](https://github.com/sourcegraph/sourcegraph/issues/4267) [#4268](https://github.com/sourcegraph/sourcegraph/issues/4268) (this fix was intended to be in 3.4.3, but was in fact left out by accident)
- Fixed an issue with `sourcegraph/server` Docker deployments where syntax highlighting could produce `server closed idle connection` errors. [#4269](https://github.com/sourcegraph/sourcegraph/issues/4269) (this fix was intended to be in 3.4.3, but was in fact left out by accident)
- Fix `repository.language` GraphQL field (previously returned empty for most repositories).

## 3.4.4

### Fixed

- Fixed an out of bounds error in the GraphQL repository query. [#4426](https://github.com/sourcegraph/sourcegraph/issues/4426)

## 3.4.3

### Fixed

- Improved performance of the /site-admin/repositories page significantly (prevents timeouts). [#4063](https://github.com/sourcegraph/sourcegraph/issues/4063)
- Fixed an issue where Gitolite repositories would be inaccessible to non-admin users after upgrading to 3.3.0+ from an older version. [#4263](https://github.com/sourcegraph/sourcegraph/issues/4263)
- Repository names are now treated as case-sensitive, fixing an issue where users saw `pq: duplicate key value violates unique constraint \"repo_name_unique\"` [#4283](https://github.com/sourcegraph/sourcegraph/issues/4283)
- Repositories containing submodules not on Sourcegraph will now load without error [#2947](https://github.com/sourcegraph/sourcegraph/issues/2947)
- HTTP metrics in Prometheus/Grafana now distinguish between different types of GraphQL requests.

## 3.4.2

### Fixed

- Fixed incorrect wording in site-admin onboarding. [#4127](https://github.com/sourcegraph/sourcegraph/issues/4127)

## 3.4.1

### Added

- You may now specify `DISABLE_CONFIG_UPDATES=true` on the management console to prevent updates to the critical configuration. This is useful when loading critical config via a file using `CRITICAL_CONFIG_FILE` on the frontend.

### Changed

- When `EXTSVC_CONFIG_FILE` or `SITE_CONFIG_FILE` are specified, updates to external services and the site config are now prevented.
- Site admins will now see a warning if creating or updating an external service was successful but the process could not complete entirely due to an ephemeral error (such as GitHub API search queries running into timeouts and returning incomplete results).

### Removed

### Fixed

- Fixed an issue where `EXTSVC_CONFIG_FILE` being specified would incorrectly cause a panic.
- Fixed an issue where user/org/global settings from old Sourcegraph versions (2.x) could incorrectly be null, leading to various errors.
- Fixed an issue where an ephemeral infrastructure error (`tar/archive: invalid tar header`) would fail a search.

## 3.4.0

### Added

- When `repositoryPathPattern` is configured, paths from the full long name will redirect to the configured name. Extensions will function with the configured name. `repositoryPathPattern` allows administrators to configure "nice names". For example `sourcegraph.example.com/github.com/foo/bar` can configured to be `sourcegraph.example.com/gh/foo/bar` with `"repositoryPathPattern": "gh/{nameWithOwner}"`. (#462)
- Admins can now turn off site alerts for patch version release updates using the `alerts.showPatchUpdates` setting. Alerts will still be shown for major and minor version updates.
- The new `gitolite.exclude` setting in [Gitolite external service config](https://docs.sourcegraph.com/admin/external_service/gitolite#configuration) allows you to exclude specific repositories by their Gitolite name so that they won't be mirrored. Upon upgrading, previously "disabled" repositories will be automatically migrated to this exclusion list.
- The new `aws_codecommit.exclude` setting in [AWS CodeCommit external service config](https://docs.sourcegraph.com/admin/external_service/aws_codecommit#configuration) allows you to exclude specific repositories by their AWS name or ID so that they won't be synced. Upon upgrading, previously "disabled" repositories will be automatically migrated to this exclusion list.
- Added a new, _required_ `aws_codecommit.gitCredentials` setting to the [AWS CodeCommit external service config](https://docs.sourcegraph.com/admin/external_service/aws_codecommit#configuration). These Git credentials are required to create long-lived authenticated clone URLs for AWS CodeCommit repositories. For more information about Git credentials, see the AWS CodeCommit documentation: https://docs.aws.amazon.com/IAM/latest/UserGuide/id_credentials_ssh-keys.html#git-credentials-code-commit. For detailed instructions on how to create the credentials in IAM, see this page: https://docs.aws.amazon.com/codecommit/latest/userguide/setting-up-gc.html
- Added support for specifying a URL formatted `gitolite.host` setting in [Gitolite external service config](https://docs.sourcegraph.com/admin/external_service/gitolite#configuration) (e.g. `ssh://git@gitolite.example.org:2222/`), in addition to the already supported SCP like format (e.g `git@gitolite.example.org`)
- Added support for overriding critical, site, and external service configurations via files. Specify `CRITICAL_CONFIG_FILE=critical.json`, `SITE_CONFIG_FILE=site.json`, and/or `EXTSVC_CONFIG_FILE=extsvc.json` on the `frontend` container to do this.

### Changed

- Kinds of external services in use are now included in [server pings](https://docs.sourcegraph.com/admin/pings).
- Bitbucket Server: An actual Bitbucket icon is now used for the jump-to-bitbucket action on repository pages instead of the previously generic icon.
- Default config for GitHub, GitHub Enterprise, GitLab, Bitbucket Server, and AWS Code Commit external services has been revised to make it easier for first time admins.

### Removed

- Fields related to Repository enablement have been deprecated. Mutations are now NOOPs, and for repositories returned the value is always true for Enabled. The enabled field and mutations will be removed in 3.6. Mutations: `setRepositoryEnabled`, `setAllRepositoriesEnabled`, `updateAllMirrorRepositories`, `deleteRepository`. Query parameters: `repositories.enabled`, `repositories.disabled`. Field: `Repository.enabled`.
- Global saved searches are now deprecated. Any existing global saved searches have been assigned to the Sourcegraph instance's first site admin's user account.
- The `search.savedQueries` configuration option is now deprecated. Existing entries remain in user and org settings for backward compatibility, but are unused as saved searches are now stored in the database.

### Fixed

- Fixed a bug where submitting a saved query without selecting the location would fail for non-site admins (#3628).
- Fixed settings editors only having a few pixels height.
- Fixed a bug where browser extension and code review integration usage stats were not being captured on the site-admin Usage Stats page.
- Fixed an issue where in some rare cases PostgreSQL starting up slowly could incorrectly trigger a panic in the `frontend` service.
- Fixed an issue where the management console password would incorrectly reset to a new secure one after a user account was created.
- Fixed a bug where gitserver would leak file descriptors when performing common operations.
- Substantially improved the performance of updating Bitbucket Server external service configurations on instances with thousands of repositories, going from e.g. several minutes to about a minute for ~20k repositories (#4037).
- Fully resolved the search performance regression in v3.2.0, restoring performance of search back to the same levels it was before changes made in v3.2.0.
- Fix a bug where using a repo search filter with the prefix `github.com` only searched for repos whose name starts with `github.com`, even though no `^` was specified in the search filter. (#4103)
- Fixed an issue where files that fail syntax highlighting would incorrectly render an error instead of gracefully falling back to their plaintext form.

## 3.3.9

### Added

- Syntax highlighting requests that fail are now logged and traced. A new Prometheus metric `src_syntax_highlighting_requests` allows monitoring and alerting. [#4877](https://github.com/sourcegraph/sourcegraph/issues/4877).

## 3.3.8

### Fixed

- Fully resolved the search performance regression in v3.2.0, restoring performance of search back to the same levels it was before changes made in v3.2.0.
- Fixed an issue where files that fail syntax highlighting would incorrectly render an error instead of gracefully falling back to their plaintext form.
- Fixed an issue introduced in v3.3 where Sourcegraph would under specific circumstances incorrectly have to re-clone and re-index repositories from Bitbucket Server and AWS CodeCommit.

## 3.3.7

### Added

- The `bitbucketserver.exclude` setting in [Bitbucket Server external service config](https://docs.sourcegraph.com/admin/external_service/bitbucketserver#configuration) additionally allows you to exclude repositories matched by a regular expression (so that they won't be synced).

### Changed

### Removed

### Fixed

- Fixed a major indexed search performance regression that occurred in v3.2.0. (#3685)
- Fixed an issue where Sourcegraph would fail to update repositories on some instances (`pq: duplicate key value violates unique constraint "repo_external_service_unique_idx"`) (#3680)
- Fixed an issue where Sourcegraph would not exclude unavailable Bitbucket Server repositories. (#3772)

## 3.3.6

## Changed

- All 24 language extensions are enabled by default.

## 3.3.5

## Changed

- Indexed search is now enabled by default for new Docker deployments. (#3540)

### Removed

- Removed smart-casing behavior from search.

### Fixed

- Removes corrupted archives in the searcher cache and tries to populate the cache again instead of returning an error.
- Fixed a bug where search scopes would not get merged, and only the lowest-level list of search scopes would appear.
- Fixed an issue where repo-updater was slower in performing its work which could sometimes cause other performance issues. https://github.com/sourcegraph/sourcegraph/pull/3633

## 3.3.4

### Fixed

- Fixed bundling of the Phabricator integration assets in the Sourcegraph docker image.

## 3.3.3

### Fixed

- Fixed bug that prevented "Find references" action from being completed in the activation checklist.

## 3.3.2

### Fixed

- Fixed an issue where the default `bitbucketserver.repositoryQuery` would not be created on migration from older Sourcegraph versions. https://github.com/sourcegraph/sourcegraph/issues/3591
- Fixed an issue where Sourcegraph would add deleted repositories to the external service configuration. https://github.com/sourcegraph/sourcegraph/issues/3588
- Fixed an issue where a repo-updater migration would hit code host rate limits. https://github.com/sourcegraph/sourcegraph/issues/3582
- The required `bitbucketserver.username` field of a [Bitbucket Server external service configuration](https://docs.sourcegraph.com/admin/external_service/bitbucketserver#configuration), if unset or empty, is automatically migrated to match the user part of the `url` (if defined). https://github.com/sourcegraph/sourcegraph/issues/3592
- Fixed a panic that would occur in indexed search / the frontend when a search error ocurred. https://github.com/sourcegraph/sourcegraph/issues/3579
- Fixed an issue where the repo-updater service could become deadlocked while performing a migration. https://github.com/sourcegraph/sourcegraph/issues/3590

## 3.3.1

### Fixed

- Fixed a bug that prevented external service configurations specifying client certificates from working (#3523)

## 3.3.0

### Added

- In search queries, treat `foo(` as `foo\(` and `bar[` as `bar\[` rather than failing with an error message.
- Enterprise admins can now customize the appearance of the homepage and search icon.
- A new settings property `notices` allows showing custom informational messages on the homepage and at the top of each page. The `motd` property is deprecated and its value is automatically migrated to the new `notices` property.
- The new `gitlab.exclude` setting in [GitLab external service config](https://docs.sourcegraph.com/admin/external_service/gitlab#configuration) allows you to exclude specific repositories matched by `gitlab.projectQuery` and `gitlab.projects` (so that they won't be synced). Upon upgrading, previously "disabled" repositories will be automatically migrated to this exclusion list.
- The new `gitlab.projects` setting in [GitLab external service config](https://docs.sourcegraph.com/admin/external_service/gitlab#configuration) allows you to select specific repositories to be synced.
- The new `bitbucketserver.exclude` setting in [Bitbucket Server external service config](https://docs.sourcegraph.com/admin/external_service/bitbucketserver#configuration) allows you to exclude specific repositories matched by `bitbucketserver.repositoryQuery` and `bitbucketserver.repos` (so that they won't be synced). Upon upgrading, previously "disabled" repositories will be automatically migrated to this exclusion list.
- The new `bitbucketserver.repos` setting in [Bitbucket Server external service config](https://docs.sourcegraph.com/admin/external_service/bitbucketserver#configuration) allows you to select specific repositories to be synced.
- The new required `bitbucketserver.repositoryQuery` setting in [Bitbucket Server external service configuration](https://docs.sourcegraph.com/admin/external_service/bitbucketserver#configuration) allows you to use Bitbucket API repository search queries to select repos to be synced. Existing configurations will be migrate to have it set to `["?visibility=public", "?visibility=private"]` which is equivalent to the previous implicit behaviour that this setting supersedes.
- "Quick configure" buttons for common actions have been added to the config editor for all external services.
- "Quick configure" buttons for common actions have been added to the management console.
- Site-admins now receive an alert every day for the seven days before their license key expires.
- The user menu (in global nav) now lists the user's organizations.
- All users on an instance now see a non-dismissable alert when when there's no license key in use and the limit of free user accounts is exceeded.
- All users will see a dismissible warning about limited search performance and accuracy on when using the sourcegraph/server Docker image with more than 100 repositories enabled.

### Changed

- Indexed searches that time out more consistently report a timeout instead of erroneously saying "No results."
- The symbols sidebar now only shows symbols defined in the current file or directory.
- The dynamic filters on search results pages will now display `lang:` instead of `file:` filters for language/file-extension filter suggestions.
- The default `github.repositoryQuery` of a [GitHub external service configuration](https://docs.sourcegraph.com/admin/external_service/github#configuration) has been changed to `["none"]`. Existing configurations that had this field unset will be migrated to have the previous default explicitly set (`["affiliated", "public"]`).
- The default `gitlab.projectQuery` of a [GitLab external service configuration](https://docs.sourcegraph.com/admin/external_service/gitlab#configuration) has been changed to `["none"]`. Existing configurations that had this field unset will be migrated to have the previous default explicitly set (`["?membership=true"]`).
- The default value of `maxReposToSearch` is now unlimited (was 500).
- The default `github.repositoryQuery` of a [GitHub external service configuration](https://docs.sourcegraph.com/admin/external_service/github#configuration) has been changed to `["none"]` and is now a required field. Existing configurations that had this field unset will be migrated to have the previous default explicitly set (`["affiliated", "public"]`).
- The default `gitlab.projectQuery` of a [GitLab external service configuration](https://docs.sourcegraph.com/admin/external_service/gitlab#configuration) has been changed to `["none"]` and is now a required field. Existing configurations that had this field unset will be migrated to have the previous default explicitly set (`["?membership=true"]`).
- The `bitbucketserver.username` field of a [Bitbucket Server external service configuration](https://docs.sourcegraph.com/admin/external_service/bitbucketserver#configuration) is now **required**. This field is necessary to authenticate with the Bitbucket Server API with either `password` or `token`.
- The settings and account pages for users and organizations are now combined into a single tab.

### Removed

- Removed the option to show saved searches on the Sourcegraph homepage.

### Fixed

- Fixed an issue where the site-admin repositories page `Cloning`, `Not Cloned`, `Needs Index` tabs were very slow on instances with thousands of repositories.
- Fixed an issue where failing to syntax highlight a single file would take down the entire syntax highlighting service.

## 3.2.6

### Fixed

- Fully resolved the search performance regression in v3.2.0, restoring performance of search back to the same levels it was before changes made in v3.2.0.

## 3.2.5

### Fixed

- Fixed a major indexed search performance regression that occurred in v3.2.0. (#3685)

## 3.2.4

### Fixed

- Fixed bundling of the Phabricator integration assets in the Sourcegraph docker image.

## 3.2.3

### Fixed

- Fixed https://github.com/sourcegraph/sourcegraph/issues/3336.
- Clearer error message when a repository sync fails due to the inability to clone a repository.
- Rewrite '@' character in Gitolite repository names to '-', which permits them to be viewable in the UI.

## 3.2.2

### Changed

- When using an external Zoekt instance (specified via the `ZOEKT_HOST` environment variable), sourcegraph/server no longer spins up a redundant internal Zoekt instance.

## 3.2.1

### Fixed

- Jaeger tracing, once enabled, can now be configured via standard [environment variables](https://github.com/jaegertracing/jaeger-client-go/blob/v2.14.0/README.md#environment-variables).
- Fixed an issue where some search and zoekt errors would not be logged.

## 3.2.0

### Added

- Sourcegraph can now automatically use the system's theme.
  To enable, open the user menu in the top right and make sure the theme dropdown is set to "System".
  This is currently supported on macOS Mojave with Safari Technology Preview 68 and later.
- The `github.exclude` setting was added to the [GitHub external service config](https://docs.sourcegraph.com/admin/external_service/github#configuration) to allow excluding repositories yielded by `github.repos` or `github.repositoryQuery` from being synced.

### Changed

- Symbols search is much faster now. After the initial indexing, you can expect code intelligence to be nearly instant no matter the size of your repository.
- Massively reduced the number of code host API requests Sourcegraph performs, which caused rate limiting issues such as slow search result loading to appear.
- The [`corsOrigin`](https://docs.sourcegraph.com/admin/config/site_config) site config property is no longer needed for integration with GitHub, GitLab, etc., via the [Sourcegraph browser extension](https://docs.sourcegraph.com/integration/browser_extension). Only the [Phabricator extension](https://github.com/sourcegraph/phabricator-extension) requires it.

### Fixed

- Fixed a bug where adding a search scope that adds a `repogroup` filter would cause invalid queries if `repogroup:sample` was already part of the query.
- An issue where errors during displaying search results would not be displayed.

### Removed

- The `"updateScheduler2"` experiment is now the default and it's no longer possible to configure.

## 3.1.2

### Added

- The `search.contextLines` setting was added to allow configuration of the number of lines of context to be displayed around search results.

### Changed

- Massively reduced the number of code host API requests Sourcegraph performs, which caused rate limiting issues such as slow search result loading to appear.
- Improved logging in various situations where Sourcegraph would potentially hit code host API rate limits.

### Fixed

- Fixed an issue where search results loading slowly would display a `Cannot read property "lastChild" of undefined` error.

## 3.1.1

### Added

- Query builder toggle (open/closed) state is now retained.

### Fixed

- Fixed an issue where single-term values entered into the "Exact match" field in the query builder were not getting wrapped in quotes.

## 3.1.0

### Added

- Added Docker-specific help text when running the Sourcegraph docker image in an environment with an sufficient open file descriptor limit.
- Added syntax highlighting for Kotlin and Dart.
- Added a management console environment variable to disable HTTPS, see [the docs](doc/admin/management_console.md#can-i-disable-https-on-the-management-console) for more information.
- Added `auth.disableUsernameChanges` to critical configuration to prevent users from changing their usernames.
- Site admins can query a user by email address or username from the GraphQL API.
- Added a search query builder to the main search page. Click "Use search query builder" to open the query builder, which is a form with separate inputs for commonly used search keywords.

### Changed

- File match search results now show full repository name if there are results from mirrors on different code hosts (e.g. github.com/sourcegraph/sourcegraph and gitlab.com/sourcegraph/sourcegraph)
- Search queries now use "smart case" by default. Searches are case insensitive unless you use uppercase letters. To explicitly set the case, you can still use the `case` field (e.g. `case:yes`, `case:no`). To explicitly set smart case, use `case:auto`.

### Fixed

- Fixed an issue where the management console would improperly regenerate the TLS cert/key unless `CUSTOM_TLS=true` was set. See the documentation for [how to use your own TLS certificate with the management console](doc/admin/management_console.md#how-can-i-use-my-own-tls-certificates-with-the-management-console).

## 3.0.1

### Added

- Symbol search now supports Elixir, Haskell, Kotlin, Scala, and Swift

### Changed

- Significantly optimized how file search suggestions are provided when using indexed search (cluster deployments).
- Both the `sourcegraph/server` image and the [Kubernetes deployment](https://github.com/sourcegraph/deploy-sourcegraph) manifests ship with Postgres `11.1`. For maximum compatibility, however, the minimum supported version remains `9.6`. The upgrade procedure is mostly automated for existing deployments. Please refer to [this page](https://docs.sourcegraph.com/admin/postgres) for detailed instructions.

### Removed

- The deprecated `auth.disableAccessTokens` site config property was removed. Use `auth.accessTokens` instead.
- The `disableBrowserExtension` site config property was removed. [Configure nginx](https://docs.sourcegraph.com/admin/nginx) instead to block clients (if needed).

## 3.0.0

See the changelog entries for 3.0.0 beta releases and our [3.0](doc/admin/migration/3_0.md) upgrade guide if you are upgrading from 2.x.

## 3.0.0-beta.4

### Added

- Basic code intelligence for the top 10 programming languages works out of the box without any configuration. [TypeScript/JavaScript](https://sourcegraph.com/extensions/sourcegraph/typescript), [Python](https://sourcegraph.com/extensions/sourcegraph/python), [Java](https://sourcegraph.com/extensions/sourcegraph/java), [Go](https://sourcegraph.com/extensions/sourcegraph/go), [C/C++](https://sourcegraph.com/extensions/sourcegraph/cpp), [Ruby](https://sourcegraph.com/extensions/sourcegraph/ruby), [PHP](https://sourcegraph.com/extensions/sourcegraph/php), [C#](https://sourcegraph.com/extensions/sourcegraph/csharp), [Shell](https://sourcegraph.com/extensions/sourcegraph/shell), and [Scala](https://sourcegraph.com/extensions/sourcegraph/scala) are enabled by default, and you can find more in the [extension registry](https://sourcegraph.com/extensions?query=category%3A"Programming+languages").

## 3.0.0-beta.3

- Fixed an issue where the site admin is redirected to the start page instead of being redirected to the repositories overview page after deleting a repo.

## 3.0.0-beta

### Added

- Repositories can now be queried by a git clone URL through the GraphQL API.
- A new Explore area is linked from the top navigation bar (when the `localStorage.explore=true;location.reload()` feature flag is enabled).
- Authentication via GitHub is now supported. To enable, add an item to the `auth.providers` list with `type: "github"`. By default, GitHub identities must be linked to an existing Sourcegraph user account. To enable new account creation via GitHub, use the `allowSignup` option in the `GitHubConnection` config.
- Authentication via GitLab is now supported. To enable, add an item to the `auth.providers` list with `type: "gitlab"`.
- GitHub repository permissions are supported if authentication via GitHub is enabled. See the
  documentation for the `authorization` field of the `GitHubConnection` configuration.
- The repository settings mirroring page now shows when a repo is next scheduled for an update (requires experiment `"updateScheduler2": "enabled"`).
- Configured repositories are periodically scheduled for updates using a new algorithm. You can disable the new algorithm with the following site configuration: `"experimentalFeatures": { "updateScheduler2": "disabled" }`. If you do so, please file a public issue to describe why you needed to disable it.
- When using HTTP header authentication, [`stripUsernameHeaderPrefix`](https://docs.sourcegraph.com/admin/auth/#username-header-prefixes) field lets an admin specify a prefix to strip from the HTTP auth header when converting the header value to a username.
- Sourcegraph extensions whose package.json contains `"wip": true` are considered [work-in-progress extensions](https://docs.sourcegraph.com/extensions/authoring/publishing#wip-extensions) and are indicated as such to avoid users accidentally using them.
- Information about user survey submissions and a chart showing weekly active users is now displayed on the site admin Overview page.
- A new GraphQL API field `UserEmail.isPrimary` was added that indicates whether an email is the user's primary email.
- The filters bar in the search results page can now display filters from extensions.
- Extensions' `activate` functions now receive a `sourcegraph.ExtensionContext` parameter (i.e., `export function activate(ctx: sourcegraph.ExtensionContext): void { ... }`) to support deactivation and running multiple extensions in the same process.
- Users can now request an Enterprise trial license from the site init page.
- When searching, a filter button `case:yes` will now appear when relevant. This helps discovery and makes it easier to use our case-sensitive search syntax.
- Extensions can now report progress in the UI through the `withProgress()` extension API.
- When calling `editor.setDecorations()`, extensions must now provide an instance of `TextDocumentDecorationType` as first argument. This helps gracefully displaying decorations from several extensions.

### Changed

- The Postgres database backing Sourcegraph has been upgraded from 9.4 to 11.1. Existing Sourcegraph users must conduct an [upgrade procedure](https://docs.sourcegraph.com/admin/postgres_upgrade)
- Code host configuration has moved out of the site config JSON into the "External services" area of the site admin web UI. Sourcegraph instances will automatically perform a one time migration of existing data in the site config JSON. After the migration these keys can be safely deleted from the site config JSON: `awsCodeCommit`, `bitbucketServer`, `github`, `gitlab`, `gitolite`, and `phabricator`.
- Site and user usage statistics are now visible to all users. Previously only site admins (and users, for their own usage statistics) could view this information. The information consists of aggregate counts of actions such as searches, page views, etc.
- The Git blame information shown at the end of a line is now provided by the [Git extras extension](https://sourcegraph.com/extensions/sourcegraph/git-extras). You must add that extension to continue using this feature.
- The `appURL` site configuration option was renamed to `externalURL`.
- The repository and directory pages now show all entries together instead of showing files and (sub)directories separately.
- Extensions no longer can specify titles (in the `title` property in the `package.json` extension manifest). Their extension ID (such as `alice/myextension`) is used.

### Fixed

- Fixed an issue where the site admin License page showed a count of current users, rather than the max number of users over the life of the license.
- Fixed number formatting issues on site admin Overview and Survey Response pages.
- Fixed resolving of git clone URLs with `git+` prefix through the GraphQL API
- Fixed an issue where the graphql Repositories endpoint would order by a field which was not indexed. Times on Sourcegraph.com went from 10s to 200ms.
- Fixed an issue where whitespace was not handled properly in environment variable lists (`SYMBOLS_URL`, `SEARCHER_URL`).
- Fixed an issue where clicking inside the repository popover or clicking "Show more" would dismiss the popover.

### Removed

- The `siteID` site configuration option was removed because it is no longer needed. If you previously specified this in site configuration, a new, random site ID will be generated upon server startup. You can safely remove the existing `siteID` value from your site configuration after upgrading.
- The **Info** panel was removed. The information it presented can be viewed in the hover.
- The top-level `repos.list` site configuration was removed in favour of each code-host's equivalent options,
  now configured via the new _External Services UI_ available at `/site-admin/external-services`. Equivalent options in code hosts configuration:
  - GitHub via [`github.repos`](https://docs.sourcegraph.com/admin/site_config/all#repos-array)
  - Gitlab via [`gitlab.projectQuery`](https://docs.sourcegraph.com/admin/site_config/all#projectquery-array)
  - Phabricator via [`phabricator.repos`](https://docs.sourcegraph.com/admin/site_config/all#phabricator-array)
  - [Other external services](https://docs.sourcegraph.com/admin/repo/add_from_other_external_services)
- Removed the `httpStrictTransportSecurity` site configuration option. Use [nginx configuration](https://docs.sourcegraph.com/admin/nginx) for this instead.
- Removed the `tls.letsencrypt` site configuration option. Use [nginx configuration](https://docs.sourcegraph.com/admin/nginx) for this instead.
- Removed the `tls.cert` and `tls.key` site configuration options. Use [nginx configuration](https://docs.sourcegraph.com/admin/nginx) for this instead.
- Removed the `httpToHttpsRedirect` and `experimentalFeatures.canonicalURLRedireect` site configuration options. Use [nginx configuration](https://docs.sourcegraph.com/admin/nginx) for these instead.
- Sourcegraph no longer requires access to `/var/run/docker.sock`.

## 2.13.6

### Added

- The `/-/editor` endpoint now accepts a `hostname_patterns` URL parameter, which specifies a JSON
  object mapping from hostname to repository name pattern. This serves as a hint to Sourcegraph when
  resolving git clone URLs to repository names. The name pattern is the same style as is used in
  code host configurations. The default value is `{hostname}/{path}`.

## 2.13.5

### Fixed

- Fixed another issue where Sourcegraph would try to fetch more than the allowed number of repositories from AWS CodeCommit.

## 2.13.4

### Changed

- The default for `experimentalFeatures.canonicalURLRedirect` in site config was changed back to `disabled` (to avoid [#807](https://github.com/sourcegraph/sourcegraph/issues/807)).

## 2.13.3

### Fixed

- Fixed an issue that would cause the frontend health check endpoint `/healthz` to not respond. This only impacts Kubernetes deployments.
- Fixed a CORS policy issue that caused requests to be rejected when they come from origins not in our [manifest.json](https://sourcegraph.com/github.com/sourcegraph/sourcegraph/-/blob/browser/src/extension/manifest.spec.json#L72) (i.e. requested via optional permissions by the user).
- Fixed an issue that prevented `repositoryQuery` from working correctly on GitHub enterprise instances.

## 2.13.2

### Fixed

- Fixed an issue where Sourcegraph would try to fetch more than the allowed number of repositories from AWS CodeCommit.

## 2.13.1

### Changed

- The timeout when running `git ls-remote` to determine if a remote url is cloneable has been increased from 5s to 30s.
- Git commands now use [version 2 of the Git wire protocol](https://opensource.googleblog.com/2018/05/introducing-git-protocol-version-2.html), which should speed up certain operations (e.g. `git ls-remote`, `git fetch`) when communicating with a v2 enabled server.

## 2.13.0

### Added

- A new site config option `search.index.enabled` allows toggling on indexed search.
- Search now uses [Sourcegraph extensions](https://docs.sourcegraph.com/extensions) that register `queryTransformer`s.
- GitLab repository permissions are now supported. To enable this, you will need to set the `authz`
  field in the `GitLabConnection` configuration object and ensure that the access token set in the
  `token` field has both `sudo` and `api` scope.

### Changed

- When the `DEPLOY_TYPE` environment variable is incorrectly specified, Sourcegraph now shuts down and logs an error message.
- The `experimentalFeatures.canonicalURLRedirect` site config property now defaults to `enabled`. Set it to `disabled` to disable redirection to the `appURL` from other hosts.
- Updating `maxReposToSearch` site config no longer requires a server restart to take effect.
- The update check page no longer shows an error if you are using an insiders build. Insiders builds will now notify site administrators that updates are available 40 days after the release date of the installed build.
- The `github.repositoryQuery` site config property now accepts arbitrary GitHub repository searches.

### Fixed

- The user account sidebar "Password" link (to the change-password form) is now shown correctly.
- Fixed an issue where GitHub rate limits were underutilized if the remaining
  rate limit dropped below 150.
- Fixed an issue where GraphQL field `elapsedMilliseconds` returned invalid value on empty searches
- Editor extensions now properly search the selection as a literal string, instead of incorrectly using regexp.
- Fixed a bug where editing and deleting global saved searches was not possible.
- In index search, if the search regex produces multiline matches, search results are still processed per line and highlighted correctly.
- Go-To-GitHub and Go-To-GitLab buttons now link to the right branch, line and commit range.
- Go-to-GitHub button links to default branch when no rev is given.
- The close button in the panel header stays located on the top.
- The Phabricator icon is now displayed correctly.
- The view mode button in the BlobPage now shows the correct view mode to switch to.

### Removed

- The experimental feature flag to disable the new repo update scheduler has been removed.
- The `experimentalFeatures.configVars` feature flag was removed.
- The `experimentalFeatures.multipleAuthProviders` feature flag was removed because the feature is now always enabled.
- The following deprecated auth provider configuration properties were removed: `auth.provider`, `auth.saml`, `auth.openIDConnect`, `auth.userIdentityHTTPHeader`, and `auth.allowSignup`. Use `auth.providers` for all auth provider configuration. (If you were still using the deprecated properties and had no `auth.providers` set, all access to your instance will be rejected until you manually set `auth.providers`.)
- The deprecated site configuration properties `search.scopes` and `settings` were removed. Define search scopes and settings in global settings in the site admin area instead of in site configuration.
- The `pendingContents` property has been removed from our GraphQL schema.
- The **Explore** page was replaced with a **Repositories** search link in the top navigation bar.

## 2.12.3

### Fixed

- Fixed an error that prevented users without emails from submitting satisfaction surveys.

## 2.12.2

### Fixed

- Fixed an issue where private GitHub Enterprise repositories were not fetched.

## 2.12.1

### Fixed

- We use GitHub's REST API to query affliated repositories. This API has wider support on older GitHub enterprise versions.
- Fixed an issue that prevented users without email addresses from signing in (https://github.com/sourcegraph/sourcegraph/issues/426).

## 2.12.0

### Changed

- Reduced the size of in-memory data structured used for storing search results. This should reduce the backend memory usage of large result sets.
- Code intelligence is now provided by [Sourcegraph extensions](https://docs.sourcegraph.com/extensions). The extension for each language in the site configuration `langservers` property is automatically enabled.
- Support for multiple authentication providers is now enabled by default. To disable it, set the `experimentalFeatures.multipleAuthProviders` site config option to `"disabled"`. This only applies to Sourcegraph Enterprise.
- When using the `http-header` auth provider, valid auth cookies (from other auth providers that are currently configured or were previously configured) are now respected and will be used for authentication. These auth cookies also take precedence over the `http-header` auth. Previously, the `http-header` auth took precedence.
- Bitbucket Server username configuration is now used to clone repositories if the Bitbucket Server API does not set a username.
- Code discussions: On Sourcegraph.com / when `discussions.abuseProtection` is enabled in the site config, rate limits to thread creation, comment creation, and @mentions are now applied.

### Added

- Search syntax for filtering archived repositories. `archived:no` will exclude archived repositories from search results, `archived:only` will search over archived repositories only. This applies for GitHub and GitLab repositories.
- A Bitbucket Server option to exclude personal repositories in the event that you decide to give an admin-level Bitbucket access token to Sourcegraph and do not want to create a bot account. See https://docs.sourcegraph.com/integration/bitbucket_server#excluding-personal-repositories for more information.
- Site admins can now see when users of their Sourcegraph instance last used it via a code host integration (e.g. Sourcegraph browser extensions). Visit the site admin Analytics page (e.g. https://sourcegraph.example.com/site-admin/analytics) to view this information.
- A new site config option `extensions.allowRemoteExtensions` lets you explicitly specify the remote extensions (from, e.g., Sourcegraph.com) that are allowed.
- Pings now include a total count of user accounts.

### Fixed

- Files with the gitattribute `export-ignore` are no longer excluded for language analysis and search.
- "Discard changes?" confirmation popup doesn't pop up every single time you try to navigate to a new page after editting something in the site settings page anymore.
- Fixed an issue where Git repository URLs would sometimes be logged, potentially containing e.g. basic auth tokens.
- Fixed date formatting on the site admin Analytics page.
- File names of binary and large files are included in search results.

### Removed

- The deprecated environment variables `SRC_SESSION_STORE_REDIS` and `REDIS_MASTER_ENDPOINT` are no longer used to configure alternative redis endpoints. For more information, see "[using external services with Sourcegraph](https://docs.sourcegraph.com/admin/external_services)".

## 2.11.1

### Added

- A new site config option `git.cloneURLToRepositoryName` specifies manual mapping from Git clone URLs to Sourcegraph repository names. This is useful, for example, for Git submodules that have local clone URLs.

### Fixed

- Slack notifications for saved searches have been fixed.

## 2.11.0

### Changed

### Added

- Support for ACME "tls-alpn-01" challenges to obtain LetsEncrypt certificates. Previously Sourcegraph only supported ACME "http-01" challenges which required port 80 to be accessible.
- gitserver periodically removes stale lock files that git can leave behind.
- Commits with empty trees no longer return 404.
- Clients (browser/editor extensions) can now query configuration details from the `ClientConfiguration` GraphQL API.
- The config field `auth.accessTokens.allow` allows or restricts use of access tokens. It can be set to one of three values: "all-users-create" (the default), "none" (all access tokens are disabled), and "site-admin-create" (access tokens are enabled, but only site admins can create new access tokens). The field `auth.disableAccessTokens` is now deprecated in favor of this new field.
- A webhook endpoint now exists to trigger repository updates. For example, `curl -XPOST -H 'Authorization: token $ACCESS_TOKEN' $SOURCEGRAPH_ORIGIN/.api/repos/$REPO_URI/-/refresh`.
- Git submodules entries in the file tree now link to the submodule repository.

### Fixed

- An issue / edge case where the Code Intelligence management admin page would incorrectly show language servers as `Running` when they had been removed from Docker.
- Log level is respected in lsp-proxy logs.
- Fixed an error where text searches could be routed to a faulty search worker.
- Gitolite integration should correctly detect names which Gitolite would consider to be patterns, and not treat them as repositories.
- repo-updater backs off fetches on a repo that's failing to fetch.
- Attempts to add a repo with an empty string for the name are checked for and ignored.
- Fixed an issue where non-site-admin authenticated users could modify global settings (not site configuration), other organizations' settings, and other users' settings.
- Search results are rendered more eagerly, resulting in fewer blank file previews
- An issue where automatic code intelligence would fail to connect to the underlying `lsp` network, leading to `dial tcp: lookup lang on 0.0.0.0:53: no such host` errors.
- More useful error messages from lsp-proxy when a language server can't get a requested revision of a repository.
- Creation of a new user with the same name as an existing organization (and vice versa) is prevented.

### Removed

## 2.10.5

### Fixed

- Slack notifications for saved searches have been fixed.

## 2.10.4

### Fixed

- Fixed an issue that caused the frontend to return a HTTP 500 and log an error message like:
  ```
  lvl=eror msg="ui HTTP handler error response" method=GET status_code=500 error="Post http://127.0.0.1:3182/repo-lookup: context canceled"
  ```

## 2.10.3

### Fixed

- The SAML AuthnRequest signature when using HTTP redirect binding is now computed using a URL query string with correct ordering of parameters. Previously, the ordering was incorrect and caused errors when the IdP was configured to check the signature in the AuthnRequest.

## 2.10.2

### Fixed

- SAML IdP-initiated login previously failed with the IdP set a RelayState value. This now works.

## 2.10.1

### Changed

- Most `experimentalFeatures` in the site configuration now respond to configuration changes live, without requiring a server restart. As usual, you will be prompted for a restart after saving your configuration changes if one is required.
- Gravatar image avatars are no longer displayed for committers.

## 2.10.0

### Changed

- In the file tree, if a directory that contains only a single directory is expanded, its child directory is now expanded automatically.

### Fixed

- Fixed an issue where `sourcegraph/server` would not start code intelligence containers properly when the `sourcegraph/server` container was shut down non-gracefully.
- Fixed an issue where the file tree would return an error when navigating between repositories.

## 2.9.4

### Changed

- Repo-updater has a new and improved scheduler for periodic repo fetches. If you have problems with it, you can revert to the old behavior by adding `"experimentalFeatures": { "updateScheduler": "disabled" }` to your `config.json`.
- A once-off migration will run changing the layout of cloned repos on disk. This should only affect installations created January 2018 or before. There should be no user visible changes.
- Experimental feature flag "updateScheduler" enables a smarter and less spammy algorithm for automatic repository updates.
- It is no longer possible to disable code intelligence by unsetting the LSP_PROXY environment variable. Instead, code intelligence can be disabled per language on the site admin page (e.g. https://sourcegraph.example.com/site-admin/code-intelligence).
- Bitbucket API requests made by Sourcegraph are now under a self-enforced API rate limit (since Bitbucket Server does not have a concept of rate limiting yet). This will reduce any chance of Sourcegraph slowing down or causing trouble for Bitbucket Server instances connected to it. The limits are: 7,200 total requests/hr, with a bucket size / maximum burst size of 500 requests.
- Global, org, and user settings are now validated against the schema, so invalid settings will be shown in the settings editor with a red squiggly line.
- The `http-header` auth provider now supports being used with other auth providers (still only when `experimentalFeatures.multipleAuthProviders` is `true`).
- Periodic fetches of Gitolite-hosted repositories are now handled internally by repo-updater.

### Added

- The `log.sentry.dsn` field in the site config makes Sourcegraph log application errors to a Sentry instance.
- Two new repository page hotkeys were added: <kbd>r</kbd> to open the repositories menu and <kbd>v</kbd> to open the revision selector.
- Repositories are periodically (~45 days) recloned from the codehost. The codehost can be relied on to give an efficient packing. This is an alternative to running a memory and CPU intensive git gc and git prune.
- The `auth.sessionExpiry` field sets the session expiration age in seconds (defaults to 90 days).

### Fixed

- Fixed a bug in the API console that caused it to display as a blank page in some cases.
- Fixed cases where GitHub rate limit wasn't being respected.
- Fixed a bug where scrolling in references, history, etc. file panels was not possible in Firefox.
- Fixed cases where gitserver directory structure migration could fail/crash.
- Fixed "Generate access token" link on user settings page. Previously, this link would 404.
- Fixed a bug where the search query was not updated in the search bar when searching from the homepage.
- Fixed a possible crash in github-proxy.
- Fixed a bug where file matching for diff search was case sensitive by default.

### Removed

- `SOURCEGRAPH_CONFIG` environment variable has been removed. Site configuration is always read from and written to disk. You can configure the location by providing `SOURCEGRAPH_CONFIG_FILE`. The default path is `/etc/sourcegraph/config.json`.

## 2.9.3

### Changed

- The search results page will merge duplicated lines of context.
- The following deprecated site configuration properties have been removed: `github[].preemptivelyClone`, `gitOriginMap`, `phabricatorURL`, `githubPersonalAccessToken`, `githubEnterpriseURL`, `githubEnterpriseCert`, and `githubEnterpriseAccessToken`.
- The `settings` field in the site config file is deprecated and will not be supported in a future release. Site admins should move those settings (if any) to global settings (in the site admin UI). Global settings are preferred to site config file settings because the former can be applied without needing to restart/redeploy the Sourcegraph server or cluster.

### Fixed

- Fixed a goroutine leak which occurs when search requests are canceled.
- Console output should have fewer spurious line breaks.
- Fixed an issue where it was not possible to override the `StrictHostKeyChecking` SSH option in the SSH configuration.
- Cross-repository code intelligence indexing for non-Go languages is now working again (originally broken in 2.9.2).

## 2.9.1

### Fixed

- Fixed an issue where saving an organization's configuration would hang indefinitely.

## 2.9.0

### Changed

- Hover tooltips were rewritten to fix a couple of issues and are now much more robust, received a new design and show more information.
- The `max:` search flag was renamed to `count:` in 2.8.8, but for backward compatibility `max:` has been added back as a deprecated alias for `count:`.
- Drastically improved the performance / load time of the Code Intelligence site admin page.

### Added

- The site admin code intelligence page now displays an error or reason whenever language servers are unable to be managed from the UI or Sourcegraph API.
- The ability to directly specify the root import path of a repository via `.sourcegraph/config.json` in the repo root, instead of relying on the heuristics of the Go language server to detect it.

### Fixed

- Configuring Bitbucket Server now correctly suppresses the the toast message "Configure repositories and code hosts to add to Sourcegraph."
- A bug where canonical import path comments would not be detected by the Go language server's heuristics under `cmd/` folders.
- Fixed an issue where a repository would only be refreshed on demand by certain user actions (such as a page reload) and would otherwise not be updated when expected.
- If a code host returned a repository-not-found or unauthorized error (to `repo-updater`) for a repository that previously was known to Sourcegraph, then in some cases a misleading "Empty repository" screen was shown. Now the repository is displayed as though it still existed, using cached data; site admins must explicitly delete repositories on Sourcegraph after they have been deleted on the code host.
- Improved handling of GitHub API rate limit exhaustion cases. Cached repository metadata and Git data will be used to provide full functionality during this time, and log messages are more informative. Previously, in some cases, repositories would become inaccessible.
- Fixed an issue where indexed search would sometimes not indicate that there were more results to show for a given file.
- Fixed an issue where the code intelligence admin page would never finish loading language servers.

## 2.9.0-pre0

### Changed

- Search scopes have been consolidated into the "Filters" bar on the search results page.
- Usernames and organization names of up to 255 characters are allowed. Previously the max length was 38.

### Fixed

- The target commit ID of a Git tag object (i.e., not lightweight Git tag refs) is now dereferenced correctly. Previously the tag object's OID was given.
- Fixed an issue where AWS Code Commit would hit the rate limit.
- Fixed an issue where dismissing the search suggestions dropdown did not unfocus previously highlighted suggestions.
- Fixed an issue where search suggestions would appear twice.
- Indexed searches now return partial results if they timeout.
- Git repositories with files whose paths contain `.git` path components are now usable (via indexed and non-indexed search and code intelligence). These corrupt repositories are rare and generally were created by converting some other VCS repository to Git (the Git CLI will forbid creation of such paths).
- Various diff search performance improvements and bug fixes.
- New Phabricator extension versions would used cached stylesheets instead of the upgraded version.
- Fixed an issue where hovers would show an error for Rust and C/C++ files.

### Added

- The `sourcegraph/server` container now emits the most recent log message when redis terminates to make it easier to debug why redis stopped.
- Organization invites (which allow users to invite other users to join organizations) are significantly improved. A new accept-invitation page was added.
- The new help popover allows users to easily file issues in the Sourcegraph public issue tracker and view documentation.
- An issue where Java files would be highlighted incorrectly if they contained JavaDoc blocks with an uneven number of opening/closing `*`s.

### Removed

- The `secretKey` site configuration value is no longer needed. It was only used for generating tokens for inviting a user to an organization. The invitation is now stored in the database associated with the recipient, so a secret token is no longer needed.
- The `experimentalFeatures.searchTimeoutParameter` site configuration value has been removed. It defaulted to `enabled` in 2.8 and it is no longer possible to disable.

### Added

- Syntax highlighting for:
  - TOML files (including Go `Gopkg.lock` and Rust `Cargo.lock` files).
  - Rust files.
  - GraphQL files.
  - Protobuf files.
  - `.editorconfig` files.

## 2.8.9

### Changed

- The "invite user" site admin page was moved to a sub-page of the users page (`/site-admin/users/new`).
- It is now possible for a site admin to create a new user without providing an email address.

### Fixed

- Checks for whether a repo is cloned will no longer exhaust open file pools over time.

### Added

- The Phabricator extension shows code intelligence status and supports enabling / disabling code intelligence for files.

## 2.8.8

### Changed

- Queries for repositories (in the explore, site admin repositories, and repository header dropdown) are matched on case-insensitive substrings, not using fuzzy matching logic.
- HTTP Authorization headers with an unrecognized scheme are ignored; they no longer cause the HTTP request to be rejected with HTTP 401 Unauthorized and an "Invalid Authorization header." error.
- Renamed the `max` search flag to `count`. Searches that specify `count:` will fetch at least that number of results, or the full result set.
- Bumped `lsp-proxy`'s `initialize` timeout to 3 minutes for every language.
- Search results are now sorted by repository and file name.
- More easily accessible "Show more" button at the top of the search results page.
- Results from user satisfaction surveys are now always hosted locally and visible to admins. The `"experimentalFeatures": { "hostSurveysLocally" }` config option has been deprecated.
- If the OpenID Connect authentication provider reports that a user's email address is not verified, the authentication attempt will fail.

### Fixed

- Fixed an issue where the search results page would not update its title.
- The session cookie name is now `sgs` (not `sg-session`) so that Sourcegraph 2.7 and Sourcegraph 2.8 can be run side-by-side temporarily during a rolling update without clearing each other's session cookies.
- Fixed the default hostnames of the C# and R language servers
- Fixed an issue where deleting an organization prevented the creation of organizations with the name of the deleted organization.
- Non-UTF8 encoded files (e.g. ISO-8859-1/Latin1, UTF16, etc) are now displayed as text properly rather than being detected as binary files.
- Improved error message when lsp-proxy's initalize timeout occurs
- Fixed compatibility issues and added [instructions for using Microsoft ADFS 2.1 and 3.0 for SAML authentication](https://docs.sourcegraph.com/admin/auth/saml_with_microsoft_adfs).
- Fixed an issue where external accounts associated with deleted user accounts would still be returned by the GraphQL API. This caused the site admin external accounts page to fail to render in some cases.
- Significantly reduced the number of code host requests for non github.com or gitlab.com repositories.

### Added

- The repository revisions popover now shows the target commit's last-committed/authored date for branches and tags.
- Setting the env var `INSECURE_SAML_LOG_TRACES=1` on the server (or the `sourcegraph-frontend` pod in Kubernetes) causes all SAML requests and responses to be logged, which helps with debugging SAML.
- Site admins can now view user satisfaction surveys grouped by user, in addition to chronological order, and aggregate summary values (including the average score and the net promoter score over the last 30 days) are now displayed.
- The site admin overview page displays the site ID, the primary admin email, and premium feature usage information.
- Added Haskell as an experimental language server on the code intelligence admin page.

## 2.8.0

### Changed

- `gitMaxConcurrentClones` now also limits the concurrency of updates to repos in addition to the initial clone.
- In the GraphQL API, `site.users` has been renamed to `users`, `site.orgs` has been renamed to `organizations`, and `site.repositories` has been renamed to `repositories`.
- An authentication provider must be set in site configuration (see [authentication provider documentation](https://docs.sourcegraph.com/admin/auth)). Previously the server defaulted to builtin auth if none was set.
- If a process dies inside the Sourcegraph container the whole container will shut down. We suggest operators configure a [Docker Restart Policy](https://docs.docker.com/config/containers/start-containers-automatically/#restart-policy-details) or a [Kubernetes Restart Policy](https://kubernetes.io/docs/concepts/workloads/pods/pod-lifecycle/#restart-policy). Previously the container would operate in a degraded mode if a process died.
- Changes to the `auth.public` site config are applied immediately in `sourcegraph/server` (no restart needed).
- The new search timeout behavior is now enabled by default. Set `"experimentalFeatures": {"searchTimeoutParameter": "disabled"}` in site config to disable it.
- Search includes files up to 1MB (previous limit was 512KB for unindexed search and 128KB for indexed search).
- Usernames and email addresses reported by OpenID Connect and SAML auth providers are now trusted, and users will sign into existing Sourcegraph accounts that match on the auth provider's reported username or email.
- The repository sidebar file tree is much, much faster on massive repositories (200,000+ files)
- The SAML authentication provider was significantly improved. Users who were signed in using SAML previously will need to reauthenticate via SAML next time they visit Sourcegraph.
- The SAML `serviceProviderCertificate` and `serviceProviderPrivateKey` site config properties are now optional.

### Fixed

- Fixed an issue where Index Search status page failed to render.
- User data on the site admin Analytics page is now paginated, filterable by a user's recent activity, and searchable.
- The link to the root of a repository in the repository header now preserves the revision you're currently viewing.
- When using the `http-header` auth provider, signin/signup/signout links are now hidden.
- Repository paths beginning with `go/` are no longer reservered by Sourcegraph.
- Interpret `X-Forwarded-Proto` HTTP header when `httpToHttpsRedirect` is set to `load-balanced`.
- Deleting a user account no longer prevents the creation of a new user account with the same username and/or association with authentication provider account (SAML/OpenID/etc.)
- It is now possible for a user to verify an email address that was previously associated with now-deleted user account.
- Diff searches over empty repositories no longer fail (this was not an issue for Sourcegraph cluster deployments).
- Stray `tmp_pack_*` files from interrupted fetches should now go away.
- When multiple `repo:` tokens match the same repo, process @revspec requirements from all of them, not just the first one in the search.

### Removed

- The `ssoUserHeader` site config property (deprecated since January 2018) has been removed. The functionality was moved to the `http-header` authentication provider.
- The experiment flag `showMissingReposEnabled`, which defaulted to enabled, has been removed so it is no longer possible to disable this feature.
- Event-level telemetry has been completely removed from self-hosted Sourcegraph instances. As a result, the `disableTelemetry` site configuration option has been deprecated. The new site-admin Pings page clarifies the only high-level telemetry being sent to Sourcegraph.com.
- The deprecated `adminUsernames` site config property (deprecated since January 2018) has been removed because it is no longer necessary. Site admins can designate other users as site admins in the site admin area, and the first user to sign into a new instance always becomes a site admin (even when using an external authentication provider).

### Added

- The new repository contributors page (linked from the repository homepage) displays the top Git commit authors in a repository, with filtering options.
- Custom language servers in the site config may now specify a `metadata` property containing things like homepage/docs/issues URLs for the language server project, as well as whether or not the language server should be considered experimental (not ready for prime-time). This `metadata` will be displayed in the UI to better communicate the status of a language server project.
- Access tokens now have scopes (which define the set of operations they permit). All access tokens still provide full control of all resources associated with the user account (the `user:all` scope, which is now explicitly displayed).
- The new access token scope `site-admin:sudo` allows the holder to perform any action as any other user. Only site admins may create this token.
- Links to Sourcegraph's changelog have been added to the site admin Updates page and update alert.
- If the site configuration is invalid or uses deprecated properties, a global alert will be shown to all site admins.
- There is now a code intelligence status indicator when viewing files. It contains information about the capabailities of the language server that is providing code intelligence for the file.
- Java code intelligence can now be enabled for repositories that aren't automatically supported using a
  `javaconfig.json` file. For Gradle plugins, this file can be generated using
  the [Javaconfig Gradle plugin](https://docs.sourcegraph.com/extensions/language_servers/java#gradle-execution).
- The new `auth.providers` site config is an array of authentication provider objects. Currently only 1 auth provider is supported. The singular `auth.provider` is deprecated.
- Users authenticated with OpenID Connect are now able to sign out of Sourcegraph (if the provider supports token revocation or the end-session endpoint).
- Users can now specify the number of days, weeks, and months of site activity to query through the GraphQL API.
- Added 14 new experimental language servers on the code intelligence admin page.
- Added `httpStrictTransportSecurity` site configuration option to customize the Strict-Transport-Security HTTP header. It defaults to `max-age=31536000` (one year).
- Added `nameIDFormat` in the `saml` auth provider to set the SAML NameID format. The default changed from transient to persistent.
- (This feature has been removed.) Experimental env var expansion in site config JSON: set `SOURCEGRAPH_EXPAND_CONFIG_VARS=1` to replace `${var}` or `$var` (based on environment variables) in any string value in site config JSON (except for JSON object property names).
- The new (optional) SAML `serviceProviderIssuer` site config property (in an `auth.providers` array entry with `{"type":"saml", ...}`) allows customizing the SAML Service Provider issuer name.
- The site admin area now has an "Auth" section that shows the enabled authentication provider(s) and users' external accounts.

## 2.7.6

### Fixed

- If a user's account is deleted, session cookies for that user are no longer considered valid.

## 2.7.5

### Changed

- When deploying Sourcegraph to Kubernetes, RBAC is now used by default. Most Kubernetes clusters require it. See the Kubernetes installation instructions for more information (including disabling if needed).
- Increased git ssh connection timeout to 30s from 7s.
- The Phabricator integration no longer requires staging areas, but using them is still recommended because it improves performance.

### Fixed

- Fixed an issue where language servers that were not enabled would display the "Restart" button in the Code Intelligence management panel.
- Fixed an issue where the "Update" button in the Code Intelligence management panel would be displayed inconsistently.
- Fixed an issue where toggling a dynamic search scope would not also remove `@rev` (if specified)
- Fixed an issue where where modes that can only be determined by the full filename (not just the file extension) of a path weren't supported (Dockerfiles are the first example of this).
- Fixed an issue where the GraphiQL console failed when variables are specified.
- Indexed search no longer maintains its own git clones. For Kubernetes cluster deployments, this significantly reduces disk size requirements for the indexed-search pod.
- Fixed an issue where language server Docker containers would not be automatically restarted if they crashed (`sourcegraph/server` only).
- Fixed an issue where if the first user on a site authenticated via SSO, the site would remain stuck in uninitialized mode.

### Added

- More detailed progress information is displayed on pages that are waiting for repositories to clone.
- Admins can now see charts with daily, weekly, and monthly unique user counts by visiting the site-admin Analytics page.
- Admins can now host and see results from Sourcegraph user satisfaction surveys locally by setting the `"experimentalFeatures": { "hostSurveysLocally": "enabled"}` site config option. This feature will be enabled for all instances once stable.
- Access tokens are now supported for all authentication providers (including OpenID Connect and SAML, which were previously not supported).
- The new `motd` setting (in global, organization, and user settings) displays specified messages at the top of all pages.
- Site admins may now view all access tokens site-wide (for all users) and revoke tokens from the new access tokens page in the site admin area.

## 2.7.0

### Changed

- Missing repositories no longer appear as search results. Instead, a count of repositories that were not found is displayed above the search results. Hovering over the count will reveal the names of the missing repositories.
- "Show more" on the search results page will now reveal results that have already been fetched (if such results exist) without needing to do a new query.
- The bottom panel (on a file) now shows more tabs, including docstrings, multiple definitions, references (as before), external references grouped by repository, implementations (if supported by the language server), and file history.
- The repository sidebar file tree is much faster on massive repositories (200,000+ files)

### Fixed

- Searches no longer block if the index is unavailable (e.g. after the index pod restarts). Instead, it respects the normal search timeout and reports the situation to the user if the index is not yet available.
- Repository results are no longer returned for filters that are not supported (e.g. if `file:` is part of the search query)
- Fixed an issue where file tree elements may be scrolled out of view on page load.
- Fixed an issue that caused "Could not ensure repository updated" log messages when trying to update a large number of repositories from gitolite.
- When using an HTTP authentication proxy (`"auth.provider": "http-header"`), usernames are now properly normalized (special characters including `.` replaced with `-`). This fixes an issue preventing users from signing in if their username contained these special characters.
- Fixed an issue where the site-admin Updates page would incorrectly report that update checking was turned off when `telemetryDisabled` was set, even as it continued to report new updates.
- `repo:` filters that match multiple repositories and contain a revision specifier now correctly return partial results even if some of the matching repositories don't have a matching revision.
- Removed hardcoded list of supported languages for code intelligence. Any language can work now and support is determined from the server response.
- Fixed an issue where modifying `config.json` on disk would not correctly mark the server as needing a restart.
- Fixed an issue where certain diff searches (with very sparse matches in a repository's history) would incorrectly report no results found.
- Fixed an issue where the `langservers` field in the site-configuration didn't require both the `language` and `address` field to be specified for each entry

### Added

- Users (and site admins) may now create and manage access tokens to authenticate API clients. The site config `auth.disableAccessTokens` (renamed to `auth.accessTokens` in 2.11) disables this new feature. Access tokens are currently only supported when using the `builtin` and `http-header` authentication providers (not OpenID Connect or SAML).
- User and site admin management capabilities for user email addresses are improved.
- The user and organization management UI has been greatly improved. Site admins may now administer all organizations (even those they aren't a member of) and may edit profile info and configuration for all users.
- If SSO is enabled (via OpenID Connect or SAML) and the SSO system provides user avatar images and/or display names, those are now used by Sourcegraph.
- Enable new search timeout behavior by setting `"experimentalFeatures": { "searchTimeoutParameter": "enabled"}` in your site config.
  - Adds a new `timeout:` parameter to customize the timeout for searches. It defaults to 10s and may not be set higher than 1m.
  - The value of the `timeout:` parameter is a string that can be parsed by [time.Duration](https://golang.org/pkg/time/#ParseDuration) (e.g. "100ms", "2s").
  - When `timeout:` is not provided, search optimizes for retuning results as soon as possible and will include slower kinds of results (e.g. symbols) only if they are found quickly.
  - When `timeout:` is provided, all result kinds are given the full timeout to complete.
- A new user settings tokens page was added that allows users to obtain a token that they can use to authenticate to the Sourcegraph API.
- Code intelligence indexes are now built for all repositories in the background, regardless of whether or not they are visited directly by a user.
- Language servers are now automatically enabled when visiting a repository. For example, visiting a Go repository will now automatically download and run the relevant Docker container for Go code intelligence.
  - This change only affects when Sourcegraph is deployed using the `sourcegraph/server` Docker image (not using Kubernetes).
  - You will need to use the new `docker run` command at https://docs.sourcegraph.com/#quickstart in order for this feature to be enabled. Otherwise, you will receive errors in the log about `/var/run/docker.sock` and things will work just as they did before. See https://docs.sourcegraph.com/extensions/language_servers for more information.
- The site admin Analytics page will now display the number of "Code Intelligence" actions each user has made, including hovers, jump to definitions, and find references, on the Sourcegraph webapp or in a code host integration or extension.
- An experimental cross repository jump to definition which consults the OSS index on Sourcegraph.com. This is disabled by default; use `"experimentalFeatures": { "jumpToDefOSSIndex": "enabled" }` in your site configuration to enable it.
- Users can now view Git branches, tags, and commits, and compare Git branches and revisions on Sourcegraph. (The code host icon in the header takes you to the commit on the code host.)
- A new admin panel allows you to view and manage language servers. For Docker deployments, it allows you to enable/disable/update/restart language servers at the click of a button. For cluster deployments, it shows the current status of language servers.
- Users can now tweet their feedback about Sourcegraph when clicking on the feedback smiley located in the navbar and filling out a Twitter feedback form.
- A new button in the repository header toggles on/off the Git history panel for the current file.

## 2.6.8

### Bug fixes

- Searches of `type:repo` now work correctly with "Show more" and the `max` parameter.
- Fixes an issue where the server would crash if the DB was not available upon startup.

## 2.6.7

### Added

- The duration that the frontend waits for the PostgreSQL database to become available is now configurable with the `DB_STARTUP_TIMEOUT` env var (the value is any valid Go duration string).
- Dynamic search filters now suggest exclusions of Go test files, vendored files and node_modules files.

## 2.6.6

### Added

- Authentication to Bitbucket Server using username-password credentials is now supported (in the `bitbucketServer` site config `username`/`password` options), for servers running Bitbucket Server version 2.4 and older (which don't support personal access tokens).

## 2.6.5

### Added

- The externally accessible URL path `/healthz` performs a basic application health check, returning HTTP 200 on success and HTTP 500 on failure.

### Behavior changes

- Read-only forks on GitHub are no longer synced by default. If you want to add a readonly fork, navigate directly to the repository page on Sourcegraph to add it (e.g. https://sourcegraph.mycompany.internal/github.com/owner/repo). This prevents your repositories list from being cluttered with a large number of private forks of a private repository that you have access to. One notable example is https://github.com/EpicGames/UnrealEngine.
- SAML cookies now expire after 90 days. The previous behavior was every 1 hour, which was unintentionally low.

## 2.6.4

### Added

- Improve search timeout error messages
- Performance improvements for searching regular expressions that do not start with a literal.

## 2.6.3

### Bug fixes

- Symbol results are now only returned for searches that contain `type:symbol`

## 2.6.2

### Added

- More detailed logging to help diagnose errors with third-party authentication providers.
- Anchors (such as `#my-section`) in rendered Markdown files are now supported.
- Instrumentation section for admins. For each service we expose pprof, prometheus metrics and traces.

### Bug fixes

- Applies a 1s timeout to symbol search if invoked without specifying `type:` to not block plain text results. No change of behaviour if `type:symbol` is given explicitly.
- Only show line wrap toggle for code-view-rendered files.

## 2.6.1

### Bug fixes

- Fixes a bug where typing in the search query field would modify the expanded state of file search results.
- Fixes a bug where new logins via OpenID Connect would fail with the error `SSO error: ID Token verification failed`.

## 2.6.0

### Added

- Support for [Bitbucket Server](https://www.atlassian.com/software/bitbucket/server) as a codehost. Configure via the `bitbucketServer` site config field.
- Prometheus gauges for git clone queue depth (`src_gitserver_clone_queue`) and git ls-remote queue depth (`src_gitserver_lsremote_queue`).
- Slack notifications for saved searches may now be added for individual users (not just organizations).
- The new search filter `lang:` filters results by programming language (example: `foo lang:go` or `foo -lang:clojure`).
- Dynamic filters: filters generated from your search results to help refine your results.
- Search queries that consist only of `file:` now show files whose path matches the filters (instead of no results).
- Sourcegraph now automatically detects basic `$GOPATH` configurations found in `.envrc` files in the root of repositories.
- You can now configure the effective `$GOPATH`s of a repository by adding a `.sourcegraph/config.json` file to your repository with the contents `{"go": {"GOPATH": ["mygopath"]}}`.
- A new `"blacklistGoGet": ["mydomain.org,myseconddomain.com"]` offers users a quick escape hatch in the event that Sourcegraph is making unwanted `go get` or `git clone` requests to their website due to incorrectly-configured monorepos. Most users will never use this option.
- Search suggestions and results now include symbol results. The new filter `type:symbol` causes only symbol results to be shown.
  Additionally, symbols for a repository can be browsed in the new symbols sidebar.
- You can now expand and collapse all items on a search results page or selectively expand and collapse individual items.

### Configuration changes

- Reduced the `gitMaxConcurrentClones` site config option's default value from 100 to 5, to help prevent too many concurrent clones from causing issues on code hosts.
- Changes to some site configuration options are now automatically detected and no longer require a server restart. After hitting Save in the UI, you will be informed if a server restart is required, per usual.
- Saved search notifications are now only sent to the owner of a saved search (all of an organization's members for an organization-level saved search, or a single user for a user-level saved search). The `notifyUsers` and `notifyOrganizations` properties underneath `search.savedQueries` have been removed.
- Slack webhook URLs are now defined in user/organization JSON settings, not on the organization profile page. Previously defined organization Slack webhook URLs are automatically migrated to the organization's JSON settings.
- The "unlimited" value for `maxReposToSearch` is now `-1` instead of `0`, and `0` now means to use the default.
- `auth.provider` must be set (`builtin`, `openidconnect`, `saml`, `http-header`, etc.) to configure an authentication provider. Previously you could just set the detailed configuration property (`"auth.openIDConnect": {...}`, etc.) and it would implicitly enable that authentication provider.
- The `autoRepoAdd` site configuration property was removed. Site admins can add repositories via site configuration.

### Bug fixes

- Only cross reference index enabled repositories.
- Fixed an issue where search would return results with empty file contents for matches in submodules with indexing enabled. Searching over submodules is not supported yet, so these (empty) results have been removed.
- Fixed an issue where match highlighting would be incorrect on lines that contained multibyte characters.
- Fixed an issue where search suggestions would always link to master (and 404) even if the file only existed on a branch. Now suggestions always link to the revision that is being searched over.
- Fixed an issue where all file and repository links on the search results page (for all search results types) would always link to master branch, even if the results only existed in another branch. Now search results links always link to the revision that is being searched over.
- The first user to sign up for a (not-yet-initialized) server is made the site admin, even if they signed up using SSO. Previously if the first user signed up using SSO, they would not be a site admin and no site admin could be created.
- Fixed an issue where our code intelligence archive cache (in `lsp-proxy`) would not evict items from the disk. This would lead to disks running out of free space.

## 2.5.16, 2.5.17

- Version bump to keep deployment variants in sync.

## 2.5.15

### Bug fixes

- Fixed issue where a Sourcegraph cluster would incorrectly show "An update is available".
- Fixed Phabricator links to repositories
- Searches over a single repository are now less likely to immediately time out the first time they are searched.
- Fixed a bug where `auth.provider == "http-header"` would incorrectly require builtin authentication / block site access when `auth.public == "false"`.

### Phabricator Integration Changes

We now display a "View on Phabricator" link rather than a "View on other code host" link if you are using Phabricator and hosting on GitHub or another code host with a UI. Commit links also will point to Phabricator.

### Improvements to SAML authentication

You may now optionally provide the SAML Identity Provider metadata XML file contents directly, with the `auth.saml` `identityProviderMetadata` site configuration property. (Previously, you needed to specify the URL where that XML file was available; that is still possible and is more common.) The new option is useful for organizations whose SAML metadata is not web-accessible or while testing SAML metadata configuration changes.

## 2.5.13

### Improvements to builtin authentication

When using `auth.provider == "builtin"`, two new important changes mean that a Sourcegraph server will be locked down and only accessible to users who are invited by an admin user (previously, we advised users to place their own auth proxy in front of Sourcegraph servers).

1.  When `auth.provider == "builtin"` Sourcegraph will now by default require an admin to invite users instead of allowing anyone who can visit the site to sign up. Set `auth.allowSignup == true` to retain the old behavior of allowing anyone who can access the site to signup.
2.  When `auth.provider == "builtin"`, Sourcegraph will now respects a new `auth.public` site configuration option (default value: `false`). When `auth.public == false`, Sourcegraph will not allow anyone to access the site unless they have an account and are signed in.

## 2.4.3

### Added

- Code Intelligence support
- Custom links to code hosts with the `links:` config options in `repos.list`

### Changed

- Search by file path enabled by default

## 2.4.2

### Added

- Repository settings mirror/cloning diagnostics page

### Changed

- Repositories added from GitHub are no longer enabled by default. The site admin UI for enabling/disabling repositories is improved.

## 2.4.0

### Added

- Search files by name by including `type:path` in a search query
- Global alerts for configuration-needed and cloning-in-progress
- Better list interfaces for repositories, users, organizations, and threads
- Users can change their own password in settings
- Repository groups can now be specified in settings by site admins, organizations, and users. Then `repogroup:foo` in a search query will search over only those repositories specified for the `foo` repository group.

### Changed

- Log messages are much quieter by default

## 2.3.11

### Added

- Added site admin updates page and update checking
- Added site admin telemetry page

### Changed

- Enhanced site admin panel
- Changed repo- and SSO-related site config property names to be consistent, updated documentation

## 2.3.10

### Added

- Online site configuration editing and reloading

### Changed

- Site admins are now configured in the site admin area instead of in the `adminUsernames` config key or `ADMIN_USERNAMES` env var. Users specified in those deprecated configs will be designated as site admins in the database upon server startup until those configs are removed in a future release.

## 2.3.9

### Fixed

- An issue that prevented creation and deletion of saved queries

## 2.3.8

### Added

- Built-in authentication: you can now sign up without an SSO provider.
- Faster default branch code search via indexing.

### Fixed

- Many performance improvements to search.
- Much log spam has been eliminated.

### Changed

- We optionally read `SOURCEGRAPH_CONFIG` from `$DATA_DIR/config.json`.
- SSH key required to clone repositories from GitHub Enterprise when using a self-signed certificate.

## 0.3 - 13 December 2017

The last version without a CHANGELOG.<|MERGE_RESOLUTION|>--- conflicted
+++ resolved
@@ -22,11 +22,8 @@
 - Backend Code Insights will aggregate viewable repositories based on the authenticated user. [#22471](https://github.com/sourcegraph/sourcegraph/pull/22471)
 - Added support for highlighting .frugal files as Thrift syntax.
 - Added `file:contains.content(regexp)` predicate, which filters only to files that contain matches of the given pattern. [#22666](https://github.com/sourcegraph/sourcegraph/pull/22666)
-<<<<<<< HEAD
 - Repository syncing can now be done in a streaming mode via the `ENABLE_STREAMING_REPOS_SYNCING` environment variable in `repo-updater`. Customers with many repositories should notice code host updates much faster when this is enabled. It will become default in the next release. [#22756](https://github.com/sourcegraph/sourcegraph/pull/22756)
-=======
 - Added "Groovy" to `lang:` filter suggestions in the search bar. [#22755](https://github.com/sourcegraph/sourcegraph/pull/22755)
->>>>>>> d35735f6
 
 ### Changed
 
