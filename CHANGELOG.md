<!--
###################################### READ ME ###########################################
### This changelog should always be read on `main` branch. Its contents on version     ###
### branches do not necessarily reflect the changes that have gone into that branch.   ###
### To update the changelog add your changes to the appropriate section under the      ###
### "Unreleased" heading.                                                              ###
##########################################################################################
-->

# Changelog

All notable changes to Sourcegraph are documented in this file.

<!-- START CHANGELOG -->

## Unreleased

### Added

- Added a button "Reindex now" to the index status page. Admins can now force an immediate reindex of a repository. [#45533](https://github.com/sourcegraph/sourcegraph/pull/45533)
- Added an option "Unlock user" to the actions dropdown on the Site Admin Users page. Admins can unlock user accounts that wer locked after too many sign-in attempts. [#45650](https://github.com/sourcegraph/sourcegraph/pull/45650)
- Templates for certain emails sent by Sourcegraph are now configurable via `email.templates` in site configuration. [#45671](https://github.com/sourcegraph/sourcegraph/pull/45671), [#46085](https://github.com/sourcegraph/sourcegraph/pull/46085)
- Keyboard navigation for search results is now enabled by default. Use Arrow Up/Down keys to navigate between search results, Arrow Left/Right to collapse and expand file matches, Enter to open the search result in the current tab, Ctrl/Cmd+Enter to open the result in a separate tab, / to refocus the search input, and Ctrl/Cmd+Arrow Down to jump from the search input to the first result. Arrow Left/Down/Up/Right in previous examples can be substituted with h/j/k/l for Vim-style bindings. Keyboard navigation can be disabled by creating the `search-results-keyboard-navigation` feature flag and setting it to false. [#45890](https://github.com/sourcegraph/sourcegraph/pull/45890)
- Added support for receiving GitLab webhook `push` events. [#45856](https://github.com/sourcegraph/sourcegraph/pull/45856)
- Added support for receiving Bitbucket Server / Datacenter webhook `push` events. [#45909](https://github.com/sourcegraph/sourcegraph/pull/45909)
- Monitoring: Indexed-Search's dashboard now has new graphs for search request durations and "in-flight" search request workloads [#45966](https://github.com/sourcegraph/sourcegraph/pull/45966)
- The GraphQL API now supports listing single-file commit history across renames (with `GitCommit.ancestors(follow: true, path: "<some-path>")`). [#45882](https://github.com/sourcegraph/sourcegraph/pull/45882)
- Added support for receiving Bitbucket Cloud webhook `push` events. [#45960](https://github.com/sourcegraph/sourcegraph/pull/45960)
- Added a way to test code host connection from the `Manage code hosts` page. [#45972](https://github.com/sourcegraph/sourcegraph/pull/45972)
- Updates to the site configuration from the site admin panel will now also record the user id of the author in the database in the `critical_and_site_config.author_user_id` column. [#46150](https://github.com/sourcegraph/sourcegraph/pull/46150)

### Changed

- Code Insights no longer uses a custom index of commits to compress historical backfill and instead queries the repository log directly. This allows the compression algorithm to span any arbitrary time frame, and should improve the reliability of the compression in general. [#45644](https://github.com/sourcegraph/sourcegraph/pull/45644)
- GitHub code host configuration: The error message for non-existent organizations has been clarified to indicate that the organization is one that the user manually specified in their code host configuration. [#45918](https://github.com/sourcegraph/sourcegraph/pull/45918)
- Git blame view got a user-interface overhaul and now shows data in a more structured way with additional visual hints. [#44397](https://github.com/sourcegraph/sourcegraph/issues/44397)
<<<<<<< HEAD
- User emails marked as unverified will no longer receive code monitors and account update emails - unverified emails can be verified from the user settings page to continue receiving these emails. [#46184](https://github.com/sourcegraph/sourcegraph/pull/46184)
=======
- Zoekt by default eagerly unmarshals the symbol index into memory. Previously we would unmarshal on every request for the purposes of symbol searches or ranking. This lead to pressure on the Go garbage collector. On sourcegraph.com we have noticed time spent in the garbage collector halved. In the unlikely event this leads to more OOMs in zoekt-webserver, you can disable by setting the environment variable `ZOEKT_ENABLE_LAZY_DOC_SECTIONS=t`. [zoekt#503](https://github.com/sourcegraph/zoekt/pull/503)
>>>>>>> 1d331cd9

### Fixed

- Made search results export use the same results list as the search results page. [#45702](https://github.com/sourcegraph/sourcegraph/pull/45702)
- Code insights with more than 1 year of history will correctly show 12 data points instead of 11. [#45644](https://github.com/sourcegraph/sourcegraph/pull/45644)
- Hourly code insights will now behave correctly and will no longer truncate to midnight UTC on the calendar date the insight was created. [#45644](https://github.com/sourcegraph/sourcegraph/pull/45644)
- Code Insights: fixed an issue where filtering by a search context that included multiple repositories would exclude data. [#45574](https://github.com/sourcegraph/sourcegraph/pull/45574)
- Ignore null JSON objects returned from GitHub API when listing public repositories. [#45969](https://github.com/sourcegraph/sourcegraph/pull/45969)
- Fixed issue where emails that have never been verified before would be unable to receive resent verification emails. [#46185](https://github.com/sourcegraph/sourcegraph/pull/46185)
- Resolved issue preventing LSIF uploads larger than 2GiB (gzipped) from uploading successfully. [#46209](https://github.com/sourcegraph/sourcegraph/pull/46209)

### Removed

- The extension registry no longer supports browsing, creating, or updating legacy extensions. Existing extensions may still be enabled or disabled in user settings and may be listed via the API. (The extension API was deprecated in 2022-09 but is still available if the `enableLegacyExtensions` site config experimental features flag is enabled.)
- User and organization auto-defined search contexts have been permanently removed along with the `autoDefinedSearchContexts` GraphQL query. The only auto-defined context now is the `global` context. [#46083](https://github.com/sourcegraph/sourcegraph/pull/46083)
- The settings `experimentalFeatures.showSearchContext`, `experimentalFeatures.showSearchNotebook`, and `experimentalFeatures.codeMonitoring` have been removed and these features are now permanently enabled when available. [#46086](https://github.com/sourcegraph/sourcegraph/pull/46086)
- The legacy panels on the homepage (recent searches, etc) which were turned off by default but could still be re-enabled by setting `experimentalFeatures.showEnterpriseHomePanels` to true, are permanently removed now. [#45705](https://github.com/sourcegraph/sourcegraph/pull/45705)

## 4.3.1

### Changed

- A bug that broke the site-admin page when no repositories have been added to the Sourcegraph instance has been fixed. [#46123](https://github.com/sourcegraph/sourcegraph/pull/46123)

## 4.3.0

### Added

- A "copy path" button has been added to file content, path, and symbol search results on hover or focus, next to the file path. The button copies the relative path of the file in the repo, in the same way as the "copy path" button in the file and repo pages. [#42721](https://github.com/sourcegraph/sourcegraph/pull/42721)
- Unindexed search now use the index for files that have not changed between the unindexed commit and the indexed commit. The result is faster unindexed search in general. If you are noticing issues you can disable by setting the feature flag `search-hybrid` to false. [#37112](https://github.com/sourcegraph/sourcegraph/issues/37112)
- The number of commits listed in the History tab can now be customized for all users by site admins under Configuration -> Global Settings from the site admin page by using the config `history.defaultPageSize`. Individual users may also set `history.defaultPagesize` from their user settings page to override the value set under the Global Settings. [#44651](https://github.com/sourcegraph/sourcegraph/pull/44651)
- Batch Changes: Mounted files can be accessed via the UI on the executions page. [#43180](https://github.com/sourcegraph/sourcegraph/pull/43180)
- Added "Outbound request log" feature for site admins [#44286](https://github.com/sourcegraph/sourcegraph/pull/44286)
- Code Insights: the data series API now provides information about incomplete datapoints during processing
- Added a best-effort migration such that existing Code Insights will display zero results instead of missing points at the start and end of a graph. [#44928](https://github.com/sourcegraph/sourcegraph/pull/44928)
- More complete stack traces for Outbound request log [#45151](https://github.com/sourcegraph/sourcegraph/pull/45151)
- A new status message now reports how many repositories have already been indexed for search. [#45246](https://github.com/sourcegraph/sourcegraph/pull/45246)
- Search contexts can now be starred (favorited) in the search context management page. Starred search contexts will appear before other contexts in the context dropdown menu next to the search box. [#45230](https://github.com/sourcegraph/sourcegraph/pull/45230)
- Search contexts now let you set a context as your default. The default will be selected every time you open Sourcegraph and will appear near the top in the context dropdown menu next to the search box. [#45387](https://github.com/sourcegraph/sourcegraph/pull/45387)
- [search.largeFiles](https://docs.sourcegraph.com/admin/config/site_config#search-largeFiles) accepts an optional prefix `!` to negate a pattern. The order of the patterns within search.largeFiles is honored such that the last pattern matching overrides preceding patterns. For patterns that begin with a literal `!` prefix with a backslash, for example, `\!fileNameStartsWithExcl!.txt`. Previously indexed files that become excluded due to this change will remain in the index until the next reindex [#45318](https://github.com/sourcegraph/sourcegraph/pull/45318)
- [Webhooks](https://docs.sourcegraph.com/admin/config/webhooks) have been overhauled completely and can now be found under **Site admin > Repositories > Incoming webhooks**. Webhooks that were added via code host configuration are [deprecated](https://docs.sourcegraph.com/admin/config/webhooks#deprecation-notice) and will be removed in 4.6.0.
- Added support for receiving webhook `push` events from GitHub which will trigger Sourcegraph to fetch the latest commit rather than relying on polling.
- Added support for private container registries in Sourcegraph executors. [Using private registries](https://docs.sourcegraph.com/admin/deploy_executors#using-private-registries)

### Changed

- Batch Change: When one or more changesets are selected, we now display all bulk operations but disable the ones that aren't applicable to the changesets. [#44617](https://github.com/sourcegraph/sourcegraph/pull/44617)
- Gitserver's repository purge worker now runs on a regular interval instead of just on weekends, configurable by the `repoPurgeWorker` site configuration. [#44753](https://github.com/sourcegraph/sourcegraph/pull/44753)
- Editing the presentation metadata (title, line color, line label) or the default filters of a scoped Code Insight will no longer trigger insight recalculation. [#44769](https://github.com/sourcegraph/sourcegraph/pull/44769), [#44797](https://github.com/sourcegraph/sourcegraph/pull/44797)
- Indexed Search's `memory_map_areas_percentage_used` alert has been modified to alert earlier than it used to. It now issues a warning at 60% (previously 70%) and issues a critical alert at 80% (previously 90%).
- Saving a new view of a scoped Code Insight will no longer trigger insight recalculation. [#44679](https://github.com/sourcegraph/sourcegraph/pull/44679)

### Fixed

- The Code Insights commit indexer no longer errors when fetching commits from empty repositories when sub-repo permissions are enabled. [#44558](https://github.com/sourcegraph/sourcegraph/pull/44558)
- Unintended newline characters that could appear in diff view rendering have been fixed. [#44805](https://github.com/sourcegraph/sourcegraph/pull/44805)
- Signing out doesn't immediately log the user back in when there's only one OAuth provider enabled. It now redirects the user to the Sourcegraph login page. [#44803](https://github.com/sourcegraph/sourcegraph/pull/44803)
- An issue causing certain kinds of queries to behave inconsistently in Code Insights. [#44917](https://github.com/sourcegraph/sourcegraph/pull/44917)
- When the setting `batchChanges.enforceForks` is enabled, Batch Changes will now prefix the name of the fork repo it creates with the original repo's namespace name in order to prevent repo name collisions. [#43681](https://github.com/sourcegraph/sourcegraph/pull/43681), [#44458](https://github.com/sourcegraph/sourcegraph/pull/44458), [#44548](https://github.com/sourcegraph/sourcegraph/pull/44548), [#44924](https://github.com/sourcegraph/sourcegraph/pull/44924)
- Code Insights: fixed an issue where certain queries matching sequential whitespace characters would overcount. [#44969](https://github.com/sourcegraph/sourcegraph/pull/44969)
- GitHub fine-grained Personal Access Tokens can now clone repositories correctly, but are not yet officially supported. [#45137](https://github.com/sourcegraph/sourcegraph/pull/45137)
- Detect-and-track Code Insights will now return data for repositories without sub-repo permissions even when sub-repo permissions are enabled on the instance. [#45631](https://github.com/sourcegraph/sourcegraph/pull/45361)

### Removed

- Removed legacy GraphQL field `dirtyMetadata` on an insight series. `insightViewDebug` can be used as an alternative. [#44416](https://github.com/sourcegraph/sourcegraph/pull/44416)
- Removed `search.index.enabled` site configuration setting. Search indexing is now always enabled.
- Removed the experimental feature setting `showSearchContextManagement`. The search context management page is now available to all users with access to search contexts. [#45230](https://github.com/sourcegraph/sourcegraph/pull/45230)
- Removed the experimental feature setting `showComputeComponent`. Any notebooks that made use of the compute component will no longer render the block. The block will be deleted from the databse the next time a notebook that uses it is saved. [#45360](https://github.com/sourcegraph/sourcegraph/pull/45360)

## 4.2.1

- `minio` has been replaced with `blobstore`. Please see the update notes here: https://docs.sourcegraph.com/admin/how-to/blobstore_update_notes

## 4.2.0

### Added

- Creating access tokens is now tracked in the security events. [#43226](https://github.com/sourcegraph/sourcegraph/pull/43226)
- Added `codeIntelAutoIndexing.indexerMap` to site-config that allows users to update the indexers used when inferring precise code intelligence auto-indexing jobs (without having to overwrite the entire inference scripts). For example, `"codeIntelAutoIndexing.indexerMap": {"go": "my.registry/sourcegraph/lsif-go"}` will cause Go projects to use the specified container (in a alternative Docker registry). [#43199](https://github.com/sourcegraph/sourcegraph/pull/43199)
- Code Insights data points that do not contain any results will display zero instead of being omitted from the visualization. Only applies to insight data created after 4.2. [#43166](https://github.com/sourcegraph/sourcegraph/pull/43166)
- Sourcegraph ships with node-exporter, a Prometheus tool that provides hardware / OS metrics that helps Sourcegraph scale your deployment. See your deployment update for more information:
  - [Kubernetes](https://docs.sourcegraph.com/admin/updates/kubernetes)
  - [Docker Compose](https://docs.sourcegraph.com/admin/updates/docker_compose)
- A structural search diagnostic to warn users when a language filter is not set. [#43835](https://github.com/sourcegraph/sourcegraph/pull/43835)
- GitHub/GitLab OAuth success/fail attempts are now a part of the audit log. [#43886](https://github.com/sourcegraph/sourcegraph/pull/43886)
- When rendering a file which is backed by Git LFS, we show a page informing the file is LFS and linking to the file on the codehost. Previously we rendered the LFS pointer. [#43686](https://github.com/sourcegraph/sourcegraph/pull/43686)
- Batch changes run server-side now support secrets. [#27926](https://github.com/sourcegraph/sourcegraph/issues/27926)
- OIDC success/fail login attempts are now a part of the audit log. [#44467](https://github.com/sourcegraph/sourcegraph/pull/44467)
- A new experimental GraphQL query, `permissionsSyncJobs`, that lists the states of recently completed permissions sync jobs and the state of each provider. The TTL of entries retrained can be configured with `authz.syncJobsRecordsTTL`. [#44387](https://github.com/sourcegraph/sourcegraph/pull/44387), [#44258](https://github.com/sourcegraph/sourcegraph/pull/44258)
- The search input has a new search history button and allows cycling through recent searches via up/down arrow keys. [#44544](https://github.com/sourcegraph/sourcegraph/pull/44544)
- Repositories can now be ordered by size on the repo admin page. [#44360](https://github.com/sourcegraph/sourcegraph/pull/44360)
- The search bar contains a new Smart Search toggle. If a search returns no results, Smart Search attempts alternative queries based on a fixed set of rules, and shows their results (if there are any). Smart Search is enabled by default. It can be disabled by default with `"search.defaultMode": "precise"` in settings. [#44385](https://github.com/sourcegraph/sourcegraph/pull/44395)
- Repositories in the site-admin area can now be filtered, so that only indexed repositories are displayed [#45288](https://github.com/sourcegraph/sourcegraph/pull/45288)

### Changed

- Updated minimum required version of `git` to 2.38.1 in `gitserver` and `server` Docker image. This addresses: https://github.blog/2022-04-12-git-security-vulnerability-announced/ and https://lore.kernel.org/git/d1d460f6-e70f-b17f-73a5-e56d604dd9d5@github.com/. [#43615](https://github.com/sourcegraph/sourcegraph/pull/43615)
- When a `content:` filter is used in a query, only file contents will be searched (previously any of file contents, paths, or repos were searched). However, as before, if `type:` is also set, the `content:` filter will search for results of the specified `type:`. [#43442](https://github.com/sourcegraph/sourcegraph/pull/43442)
- Updated [p4-fusion](https://github.com/salesforce/p4-fusion) from `1.11` to `1.12`.

### Fixed

- Fixed a bug where path matches on files in the root directory of a repository were not highlighted. [#43275](https://github.com/sourcegraph/sourcegraph/pull/43275)
- Fixed a bug where a search query wouldn't be validated after the query type has changed. [#43849](https://github.com/sourcegraph/sourcegraph/pull/43849)
- Fixed an issue with insights where a single erroring insight would block access to all insights. This is a breaking change for users of the insights GraphQL api as the `InsightViewConnection.nodes` list may now contain `null`. [#44491](https://github.com/sourcegraph/sourcegraph/pull/44491)
- Fixed a bug where Open in Editor didn't work well with `"repositoryPathPattern" = "{nameWithOwner}"` [#43839](https://github.com/sourcegraph/sourcegraph/pull/44475)

### Removed

- Remove the older `log.gitserver.accessLogs` site config setting. The setting is succeeded by `log.auditLog.gitserverAccess`. [#43174](https://github.com/sourcegraph/sourcegraph/pull/43174)
- Remove `LOG_ALL_GRAPHQL_REQUESTS` env var. The setting is succeeded by `log.auditLog.graphQL`. [#43181](https://github.com/sourcegraph/sourcegraph/pull/43181)
- Removed support for setting `SRC_ENDPOINTS_CONSISTENT_HASH`. This was an environment variable to support the transition to a new consistent hashing scheme introduced in 3.31.0. [#43528](https://github.com/sourcegraph/sourcegraph/pull/43528)
- Removed legacy environment variable `ENABLE_CODE_INSIGHTS_SETTINGS_STORAGE` used in old versions of Code Insights to fall back to JSON settings based storage. All data was previously migrated in version 3.35 and this is no longer supported.

## 4.1.3

### Fixed

- Fixed a bug that caused the Phabricator native extension to not load the right CSS assets. [#43868](https://github.com/sourcegraph/sourcegraph/pull/43868)
- Fixed a bug that prevented search result exports to load. [#43344](https://github.com/sourcegraph/sourcegraph/pull/43344)

## 4.1.2

### Fixed

- Fix code navigation on OSS when CodeIntel is unavailable. [#43458](https://github.com/sourcegraph/sourcegraph/pull/43458)

### Removed

- Removed the onboarding checklist for new users that showed up in the top navigation bar, on user profiles, and in the site-admin overview page. After changes to the underlying user statistics system, the checklist caused severe performance issues for customers with large and heavily-used instances. [#43591](https://github.com/sourcegraph/sourcegraph/pull/43591)

## 4.1.1

### Fixed

- Fixed a bug with normalizing the `published` draft value for `changeset_specs`. [#43390](https://github.com/sourcegraph/sourcegraph/pull/43390)

## 4.1.0

### Added

- Outdated executors now show a warning from the admin page. [#40916](https://github.com/sourcegraph/sourcegraph/pull/40916)
- Added support for better Slack link previews for private instances. Link previews are currently feature-flagged, and site admins can turn them on by creating the `enable-link-previews` feature flag on the `/site-admin/feature-flags` page. [#41843](https://github.com/sourcegraph/sourcegraph/pull/41843)
- Added a new button in the repository settings, under "Mirroring", to delete a repository from disk and reclone it. [#42177](https://github.com/sourcegraph/sourcegraph/pull/42177)
- Batch changes run on the server can now be created within organisations. [#36536](https://github.com/sourcegraph/sourcegraph/issues/36536)
- GraphQL request logs are now compliant with the audit logging format. The old GraphQl logging based on `LOG_ALL_GRAPHQL_REQUESTS` env var is now deprecated and scheduled for removal. [#42550](https://github.com/sourcegraph/sourcegraph/pull/42550)
- Mounting files now works when running batch changes server side. [#31792](https://github.com/sourcegraph/sourcegraph/issues/31792)
- Added mini dashboard of total batch change metrics to the top of the batch changes list page. [#42046](https://github.com/sourcegraph/sourcegraph/pull/42046)
- Added repository sync counters to the code host details page. [#43039](https://github.com/sourcegraph/sourcegraph/pull/43039)

### Changed

- Git server access logs are now compliant with the audit logging format. Breaking change: The 'actor' field is now nested under 'audit' field. [#41865](https://github.com/sourcegraph/sourcegraph/pull/41865)
- All Perforce rules are now stored together in one column and evaluated on a "last rule takes precedence" basis. [#41785](https://github.com/sourcegraph/sourcegraph/pull/41785)
- Security events are now a part of the audit log. [#42653](https://github.com/sourcegraph/sourcegraph/pull/42653)
- "GC AUTO" is now the default garbage collection job. We disable sg maintenance, which had previously replace "GC AUTO", after repeated reports about repo corruption. [#42856](https://github.com/sourcegraph/sourcegraph/pull/42856)
- Security events (audit log) can now optionally omit the internal actor actions (internal traffic). [#42946](https://github.com/sourcegraph/sourcegraph/pull/42946)
- To use the optional `customGitFetch` feature, the `ENABLE_CUSTOM_GIT_FETCH` env var must be set on `gitserver`. [#42704](https://github.com/sourcegraph/sourcegraph/pull/42704)

### Fixed

- WIP changesets in Gitlab >= 14.0 are now prefixed with `Draft:` instead of `WIP:` to accomodate for the [breaking change in Gitlab 14.0](https://docs.gitlab.com/ee/update/removals.html#wip-merge-requests-renamed-draft-merge-requests). [#42024](https://github.com/sourcegraph/sourcegraph/pull/42024)
- When updating the site configuration, the provided Last ID is now used to prevent race conditions when simultaneous config updates occur. [#42691](https://github.com/sourcegraph/sourcegraph/pull/42691)
- When multiple auth providers of the same external service type is set up, there are now separate entries in the user's Account Security settings. [#42865](https://github.com/sourcegraph/sourcegraph/pull/42865)
- Fixed a bug with GitHub code hosts that did not label archived repos correctly when using the "public" repositoryQuery keyword. [#41461](https://github.com/sourcegraph/sourcegraph/pull/41461)
- Fixed a bug that would display the blank batch spec that a batch change is initialized with in the batch specs executions tab. [#42914](https://github.com/sourcegraph/sourcegraph/pull/42914)
- Fixed a bug that would cause menu dropdowns to not open appropriately. [#42779](https://github.com/sourcegraph/sourcegraph/pull/42779)

### Removed

-

## 4.0.1

### Fixed

- Fixed a panic that can be caused by some tracing configurations. [#42027](https://github.com/sourcegraph/sourcegraph/pull/42027)
- Fixed broken code navigation for Javascript. [#42055](https://github.com/sourcegraph/sourcegraph/pull/42055)
- Fixed issue with empty code navigation popovers. [#41958](https://github.com/sourcegraph/sourcegraph/pull/41958)

## 4.0.0

### Added

- A new look for Sourcegraph, previously in beta as "Simple UI", is now permanently enabled. [#41021](https://github.com/sourcegraph/sourcegraph/pull/41021)
- A new [multi-version upgrade](https://docs.sourcegraph.com/admin/updates#multi-version-upgrades) process now allows Sourcegraph instances to upgrade more than a single minor version. Instances at version 3.20 or later can now jump directly to 4.0. [#40628](https://github.com/sourcegraph/sourcegraph/pull/40628)
- Matching ranges in file paths are now highlighted for path results and content results. Matching paths in repository names are now highlighted for repository results. [#41296](https://github.com/sourcegraph/sourcegraph/pull/41296) [#41385](https://github.com/sourcegraph/sourcegraph/pull/41385) [#41470](https://github.com/sourcegraph/sourcegraph/pull/41470)
- Aggregations by repository, file, author, and capture group are now provided for search results. [#39643](https://github.com/sourcegraph/sourcegraph/issues/39643)
- Blob views and search results are now lazily syntax highlighted for better performance. [#39563](https://github.com/sourcegraph/sourcegraph/pull/39563) [#40263](https://github.com/sourcegraph/sourcegraph/pull/40263)
- File links in both the search results and the blob sidebar and now prefetched on hover or focus. [#40354](https://github.com/sourcegraph/sourcegraph/pull/40354) [#41420](https://github.com/sourcegraph/sourcegraph/pull/41420)
- Negation support for the search predicates `-repo:has.path()` and `-repo:has.content()`. [#40283](https://github.com/sourcegraph/sourcegraph/pull/40283)
- Experimental clientside OpenTelemetry can now be enabled with `"observability.client": { "openTelemetry": "/-/debug/otlp" }`, which sends OpenTelemetry to the new [bundled OpenTelemetry Collector](https://docs.sourcegraph.com/admin/observability/opentelemetry). [#37907](https://github.com/sourcegraph/sourcegraph/issues/37907)
- File diff stats are now characterized by 2 figures: lines added and lines removed. Previously, a 3rd figure for lines modified was also used. This is represented by the fields on the `DiffStat` type on the GraphQL API. [#40454](https://github.com/sourcegraph/sourcegraph/pull/40454)

### Changed

- [Sourcegraph with Kubernetes (without Helm)](https://docs.sourcegraph.com/admin/deploy/kubernetes): The `jaeger-agent` sidecar has been replaced by an [OpenTelemetry Collector](https://docs.sourcegraph.com/admin/observability/opentelemetry) DaemonSet + Deployment configuration. The bundled Jaeger instance is now disabled by default, instead of enabled. [#40456](https://github.com/sourcegraph/sourcegraph/issues/40456)
- [Sourcegraph with Docker Compose](https://docs.sourcegraph.com/admin/deploy/docker-compose): The `jaeger` service has been replaced by an [OpenTelemetry Collector](https://docs.sourcegraph.com/admin/observability/opentelemetry) service. The bundled Jaeger instance is now disabled by default, instead of enabled. [#40455](https://github.com/sourcegraph/sourcegraph/issues/40455)
- `"observability.tracing": { "type": "opentelemetry" }` is now the default tracer type. To revert to existing behaviour, set `"type": "jaeger"` instead. The legacy values `"type": "opentracing"` and `"type": "datadog"` have been removed. [#41242](https://github.com/sourcegraph/sourcegraph/pull/41242)
- `"observability.tracing": { "urlTemplate": "" }` is now the default, and if `"urlTemplate"` is left empty, no trace URLs are generated. To revert to existing behaviour, set `"urlTemplate": "{{ .ExternalURL }}/-/debug/jaeger/trace/{{ .TraceID }}"` instead. [#41242](https://github.com/sourcegraph/sourcegraph/pull/41242)
- Code host connection tokens are no longer supported as a fallback method for syncing changesets in Batch Changes. [#25394](https://github.com/sourcegraph/sourcegraph/issues/25394)
- **IMPORTANT:** `repo:contains(file:foo content:bar)` has been renamed to `repo:contains.file(path:foo content:bar)`. `repo:contains.file(foo)` has been renamed to `repo:contains.path(foo)`. `repo:contains()` **is no longer a valid predicate. Saved searches using** `repo:contains()` **will need to be updated to use the new syntax.** [#40389](https://github.com/sourcegraph/sourcegraph/pull/40389)

### Fixed

- Fixed support for bare repositories using the src-cli and other codehost type. This requires the latest version of src-cli. [#40863](https://github.com/sourcegraph/sourcegraph/pull/40863)
- The recommended [src-cli](https://github.com/sourcegraph/src-cli) version is now reported consistently. [#39468](https://github.com/sourcegraph/sourcegraph/issues/39468)
- A performance issue affecting structural search causing results to not stream. It is much faster now. [#40872](https://github.com/sourcegraph/sourcegraph/pull/40872)
- An issue where the saved search input box reports an invalid pattern type for `standard`, which is now valid. [#41068](https://github.com/sourcegraph/sourcegraph/pull/41068)
- Git will now respect system certificate authorities when specifying `certificates` for the `tls.external` site configuration. [#38128](https://github.com/sourcegraph/sourcegraph/issues/38128)
- Fixed a bug where setting `"observability.tracing": {}` would disable tracing, when the intended behaviour is to default to tracing with `"sampling": "selective"` enabled by default. [#41242](https://github.com/sourcegraph/sourcegraph/pull/41242)
- The performance, stability, and latency of search predicates like `repo:has.file()`, `repo:has.content()`, and `file:has.content()` have been dramatically improved. [#418](https://github.com/sourcegraph/zoekt/pull/418), [#40239](https://github.com/sourcegraph/sourcegraph/pull/40239), [#38988](https://github.com/sourcegraph/sourcegraph/pull/38988), [#39501](https://github.com/sourcegraph/sourcegraph/pull/39501)
- A search query issue where quoted patterns inside parenthesized expressions would be interpreted incorrectly. [#41455](https://github.com/sourcegraph/sourcegraph/pull/41455)

### Removed

- `CACHE_DIR` has been removed from the `sourcegraph-frontend` deployment. This required ephemeral storage which will no longer be needed. This variable (and corresponding filesystem mount) has been unused for many releases. [#38934](https://github.com/sourcegraph/sourcegraph/issues/38934)
- Quick links will no longer be shown on the homepage or search sidebar. The `quicklink` setting is now marked as deprecated. [#40750](https://github.com/sourcegraph/sourcegraph/pull/40750)
- Quick links will no longer be shown on the homepage or search sidebar if the "Simple UI" toggle is enabled and will be removed entirely in a future release. The `quicklink` setting is now marked as deprecated. [#40750](https://github.com/sourcegraph/sourcegraph/pull/40750)
- `file:contains()` has been removed from the list of valid predicates. `file:has.content()` and `file:contains.content()` remain, both of which work the same as `file:contains()` and are valid aliases of each other.
- The single-container `sourcegraph/server` deployment no longer bundles a Jaeger instance. [#41244](https://github.com/sourcegraph/sourcegraph/pull/41244)
- The following previously-deprecated fields have been removed from the Batch Changes GraphQL API: `GitBranchChangesetDescription.headRepository`, `BatchChange.initialApplier`, `BatchChange.specCreator`, `Changeset.publicationState`, `Changeset.reconcilerState`, `Changeset.externalState`.

## 3.43.2

### Fixed

- Fixed an issue causing context cancel error dumps when updating a code host config manually. [#40857](https://github.com/sourcegraph/sourcegraph/pull/41265)
- Fixed non-critical errors stopping the repo-syncing process for Bitbucket projectKeys. [#40897](https://github.com/sourcegraph/sourcegraph/pull/40582)
- Fixed an issue marking accounts as expired when the supplied Account ID list has no entries. [#40860](https://github.com/sourcegraph/sourcegraph/pull/40860)

## 3.43.1

### Fixed

- Fixed an infinite render loop on the batch changes detail page, causing the page to become unusable. [#40857](https://github.com/sourcegraph/sourcegraph/pull/40857)
- Unable to pick the correct GitLab OAuth for user authentication and repository permissions syncing when the instance configures more than one GitLab OAuth authentication providers. [#40897](https://github.com/sourcegraph/sourcegraph/pull/40897)

## 3.43.0

### Added

- Enforce 5-changeset limit for batch changes run server-side on an unlicensed instance. [#37834](https://github.com/sourcegraph/sourcegraph/issues/37834)
- Changesets that are not associated with any batch changes can have a retention period set using the site configuration `batchChanges.changesetsRetention`. [#36188](https://github.com/sourcegraph/sourcegraph/pull/36188)
- Added experimental support for exporting traces to an OpenTelemetry collector with `"observability.tracing": { "type": "opentelemetry" }` [#37984](https://github.com/sourcegraph/sourcegraph/pull/37984)
- Added `ROCKSKIP_MIN_REPO_SIZE_MB` to automatically use [Rockskip](https://docs.sourcegraph.com/code_intelligence/explanations/rockskip) for repositories over a certain size. [#38192](https://github.com/sourcegraph/sourcegraph/pull/38192)
- `"observability.tracing": { "urlTemplate": "..." }` can now be set to configure generated trace URLs (for example those generated via `&trace=1`). [#39765](https://github.com/sourcegraph/sourcegraph/pull/39765)

### Changed

- **IMPORTANT: Search queries with patterns surrounded by** `/.../` **will now be interpreted as regular expressions.** Existing search links or code monitors are unaffected. In the rare event where older links rely on the literal meaning of `/.../`, the string will be automatically quoted it in a `content` filter, preserving the original meaning. If you happen to use an existing older link and want `/.../` to work as a regular expression, add `patterntype:standard` to the query. New queries and code monitors will interpret `/.../` as regular expressions. [#38141](https://github.com/sourcegraph/sourcegraph/pull/38141).
- The password policy has been updated and is now part of the standard featureset configurable by site-admins. [#39213](https://github.com/sourcegraph/sourcegraph/pull/39213).
- Replaced the `ALLOW_DECRYPT_MIGRATION` envvar with `ALLOW_DECRYPTION`. See [updated documentation](https://docs.sourcegraph.com/admin/config/encryption). [#39984](https://github.com/sourcegraph/sourcegraph/pull/39984)
- Compute-powered insight now supports only one series custom colors for compute series bars [40038](https://github.com/sourcegraph/sourcegraph/pull/40038)

### Fixed

- Fix issue during code insight creation where selecting `"Run your insight over all your repositories"` reset the currently selected distance between data points. [#39261](https://github.com/sourcegraph/sourcegraph/pull/39261)
- Fix issue where symbols in the side panel did not have file level permission filtering applied correctly. [#39592](https://github.com/sourcegraph/sourcegraph/pull/39592)

### Removed

- The experimental dependencies search feature has been removed, including the `repo:deps(...)` search predicate and the site configuration options `codeIntelLockfileIndexing.enabled` and `experimentalFeatures.dependenciesSearch`. [#39742](https://github.com/sourcegraph/sourcegraph/pull/39742)

## 3.42.2

### Fixed

- Fix issue with capture group insights to fail immediately if they contain invalid queries. [#39842](https://github.com/sourcegraph/sourcegraph/pull/39842)
- Fix issue during conversion of just in time code insights to start backfilling data from the current time instead of the date the insight was created. [#39923](https://github.com/sourcegraph/sourcegraph/pull/39923)

## 3.42.1

### Fixed

- Reverted git version to avoid an issue with commit-graph that could cause repository corruptions [#39537](https://github.com/sourcegraph/sourcegraph/pull/39537)
- Fixed an issue with symbols where they were not respecting sub-repository permissions [#39592](https://github.com/sourcegraph/sourcegraph/pull/39592)

## 3.42.0

### Added

- Reattached changesets now display an action and factor into the stats when previewing batch changes. [#36359](https://github.com/sourcegraph/sourcegraph/issues/36359)
- New site configuration option `"permissions.syncUsersMaxConcurrency"` to control the maximum number of user-centric permissions syncing jobs could be spawned concurrently. [#37918](https://github.com/sourcegraph/sourcegraph/issues/37918)
- Added experimental support for exporting traces to an OpenTelemetry collector with `"observability.tracing": { "type": "opentelemetry" }` [#37984](https://github.com/sourcegraph/sourcegraph/pull/37984)
- Code Insights over some repos now get 12 historic data points in addition to a current daily value and future points that align with the defined interval. [#37756](https://github.com/sourcegraph/sourcegraph/pull/37756)
- A Kustomize overlay and Helm override file to apply envoy filter for networking error caused by service mesh. [#4150](https://github.com/sourcegraph/deploy-sourcegraph/pull/4150) & [#148](https://github.com/sourcegraph/deploy-sourcegraph-helm/pull/148)
- Resource Estimator: Ability to export the estimated results as override file for Helm and Docker Compose. [#18](https://github.com/sourcegraph/resource-estimator/pull/18)
- A toggle to enable/disable a beta simplified UI has been added to the user menu. This new UI is still actively in development and any changes visible with the toggle enabled may not be stable are subject to change. [#38763](https://github.com/sourcegraph/sourcegraph/pull/38763)
- Search query inputs are now backed by the CodeMirror library instead of Monaco. Monaco can be re-enabled by setting `experimentalFeatures.editor` to `"monaco"`. [38584](https://github.com/sourcegraph/sourcegraph/pull/38584)
- Better search-based code navigation for Python using tree-sitter [#38459](https://github.com/sourcegraph/sourcegraph/pull/38459)
- Gitserver endpoint access logs can now be enabled by adding `"log": { "gitserver.accessLogs": true }` to the site config. [#38798](https://github.com/sourcegraph/sourcegraph/pull/38798)
- Code Insights supports a new type of insight - compute-powered insight, currently under the experimental feature flag: `codeInsightsCompute` [#37857](https://github.com/sourcegraph/sourcegraph/issues/37857)
- Cache execution result when mounting files in a batch spec. [sourcegraph/src-cli#795](https://github.com/sourcegraph/src-cli/pull/795)
- Batch Changes changesets open on archived repositories will now move into a [Read-Only state](https://docs.sourcegraph.com/batch_changes/references/faq#why-is-my-changeset-read-only). [#26820](https://github.com/sourcegraph/sourcegraph/issues/26820)

### Changed

- Updated minimum required veresion of `git` to 2.35.2 in `gitserver` and `server` Docker image. This addresses [a few vulnerabilities announced by GitHub](https://github.blog/2022-04-12-git-security-vulnerability-announced/).
- Search: Pasting a query with line breaks into the main search query input will now replace them with spaces instead of removing them. [#37674](https://github.com/sourcegraph/sourcegraph/pull/37674)
- Rewrite resource estimator using the latest metrics [#37869](https://github.com/sourcegraph/sourcegraph/pull/37869)
- Selecting a line multiple times in the file view will only add a single browser history entry [#38204](https://github.com/sourcegraph/sourcegraph/pull/38204)
- The panels on the homepage (recent searches, etc) are now turned off by default. They can be re-enabled by setting `experimentalFeatures.showEnterpriseHomePanels` to true. [#38431](https://github.com/sourcegraph/sourcegraph/pull/38431)
- Log sampling is now enabled by default for Sourcegraph components that use the [new internal logging library](https://github.com/sourcegraph/log) - the first 100 identical log entries per second will always be output, but thereafter only every 100th identical message will be output. It can be configured for each service using the environment variables `SRC_LOG_SAMPLING_INITIAL` and `SRC_LOG_SAMPLING_THEREAFTER`, and if `SRC_LOG_SAMPLING_INITIAL` is set to `0` or `-1` the sampling will be disabled entirely. [#38451](https://github.com/sourcegraph/sourcegraph/pull/38451)
- Deprecated `experimentalFeatures.enableGitServerCommandExecFilter`. Setting this value has no effect on the code any longer and the code to guard against unknown commands is always enabled.
- Zoekt now runs with GOGC=25 by default, helping to reduce the memory consumption of Sourcegraph. Previously it ran with GOGC=50, but we noticed a regression when we switched to go 1.18 which contained significant changes to the go garbage collector. [#38708](https://github.com/sourcegraph/sourcegraph/issues/38708)
- Hide `Publish` action when working with imported changesets. [#37882](https://github.com/sourcegraph/sourcegraph/issues/37882)

### Fixed

- Fix an issue where updating the title or body of a Bitbucket Cloud pull request opened by a batch change could fail when the pull request was not on a fork of the target repository. [#37585](https://github.com/sourcegraph/sourcegraph/issues/37585)
- A bug where some complex `repo:` regexes only returned a subset of repository results. [#37925](https://github.com/sourcegraph/sourcegraph/pull/37925)
- Fix a bug when selecting all the changesets on the Preview Batch Change Page only selected the recently loaded changesets. [#38041](https://github.com/sourcegraph/sourcegraph/pull/38041)
- Fix a bug with bad code insights chart data points links. [#38102](https://github.com/sourcegraph/sourcegraph/pull/38102)
- Code Insights: the commit indexer no longer errors when fetching commits from empty repositories and marks them as successfully indexed. [#39081](https://github.com/sourcegraph/sourcegraph/pull/38091)
- The file view does not jump to the first selected line anymore when selecting multiple lines and the first selected line was out of view. [#38175](https://github.com/sourcegraph/sourcegraph/pull/38175)
- Fixed an issue where multiple activations of the back button are required to navigate back to a previously selected line in a file [#38193](https://github.com/sourcegraph/sourcegraph/pull/38193)
- Support timestamps with numeric timezone format from Gitlab's Webhook payload [#38250](https://github.com/sourcegraph/sourcegraph/pull/38250)
- Fix regression in 3.41 where search-based Code Insights could have their queries wrongly parsed into regex patterns when containing quotes or parentheses. [#38400](https://github.com/sourcegraph/sourcegraph/pull/38400)
- Fixed regression of mismatched `From` address when render emails. [#38589](https://github.com/sourcegraph/sourcegraph/pull/38589)
- Fixed a bug with GitHub code hosts using `"repositoryQuery":{"public"}` where it wasn't respecting exclude archived. [#38839](https://github.com/sourcegraph/sourcegraph/pull/38839)
- Fixed a bug with GitHub code hosts using `repositoryQuery` with custom queries, where it could potentially stall out searching for repos. [#38839](https://github.com/sourcegraph/sourcegraph/pull/38839)
- Fixed an issue in Code Insights were duplicate points were sometimes being returned when displaying series data. [#38903](https://github.com/sourcegraph/sourcegraph/pull/38903)
- Fix issue with Bitbucket Projects repository permissions sync regarding granting pending permissions. [#39013](https://github.com/sourcegraph/sourcegraph/pull/39013)
- Fix issue with Bitbucket Projects repository permissions sync when BindID is username. [#39035](https://github.com/sourcegraph/sourcegraph/pull/39035)
- Improve keyboard navigation for batch changes server-side execution flow. [#38601](https://github.com/sourcegraph/sourcegraph/pull/38601)
- Fixed a bug with the WorkspacePreview panel glitching when it's resized. [#36470](https://github.com/sourcegraph/sourcegraph/issues/36470)
- Handle special characters in search query when creating a batch change from search. [#38772](https://github.com/sourcegraph/sourcegraph/pull/38772)
- Fixed bug when parsing numeric timezone offset in Gitlab webhook payload. [#38250](https://github.com/sourcegraph/sourcegraph/pull/38250)
- Fixed setting unrestricted status on a repository when using the explicit permissions API. If the repository had never had explicit permissions before, previously this call would fail. [#39141](https://github.com/sourcegraph/sourcegraph/pull/39141)

### Removed

- The direct DataDog trace export integration has been removed. ([#37654](https://github.com/sourcegraph/sourcegraph/pull/37654))
- Removed the deprecated git exec forwarder. [#38092](https://github.com/sourcegraph/sourcegraph/pull/38092)
- Browser and IDE extensions banners. [#38715](https://github.com/sourcegraph/sourcegraph/pull/38715)

## 3.41.1

### Fixed

- Fix issue with Bitbucket Projects repository permissions sync when wrong repo IDs were used [#38637](https://github.com/sourcegraph/sourcegraph/pull/38637)
- Fix perforce permissions interpretation for rules where there is a wildcard in the depot name [#37648](https://github.com/sourcegraph/sourcegraph/pull/37648)

### Added

- Allow directory read access for sub repo permissions [#38487](https://github.com/sourcegraph/sourcegraph/pull/38487)

### Changed

- p4-fusion version is upgraded to 1.10 [#38272](https://github.com/sourcegraph/sourcegraph/pull/38272)

## 3.41.0

### Added

- Code Insights: Added toggle display of data series in line charts
- Code Insights: Added dashboard pills for the standalone insight page [#36341](https://github.com/sourcegraph/sourcegraph/pull/36341)
- Extensions: Added site config parameter `extensions.allowOnlySourcegraphAuthoredExtensions`. When enabled only extensions authored by Sourcegraph will be able to be viewed and installed. For more information check out the [docs](https://docs.sourcegraph.com/admin/extensions##allow-only-extensions-authored-by-sourcegraph). [#35054](https://github.com/sourcegraph/sourcegraph/pull/35054)
- Batch Changes Credentials can now be manually validated. [#35948](https://github.com/sourcegraph/sourcegraph/pull/35948)
- Zoekt-indexserver has a new debug landing page, `/debug`, which now exposes information about the queue, the list of indexed repositories, and the list of assigned repositories. Admins can reach the debug landing page by selecting Instrumentation > indexed-search-indexer from the site admin view. The debug page is linked at the top. [#346](https://github.com/sourcegraph/zoekt/pull/346)
- Extensions: Added `enableExtensionsDecorationsColumnView` user setting as [experimental feature](https://docs.sourcegraph.com/admin/beta_and_experimental_features#experimental-features). When enabled decorations of the extensions supporting column decorations (currently only git-extras extension does: [sourcegraph-git-extras/pull/276](https://github.com/sourcegraph/sourcegraph-git-extras/pull/276)) will be displayed in separate columns on the blob page. [#36007](https://github.com/sourcegraph/sourcegraph/pull/36007)
- SAML authentication provider has a new site configuration `allowGroups` that allows filtering users by group membership. [#36555](https://github.com/sourcegraph/sourcegraph/pull/36555)
- A new [templating](https://docs.sourcegraph.com/batch_changes/references/batch_spec_templating) variable, `batch_change_link` has been added for more control over where the "Created by Sourcegraph batch change ..." message appears in the published changeset description. [#491](https://github.com/sourcegraph/sourcegraph/pull/35319)
- Batch specs can now mount local files in the Docker container when using [Sourcegraph CLI](https://docs.sourcegraph.com/cli). [#31790](https://github.com/sourcegraph/sourcegraph/issues/31790)
- Code Monitoring: Notifications via Slack and generic webhooks are now enabled for everyone by default as a beta feature. [#37037](https://github.com/sourcegraph/sourcegraph/pull/37037)
- Code Insights: Sort and limit filters have been added to capture group insights. This gives users more control over which series are displayed. [#34611](https://github.com/sourcegraph/sourcegraph/pull/34611)
- [Running batch changes server-side](https://docs.sourcegraph.com/batch_changes/explanations/server_side) is now in beta! In addition to using src-cli to run batch changes locally, you can now run them server-side as well. This requires installing executors. While running server-side unlocks a new and improved UI experience, you can still use src-cli just like before.
- Code Monitoring: pings for new action types [#37288](https://github.com/sourcegraph/sourcegraph/pull/37288)
- Better search-based code navigation for Java using tree-sitter [#34875](https://github.com/sourcegraph/sourcegraph/pull/34875)

### Changed

- Code Insights: Added warnings about adding `context:` and `repo:` filters in search query.
- Batch Changes: The credentials of the last applying user will now be used to sync changesets when available. If unavailable, then the previous behaviour of using a site or code host configuration credential is retained. [#33413](https://github.com/sourcegraph/sourcegraph/issues/33413)
- Gitserver: we disable automatic git-gc for invocations of git-fetch to avoid corruption of repositories by competing git-gc processes. [#36274](https://github.com/sourcegraph/sourcegraph/pull/36274)
- Commit and diff search: The hard limit of 50 repositories has been removed, and long-running searches will continue running until the timeout is hit. [#36486](https://github.com/sourcegraph/sourcegraph/pull/36486)
- The Postgres DBs `frontend` and `codeintel-db` are now given 1 hour to begin accepting connections before Kubernetes restarts the containers. [#4136](https://github.com/sourcegraph/deploy-sourcegraph/pull/4136)
- The internal git command forwarder has been deprecated and will be removed in 3.42 [#37320](https://github.com/sourcegraph/sourcegraph/pull/37320)

### Fixed

- Unable to send emails through [Google SMTP relay](https://docs.sourcegraph.com/admin/config/email#configuring-sourcegraph-to-send-email-via-google-workspace-gmail) with mysterious error "EOF". [#35943](https://github.com/sourcegraph/sourcegraph/issues/35943)
- A common source of searcher evictions on kubernetes when running large structural searches. [#34828](https://github.com/sourcegraph/sourcegraph/issues/34828)
- An issue with permissions evaluation for saved searches
- An authorization check while Redis is down will now result in an internal server error, instead of clearing a valid session from the user's cookies. [#37016](https://github.com/sourcegraph/sourcegraph/issues/37016)

### Removed

-

## 3.40.2

### Fixed

- Fix issue with OAuth login using a Github code host by reverting gologin dependency update [#36685](https://github.com/sourcegraph/sourcegraph/pull/36685)
- Fix issue with single-container docker image where codeinsights-db was being incorrectly created [#36678](https://github.com/sourcegraph/sourcegraph/pull/36678)

## 3.40.1

### Fixed

- Support expiring OAuth tokens for GitLab which became the default in version 15.0. [#36003](https://github.com/sourcegraph/sourcegraph/pull/36003)
- Fix external service resolver erroring when webhooks not supported. [#35932](https://github.com/sourcegraph/sourcegraph/pull/35932)

## 3.40.0

### Added

- Code Insights: Added fuzzy search filter for dashboard select drop down
- Code Insights: You can share code insights through a shareable link. [#34965](https://github.com/sourcegraph/sourcegraph/pull/34965)
- Search: `path:` is now a valid filter. It is an alias for the existing `file:` filter. [#34947](https://github.com/sourcegraph/sourcegraph/pull/34947)
- Search: `-language` is a valid filter, but the web app displays it as invalid. The web app is fixed to reflect validity. [#34949](https://github.com/sourcegraph/sourcegraph/pull/34949)
- Search-based code intelligence now recognizes local variables in Python, Java, JavaScript, TypeScript, C/C++, C#, Go, and Ruby. [#33689](https://github.com/sourcegraph/sourcegraph/pull/33689)
- GraphQL API: Added support for async external service deletion. This should be used to delete an external service which cannot be deleted within 75 seconds timeout due to a large number of repos. Usage: add `async` boolean field to `deleteExternalService` mutation. Example: `mutation deleteExternalService(externalService: "id", async: true) { alwaysNil }`
- [search.largeFiles](https://docs.sourcegraph.com/admin/config/site_config#search-largeFiles) now supports recursive globs. For example, it is now possible to specify a pattern like `**/*.lock` to match a lock file anywhere in a repository. [#35411](https://github.com/sourcegraph/sourcegraph/pull/35411)
- Permissions: The `setRepositoryPermissionsUnrestricted` mutation was added, which allows explicitly marking a repo as available to all Sourcegraph users. [#35378](https://github.com/sourcegraph/sourcegraph/pull/35378)
- The `repo:deps(...)` predicate can now search through the [Python dependencies of your repositories](https://docs.sourcegraph.com/code_search/how-to/dependencies_search). [#32659](https://github.com/sourcegraph/sourcegraph/issues/32659)
- Batch Changes are now supported on [Bitbucket Cloud](https://bitbucket.org/). [#24199](https://github.com/sourcegraph/sourcegraph/issues/24199)
- Pings for server-side batch changes [#34308](https://github.com/sourcegraph/sourcegraph/pull/34308)
- Indexed search will detect when it is misconfigured and has multiple replicas writing to the same directory. [#35513](https://github.com/sourcegraph/sourcegraph/pull/35513)
- A new token creation callback feature that sends a token back to a trusted program automatically after the user has signed in [#35339](https://github.com/sourcegraph/sourcegraph/pull/35339)
- The Grafana dashboard now has a global container resource usage view to help site-admin quickly identify potential scaling issues. [#34808](https://github.com/sourcegraph/sourcegraph/pull/34808)

### Changed

- Sourcegraph's docker images are now based on Alpine Linux 3.14. [#34508](https://github.com/sourcegraph/sourcegraph/pull/34508)
- Sourcegraph is now built with Go 1.18. [#34899](https://github.com/sourcegraph/sourcegraph/pull/34899)
- Capture group Code Insights now use the Compute streaming endpoint. [#34905](https://github.com/sourcegraph/sourcegraph/pull/34905)
- Code Insights will now automatically generate queries with a default value of `fork:no` and `archived:no` if these fields are not specified by the user. This removes the need to manually add these fields to have consistent behavior from historical to non-historical results. [#30204](https://github.com/sourcegraph/sourcegraph/issues/30204)
- Search Code Insights now use the Search streaming endpoint. [#35286](https://github.com/sourcegraph/sourcegraph/pull/35286)
- Deployment: Nginx ingress controller updated to v1.2.0

### Fixed

- Code Insights: Fixed line chart data series hover effect. Now the active line will be rendered on top of the others.
- Code Insights: Fixed incorrect Line Chart size calculation in FireFox
- Unverified primary emails no longer breaks the Emails-page for users and Users-page for Site Admin. [#34312](https://github.com/sourcegraph/sourcegraph/pull/34312)
- Button to download raw file in blob page is now working correctly. [#34558](https://github.com/sourcegraph/sourcegraph/pull/34558)
- Searches containing `or` expressions are now optimized to evaluate natively on the backends that support it ([#34382](https://github.com/sourcegraph/sourcegraph/pull/34382)), and both commit and diff search have been updated to run optimized `and`, `or`, and `not` queries. [#34595](https://github.com/sourcegraph/sourcegraph/pull/34595)
- Carets in textareas in Firefox are now visible. [#34888](https://github.com/sourcegraph/sourcegraph/pull/34888)
- Changesets to GitHub code hosts could fail with a confusing, non actionable error message. [#35048](https://github.com/sourcegraph/sourcegraph/pull/35048)
- An issue causing search expressions to not work in conjunction with `type:symbol`. [#35126](https://github.com/sourcegraph/sourcegraph/pull/35126)
- A non-descriptive error message that would be returned when using `on.repository` if it is not a valid repository path [#35023](https://github.com/sourcegraph/sourcegraph/pull/35023)
- Reduced database load when viewing or previewing a batch change. [#35501](https://github.com/sourcegraph/sourcegraph/pull/35501)
- Fixed a bug where Capture Group Code Insights generated just in time only returned data for the latest repository in the list. [#35624](https://github.com/sourcegraph/sourcegraph/pull/35624)

### Removed

- The experimental API Docs feature released on our Cloud instance since 3.30.0 has been removed from the product entirely. This product functionality is being superseded by [doctree](https://github.com/sourcegraph/doctree). [#34798](https://github.com/sourcegraph/sourcegraph/pull/34798)

## 3.39.1

### Fixed

- Code Insights: Fixed bug that caused line rendering issues when series data is returned out of order by date.
- Code Insights: Fixed bug that caused before and after parameters to be switched when clicking in to the diff view from an insight.
- Fixed an issue with notebooks that caused the cursor to behave erratically in markdown blocks. [#34227](https://github.com/sourcegraph/sourcegraph/pull/34227)
- Batch Changes on docker compose installations were failing due to a missing environment variable [#813](https://github.com/sourcegraph/deploy-sourcegraph-docker/pull/813).

## 3.39.0

### Added

- Added support for LSIF upload authentication against GitLab.com on Sourcegraph Cloud. [#33254](https://github.com/sourcegraph/sourcegraph/pull/33254)
- Add "getting started/quick start checklist for authenticated users" [#32882](https://github.com/sourcegraph/sourcegraph/pull/32882)
- A redesigned repository page is now available under the `new-repo-page` feature flag. [#33319](https://github.com/sourcegraph/sourcegraph/pull/33319)
- Pings now include notebooks usage metrics. [#30087](https://github.com/sourcegraph/sourcegraph/issues/30087)
- Notebooks are now enabled by default. [#33706](https://github.com/sourcegraph/sourcegraph/pull/33706)
- The Code Insights GraphQL API now accepts Search Contexts as a filter and will extract the expressions embedded the `repo` and `-repo` search query fields from the contexts to apply them as filters on the insight. [#33866](https://github.com/sourcegraph/sourcegraph/pull/33866)
- The Code Insights commit indexer can now index commits in smaller batches. Set the number of days per batch in the site setting `insights.commit.indexer.windowDuration`. A value of 0 (default) will disable batching. [#33666](https://github.com/sourcegraph/sourcegraph/pull/33666)
- Support account lockout after consecutive failed sign-in attempts for builtin authentication provider (i.e. username and password), new config options are added to the site configuration under `"auth.lockout"` to customize the threshold, length of lockout and consecutive periods. [#33999](https://github.com/sourcegraph/sourcegraph/pull/33999)
- pgsql-exporter for Code Insights has been added to docker-compose and Kubernetes deployments to gather database-level metrics. [#780](https://github.com/sourcegraph/deploy-sourcegraph-docker/pull/780), [#4111](https://github.com/sourcegraph/deploy-sourcegraph/pull/4111)
- `repo:dependencies(...)` predicate can now search through the [Go dependencies of your repositories](https://docs.sourcegraph.com/code_search/how-to/dependencies_search). [#32658](https://github.com/sourcegraph/sourcegraph/issues/32658)
- Added a site config value `defaultRateLimit` to optionally configure a global default rate limit for external services.

### Changed

- Code Insights: Replaced native window confirmation dialog with branded modal. [#33637](https://github.com/sourcegraph/sourcegraph/pull/33637)
- Code Insights: Series data is now sorted by semantic version then alphabetically.
- Code Insights: Added locked insights overlays for frozen insights while in limited access mode. Restricted insight editing save change button for frozen insights. [#33062](https://github.com/sourcegraph/sourcegraph/pull/33062)
- Code Insights: A global dashboard will now be automatically created while in limited access mode to provide consistent visibility for unlocked insights. This dashboard cannot be deleted or modified while in limited access mode. [#32992](https://github.com/sourcegraph/sourcegraph/pull/32992)
- Update "getting started checklist for visitors" to a new design [TODO:]
- Update "getting started/quick start checklist for visitors" to a new design [#32882](https://github.com/sourcegraph/sourcegraph/pull/32882)
- Code Insights: Capture group values are now restricted to 100 characters. [#32828](https://github.com/sourcegraph/sourcegraph/pull/32828)
- Repositories for which gitserver's janitor job "sg maintenance" fails will eventually be re-cloned if "DisableAutoGitUpdates" is set to false (default) in site configuration. [#33432](https://github.com/sourcegraph/sourcegraph/pull/33432)
- The Code Insights database is now based on Postgres 12, removing the dependency on TimescaleDB. [#32697](https://github.com/sourcegraph/sourcegraph/pull/32697)

### Fixed

- Fixed create insight button being erroneously disabled.
- Fixed an issue where a `Warning: Sourcegraph cannot send emails!` banner would appear for all users instead of just site admins (introduced in v3.38).
- Fixed reading search pattern type from settings [#32989](https://github.com/sourcegraph/sourcegraph/issues/32989)
- Display a tooltip and truncate the title of a search result when content overflows [#32904](https://github.com/sourcegraph/sourcegraph/pull/32904)
- Search patterns containing `and` and `not` expressions are now optimized to evaluate natively on the Zoekt backend for indexed code content and symbol search wherever possible. These kinds of queries are now typically an order of magnitude faster. Previous cases where no results were returned for expensive search expressions should now work and return results quickly. [#33308](https://github.com/sourcegraph/sourcegraph/pull/33308)
- Fail to log extension activation event will no longer block extension from activating [#33300][https://github.com/sourcegraph/sourcegraph/pull/33300]
- Fixed out-ouf-memory events for gitserver's janitor job "sg maintenance". [#33353](https://github.com/sourcegraph/sourcegraph/issues/33353)
- Setting the publication state for changesets when previewing a batch spec now works correctly if all changesets are selected and there is more than one page of changesets. [#33619](https://github.com/sourcegraph/sourcegraph/issues/33619)

### Removed

-

## 3.38.1

### Fixed

- An issue introduced in 3.38 that caused alerts to not be delivered [#33398](https://github.com/sourcegraph/sourcegraph/pull/33398)

## 3.38.0

### Added

- Added new "Getting started onboarding tour" for not authenticated users on Sourcegraph.com instead of "Search onboarding tour" [#32263](https://github.com/sourcegraph/sourcegraph/pull/32263)
- Pings now include code host integration usage metrics [#31379](https://github.com/sourcegraph/sourcegraph/pull/31379)
- Added `PRECISE_CODE_INTEL_UPLOAD_AWS_USE_EC2_ROLE_CREDENTIALS` environment variable to enable EC2 metadata API authentication to an external S3 bucket storing precise code intelligence uploads. [#31820](https://github.com/sourcegraph/sourcegraph/pull/31820)
- LSIF upload pages now include a section listing the reasons and retention policies resulting in an upload being retained and not expired. [#30864](https://github.com/sourcegraph/sourcegraph/pull/30864)
- Timestamps in the history panel can now be formatted as absolute timestamps by using user setting `history.preferAbsoluteTimestamps`
- Timestamps in the history panel can now be formatted as absolute timestamps by using user setting `history.preferAbsoluteTimestamps` [#31837](https://github.com/sourcegraph/sourcegraph/pull/31837)
- Notebooks from private enterprise instances can now be embedded in external sites by enabling the `enable-embed-route` feature flag. [#31628](https://github.com/sourcegraph/sourcegraph/issues/31628)
- Pings now include IDE extensions usage metrics [#32000](https://github.com/sourcegraph/sourcegraph/pull/32000)
- New EventSource type: `IDEEXTENSION` for IDE extensions-related events [#32000](https://github.com/sourcegraph/sourcegraph/pull/32000)
- Code Monitoring now has a Logs tab enabled as a [beta feature](https://docs.sourcegraph.com/admin/beta_and_experimental_features). This lets you see recent runs of your code monitors and determine if any notifications were sent or if there were any errors during the run. [#32292](https://github.com/sourcegraph/sourcegraph/pull/32292)
- Code Monitoring creation and editing now supports syntax highlighting and autocomplete on the search box. [#32536](https://github.com/sourcegraph/sourcegraph/pull/32536)
- New `repo:dependencies(...)` predicate allows you to [search through the dependencies of your repositories](https://docs.sourcegraph.com/code_search/how-to/dependencies_search). This feature is currently in beta and only npm package repositories are supported with dependencies from `package-lock.json` and `yarn.lock` files. [#32405](https://github.com/sourcegraph/sourcegraph/issues/32405)
- Site config has a new _experimental_ feature called `gitServerPinnedRepos` that allows admins to pin specific repositories to particular gitserver instances. [#32831](https://github.com/sourcegraph/sourcegraph/pull/32831).
- Added [Rockskip](https://docs.sourcegraph.com/code_intelligence/explanations/rockskip), a scalable symbol service backend for a fast symbol sidebar and search-based code intelligence on monorepos.
- Code monitor email notifications can now optionally include the content of new search results. This is disabled by default but can be enabled by editing the code monitor's email action and toggling on "Include search results in sent message". [#32097](https://github.com/sourcegraph/sourcegraph/pull/32097)

### Changed

- Searching for the pattern `//` with regular expression search is now interpreted literally and will search for `//`. Previously, the `//` pattern was interpreted as our regular expression syntax `/<regexp>/` which would in turn be intrpreted as the empty string. Since searching for an empty string offers little practically utility, we now instead interpret `//` to search for its literal meaning in regular expression search. [#31520](https://github.com/sourcegraph/sourcegraph/pull/31520)
- Timestamps in the webapp will now display local time on hover instead of UTC time [#31672](https://github.com/sourcegraph/sourcegraph/pull/31672)
- Updated Postgres version from 12.6 to 12.7 [#31933](https://github.com/sourcegraph/sourcegraph/pull/31933)
- Code Insights will now periodically clean up data series that are not in use. There is a 1 hour grace period where the series can be reattached to a view, after which all of the time series data and metadata will be deleted. [#32094](https://github.com/sourcegraph/sourcegraph/pull/32094)
- Code Insights critical telemetry total count now only includes insights that are not frozen (limited by trial mode restrictions). [#32529](https://github.com/sourcegraph/sourcegraph/pull/32529)
- The Phabricator integration with Gitolite code hosts has been deprecated, the fields have been kept to not break existing systems, but the integration does not work anymore
- The SSH library used to push Batch Change branches to code hosts has been updated to prevent issues pushing to github.com or GitHub Enterprise releases after March 15, 2022. [#32641](https://github.com/sourcegraph/sourcegraph/issues/32641)
- Bumped the minimum supported version of Docker Compose from `1.22.0` to `1.29.0`. [#32631](https://github.com/sourcegraph/sourcegraph/pull/32631)
- [Code host API rate limit configuration](https://docs.sourcegraph.com/admin/repo/update_frequency#code-host-api-rate-limiting) no longer based on code host URLs but only takes effect on each individual external services. To enforce API rate limit, please add configuration to all external services that are intended to be rate limited. [#32768](https://github.com/sourcegraph/sourcegraph/pull/32768)

### Fixed

- Viewing or previewing a batch change is now more resilient when transient network or server errors occur. [#29859](https://github.com/sourcegraph/sourcegraph/issues/29859)
- Search: `select:file` and `select:file.directory` now properly deduplicates results. [#32469](https://github.com/sourcegraph/sourcegraph/pull/32469)
- Security: Patch container images against CVE 2022-0778 [#32679](https://github.com/sourcegraph/sourcegraph/issues/32679)
- When closing a batch change, draft changesets that will be closed are now also shown. [#32481](https://github.com/sourcegraph/sourcegraph/pull/32481)

### Removed

- The deprecated GraphQL field `SearchResults.resultCount` has been removed in favor of its replacement, `matchCount`. [#31573](https://github.com/sourcegraph/sourcegraph/pull/31573)
- The deprecated site-config field `UseJaeger` has been removed. Use `"observability.tracing": { "sampling": "all" }` instead [#31294](https://github.com/sourcegraph/sourcegraph/pull/31294/commits/6793220d6cf1200535a2610d79d2dd9e18c67dca)

## 3.37.0

### Added

- Code in search results is now selectable (e.g. for copying). Just clicking on the code continues to open the corresponding file as it did before. [#30033](https://github.com/sourcegraph/sourcegraph/pull/30033)
- Search Notebooks now support importing and exporting Markdown-formatted files. [#28586](https://github.com/sourcegraph/sourcegraph/issues/28586)
- Added standalone migrator service that can be used to run database migrations independently of an upgrade. For more detail see the [standalone migrator docs](https://docs.sourcegraph.com/admin/how-to/manual_database_migrations) and the [docker-compose](https://docs.sourcegraph.com/admin/install/docker-compose/operations#database-migrations) or [kubernetes](https://docs.sourcegraph.com/admin/install/kubernetes/update#database-migrations) upgrade docs.

### Changed

- Syntax highlighting for JSON now uses a distinct color for strings in object key positions. [#30105](https://github.com/sourcegraph/sourcegraph/pull/30105)
- GraphQL API: The order of events returned by `MonitorTriggerEventConnection` has been reversed so newer events are returned first. The `after` parameter has been modified accordingly to return events older the one specified, to allow for pagination. [31219](https://github.com/sourcegraph/sourcegraph/pull/31219)
- [Query based search contexts](https://docs.sourcegraph.com/code_search/how-to/search_contexts#beta-query-based-search-contexts) are now enabled by default as a [beta feature](https://docs.sourcegraph.com/admin/beta_and_experimental_features). [#30888](https://github.com/sourcegraph/sourcegraph/pull/30888)
- The symbols sidebar loads much faster on old commits (after processing it) when scoped to a subdirectory in a big repository. [#31300](https://github.com/sourcegraph/sourcegraph/pull/31300)

### Fixed

- Links generated by editor endpoint will render image preview correctly. [#30767](https://github.com/sourcegraph/sourcegraph/pull/30767)
- Fixed a race condition in the precise code intel upload expirer process that prematurely expired new uploads. [#30546](https://github.com/sourcegraph/sourcegraph/pull/30546)
- Pushing changesets from Batch Changes to code hosts with self-signed TLS certificates has been fixed. [#31010](https://github.com/sourcegraph/sourcegraph/issues/31010)
- Fixed LSIF uploads not being expired according to retention policies when the repository contained tags and branches with the same name but pointing to different commits. [#31108](https://github.com/sourcegraph/sourcegraph/pull/31108)
- Service discovery for the symbols service can transition from no endpoints to endpoints. Previously we always returned an error after the first empty state. [#31225](https://github.com/sourcegraph/sourcegraph/pull/31225)
- Fixed performance issue in LSIF upload processing, reducing the latency between uploading an LSIF index and accessing precise code intel in the UI. ([#30978](https://github.com/sourcegraph/sourcegraph/pull/30978), [#31143](https://github.com/sourcegraph/sourcegraph/pull/31143))
- Fixed symbols not appearing when no files changed between commits. [#31295](https://github.com/sourcegraph/sourcegraph/pull/31295)
- Fixed symbols not appearing when too many files changed between commits. [#31110](https://github.com/sourcegraph/sourcegraph/pull/31110)
- Fixed runaway disk usage in the `symbols` service. [#30647](https://github.com/sourcegraph/sourcegraph/pull/30647)

### Removed

- Removed `experimentalFeature.showCodeMonitoringTestEmailButton`. Test emails can still be sent by editing the code monitor and expanding the "Send email notification" section. [#29953](https://github.com/sourcegraph/sourcegraph/pull/29953)

## 3.36.3

### Fixed

- Fix Code Monitor permissions. For more detail see our [security advisory](https://github.com/sourcegraph/sourcegraph/security/advisories/GHSA-xqv2-x6f2-w3pf) [#30547](https://github.com/sourcegraph/sourcegraph/pull/30547)

## 3.36.2

### Removed

- The TOS consent screen which would appear for all users upon signing into Sourcegraph. We had some internal miscommunication on this onboarding flow and it didn’t turn out the way we intended, this effectively reverts that change. ![#30192](https://github.com/sourcegraph/sourcegraph/issues/30192)

## 3.36.1

### Fixed

- Fix broken 'src lsif upload' inside executor due to basic auth removal. [#30023](https://github.com/sourcegraph/sourcegraph/pull/30023)

## 3.36.0

### Added

- Search contexts can now be defined with a restricted search query as an alternative to a specific list of repositories and revisions. This feature is _beta_ and may change in the following releases. Allowed filters: `repo`, `rev`, `file`, `lang`, `case`, `fork`, `visibility`. `OR`, `AND` expressions are also allowed. To enable this feature to all users, set `experimentalFeatures.searchContextsQuery` to true in global settings. You'll then see a "Create context" button from the search results page and a "Query" input field in the search contexts form. If you want revisions specified in these query based search contexts to be indexed, set `experimentalFeatures.search.index.query.contexts` to true in site configuration. [#29327](https://github.com/sourcegraph/sourcegraph/pull/29327)
- More explicit Terms of Service and Privacy Policy consent has been added to Sourcegraph Server. [#28716](https://github.com/sourcegraph/sourcegraph/issues/28716)
- Batch changes will be created on forks of the upstream repository if the new `batchChanges.enforceForks` site setting is enabled. [#17879](https://github.com/sourcegraph/sourcegraph/issues/17879)
- Symbolic links are now searchable. Previously it was possible to navigate to symbolic links in the repository tree view, however the symbolic links were ignored during searches. [#29567](https://github.com/sourcegraph/sourcegraph/pull/29567), [#237](https://github.com/sourcegraph/zoekt/pull/237)
- Maximum number of references/definitions shown in panel can be adjusted in settings with `codeIntelligence.maxPanelResults`. If not set, a hardcoded limit of 500 was used. [#29629](https://github.com/sourcegraph/sourcegraph/29629)
- Search notebooks are now fully persistable. You can create notebooks through the WYSIWYG editor and share them via a unique URL. We support two visibility modes: private (only the creator can view the notebook) and public (everyone can view the notebook). This feature is _beta_ and may change in the following releases. [#27384](https://github.com/sourcegraph/sourcegraph/issues/27384)
- Code Insights that are run over all repositories now have data points with links that lead to the search page. [#29587](https://github.com/sourcegraph/sourcegraph/pull/29587)
- Code Insights creation UI query field now supports different syntax highlight modes based on `patterntype` filter. [#29733](https://github.com/sourcegraph/sourcegraph/pull/29733)
- Code Insights creation UI query field now has live-preview button that leads to the search page with predefined query value. [#29698](https://github.com/sourcegraph/sourcegraph/pull/29698)
- Code Insights creation UI detect and track patterns can now search across all repositories. [#29906](https://github.com/sourcegraph/sourcegraph/pull/29906)
- Pings now contain aggregated CTA metrics. [#29966](https://github.com/sourcegraph/sourcegraph/pull/29966)
- Pings now contain aggregated CTA metrics. [#29966](https://github.com/sourcegraph/sourcegraph/pull/29966) and [#31389](https://github.com/sourcegraph/sourcegraph/pull/31389)

### Changed

- Sourcegraph's API (streaming search, GraphQL, etc.) may now be used from any domain when using an access token for authentication, or with no authentication in the case of Sourcegraph.com. [#28775](https://github.com/sourcegraph/sourcegraph/pull/28775)
- The endpoint `/search/stream` will be retired in favor of `/.api/search/stream`. This requires no action unless you have developed custom code against `/search/stream`. We will support both endpoints for a short period of time before removing `/search/stream`. Please refer to the [documentation](https://docs.sourcegraph.com/api/stream_api) for more information.
- When displaying the content of symbolic links in the repository tree view, we will show the relative path to the link's target instead of the target's content. This behavior is consistent with how we display symbolic links in search results. [#29687](https://github.com/sourcegraph/sourcegraph/pull/29687)
- A new janitor job, "sg maintenance" was added to gitserver. The new job replaces "garbage collect" with the goal to optimize the performance of git operations for large repositories. You can choose to enable "garbage collect" again by setting the environment variables "SRC_ENABLE_GC_AUTO" to "true" and "SRC_ENABLE_SG_MAINTENANCE" to "false" for gitserver. Note that you must not enable both options at the same time. [#28224](https://github.com/sourcegraph/sourcegraph/pull/28224).
- Search results across repositories are now ordered by repository rank by default. By default the rank is the number of stars a repository has. An administrator can inflate the rank of a repository via `experimentalFeatures.ranking.repoScores`. If you notice increased latency in results, you can disable this feature by setting `experimentalFeatures.ranking.maxReorderQueueSize` to 0. [#29856](https://github.com/sourcegraph/sourcegraph/pull/29856)
- Search results within the same file are now ordered by relevance instead of line number. To order by line number, update the setting `experimentalFeatures.clientSearchResultRanking: "by-line-number"`. [#29046](https://github.com/sourcegraph/sourcegraph/pull/29046)
- Bumped the symbols processing timeout from 20 minutes to 2 hours and made it configurable. [#29891](https://github.com/sourcegraph/sourcegraph/pull/29891)

### Fixed

- Issue preventing searches from completing when certain patterns contain `@`. [#29489](https://github.com/sourcegraph/sourcegraph/pull/29489)
- The grafana dashboard for "successful search request duration" reports the time for streaming search which is used by the browser. Previously it reported the GraphQL time which the browser no longer uses. [#29625](https://github.com/sourcegraph/sourcegraph/pull/29625)
- A regression introduced in 3.35 causing Code Insights that are run over all repositories to not query against repositories that have permissions enabled. (Restricted repositories are and remain filtered based on user permissions when a user views a chart, not at query time.) This may cause global Insights to undercount for data points generated after upgrading to 3.35 and before upgrading to 3.36. [](https://github.com/sourcegraph/sourcegraph/pull/29725)
- Renaming repositories now removes the old indexes on Zoekt's disks. This did not affect search results, only wasted disk space. This was a regression introduced in Sourcegraph 3.33. [#29685](https://github.com/sourcegraph/sourcegraph/issues/29685)

### Removed

- Removed unused backend service from Kubernetes deployments. [#4050](https://github.com/sourcegraph/deploy-sourcegraph/pull/4050)

## 3.35.2

### Fixed

- Fix Code Monitor permissions. For more detail see our [security advisory](https://github.com/sourcegraph/sourcegraph/security/advisories/GHSA-xqv2-x6f2-w3pf) [#30547](https://github.com/sourcegraph/sourcegraph/pull/30547)

## 3.35.1

**⚠️ Due to issues related to Code Insights in the 3.35.0 release, users are advised to upgrade directly to 3.35.1.**

### Fixed

- Skipped migrations caused existing Code Insights to not appear. [#29395](https://github.com/sourcegraph/sourcegraph/pull/29395)
- Enterprise-only out-of-band migrations failed to execute due to missing enterprise configuration flag. [#29426](https://github.com/sourcegraph/sourcegraph/pull/29426)

## 3.35.0

**⚠️ Due to issues related to Code Insights on this release, users are advised to upgrade directly to 3.35.1.**

### Added

- Individual batch changes can publish multiple changesets to the same repository by specifying multiple target branches using the [`on.branches`](https://docs.sourcegraph.com/batch_changes/references/batch_spec_yaml_reference#on-repository) attribute. [#25228](https://github.com/sourcegraph/sourcegraph/issues/25228)
- Low resource overlay added. NOTE: this is designed for internal-use only. Customers can use the `minikube` overlay to achieve similar results.[#4012](https://github.com/sourcegraph/deploy-sourcegraph/pull/4012)
- Code Insights has a new insight `Detect and Track` which will generate unique time series from the matches of a pattern specified as a regular expression capture group. This is currently limited to insights scoped to specific repositories. [docs](https://docs.sourcegraph.com/code_insights/explanations/automatically_generated_data_series)
- Code Insights is persisted entirely in the `codeinsights-db` database. A migration will automatically be performed to move any defined insights and dashboards from your user, org, or global settings files.
- The GraphQL API for Code Insights has entered beta. [docs](https://docs.sourcegraph.com/code_insights/references/code_insights_graphql_api)
- The `SRC_GIT_SERVICE_MAX_EGRESS_BYTES_PER_SECOND` environment variable to control the egress throughput of gitserver's git service (e.g. used by zoekt-index-server to clone repos to index). Set to -1 for no limit. [#29197](https://github.com/sourcegraph/sourcegraph/pull/29197)
- Search suggestions via the GraphQL API were deprecated last release and are now no longer available. Suggestions now work only with the search streaming API. [#29283](https://github.com/sourcegraph/sourcegraph/pull/29283)
- Clicking on a token will now jump to its definition. [#28520](https://github.com/sourcegraph/sourcegraph/pull/28520)

### Changed

- The `ALLOW_DECRYPT_MIGRATION` environment variable is now read by the `worker` service, not the `frontend` service as in previous versions.
- External services will stop syncing if they exceed the user / site level limit for total number of repositories added. It will only continue syncing if the extra repositories are removed or the corresponding limit is increased, otherwise it will stop syncing for the very first repository each time the syncer attempts to sync the external service again. [#28674](https://github.com/sourcegraph/sourcegraph/pull/28674)
- Sourcegraph services now listen to SIGTERM signals. This allows smoother rollouts in kubernetes deployments. [#27958](https://github.com/sourcegraph/sourcegraph/pull/27958)
- The sourcegraph-frontend ingress now uses the networking.k8s.io/v1 api. This adds support for k8s v1.22 and later, and deprecates support for versions older than v1.18.x [#4029](https://github.com/sourcegraph/deploy-sourcegraph/pull/4029)
- Non-bare repositories found on gitserver will be removed by a janitor job. [#28895](https://github.com/sourcegraph/sourcegraph/pull/28895)
- The search bar is no longer auto-focused when navigating between files. This change means that the keyboard shortcut Cmd+LeftArrow (or Ctrl-LeftArrow) now goes back to the browser's previous page instead of moving the cursor position to the first position of the search bar. [#28943](https://github.com/sourcegraph/sourcegraph/pull/28943)
- Code Insights series over all repositories can now be edited
- Code Insights series over all repositories now support a custom time interval and will calculate with 12 points starting at the moment the series is created and working backwards.
- Minio service upgraded to RELEASE.2021-12-10T23-03-39Z. [#29188](https://github.com/sourcegraph/sourcegraph/pull/29188)
- Code insights creation UI form query field now supports suggestions and syntax highlighting. [#28130](https://github.com/sourcegraph/sourcegraph/pull/28130)
- Using `select:repo` in search queries will now stream results incrementally, greatly improving speed and reducing time-to-first-result. [#28920](https://github.com/sourcegraph/sourcegraph/pull/28920)
- The fuzzy file finder is now enabled by default and can be activated with the shortcut `Cmd+K` on macOS and `Ctrl+K` on Linux/Windows. Change the user setting `experimentalFeatures.fuzzyFinder` to `false` to disable this feature. [#29010](https://github.com/sourcegraph/sourcegraph/pull/29010)
- Search-based code intelligence and the symbol sidebar are much faster now that the symbols service incrementally processes files that changed. [#27932](https://github.com/sourcegraph/sourcegraph/pull/27932)

### Fixed

- Moving a changeset from draft state into published state was broken on GitLab code hosts. [#28239](https://github.com/sourcegraph/sourcegraph/pull/28239)
- The shortcuts for toggling the History Panel and Line Wrap were not working on Mac. [#28574](https://github.com/sourcegraph/sourcegraph/pull/28574)
- Suppresses docker-on-mac warning for Kubernetes, Docker Compose, and Pure Docker deployments. [#28405](https://github.com/sourcegraph/sourcegraph/pull/28821)
- Fixed an issue where certain regexp syntax for repository searches caused the entire search, including non-repository searches, to fail with a parse error (issue affects only version 3.34). [#28826](https://github.com/sourcegraph/sourcegraph/pull/28826)
- Modifying changesets on Bitbucket Server could previously fail if the local copy in Batch Changes was out of date. That has been fixed by retrying the operations in case of a 409 response. [#29100](https://github.com/sourcegraph/sourcegraph/pull/29100)

### Removed

- Settings files (user, org, global) as a persistence mechanism for Code Insights are now deprecated.
- Query-runner deployment has been removed. You can safely remove the `query-runner` service from your installation.

## 3.34.2

### Fixed

- A bug introduced in 3.34 and 3.34.1 that resulted in certain repositories being missed in search results. [#28624](https://github.com/sourcegraph/sourcegraph/pull/28624)

## 3.34.1

### Fixed

- Fixed Redis alerting for docker-compose deployments [#28099](https://github.com/sourcegraph/sourcegraph/issues/28099)

## 3.34.0

### Added

- Added documentation for merging site-config files. Available since 3.32 [#21220](https://github.com/sourcegraph/sourcegraph/issues/21220)
- Added site config variable `cloneProgressLog` to optionally enable logging of clone progress to temporary files for debugging. Disabled by default. [#26568](https://github.com/sourcegraph/sourcegraph/pull/26568)
- GNU's `wget` has been added to all `sourcegraph/*` Docker images that use `sourcegraph/alpine` as its base [#26823](https://github.com/sourcegraph/sourcegraph/pull/26823)
- Added the "no results page", a help page shown if a search doesn't return any results [#26154](https://github.com/sourcegraph/sourcegraph/pull/26154)
- Added monitoring page for Redis databases [#26967](https://github.com/sourcegraph/sourcegraph/issues/26967)
- The search indexer only polls repositories that have been marked as changed. This reduces a large source of load in installations with a large number of repositories. If you notice index staleness, you can try disabling by setting the environment variable `SRC_SEARCH_INDEXER_EFFICIENT_POLLING_DISABLED` on `sourcegraph-frontend`. [#27058](https://github.com/sourcegraph/sourcegraph/issues/27058)
- Pings include instance wide total counts of Code Insights grouped by presentation type, series type, and presentation-series type. [#27602](https://github.com/sourcegraph/sourcegraph/pull/27602)
- Added logging of incoming Batch Changes webhooks, which can be viewed by site admins. By default, sites without encryption will log webhooks for three days, while sites with encryption will not log webhooks without explicit configuration. [See the documentation for more details](https://docs.sourcegraph.com/admin/config/batch_changes#incoming-webhooks). [#26669](https://github.com/sourcegraph/sourcegraph/issues/26669)
- Added support for finding implementations of interfaces and methods. [#24854](https://github.com/sourcegraph/sourcegraph/pull/24854)

### Changed

- Removed liveness probes from Kubernetes Prometheus deployment [#2970](https://github.com/sourcegraph/deploy-sourcegraph/pull/2970)
- Batch Changes now requests the `workflow` scope on GitHub personal access tokens to allow batch changes to write to the `.github` directory in repositories. If you have already configured a GitHub PAT for use with Batch Changes, we suggest adding the scope to the others already granted. [#26606](https://github.com/sourcegraph/sourcegraph/issues/26606)
- Sourcegraph's Prometheus and Alertmanager dependency has been upgraded to v2.31.1 and v0.23.0 respectively. [#27336](https://github.com/sourcegraph/sourcegraph/pull/27336)
- The search UI's repositories count as well as the GraphQL API's `search().repositories` and `search().repositoriesCount` have changed semantics from the set of searchable repositories to the set of repositories with matches. In a future release, we'll introduce separate fields for the set of searchable repositories backed by a [scalable implementation](https://github.com/sourcegraph/sourcegraph/issues/27274). [#26995](https://github.com/sourcegraph/sourcegraph/issues/26995)

### Fixed

- An issue that causes the server to panic when performing a structural search via the GQL API for a query that also
  matches missing repos (affected versions 3.33.0 and 3.32.0)
  . [#26630](https://github.com/sourcegraph/sourcegraph/pull/26630)
- Improve detection for Docker running in non-linux
  environments. [#23477](https://github.com/sourcegraph/sourcegraph/issues/23477)
- Fixed the cache size calculation used for Kubernetes deployments. Previously, the calculated value was too high and would exceed the ephemeral storage request limit. #[26283](https://github.com/sourcegraph/sourcegraph/issues/26283)
- Fixed a regression that was introduced in 3.27 and broke SSH-based authentication for managing Batch Changes changesets on code hosts. SSH keys generated by Sourcegraph were not used for authentication and authenticating with the code host would fail if no SSH key with write-access had been added to `gitserver`. [#27491](https://github.com/sourcegraph/sourcegraph/pull/27491)
- Private repositories matching `-repo:` expressions are now excluded. This was a regression introduced in 3.33.0. [#27044](https://github.com/sourcegraph/sourcegraph/issues/27044)

### Removed

- All version contexts functionality (deprecated in 3.33) is now removed. [#26267](https://github.com/sourcegraph/sourcegraph/issues/26267)
- Query filter `repogroup` (deprecated in 3.33) is now removed. [#24277](https://github.com/sourcegraph/sourcegraph/issues/24277)
- Sourcegraph no longer uses CSRF security tokens/cookies to prevent CSRF attacks. Instead, Sourcegraph now relies solely on browser's CORS policies (which were already in place.) In practice, this is just as safe and leads to a simpler CSRF threat model which reduces security risks associated with our threat model complexity. [#7658](https://github.com/sourcegraph/sourcegraph/pull/7658)
- Notifications for saved searches (deprecated in v3.31.0) have been removed [#27912](https://github.com/sourcegraph/sourcegraph/pull/27912/files)

## 3.33.2

### Fixed

- Fixed: backported saved search and code monitor notification fixes from 3.34.0 [#28019](https://github.com/sourcegraph/sourcegraph/pull/28019)

## 3.33.1

### Fixed

- Private repositories matching `-repo:` expressions are now excluded. This was a regression introduced in 3.33.0. [#27044](https://github.com/sourcegraph/sourcegraph/issues/27044)
- Fixed a regression that was introduced in 3.27 and broke SSH-based authentication for managing Batch Changes changesets on code hosts. SSH keys generated by Sourcegraph were not used for authentication and authenticating with the code host would fail if no SSH key with write-access had been added to `gitserver`. [#27491](https://github.com/sourcegraph/sourcegraph/pull/27491)

## 3.33.0

### Added

- More rules have been added to the search query validation so that user get faster feedback on issues with their query. [#24747](https://github.com/sourcegraph/sourcegraph/pull/24747)
- Bloom filters have been added to the zoekt indexing backend to accelerate queries with code fragments matching `\w{4,}`. [zoekt#126](https://github.com/sourcegraph/zoekt/pull/126)
- For short search queries containing no filters but the name of a supported programming language we are now suggesting to run the query with a language filter. [#25792](https://github.com/sourcegraph/sourcegraph/pull/25792)
- The API scope used by GitLab OAuth can now optionally be configured in the provider. [#26152](https://github.com/sourcegraph/sourcegraph/pull/26152)
- Added Apex language support for syntax highlighting and search-based code intelligence. [#25268](https://github.com/sourcegraph/sourcegraph/pull/25268)

### Changed

- Search context management pages are now only available in the Sourcegraph enterprise version. Search context dropdown is disabled in the OSS version. [#25147](https://github.com/sourcegraph/sourcegraph/pull/25147)
- Search contexts GQL API is now only available in the Sourcegraph enterprise version. [#25281](https://github.com/sourcegraph/sourcegraph/pull/25281)
- When running a commit or diff query, the accepted values of `before` and `after` have changed from "whatever git accepts" to a [slightly more strict subset](https://docs.sourcegraph.com/code_search/reference/language#before) of that. [#25414](https://github.com/sourcegraph/sourcegraph/pull/25414)
- Repogroups and version contexts are deprecated in favor of search contexts. Read more about the deprecation and how to migrate to search contexts in the [blog post](https://about.sourcegraph.com/blog/introducing-search-contexts). [#25676](https://github.com/sourcegraph/sourcegraph/pull/25676)
- Search contexts are now enabled by default in the Sourcegraph enterprise version. [#25674](https://github.com/sourcegraph/sourcegraph/pull/25674)
- Code Insights background queries will now retry a maximum of 10 times (down from 100). [#26057](https://github.com/sourcegraph/sourcegraph/pull/26057)
- Our `sourcegraph/cadvisor` Docker image has been upgraded to cadvisor version `v0.42.0`. [#26126](https://github.com/sourcegraph/sourcegraph/pull/26126)
- Our `jaeger` version in the `sourcegraph/sourcegraph` Docker image has been upgraded to `1.24.0`. [#26215](https://github.com/sourcegraph/sourcegraph/pull/26215)

### Fixed

- A search regression in 3.32.0 which caused instances with search indexing _disabled_ (very rare) via `"search.index.enabled": false,` in their site config to crash with a panic. [#25321](https://github.com/sourcegraph/sourcegraph/pull/25321)
- An issue where the default `search.index.enabled` value on single-container Docker instances would incorrectly be computed as `false` in some situations. [#25321](https://github.com/sourcegraph/sourcegraph/pull/25321)
- StatefulSet service discovery in Kubernetes correctly constructs pod hostnames in the case where the ServiceName is different from the StatefulSet name. [#25146](https://github.com/sourcegraph/sourcegraph/pull/25146)
- An issue where clicking on a link in the 'Revisions' search sidebar section would result in an invalid query if the query didn't already contain a 'repo:' filter. [#25076](https://github.com/sourcegraph/sourcegraph/pull/25076)
- An issue where links to jump to Bitbucket Cloud wouldn't render in the UI. [#25533](https://github.com/sourcegraph/sourcegraph/pull/25533)
- Fixed some code insights pings being aggregated on `anonymous_user_id` instead of `user_id`. [#25926](https://github.com/sourcegraph/sourcegraph/pull/25926)
- Code insights running over all repositories using a commit search (`type:commit` or `type:diff`) would fail to deserialize and produce no results. [#25928](https://github.com/sourcegraph/sourcegraph/pull/25928)
- Fixed an issue where code insights queries could produce a panic on queued records that did not include a `record_time` [#25929](https://github.com/sourcegraph/sourcegraph/pull/25929)
- Fixed an issue where Batch Change changeset diffs would sometimes render incorrectly when previewed from the UI if they contained deleted empty lines. [#25866](https://github.com/sourcegraph/sourcegraph/pull/25866)
- An issue where `repo:contains.commit.after()` would fail on some malformed git repositories. [#25974](https://github.com/sourcegraph/sourcegraph/issues/25974)
- Fixed primary email bug where users with no primary email set would break the email setting page when trying to add a new email. [#25008](https://github.com/sourcegraph/sourcegraph/pull/25008)
- An issue where keywords like `and`, `or`, `not` would not be highlighted properly in the search bar due to the presence of quotes. [#26135](https://github.com/sourcegraph/sourcegraph/pull/26135)
- An issue where frequent search indexing operations led to incoming search queries timing out. When these timeouts happened in quick succession, `zoekt-webserver` processes would shut themselves down via their `watchdog` routine. This should now only happen when a given `zoekt-webserver` is under-provisioned on CPUs. [#25872](https://github.com/sourcegraph/sourcegraph/issues/25872)
- Since 3.28.0, Batch Changes webhooks would not update changesets opened in private repositories. This has been fixed. [#26380](https://github.com/sourcegraph/sourcegraph/issues/26380)
- Reconciling batch changes could stall when updating the state of a changeset that already existed. This has been fixed. [#26386](https://github.com/sourcegraph/sourcegraph/issues/26386)

### Removed

- Batch Changes changeset specs stored the raw JSON used when creating them, which is no longer used and is not exposed in the API. This column has been removed, thereby saving space in the Sourcegraph database. [#25453](https://github.com/sourcegraph/sourcegraph/issues/25453)
- The query builder page experimental feature, which was disabled in 3.21, is now removed. The setting `{ "experimentalFeatures": { "showQueryBuilder": true } }` now has no effect. [#26125](https://github.com/sourcegraph/sourcegraph/pull/26125)

## 3.32.1

### Fixed

- Fixed a regression that was introduced in 3.27 and broke SSH-based authentication for managing Batch Changes changesets on code hosts. SSH keys generated by Sourcegraph were not used for authentication and authenticating with the code host would fail if no SSH key with write-access had been added to `gitserver`. [#27491](https://github.com/sourcegraph/sourcegraph/pull/27491)

## 3.32.0

### Added

- The search sidebar shows a revisions section if all search results are from a single repository. This makes it easier to search in and switch between different revisions. [#23835](https://github.com/sourcegraph/sourcegraph/pull/23835)
- The various alerts overview panels in Grafana can now be clicked to go directly to the relevant panels and dashboards. [#24920](https://github.com/sourcegraph/sourcegraph/pull/24920)
- Added a `Documentation` tab to the Site Admin Maintenance panel that links to the official Sourcegraph documentation. [#24917](https://github.com/sourcegraph/sourcegraph/pull/24917)
- Code Insights that run over all repositories now generate a moving daily snapshot between time points. [#24804](https://github.com/sourcegraph/sourcegraph/pull/24804)
- The Code Insights GraphQL API now restricts the results to user, org, and globally scoped insights. Insights will be synced to the database with access associated to the user or org setting containing the insight definition. [#25017](https://github.com/sourcegraph/sourcegraph/pull/25017)
- The timeout for long-running Git commands can be customized via `gitLongCommandTimeout` in the site config. [#25080](https://github.com/sourcegraph/sourcegraph/pull/25080)

### Changed

- `allowGroupsPermissionsSync` in the GitHub authorization provider is now required to enable the experimental GitHub teams and organization permissions caching. [#24561](https://github.com/sourcegraph/sourcegraph/pull/24561)
- GitHub external code hosts now validate if a corresponding authorization provider is set, and emits a warning if not. [#24526](https://github.com/sourcegraph/sourcegraph/pull/24526)
- Sourcegraph is now built with Go 1.17. [#24566](https://github.com/sourcegraph/sourcegraph/pull/24566)
- Code Insights is now available only in the Sourcegraph enterprise. [#24741](https://github.com/sourcegraph/sourcegraph/pull/24741)
- Prometheus in Sourcegraph with Docker Compose now scrapes Postgres and Redis instances for metrics. [deploy-sourcegraph-docker#580](https://github.com/sourcegraph/deploy-sourcegraph-docker/pull/580)
- Symbol suggestions now leverage optimizations for global searches. [#24943](https://github.com/sourcegraph/sourcegraph/pull/24943)

### Fixed

- Fixed a number of issues where repository permissions sync may fail for instances with very large numbers of repositories. [#24852](https://github.com/sourcegraph/sourcegraph/pull/24852), [#24972](https://github.com/sourcegraph/sourcegraph/pull/24972)
- Fixed excessive re-rendering of the whole web application on every keypress in the search query input. [#24844](https://github.com/sourcegraph/sourcegraph/pull/24844)
- Code Insights line chart now supports different timelines for each data series (lines). [#25005](https://github.com/sourcegraph/sourcegraph/pull/25005)
- Postgres exporter now exposes pg_stat_activity account to show the number of active DB connections. [#25086](https://github.com/sourcegraph/sourcegraph/pull/25086)

### Removed

- The `PRECISE_CODE_INTEL_DATA_TTL` environment variable is no longer read by the worker service. Instead, global and repository-specific data retention policies configurable in the UI by site-admins will control the length of time LSIF uploads are considered _fresh_. [#24793](https://github.com/sourcegraph/sourcegraph/pull/24793)
- The `repo.cloned` column was removed as it was deprecated in 3.26. [#25066](https://github.com/sourcegraph/sourcegraph/pull/25066)

## 3.31.2

### Fixed

- Fixed multiple CVEs for [libssl](https://cve.mitre.org/cgi-bin/cvename.cgi?name=CVE-2021-3711) and [Python3](https://cve.mitre.org/cgi-bin/cvename.cgi?name=CVE-2021-29921). [#24700](https://github.com/sourcegraph/sourcegraph/pull/24700) [#24620](https://github.com/sourcegraph/sourcegraph/pull/24620) [#24695](https://github.com/sourcegraph/sourcegraph/pull/24695)

## 3.31.1

### Added

- The required authentication scopes required to enable caching behaviour for GitHub repository permissions can now be requested via `allowGroupsPermissionsSync` in GitHub `auth.providers`. [#24328](https://github.com/sourcegraph/sourcegraph/pull/24328)

### Changed

- Caching behaviour for GitHub repository permissions enabled via the `authorization.groupsCacheTTL` field in the code host config can now leverage additional caching of team and organization permissions for repository permissions syncing (on top of the caching for user permissions syncing introduced in 3.31). [#24328](https://github.com/sourcegraph/sourcegraph/pull/24328)

## 3.31.0

### Added

- Backend Code Insights GraphQL queries now support arguments `includeRepoRegex` and `excludeRepoRegex` to filter on repository names. [#23256](https://github.com/sourcegraph/sourcegraph/pull/23256)
- Code Insights background queries now process in a priority order backwards through time. This will allow insights to populate concurrently. [#23101](https://github.com/sourcegraph/sourcegraph/pull/23101)
- Operator documentation has been added to the Search Reference sidebar section. [#23116](https://github.com/sourcegraph/sourcegraph/pull/23116)
- Syntax highlighting support for the [Cue](https://cuelang.org) language.
- Reintroduced a revised version of the Search Types sidebar section. [#23170](https://github.com/sourcegraph/sourcegraph/pull/23170)
- Improved usability where filters followed by a space in the search query will warn users that the filter value is empty. [#23646](https://github.com/sourcegraph/sourcegraph/pull/23646)
- Perforce: [`git p4`'s `--use-client-spec` option](https://git-scm.com/docs/git-p4#Documentation/git-p4.txt---use-client-spec) can now be enabled by configuring the `p4.client` field. [#23833](https://github.com/sourcegraph/sourcegraph/pull/23833), [#23845](https://github.com/sourcegraph/sourcegraph/pull/23845)
- Code Insights will do a one-time reset of ephemeral insights specific database tables to clean up stale and invalid data. Insight data will regenerate automatically. [23791](https://github.com/sourcegraph/sourcegraph/pull/23791)
- Perforce: added basic support for Perforce permission table path wildcards. [#23755](https://github.com/sourcegraph/sourcegraph/pull/23755)
- Added autocompletion and search filtering of branch/tag/commit revisions to the repository compare page. [#23977](https://github.com/sourcegraph/sourcegraph/pull/23977)
- Batch Changes changesets can now be [set to published when previewing new or updated batch changes](https://docs.sourcegraph.com/batch_changes/how-tos/publishing_changesets#within-the-ui). [#22912](https://github.com/sourcegraph/sourcegraph/issues/22912)
- Added Python3 to server and gitserver images to enable git-p4 support. [#24204](https://github.com/sourcegraph/sourcegraph/pull/24204)
- Code Insights drill-down filters now allow filtering insights data on the dashboard page using repo: filters. [#23186](https://github.com/sourcegraph/sourcegraph/issues/23186)
- GitHub repository permissions can now leverage caching of team and organization permissions for user permissions syncing. Caching behaviour can be enabled via the `authorization.groupsCacheTTL` field in the code host config. This can significantly reduce the amount of time it takes to perform a full permissions sync due to reduced instances of being rate limited by the code host. [#23978](https://github.com/sourcegraph/sourcegraph/pull/23978)

### Changed

- Code Insights will now always backfill from the time the data series was created. [#23430](https://github.com/sourcegraph/sourcegraph/pull/23430)
- Code Insights queries will now extract repository name out of the GraphQL response instead of going to the database. [#23388](https://github.com/sourcegraph/sourcegraph/pull/23388)
- Code Insights backend has moved from the `repo-updater` service to the `worker` service. [#23050](https://github.com/sourcegraph/sourcegraph/pull/23050)
- Code Insights feature flag `DISABLE_CODE_INSIGHTS` environment variable has moved from the `repo-updater` service to the `worker` service. Any users of this flag will need to update their `worker` service configuration to continue using it. [#23050](https://github.com/sourcegraph/sourcegraph/pull/23050)
- Updated Docker-Compose Caddy Image to v2.0.0-alpine. [#468](https://github.com/sourcegraph/deploy-sourcegraph-docker/pull/468)
- Code Insights historical samples will record using the timestamp of the commit that was searched. [#23520](https://github.com/sourcegraph/sourcegraph/pull/23520)
- Authorization checks are now handled using role based permissions instead of manually altering SQL statements. [23398](https://github.com/sourcegraph/sourcegraph/pull/23398)
- Docker Compose: the Jaeger container's `SAMPLING_STRATEGIES_FILE` now has a default value. If you are currently using a custom sampling strategies configuration, you may need to make sure your configuration is not overridden by the change when upgrading. [sourcegraph/deploy-sourcegraph#489](https://github.com/sourcegraph/deploy-sourcegraph-docker/pull/489)
- Code Insights historical samples will record using the most recent commit to the start of the frame instead of the middle of the frame. [#23573](https://github.com/sourcegraph/sourcegraph/pull/23573)
- The copy icon displayed next to files and repositories will now copy the file or repository path. Previously, this action copied the URL to clipboard. [#23390](https://github.com/sourcegraph/sourcegraph/pull/23390)
- Sourcegraph's Prometheus dependency has been upgraded to v2.28.1. [23663](https://github.com/sourcegraph/sourcegraph/pull/23663)
- Sourcegraph's Alertmanager dependency has been upgraded to v0.22.2. [23663](https://github.com/sourcegraph/sourcegraph/pull/23714)
- Code Insights will now schedule sample recordings for the first of the next month after creation or a previous recording. [#23799](https://github.com/sourcegraph/sourcegraph/pull/23799)
- Code Insights now stores data in a new format. Data points will store complete vectors for all repositories even if the underlying Sourcegraph queries were compressed. [#23768](https://github.com/sourcegraph/sourcegraph/pull/23768)
- Code Insights rate limit values have been tuned for a more reasonable performance. [#23860](https://github.com/sourcegraph/sourcegraph/pull/23860)
- Code Insights will now generate historical data once per month on the first of the month, up to the configured `insights.historical.frames` number of frames. [#23768](https://github.com/sourcegraph/sourcegraph/pull/23768)
- Code Insights will now schedule recordings for the first of the next calendar month after an insight is created or recorded. [#23799](https://github.com/sourcegraph/sourcegraph/pull/23799)
- Code Insights will attempt to sync insight definitions from settings to the database once every 10 minutes. [23805](https://github.com/sourcegraph/sourcegraph/pull/23805)
- Code Insights exposes information about queries that are flagged `dirty` through the `insights` GraphQL query. [#23857](https://github.com/sourcegraph/sourcegraph/pull/23857/)
- Code Insights GraphQL query `insights` will now fetch 12 months of data instead of 6 if a specific time range is not provided. [#23786](https://github.com/sourcegraph/sourcegraph/pull/23786)
- Code Insights will now generate 12 months of historical data during a backfill instead of 6. [#23860](https://github.com/sourcegraph/sourcegraph/pull/23860)
- The `sourcegraph-frontend.Role` in Kubernetes deployments was updated to permit statefulsets access in the Kubernetes API. This is needed to better support stable service discovery for stateful sets during deployments, which isn't currently possible by using service endpoints. [#3670](https://github.com/sourcegraph/deploy-sourcegraph/pull/3670) [#23889](https://github.com/sourcegraph/sourcegraph/pull/23889)
- For Docker-Compose and Kubernetes users, the built-in main Postgres and codeintel databases have switched to an alpine Docker image. This requires re-indexing the entire database. This process can take up to a few hours on systems with large datasets. [#23697](https://github.com/sourcegraph/sourcegraph/pull/23697)
- Results are now streamed from searcher by default, improving memory usage and latency for large, unindexed searches. [#23754](https://github.com/sourcegraph/sourcegraph/pull/23754)
- [`deploy-sourcegraph` overlays](https://docs.sourcegraph.com/admin/install/kubernetes/configure#overlays) now use `resources:` instead of the [deprecated `bases:` field](https://kubectl.docs.kubernetes.io/references/kustomize/kustomization/bases/) for referencing Kustomize bases. [deploy-sourcegraph#3606](https://github.com/sourcegraph/deploy-sourcegraph/pull/3606)
- The `deploy-sourcegraph-docker` Pure Docker deployment scripts and configuration has been moved to the `./pure-docker` subdirectory. [deploy-sourcegraph-docker#454](https://github.com/sourcegraph/deploy-sourcegraph-docker/pull/454)
- In Kubernetes deployments, setting the `SRC_GIT_SERVERS` environment variable explicitly is no longer needed. Addresses of the gitserver pods will be discovered automatically and in the same numerical order as with the static list. Unset the env var in your `frontend.Deployment.yaml` to make use of this feature. [#24094](https://github.com/sourcegraph/sourcegraph/pull/24094)
- The consistent hashing scheme used to distribute repositories across indexed-search replicas has changed to improve distribution and reduce load discrepancies. In the next upgrade, indexed-search pods will re-index the majority of repositories since the repo to replica assignments will change. This can take a few hours in large instances, but searches should succeed during that time since a replica will only delete a repo once it has been indexed in the new replica that owns it. You can monitor this process in the Zoekt Index Server Grafana dashboard - the "assigned" repos in "Total number of repos" will spike and then reduce until it becomes the same as "indexed". As a fail-safe, the old consistent hashing scheme can be enabled by setting the `SRC_ENDPOINTS_CONSISTENT_HASH` env var to `consistent(crc32ieee)` in the `sourcegraph-frontend` deployment. [#23921](https://github.com/sourcegraph/sourcegraph/pull/23921)
- In Kubernetes deployments an emptyDir (`/dev/shm`) is now mounted in the `pgsql` deployment to allow Postgres to access more than 64KB shared memory. This value should be configured to match the `shared_buffers` value in your Postgres configuration. [deploy-sourcegraph#3784](https://github.com/sourcegraph/deploy-sourcegraph/pull/3784/)

### Fixed

- The search reference will now show matching entries when using the filter input. [#23224](https://github.com/sourcegraph/sourcegraph/pull/23224)
- Graceful termination periods have been added to database deployments. [#3358](https://github.com/sourcegraph/deploy-sourcegraph/pull/3358) & [#477](https://github.com/sourcegraph/deploy-sourcegraph-docker/pull/477)
- All commit search results for `and`-expressions are now highlighted. [#23336](https://github.com/sourcegraph/sourcegraph/pull/23336)
- Email notifiers in `observability.alerts` now correctly respect the `email.smtp.noVerifyTLS` site configuration field. [#23636](https://github.com/sourcegraph/sourcegraph/issues/23636)
- Alertmanager (Prometheus) now respects `SMTPServerConfig.noVerifyTLS` field. [#23636](https://github.com/sourcegraph/sourcegraph/issues/23636)
- Clicking on symbols in the left search pane now renders hover tooltips for indexed repositories. [#23664](https://github.com/sourcegraph/sourcegraph/pull/23664)
- Fixed a result streaming throttling issue that was causing significantly increased latency for some searches. [#23736](https://github.com/sourcegraph/sourcegraph/pull/23736)
- GitCredentials passwords stored in AWS CodeCommit configuration is now redacted. [#23832](https://github.com/sourcegraph/sourcegraph/pull/23832)
- Patched a vulnerability in `apk-tools`. [#23917](https://github.com/sourcegraph/sourcegraph/pull/23917)
- Line content was being duplicated in unindexed search payloads, causing memory instability for some dense search queries. [#23918](https://github.com/sourcegraph/sourcegraph/pull/23918)
- Updating draft merge requests on GitLab from batch changes no longer removes the draft status. [#23944](https://github.com/sourcegraph/sourcegraph/issues/23944)
- Report highlight matches instead of line matches in search results. [#21443](https://github.com/sourcegraph/sourcegraph/issues/21443)
- Force the `codeinsights-db` database to read from the `configMap` configuration file by explicitly setting the `POSTGRESQL_CONF_DIR` environment variable to the `configMap` mount path. [deploy-sourcegraph#3788](https://github.com/sourcegraph/deploy-sourcegraph/pull/3788)

### Removed

- The old batch repository syncer was removed and can no longer be activated by setting `ENABLE_STREAMING_REPOS_SYNCER=false`. [#22949](https://github.com/sourcegraph/sourcegraph/pull/22949)
- Email notifications for saved searches are now deprecated in favor of Code Monitoring. Email notifications can no longer be enabled for saved searches. Saved searches that already have notifications enabled will continue to work, but there is now a button users can click to migrate to code monitors. Notifications for saved searches will be removed entirely in the future. [#23275](https://github.com/sourcegraph/sourcegraph/pull/23275)
- The `sg_service` Postgres role and `sg_repo_access_policy` policy on the `repo` table have been removed due to performance concerns. [#23622](https://github.com/sourcegraph/sourcegraph/pull/23622)
- Deprecated site configuration field `email.smtp.disableTLS` has been removed. [#23639](https://github.com/sourcegraph/sourcegraph/pull/23639)
- Deprecated language servers have been removed from `deploy-sourcegraph`. [deploy-sourcegraph#3605](https://github.com/sourcegraph/deploy-sourcegraph/pull/3605)
- The experimental `codeInsightsAllRepos` feature flag has been removed. [#23850](https://github.com/sourcegraph/sourcegraph/pull/23850)

## 3.30.4

### Added

- Add a new environment variable `SRC_HTTP_CLI_EXTERNAL_TIMEOUT` to control the timeout for all external HTTP requests. [#23620](https://github.com/sourcegraph/sourcegraph/pull/23620)

### Changed

- Postgres has been upgraded to `12.8` in the single-server Sourcegraph image [#23999](https://github.com/sourcegraph/sourcegraph/pull/23999)

## 3.30.3

**⚠️ Users on 3.29.x are advised to upgrade directly to 3.30.3**. If you have already upgraded to 3.30.0, 3.30.1, or 3.30.2 please follow [this migration guide](https://docs.sourcegraph.com/admin/migration/3_30).

### Fixed

- Codeintel-db database images have been reverted back to debian due to corruption caused by glibc and alpine. [23324](https://github.com/sourcegraph/sourcegraph/pull/23324)

## 3.30.2

**⚠️ Users on 3.29.x are advised to upgrade directly to 3.30.3**. If you have already upgraded to 3.30.0, 3.30.1, or 3.30.2 please follow [this migration guide](https://docs.sourcegraph.com/admin/migration/3_30).

### Fixed

- Postgres database images have been reverted back to debian due to corruption caused by glibc and alpine. [23302](https://github.com/sourcegraph/sourcegraph/pull/23302)

## 3.30.1

**⚠️ Users on 3.29.x are advised to upgrade directly to 3.30.3**. If you have already upgraded to 3.30.0, 3.30.1, or 3.30.2 please follow [this migration guide](https://docs.sourcegraph.com/admin/migration/3_30).

### Fixed

- An issue where the UI would occasionally display `lsifStore.Ranges: ERROR: relation \"lsif_documentation_mappings\" does not exist (SQLSTATE 42P01)` [#23115](https://github.com/sourcegraph/sourcegraph/pull/23115)
- Fixed a vulnerability in our Postgres Alpine image related to libgcrypt [#23174](https://github.com/sourcegraph/sourcegraph/pull/23174)
- When syncing in streaming mode, repo-updater will now ensure a repo's transaction is committed before notifying gitserver to update that repo. [#23169](https://github.com/sourcegraph/sourcegraph/pull/23169)
- When encountering spurious errors during streaming syncing (like temporary 500s from codehosts), repo-updater will no longer delete all associated repos that weren't seen. Deletion will happen only if there were no errors or if the error was one of "Unauthorized", "Forbidden" or "Account Suspended". [#23171](https://github.com/sourcegraph/sourcegraph/pull/23171)
- External HTTP requests are now automatically retried when appropriate. [#23131](https://github.com/sourcegraph/sourcegraph/pull/23131)

## 3.30.0

**⚠️ Users on 3.29.x are advised to upgrade directly to 3.30.3**. If you have already upgraded to 3.30.0, 3.30.1, or 3.30.2 please follow [this migration guide](https://docs.sourcegraph.com/admin/migration/3_30).

### Added

- Added support for `select:file.directory` in search queries, which returns unique directory paths for results that satisfy the query. [#22449](https://github.com/sourcegraph/sourcegraph/pull/22449)
- An `sg_service` Postgres role has been introduced, as well as an `sg_repo_access_policy` policy on the `repo` table that restricts access to that role. The role that owns the `repo` table will continue to get unrestricted access. [#22303](https://github.com/sourcegraph/sourcegraph/pull/22303)
- Every service that connects to the database (i.e. Postgres) now has a "Database connections" monitoring section in its Grafana dashboard. [#22570](https://github.com/sourcegraph/sourcegraph/pull/22570)
- A new bulk operation to close many changesets at once has been added to Batch Changes. [#22547](https://github.com/sourcegraph/sourcegraph/pull/22547)
- Backend Code Insights will aggregate viewable repositories based on the authenticated user. [#22471](https://github.com/sourcegraph/sourcegraph/pull/22471)
- Added support for highlighting .frugal files as Thrift syntax.
- Added `file:contains.content(regexp)` predicate, which filters only to files that contain matches of the given pattern. [#22666](https://github.com/sourcegraph/sourcegraph/pull/22666)
- Repository syncing is now done in streaming mode by default. Customers with many repositories should notice code host updates much faster, with repo-updater consuming less memory. Using the previous batch mode can be done by setting the `ENABLE_STREAMING_REPOS_SYNCER` environment variable to `false` in `repo-updater`. That environment variable will be deleted in the next release. [#22756](https://github.com/sourcegraph/sourcegraph/pull/22756)
- Enabled the ability to query Batch Changes changesets, changesets stats, and file diff stats for an individual repository via the Sourcegraph GraphQL API. [#22744](https://github.com/sourcegraph/sourcegraph/pull/22744/)
- Added "Groovy" to the initial `lang:` filter suggestions in the search bar. [#22755](https://github.com/sourcegraph/sourcegraph/pull/22755)
- The `lang:` filter suggestions now show all supported, matching languages as the user types a language name. [#22765](https://github.com/sourcegraph/sourcegraph/pull/22765)
- Code Insights can now be grouped into dashboards. [#22215](https://github.com/sourcegraph/sourcegraph/issues/22215)
- Batch Changes changesets can now be [published from the Sourcegraph UI](https://docs.sourcegraph.com/batch_changes/how-tos/publishing_changesets#within-the-ui). [#18277](https://github.com/sourcegraph/sourcegraph/issues/18277)
- The repository page now has a new button to view batch change changesets created in that specific repository, with a badge indicating how many changesets are currently open. [#22804](https://github.com/sourcegraph/sourcegraph/pull/22804)
- Experimental: Search-based code insights can run over all repositories on the instance. To enable, use the feature flag `"experimentalFeatures": { "codeInsightsAllRepos": true }` and tick the checkbox in the insight creation/edit UI. [#22759](https://github.com/sourcegraph/sourcegraph/issues/22759)
- Search References is a new search sidebar section to simplify learning about the available search filters directly where they are used. [#21539](https://github.com/sourcegraph/sourcegraph/issues/21539)

### Changed

- Backend Code Insights only fills historical data frames that have changed to reduce the number of searches required. [#22298](https://github.com/sourcegraph/sourcegraph/pull/22298)
- Backend Code Insights displays data points for a fixed 6 months period in 2 week intervals, and will carry observations forward that are missing. [#22298](https://github.com/sourcegraph/sourcegraph/pull/22298)
- Backend Code Insights now aggregate over 26 weeks instead of 6 months. [#22527](https://github.com/sourcegraph/sourcegraph/pull/22527)
- Search queries now disallow specifying `rev:` without `repo:`. Note that to search across potentially multiple revisions, a query like `repo:.* rev:<revision>` remains valid. [#22705](https://github.com/sourcegraph/sourcegraph/pull/22705)
- The extensions status bar on diff pages has been redesigned and now shows information for both the base and head commits. [#22123](https://github.com/sourcegraph/sourcegraph/pull/22123/files)
- The `applyBatchChange` and `createBatchChange` mutations now accept an optional `publicationStates` argument to set the publication state of specific changesets within the batch change. [#22485](https://github.com/sourcegraph/sourcegraph/pull/22485) and [#22854](https://github.com/sourcegraph/sourcegraph/pull/22854)
- Search queries now return up to 80 suggested filters. Previously we returned up to 24. [#22863](https://github.com/sourcegraph/sourcegraph/pull/22863)
- GitHub code host connections can now include `repositoryQuery` entries that match more than 1000 repositories from the GitHub search API without requiring the previously documented work-around of splitting the query up with `created:` qualifiers, which is now done automatically. [#2562](https://github.com/sourcegraph/sourcegraph/issues/2562)

### Fixed

- The Batch Changes user and site credential encryption migrators added in Sourcegraph 3.28 could report zero progress when encryption was disabled, even though they had nothing to do. This has been fixed, and progress will now be correctly reported. [#22277](https://github.com/sourcegraph/sourcegraph/issues/22277)
- Listing Github Entreprise org repos now returns internal repos as well. [#22339](https://github.com/sourcegraph/sourcegraph/pull/22339)
- Jaeger works in Docker-compose deployments again. [#22691](https://github.com/sourcegraph/sourcegraph/pull/22691)
- A bug where the pattern `)` makes the browser unresponsive. [#22738](https://github.com/sourcegraph/sourcegraph/pull/22738)
- An issue where using `select:repo` in conjunction with `and` patterns did not yield expected repo results. [#22743](https://github.com/sourcegraph/sourcegraph/pull/22743)
- The `isLocked` and `isDisabled` fields of GitHub repositories are now fetched correctly from the GraphQL API of GitHub Enterprise instances. Users that rely on the `repos` config in GitHub code host connections should update so that locked and disabled repositories defined in that list are actually skipped. [#22788](https://github.com/sourcegraph/sourcegraph/pull/22788)
- Homepage no longer fails to load if there are invalid entries in user's search history. [#22857](https://github.com/sourcegraph/sourcegraph/pull/22857)
- An issue where regexp query highlighting in the search bar would render incorrectly on Firefox. [#23043](https://github.com/sourcegraph/sourcegraph/pull/23043)
- Code intelligence uploads and indexes are restricted to only site-admins. It was read-only for any user. [#22890](https://github.com/sourcegraph/sourcegraph/pull/22890)
- Daily usage statistics are restricted to only site-admins. It was read-only for any user. [#23026](https://github.com/sourcegraph/sourcegraph/pull/23026)
- Ephemeral storage requests now match their cache size requests for Kubernetes deployments. [#2953](https://github.com/sourcegraph/deploy-sourcegraph/pull/2953)

### Removed

- The experimental paginated search feature (the `stable:` keyword) has been removed, to be replaced with streaming search. [#22428](https://github.com/sourcegraph/sourcegraph/pull/22428)
- The experimental extensions view page has been removed. [#22565](https://github.com/sourcegraph/sourcegraph/pull/22565)
- A search query diagnostic that previously warned the user when quotes are interpreted literally has been removed. The literal meaning has been Sourcegraph's default search behavior for some time now. [#22892](https://github.com/sourcegraph/sourcegraph/pull/22892)
- Non-root overlays were removed for `deploy-sourcegraph` in favor of using `non-privileged`. [#3404](https://github.com/sourcegraph/deploy-sourcegraph/pull/3404)

### API docs (experimental)

API docs is a new experimental feature of Sourcegraph ([learn more](https://docs.sourcegraph.com/code_intelligence/apidocs)). It is enabled by default in Sourcegraph 3.30.0.

- API docs is enabled by default in Sourcegraph 3.30.0. It can be disabled by adding `"apiDocs": false` to the `experimentalFeatures` section of user settings.
- The API docs landing page now indicates what API docs are and provide more info.
- The API docs landing page now represents the code in the repository root, instead of an empty page.
- Pages now correctly indicate it is an experimental feature, and include a feedback widget.
- Subpages linked via the sidebar are now rendered much better, and have an expandable section.
- Symbols in documentation now have distinct icons for e.g. functions/vars/consts/etc.
- Symbols are now sorted in exported-first, alphabetical order.
- Repositories without LSIF documentation data now show a friendly error page indicating what languages are supported, how to set it up, etc.
- API docs can now distinguish between different types of symbols, tests, examples, benchmarks, etc. and whether symbols are public/private - to support filtering in the future.
- Only public/exported symbols are included by default for now.
- URL paths for Go packages are now friendlier, e.g. `/-/docs/cmd/frontend/auth` instead of `/-/docs/cmd-frontend-auth`.
- URLs are now formatted by the language indexer, in a way that makes sense for the language, e.g. `#Mocks.CreateUserAndSave` instead of `#ypeMocksCreateUserAndSave` for a Go method `CreateUserAndSave` on type `Mocks`.
- Go blank identifier assignments `var _ = ...` are no longer incorrectly included.
- Go symbols defined within functions, e.g. a `var` inside a `func` scope are no longer incorrectly included.
- `Functions`, `Variables`, and other top-level sections are no longer rendered empty if there are none in that section.
- A new test suite for LSIF indexers implementing the Sourcegraph documentation extension to LSIF [is available](https://github.com/sourcegraph/lsif-static-doc).
- We now emit the LSIF data needed to in the future support "Jump to API docs" from code views, "View code" from API docs, usage examples in API docs, and search indexing.
- Various UI style issues, color contrast issues, etc. have been fixed.
- Major improvements to the GraphQL APIs for API documentation.

## 3.29.0

### Added

- Code Insights queries can now run concurrently up to a limit set by the `insights.query.worker.concurrency` site config. [#21219](https://github.com/sourcegraph/sourcegraph/pull/21219)
- Code Insights workers now support a rate limit for query execution and historical data frame analysis using the `insights.query.worker.rateLimit` and `insights.historical.worker.rateLimit` site configurations. [#21533](https://github.com/sourcegraph/sourcegraph/pull/21533)
- The GraphQL `Site` `SettingsSubject` type now has an `allowSiteSettingsEdits` field to allow clients to determine whether the instance uses the `GLOBAL_SETTINGS_FILE` environment variable. [#21827](https://github.com/sourcegraph/sourcegraph/pull/21827)
- The Code Insights creation UI now remembers previously filled-in field values when returning to the form after having navigated away. [#21744](https://github.com/sourcegraph/sourcegraph/pull/21744)
- The Code Insights creation UI now shows autosuggestions for the repository field. [#21699](https://github.com/sourcegraph/sourcegraph/pull/21699)
- A new bulk operation to retry many changesets at once has been added to Batch Changes. [#21173](https://github.com/sourcegraph/sourcegraph/pull/21173)
- A `security_event_logs` database table has been added in support of upcoming security-related efforts. [#21949](https://github.com/sourcegraph/sourcegraph/pull/21949)
- Added featured Sourcegraph extensions query to the GraphQL API, as well as a section in the extension registry to display featured extensions. [#21665](https://github.com/sourcegraph/sourcegraph/pull/21665)
- The search page now has a `create insight` button to create search-based insight based on your search query [#21943](https://github.com/sourcegraph/sourcegraph/pull/21943)
- Added support for Terraform syntax highlighting. [#22040](https://github.com/sourcegraph/sourcegraph/pull/22040)
- A new bulk operation to merge many changesets at once has been added to Batch Changes. [#21959](https://github.com/sourcegraph/sourcegraph/pull/21959)
- Pings include aggregated usage for the Code Insights creation UI, organization visible insight count per insight type, and insight step size in days. [#21671](https://github.com/sourcegraph/sourcegraph/pull/21671)
- Search-based insight creation UI now supports `count:` filter in data series query input. [#22049](https://github.com/sourcegraph/sourcegraph/pull/22049)
- Code Insights background workers will now index commits in a new table `commit_index` for future optimization efforts. [#21994](https://github.com/sourcegraph/sourcegraph/pull/21994)
- The creation UI for search-based insights now supports the `count:` filter in the data series query input. [#22049](https://github.com/sourcegraph/sourcegraph/pull/22049)
- A new service, `worker`, has been introduced to run background jobs that were previously run in the frontend. See the [deployment documentation](https://docs.sourcegraph.com/admin/workers) for additional details. [#21768](https://github.com/sourcegraph/sourcegraph/pull/21768)

### Changed

- SSH public keys generated to access code hosts with batch changes now include a comment indicating they originated from Sourcegraph. [#20523](https://github.com/sourcegraph/sourcegraph/issues/20523)
- The copy query button is now permanently enabled and `experimentalFeatures.copyQueryButton` setting has been deprecated. [#21364](https://github.com/sourcegraph/sourcegraph/pull/21364)
- Search streaming is now permanently enabled and `experimentalFeatures.searchStreaming` setting has been deprecated. [#21522](https://github.com/sourcegraph/sourcegraph/pull/21522)
- Pings removes the collection of aggregate search filter usage counts and adds a smaller set of aggregate usage counts for query operators, predicates, and pattern counts. [#21320](https://github.com/sourcegraph/sourcegraph/pull/21320)
- Sourcegraph will now refuse to start if there are unfinished [out-of-band-migrations](https://docs.sourcegraph.com/admin/migrations) that are deprecated in the current version. See the [upgrade documentation](https://docs.sourcegraph.com/admin/updates) for changes to the upgrade process. [#20967](https://github.com/sourcegraph/sourcegraph/pull/20967)
- Code Insight pages now have new URLs [#21856](https://github.com/sourcegraph/sourcegraph/pull/21856)
- We are proud to bring you [an entirely new visual design for the Sourcegraph UI](https://about.sourcegraph.com/blog/introducing-sourcegraphs-new-ui/). We think you’ll find this new design improves your experience and sets the stage for some incredible features to come. Some of the highlights include:

  - **Refined search results:** The redesigned search bar provides more space for expressive queries, and the new results sidebar helps to discover search syntax without referencing documentation.
  - **Improved focus on code:** We’ve reduced non-essential UI elements to provide greater focus on the code itself, and positioned the most important items so they’re unobtrusive and located exactly where they are needed.
  - **Improved layouts:** We’ve improved pages like diff views to make them easier to use and to help find information quickly.
  - **New navigation:** A new global navigation provides immediate discoverability and access to current and future functionality.
  - **Promoting extensibility:** We've brought the extension registry back to the main navigation and improved its design and navigation.

  With bulk of the redesign complete, future releases will include more improvements and refinements.

### Fixed

- Stricter validation of structural search queries. The `type:` parameter is not supported for structural searches and returns an appropriate alert. [#21487](https://github.com/sourcegraph/sourcegraph/pull/21487)
- Batch changeset specs that are not attached to changesets will no longer prematurely expire before the batch specs that they are associated with. [#21678](https://github.com/sourcegraph/sourcegraph/pull/21678)
- The Y-axis of Code Insights line charts no longer start at a negative value. [#22018](https://github.com/sourcegraph/sourcegraph/pull/22018)
- Correctly handle field aliases in the query (like `r:` versus `repo:`) when used with `contains` predicates. [#22105](https://github.com/sourcegraph/sourcegraph/pull/22105)
- Running a code insight over a timeframe when the repository didn't yet exist doesn't break the entire insight anymore. [#21288](https://github.com/sourcegraph/sourcegraph/pull/21288)

### Removed

- The deprecated GraphQL `icon` field on CommitSearchResult and Repository was removed. [#21310](https://github.com/sourcegraph/sourcegraph/pull/21310)
- The undocumented `index` filter was removed from search type-ahead suggestions. [#18806](https://github.com/sourcegraph/sourcegraph/issues/18806)
- Code host connection tokens aren't used for creating changesets anymore when the user is site admin and no credential has been specified. [#16814](https://github.com/sourcegraph/sourcegraph/issues/16814)

## 3.28.0

### Added

- Added `select:commit.diff.added` and `select:commit.diff.removed` for `type:diff` search queries. These selectors return commit diffs only if a pattern matches in `added` (respespectively, `removed`) lines. [#20328](https://github.com/sourcegraph/sourcegraph/pull/20328)
- Additional language autocompletions for the `lang:` filter in the search bar. [#20535](https://github.com/sourcegraph/sourcegraph/pull/20535)
- Steps in batch specs can now have an `if:` attribute to enable conditional execution of different steps. [#20701](https://github.com/sourcegraph/sourcegraph/pull/20701)
- Extensions can now log messages through `sourcegraph.app.log` to aid debugging user issues. [#20474](https://github.com/sourcegraph/sourcegraph/pull/20474)
- Bulk comments on many changesets are now available in Batch Changes. [#20361](https://github.com/sourcegraph/sourcegraph/pull/20361)
- Batch specs are now viewable when previewing changesets. [#19534](https://github.com/sourcegraph/sourcegraph/issues/19534)
- Added a new UI for creating code insights. [#20212](https://github.com/sourcegraph/sourcegraph/issues/20212)

### Changed

- User and site credentials used in Batch Changes are now encrypted in the database if encryption is enabled with the `encryption.keys` config. [#19570](https://github.com/sourcegraph/sourcegraph/issues/19570)
- All Sourcegraph images within [deploy-sourcegraph](https://github.com/sourcegraph/deploy-sourcegraph) now specify the registry. Thanks! @k24dizzle [#2901](https://github.com/sourcegraph/deploy-sourcegraph/pull/2901).
- Default reviewers are now added to Bitbucket Server PRs opened by Batch Changes. [#20551](https://github.com/sourcegraph/sourcegraph/pull/20551)
- The default memory requirements for the `redis-*` containers have been raised by 1GB (to a new total of 7GB). This change allows Redis to properly run its key-eviction routines (when under memory pressure) without getting killed by the host machine. This affects both the docker-compose and Kubernetes deployments. [sourcegraph/deploy-sourcegraph-docker#373](https://github.com/sourcegraph/deploy-sourcegraph-docker/pull/373) and [sourcegraph/deploy-sourcegraph#2898](https://github.com/sourcegraph/deploy-sourcegraph/pull/2898)
- Only site admins can now list users on an instance. [#20619](https://github.com/sourcegraph/sourcegraph/pull/20619)
- Repository permissions can now be enabled for site admins via the `authz.enforceForSiteAdmins` setting. [#20674](https://github.com/sourcegraph/sourcegraph/pull/20674)
- Site admins can no longer view user added code host configuration. [#20851](https://github.com/sourcegraph/sourcegraph/pull/20851)
- Site admins cannot add access tokens for any user by default. [#20988](https://github.com/sourcegraph/sourcegraph/pull/20988)
- Our namespaced overlays now only scrape container metrics within that namespace. [#2969](https://github.com/sourcegraph/deploy-sourcegraph/pull/2969)
- The extension registry main page has a new visual design that better conveys the most useful information about extensions, and individual extension pages have better information architecture. [#20822](https://github.com/sourcegraph/sourcegraph/pull/20822)

### Fixed

- Search returned inconsistent result counts when a `count:` limit was not specified.
- Indexed search failed when the `master` branch needed indexing but was not the default. [#20260](https://github.com/sourcegraph/sourcegraph/pull/20260)
- `repo:contains(...)` built-in did not respect parameters that affect repo filtering (e.g., `repogroup`, `fork`). It now respects these. [#20339](https://github.com/sourcegraph/sourcegraph/pull/20339)
- An issue where duplicate results would render for certain `or`-expressions. [#20480](https://github.com/sourcegraph/sourcegraph/pull/20480)
- Issue where the search query bar suggests that some `lang` values are not valid. [#20534](https://github.com/sourcegraph/sourcegraph/pull/20534)
- Pull request event webhooks received from GitHub with unexpected actions no longer cause panics. [#20571](https://github.com/sourcegraph/sourcegraph/pull/20571)
- Repository search patterns like `^repo/(prefix-suffix|prefix)$` now correctly match both `repo/prefix-suffix` and `repo/prefix`. [#20389](https://github.com/sourcegraph/sourcegraph/issues/20389)
- Ephemeral storage requests and limits now match the default cache size to avoid Symbols pods being evicted. The symbols pod now requires 10GB of ephemeral space as a minimum to scheduled. [#2369](https://github.com/sourcegraph/deploy-sourcegraph/pull/2369)
- Minor query syntax highlighting bug for `repo:contains` predicate. [#21038](https://github.com/sourcegraph/sourcegraph/pull/21038)
- An issue causing diff and commit results with file filters to return invalid results. [#21039](https://github.com/sourcegraph/sourcegraph/pull/21039)
- All databases now have the Kubernetes Quality of Service class of 'Guaranteed' which should reduce the chance of them
  being evicted during NodePressure events. [#2900](https://github.com/sourcegraph/deploy-sourcegraph/pull/2900)
- An issue causing diff views to display without syntax highlighting [#21160](https://github.com/sourcegraph/sourcegraph/pull/21160)

### Removed

- The deprecated `SetRepositoryEnabled` mutation was removed. [#21044](https://github.com/sourcegraph/sourcegraph/pull/21044)

## 3.27.5

### Fixed

- Fix scp style VCS url parsing. [#20799](https://github.com/sourcegraph/sourcegraph/pull/20799)

## 3.27.4

### Fixed

- Fixed an issue related to Gitolite repos with `@` being prepended with a `?`. [#20297](https://github.com/sourcegraph/sourcegraph/pull/20297)
- Add missing return from handler when DisableAutoGitUpdates is true. [#20451](https://github.com/sourcegraph/sourcegraph/pull/20451)

## 3.27.3

### Fixed

- Pushing batch changes to Bitbucket Server code hosts over SSH was broken in 3.27.0, and has been fixed. [#20324](https://github.com/sourcegraph/sourcegraph/issues/20324)

## 3.27.2

### Fixed

- Fixed an issue with our release tooling that was preventing all images from being tagged with the correct version.
  All sourcegraph images have the proper release version now.

## 3.27.1

### Fixed

- Indexed search failed when the `master` branch needed indexing but was not the default. [#20260](https://github.com/sourcegraph/sourcegraph/pull/20260)
- Fixed a regression that caused "other" code hosts urls to not be built correctly which prevents code to be cloned / updated in 3.27.0. This change will provoke some cloning errors on repositories that are already sync'ed, until the next code host sync. [#20258](https://github.com/sourcegraph/sourcegraph/pull/20258)

## 3.27.0

### Added

- `count:` now supports "all" as value. Queries with `count:all` will return up to 999999 results. [#19756](https://github.com/sourcegraph/sourcegraph/pull/19756)
- Credentials for Batch Changes are now validated when adding them. [#19602](https://github.com/sourcegraph/sourcegraph/pull/19602)
- Batch Changes now ignore repositories that contain a `.batchignore` file. [#19877](https://github.com/sourcegraph/sourcegraph/pull/19877) and [src-cli#509](https://github.com/sourcegraph/src-cli/pull/509)
- Side-by-side diff for commit visualization. [#19553](https://github.com/sourcegraph/sourcegraph/pull/19553)
- The site configuration now supports defining batch change rollout windows, which can be used to slow or disable pushing changesets at particular times of day or days of the week. [#19796](https://github.com/sourcegraph/sourcegraph/pull/19796), [#19797](https://github.com/sourcegraph/sourcegraph/pull/19797), and [#19951](https://github.com/sourcegraph/sourcegraph/pull/19951).
- Search functionality via built-in `contains` predicate: `repo:contains(...)`, `repo:contains.file(...)`, `repo:contains.content(...)`, repo:contains.commit.after(...)`. [#18584](https://github.com/sourcegraph/sourcegraph/issues/18584)
- Database encryption, external service config & user auth data can now be encrypted in the database using the `encryption.keys` config. See [the docs](https://docs.sourcegraph.com/admin/encryption) for more info.
- Repositories that gitserver fails to clone or fetch are now gradually moved to the back of the background update queue instead of remaining at the front. [#20204](https://github.com/sourcegraph/sourcegraph/pull/20204)
- The new `disableAutoCodeHostSyncs` setting allows site admins to disable any periodic background syncing of configured code host connections. That includes syncing of repository metadata (i.e. not git updates, use `disableAutoGitUpdates` for that), permissions and batch changes changesets, but may include other data we'd sync from the code host API in the future.

### Changed

- Bumped the minimum supported version of Postgres from `9.6` to `12`. The upgrade procedure is mostly automated for existing deployments, but may require action if using the single-container deployment or an external database. See the [upgrade documentation](https://docs.sourcegraph.com/admin/updates) for your deployment type for detailed instructions.
- Changesets in batch changes will now be marked as archived instead of being detached when a new batch spec that doesn't include the changesets is applied. Once they're archived users can manually detach them in the UI. [#19527](https://github.com/sourcegraph/sourcegraph/pull/19527)
- The default replica count on `sourcegraph-frontend` and `precise-code-intel-worker` for Kubernetes has changed from `1` -> `2`.
- Changes to code monitor trigger search queries [#19680](https://github.com/sourcegraph/sourcegraph/pull/19680)
  - A `repo:` filter is now required. This is due to an existing limitations where only 50 repositories can be searched at a time, so using a `repo:` filter makes sure the right code is being searched. Any existing code monitor without `repo:` in the trigger query will continue to work (with the limitation that not all repositories will be searched) but will require a `repo:` filter to be added when making any changes to it.
  - A `patternType` filter is no longer required. `patternType:literal` will be added to a code monitor query if not specified.
  - Added a new checklist UI to make it more intuitive to create code monitor trigger queries.
- Deprecated the GraphQL `icon` field on `GenericSearchResultInterface`. It will be removed in a future release. [#20028](https://github.com/sourcegraph/sourcegraph/pull/20028/files)
- Creating changesets through Batch Changes as a site-admin without configured Batch Changes credentials has been deprecated. Please configure user or global credentials before Sourcegraph 3.29 to not experience any interruptions in changeset creation. [#20143](https://github.com/sourcegraph/sourcegraph/pull/20143)
- Deprecated the GraphQL `limitHit` field on `LineMatch`. It will be removed in a future release. [#20164](https://github.com/sourcegraph/sourcegraph/pull/20164)

### Fixed

- A regression caused by search onboarding tour logic to never focus input in the search bar on the homepage. Input now focuses on the homepage if the search tour isn't in effect. [#19678](https://github.com/sourcegraph/sourcegraph/pull/19678)
- New changes of a Perforce depot will now be reflected in `master` branch after the initial clone. [#19718](https://github.com/sourcegraph/sourcegraph/pull/19718)
- Gitolite and Other type code host connection configuration can be correctly displayed. [#19976](https://github.com/sourcegraph/sourcegraph/pull/19976)
- Fixed a regression that caused user and code host limits to be ignored. [#20089](https://github.com/sourcegraph/sourcegraph/pull/20089)
- A regression where incorrect query highlighting happens for certain quoted values. [#20110](https://github.com/sourcegraph/sourcegraph/pull/20110)
- We now respect the `disableAutoGitUpdates` setting when cloning or fetching repos on demand and during cleanup tasks that may re-clone old repos. [#20194](https://github.com/sourcegraph/sourcegraph/pull/20194)

## 3.26.3

### Fixed

- Setting `gitMaxCodehostRequestsPerSecond` to `0` now actually blocks all Git operations happening on the gitserver. [#19716](https://github.com/sourcegraph/sourcegraph/pull/19716)

## 3.26.2

### Fixed

- Our indexed search logic now correctly handles de-duplication of search results across multiple replicas. [#19743](https://github.com/sourcegraph/sourcegraph/pull/19743)

## 3.26.1

### Added

- Experimental: Sync permissions of Perforce depots through the Sourcegraph UI. To enable, use the feature flag `"experimentalFeatures": { "perforce": "enabled" }`. For more information, see [how to enable permissions for your Perforce depots](https://docs.sourcegraph.com/admin/repo/perforce). [#16705](https://github.com/sourcegraph/sourcegraph/issues/16705)
- Added support for user email headers in the HTTP auth proxy. See [HTTP Auth Proxy docs](https://docs.sourcegraph.com/admin/auth#http-authentication-proxies) for more information.
- Ignore locked and disabled GitHub Enterprise repositories. [#19500](https://github.com/sourcegraph/sourcegraph/pull/19500)
- Remote code host git operations (such as `clone` or `ls-remote`) can now be rate limited beyond concurrency (which was already possible with `gitMaxConcurrentClones`). Set `gitMaxCodehostRequestsPerSecond` in site config to control the maximum rate of these operations per git-server instance. [#19504](https://github.com/sourcegraph/sourcegraph/pull/19504)

### Changed

-

### Fixed

- Commit search returning duplicate commits. [#19460](https://github.com/sourcegraph/sourcegraph/pull/19460)
- Clicking the Code Monitoring tab tries to take users to a non-existent repo. [#19525](https://github.com/sourcegraph/sourcegraph/pull/19525)
- Diff and commit search not highlighting search terms correctly for some files. [#19543](https://github.com/sourcegraph/sourcegraph/pull/19543), [#19639](https://github.com/sourcegraph/sourcegraph/pull/19639)
- File actions weren't appearing on large window sizes in Firefox and Safari. [#19380](https://github.com/sourcegraph/sourcegraph/pull/19380)

### Removed

-

## 3.26.0

### Added

- Searches are streamed into Sourcegraph by default. [#19300](https://github.com/sourcegraph/sourcegraph/pull/19300)
  - This gives a faster time to first result.
  - Several heuristics around result limits have been improved. You should see more consistent result counts now.
  - Can be disabled with the setting `experimentalFeatures.streamingSearch`.
- Opsgenie API keys can now be added via an environment variable. [#18662](https://github.com/sourcegraph/sourcegraph/pull/18662)
- It's now possible to control where code insights are displayed through the boolean settings `insights.displayLocation.homepage`, `insights.displayLocation.insightsPage` and `insights.displayLocation.directory`. [#18979](https://github.com/sourcegraph/sourcegraph/pull/18979)
- Users can now create changesets in batch changes on repositories that are cloned using SSH. [#16888](https://github.com/sourcegraph/sourcegraph/issues/16888)
- Syntax highlighting for Elixir, Elm, REG, Julia, Move, Nix, Puppet, VimL, Coq. [#19282](https://github.com/sourcegraph/sourcegraph/pull/19282)
- `BUILD.in` files are now highlighted as Bazel/Starlark build files. Thanks to @jjwon0 [#19282](https://github.com/sourcegraph/sourcegraph/pull/19282)
- `*.pyst` and `*.pyst-include` are now highlighted as Python files. Thanks to @jjwon0 [#19282](https://github.com/sourcegraph/sourcegraph/pull/19282)
- The code monitoring feature flag is now enabled by default. [#19295](https://github.com/sourcegraph/sourcegraph/pull/19295)
- New query field `select` enables returning only results of the desired type. See [documentation](https://docs.sourcegraph.com/code_search/reference/language#select) for details. [#19236](https://github.com/sourcegraph/sourcegraph/pull/19236)
- Syntax highlighting for Elixer, Elm, REG, Julia, Move, Nix, Puppet, VimL thanks to @rvantonder
- `BUILD.in` files are now highlighted as Bazel/Starlark build files. Thanks to @jjwon0
- `*.pyst` and `*.pyst-include` are now highlighted as Python files. Thanks to @jjwon0
- Added a `search.defaultCaseSensitive` setting to configure whether query patterns should be treated case sensitivitely by default.

### Changed

- Campaigns have been renamed to Batch Changes! See [#18771](https://github.com/sourcegraph/sourcegraph/issues/18771) for a detailed log on what has been renamed.
  - A new [Sourcegraph CLI](https://docs.sourcegraph.com/cli) version will use `src batch [preview|apply]` commands, while keeping the old ones working to be used with older Sourcegraph versions.
  - Old URLs in the application and in the documentation will redirect.
  - GraphQL API entities with "campaign" in their name have been deprecated and have new Batch Changes counterparts:
    - Deprecated GraphQL entities: `CampaignState`, `Campaign`, `CampaignSpec`, `CampaignConnection`, `CampaignsCodeHostConnection`, `CampaignsCodeHost`, `CampaignsCredential`, `CampaignDescription`
    - Deprecated GraphQL mutations: `createCampaign`, `applyCampaign`, `moveCampaign`, `closeCampaign`, `deleteCampaign`, `createCampaignSpec`, `createCampaignsCredential`, `deleteCampaignsCredential`
    - Deprecated GraphQL queries: `Org.campaigns`, `User.campaigns`, `User.campaignsCodeHosts`, `camapigns`, `campaign`
  - Site settings with `campaigns` in their name have been replaced with equivalent `batchChanges` settings.
- A repository's `remote.origin.url` is not stored on gitserver disk anymore. Note: if you use the experimental feature `customGitFetch` your setting may need to be updated to specify the remote URL. [#18535](https://github.com/sourcegraph/sourcegraph/pull/18535)
- Repositories and files containing spaces will now render with escaped spaces in the query bar rather than being
  quoted. [#18642](https://github.com/sourcegraph/sourcegraph/pull/18642)
- Sourcegraph is now built with Go 1.16. [#18447](https://github.com/sourcegraph/sourcegraph/pull/18447)
- Cursor hover information in the search query bar will now display after 150ms (previously 0ms). [#18916](https://github.com/sourcegraph/sourcegraph/pull/18916)
- The `repo.cloned` column is deprecated in favour of `gitserver_repos.clone_status`. It will be removed in a subsequent release.
- Precision class indicators have been improved for code intelligence results in both the hover overlay as well as the definition and references locations panel. [#18843](https://github.com/sourcegraph/sourcegraph/pull/18843)
- Pings now contain added, aggregated campaigns usage data: aggregate counts of unique monthly users and Weekly campaign and changesets counts for campaign cohorts created in the last 12 months. [#18604](https://github.com/sourcegraph/sourcegraph/pull/18604)

### Fixed

- Auto complete suggestions for repositories and files containing spaces will now be automatically escaped when accepting the suggestion. [#18635](https://github.com/sourcegraph/sourcegraph/issues/18635)
- An issue causing repository results containing spaces to not be clickable in some cases. [#18668](https://github.com/sourcegraph/sourcegraph/pull/18668)
- Closing a batch change now correctly closes the entailed changesets, when requested by the user. [#18957](https://github.com/sourcegraph/sourcegraph/pull/18957)
- TypesScript highlighting bug. [#15930](https://github.com/sourcegraph/sourcegraph/issues/15930)
- The number of shards is now reported accurately in Site Admin > Repository Status > Settings > Indexing. [#19265](https://github.com/sourcegraph/sourcegraph/pull/19265)

### Removed

- Removed the deprecated GraphQL fields `SearchResults.repositoriesSearched` and `SearchResults.indexedRepositoriesSearched`.
- Removed the deprecated search field `max`
- Removed the `experimentalFeatures.showBadgeAttachments` setting

## 3.25.2

### Fixed

- A security vulnerability with in the authentication workflow has been fixed. [#18686](https://github.com/sourcegraph/sourcegraph/pull/18686)

## 3.25.1

### Added

- Experimental: Sync Perforce depots directly through the Sourcegraph UI. To enable, use the feature flag `"experimentalFeatures": { "perforce": "enabled" }`. For more information, see [how to add your Perforce depots](https://docs.sourcegraph.com/admin/repo/perforce). [#16703](https://github.com/sourcegraph/sourcegraph/issues/16703)

## 3.25.0

**IMPORTANT** Sourcegraph now uses Go 1.15. This may break AWS RDS database connections with older x509 certificates. Please follow the Amazon [docs](https://docs.aws.amazon.com/AmazonRDS/latest/UserGuide/UsingWithRDS.SSL-certificate-rotation.html) to rotate your certificate.

### Added

- New site config option `"log": { "sentry": { "backendDSN": "<REDACTED>" } }` to use a separate Sentry project for backend errors. [#17363](https://github.com/sourcegraph/sourcegraph/pull/17363)
- Structural search now supports searching indexed branches other than default. [#17726](https://github.com/sourcegraph/sourcegraph/pull/17726)
- Structural search now supports searching unindexed revisions. [#17967](https://github.com/sourcegraph/sourcegraph/pull/17967)
- New site config option `"allowSignup"` for SAML authentication to determine if automatically create new users is allowed. [#17989](https://github.com/sourcegraph/sourcegraph/pull/17989)
- Experimental: The webapp can now stream search results to the client, improving search performance. To enable it, add `{ "experimentalFeatures": { "searchStreaming": true } }` in user settings. [#16097](https://github.com/sourcegraph/sourcegraph/pull/16097)
- New product research sign-up page. This can be accessed by all users in their user settings. [#17945](https://github.com/sourcegraph/sourcegraph/pull/17945)
- New site config option `productResearchPage.enabled` to disable access to the product research sign-up page. [#17945](https://github.com/sourcegraph/sourcegraph/pull/17945)
- Pings now contain Sourcegraph extension activation statistics. [#16421](https://github.com/sourcegraph/sourcegraph/pull/16421)
- Pings now contain aggregate Sourcegraph extension activation statistics: the number of users and number of activations per (public) extension per week, and the number of total extension users per week and average extensions activated per user. [#16421](https://github.com/sourcegraph/sourcegraph/pull/16421)
- Pings now contain aggregate code insights usage data: total insight views, interactions, edits, creations, removals, and counts of unique users that view and create insights. [#16421](https://github.com/sourcegraph/sourcegraph/pull/17805)
- When previewing a campaign spec, changesets can be filtered by current state or the action(s) to be performed. [#16960](https://github.com/sourcegraph/sourcegraph/issues/16960)

### Changed

- Alert solutions links included in [monitoring alerts](https://docs.sourcegraph.com/admin/observability/alerting) now link to the relevant documentation version. [#17828](https://github.com/sourcegraph/sourcegraph/pull/17828)
- Secrets (such as access tokens and passwords) will now appear as REDACTED when editing external service config, and in graphql API responses. [#17261](https://github.com/sourcegraph/sourcegraph/issues/17261)
- Sourcegraph is now built with Go 1.15
  - Go `1.15` introduced changes to SSL/TLS connection validation which requires certificates to include a `SAN`. This field was not included in older certificates and clients relied on the `CN` field. You might see an error like `x509: certificate relies on legacy Common Name field`. We recommend that customers using Sourcegraph with an external database and connecting to it using SSL/TLS check whether the certificate is up to date.
  - RDS Customers please reference [AWS' documentation on updating the SSL/TLS certificate](https://docs.aws.amazon.com/AmazonRDS/latest/UserGuide/UsingWithRDS.SSL-certificate-rotation.html).
- Search results on `.rs` files now recommend `lang:rust` instead of `lang:renderscript` as a filter. [#18316](https://github.com/sourcegraph/sourcegraph/pull/18316)
- Campaigns users creating Personal Access Tokens on GitHub are now asked to request the `user:email` scope in addition to the [previous scopes](https://docs.sourcegraph.com/@3.24/admin/external_service/github#github-api-token-and-access). This will be used in a future Sourcegraph release to display more fine-grained information on the progress of pull requests. [#17555](https://github.com/sourcegraph/sourcegraph/issues/17555)

### Fixed

- Fixes an issue that prevented the hard deletion of a user if they had saved searches. [#17461](https://github.com/sourcegraph/sourcegraph/pull/17461)
- Fixes an issue that caused some missing results for `type:commit` when a pattern was used instead of the `message` field. [#17490](https://github.com/sourcegraph/sourcegraph/pull/17490#issuecomment-764004758)
- Fixes an issue where cAdvisor-based alerts would not fire correctly for services with multiple replicas. [#17600](https://github.com/sourcegraph/sourcegraph/pull/17600)
- Significantly improved performance of structural search on monorepo deployments [#17846](https://github.com/sourcegraph/sourcegraph/pull/17846)
- Fixes an issue where upgrades on Kubernetes may fail due to null environment variable lists in deployment manifests [#1781](https://github.com/sourcegraph/deploy-sourcegraph/pull/1781)
- Fixes an issue where counts on search filters were inaccurate. [#18158](https://github.com/sourcegraph/sourcegraph/pull/18158)
- Fixes services with emptyDir volumes being evicted from nodes. [#1852](https://github.com/sourcegraph/deploy-sourcegraph/pull/1852)

### Removed

- Removed the `search.migrateParser` setting. As of 3.20 and onward, a new parser processes search queries by default. Previously, `search.migrateParser` was available to enable the legacy parser. Enabling/disabling this setting now no longer has any effect. [#17344](https://github.com/sourcegraph/sourcegraph/pull/17344)

## 3.24.1

### Fixed

- Fixes an issue that SAML is not able to proceed with the error `Expected Enveloped and C14N transforms`. [#13032](https://github.com/sourcegraph/sourcegraph/issues/13032)

## 3.24.0

### Added

- Panels in the [Sourcegraph monitoring dashboards](https://docs.sourcegraph.com/admin/observability/metrics#grafana) now:
  - include links to relevant alerts documentation and the new [monitoring dashboards reference](https://docs.sourcegraph.com/admin/observability/dashboards). [#16939](https://github.com/sourcegraph/sourcegraph/pull/16939)
  - include alert events and version changes annotations that can be enabled from the top of each service dashboard. [#17198](https://github.com/sourcegraph/sourcegraph/pull/17198)
- Suggested filters in the search results page can now be scrolled. [#17097](https://github.com/sourcegraph/sourcegraph/pull/17097)
- Structural search queries can now be used in saved searches by adding `patternType:structural`. [#17265](https://github.com/sourcegraph/sourcegraph/pull/17265)

### Changed

- Dashboard links included in [monitoring alerts](https://docs.sourcegraph.com/admin/observability/alerting) now:
  - link directly to the relevant Grafana panel, instead of just the service dashboard. [#17014](https://github.com/sourcegraph/sourcegraph/pull/17014)
  - link to a time frame relevant to the alert, instead of just the past few hours. [#17034](https://github.com/sourcegraph/sourcegraph/pull/17034)
- Added `serviceKind` field of the `ExternalServiceKind` type to `Repository.externalURLs` GraphQL API, `serviceType` field is deprecated and will be removed in the future releases. [#14979](https://github.com/sourcegraph/sourcegraph/issues/14979)
- Deprecated the GraphQL fields `SearchResults.repositoriesSearched` and `SearchResults.indexedRepositoriesSearched`.
- The minimum Kubernetes version required to use the [Kubernetes deployment option](https://docs.sourcegraph.com/admin/install/kubernetes) is now [v1.15 (released June 2019)](https://kubernetes.io/blog/2019/06/19/kubernetes-1-15-release-announcement/).

### Fixed

- Imported changesets acquired an extra button to download the "generated diff", which did nothing, since imported changesets don't have a generated diff. This button has been removed. [#16778](https://github.com/sourcegraph/sourcegraph/issues/16778)
- Quoted global filter values (case, patterntype) are now properly extracted and set in URL parameters. [#16186](https://github.com/sourcegraph/sourcegraph/issues/16186)
- The endpoint for "Open in Sourcegraph" functionality in editor extensions now uses code host connection information to resolve the repository, which makes it more correct and respect the `repositoryPathPattern` setting. [#16846](https://github.com/sourcegraph/sourcegraph/pull/16846)
- Fixed an issue that prevented search expressions of the form `repo:foo (rev:a or rev:b)` from evaluating all revisions [#16873](https://github.com/sourcegraph/sourcegraph/pull/16873)
- Updated language detection library. Includes language detection for `lang:starlark`. [#16900](https://github.com/sourcegraph/sourcegraph/pull/16900)
- Fixed retrieving status for indexed tags and deduplicated main branches in the indexing settings page. [#13787](https://github.com/sourcegraph/sourcegraph/issues/13787)
- Specifying a ref that doesn't exist would show an alert, but still return results [#15576](https://github.com/sourcegraph/sourcegraph/issues/15576)
- Fixed search highlighting the wrong line. [#10468](https://github.com/sourcegraph/sourcegraph/issues/10468)
- Fixed an issue where searches of the form `foo type:file` returned results of type `path` too. [#17076](https://github.com/sourcegraph/sourcegraph/issues/17076)
- Fixed queries like `(type:commit or type:diff)` so that if the query matches both the commit message and the diff, both are returned as results. [#16899](https://github.com/sourcegraph/sourcegraph/issues/16899)
- Fixed container monitoring and provisioning dashboard panels not displaying metrics in certain deployment types and environments. If you continue to have issues with these panels not displaying any metrics after upgrading, please [open an issue](https://github.com/sourcegraph/sourcegraph/issues/new).
- Fixed a nonexistent field in site configuration being marked as "required" when configuring PagerDuty alert notifications. [#17277](https://github.com/sourcegraph/sourcegraph/pull/17277)
- Fixed cases of incorrect highlighting for symbol definitions in the definitions panel. [#17258](https://github.com/sourcegraph/sourcegraph/pull/17258)
- Fixed a Cross-Site Scripting vulnerability where quick links created on the homepage were not sanitized and allowed arbitrary JavaScript execution. [#17099](https://github.com/sourcegraph/sourcegraph/pull/17099)

### Removed

- Interactive mode has now been removed. [#16868](https://github.com/sourcegraph/sourcegraph/pull/16868).

## 3.23.0

### Added

- Password reset link expiration can be customized via `auth.passwordResetLinkExpiry` in the site config. [#13999](https://github.com/sourcegraph/sourcegraph/issues/13999)
- Campaign steps may now include environment variables from outside of the campaign spec using [array syntax](http://docs.sourcegraph.com/campaigns/references/campaign_spec_yaml_reference#environment-array). [#15822](https://github.com/sourcegraph/sourcegraph/issues/15822)
- The total size of all Git repositories and the lines of code for indexed branches are displayed in the site admin overview. [#15125](https://github.com/sourcegraph/sourcegraph/issues/15125)
- Extensions can now add decorations to files on the sidebar tree view and tree page through the experimental `FileDecoration` API. [#15833](https://github.com/sourcegraph/sourcegraph/pull/15833)
- Extensions can now easily query the Sourcegraph GraphQL API through a dedicated API method. [#15566](https://github.com/sourcegraph/sourcegraph/pull/15566)
- Individual changesets can now be downloaded as a diff. [#16098](https://github.com/sourcegraph/sourcegraph/issues/16098)
- The campaigns preview page is much more detailed now, especially when updating existing campaigns. [#16240](https://github.com/sourcegraph/sourcegraph/pull/16240)
- When a newer version of a campaign spec is uploaded, a message is now displayed when viewing the campaign or an outdated campaign spec. [#14532](https://github.com/sourcegraph/sourcegraph/issues/14532)
- Changesets in a campaign can now be searched by title and repository name. [#15781](https://github.com/sourcegraph/sourcegraph/issues/15781)
- Experimental: [`transformChanges` in campaign specs](https://docs.sourcegraph.com/campaigns/references/campaign_spec_yaml_reference#transformchanges) is now available as a feature preview to allow users to create multiple changesets in a single repository. [#16235](https://github.com/sourcegraph/sourcegraph/pull/16235)
- The `gitUpdateInterval` site setting was added to allow custom git update intervals based on repository names. [#16765](https://github.com/sourcegraph/sourcegraph/pull/16765)
- Various additions to syntax highlighting and hover tooltips in the search query bar (e.g., regular expressions). Can be disabled with `{ "experimentalFeatures": { "enableSmartQuery": false } }` in case of unlikely adverse effects. [#16742](https://github.com/sourcegraph/sourcegraph/pull/16742)
- Search queries may now scope subexpressions across repositories and files, and also allow greater freedom for combining search filters. See the updated documentation on [search subexpressions](https://docs.sourcegraph.com/code_search/tutorials/search_subexpressions) to learn more. [#16866](https://github.com/sourcegraph/sourcegraph/pull/16866)

### Changed

- Search indexer tuned to wait longer before assuming a deadlock has occurred. Previously if the indexserver had many cores (40+) and indexed a monorepo it could give up. [#16110](https://github.com/sourcegraph/sourcegraph/pull/16110)
- The total size of all Git repositories and the lines of code for indexed branches will be sent back in pings as part of critical telemetry. [#16188](https://github.com/sourcegraph/sourcegraph/pull/16188)
- The `gitserver` container now has a dependency on Postgres. This does not require any additional configuration unless access to Postgres requires a sidecar proxy / firewall rules. [#16121](https://github.com/sourcegraph/sourcegraph/pull/16121)
- Licensing is now enforced for campaigns: creating a campaign with more than five changesets requires a valid license. Please [contact Sourcegraph with any licensing questions](https://about.sourcegraph.com/contact/sales/). [#15715](https://github.com/sourcegraph/sourcegraph/issues/15715)

### Fixed

- Syntax highlighting on files with mixed extension case (e.g. `.CPP` vs `.cpp`) now works as expected. [#11327](https://github.com/sourcegraph/sourcegraph/issues/11327)
- After applying a campaign, some GitLab MRs might have had outdated state shown in the UI until the next sync with the code host. [#16100](https://github.com/sourcegraph/sourcegraph/pull/16100)
- The web app no longer sends stale text document content to extensions. [#14965](https://github.com/sourcegraph/sourcegraph/issues/14965)
- The blob viewer now supports multiple decorations per line as intended. [#15063](https://github.com/sourcegraph/sourcegraph/issues/15063)
- Repositories with plus signs in their name can now be navigated to as expected. [#15079](https://github.com/sourcegraph/sourcegraph/issues/15079)

### Removed

-

## 3.22.1

### Changed

- Reduced memory and CPU required for updating the code intelligence commit graph [#16517](https://github.com/sourcegraph/sourcegraph/pull/16517)

## 3.22.0

### Added

- GraphQL and TOML syntax highlighting is now back (special thanks to @rvantonder) [#13935](https://github.com/sourcegraph/sourcegraph/issues/13935)
- Zig and DreamMaker syntax highlighting.
- Campaigns now support publishing GitHub draft PRs and GitLab WIP MRs. [#7998](https://github.com/sourcegraph/sourcegraph/issues/7998)
- `indexed-searcher`'s watchdog can be configured and has additional instrumentation. This is useful when diagnosing [zoekt-webserver is restarting due to watchdog](https://docs.sourcegraph.com/admin/observability/troubleshooting#scenario-zoekt-webserver-is-restarting-due-to-watchdog). [#15148](https://github.com/sourcegraph/sourcegraph/pull/15148)
- Pings now contain Redis & Postgres server versions. [14405](https://github.com/sourcegraph/sourcegraph/14405)
- Aggregated usage data of the search onboarding tour is now included in pings. The data tracked are: total number of views of the onboarding tour, total number of views of each step in the onboarding tour, total number of tours closed. [#15113](https://github.com/sourcegraph/sourcegraph/pull/15113)
- Users can now specify credentials for code hosts to enable campaigns for non site-admin users. [#15506](https://github.com/sourcegraph/sourcegraph/pull/15506)
- A `campaigns.restrictToAdmins` site configuration option has been added to prevent non site-admin users from using campaigns. [#15785](https://github.com/sourcegraph/sourcegraph/pull/15785)
- Number of page views on campaign apply page, page views on campaign details page after create/update, closed campaigns, created campaign specs and changesets specs and the sum of changeset diff stats will be sent back in pings. [#15279](https://github.com/sourcegraph/sourcegraph/pull/15279)
- Users can now explicitly set their primary email address. [#15683](https://github.com/sourcegraph/sourcegraph/pull/15683)
- "[Why code search is still needed for monorepos](https://docs.sourcegraph.com/adopt/code_search_in_monorepos)" doc page

### Changed

- Improved contrast / visibility in comment syntax highlighting. [#14546](https://github.com/sourcegraph/sourcegraph/issues/14546)
- Campaigns are no longer in beta. [#14900](https://github.com/sourcegraph/sourcegraph/pull/14900)
- Campaigns now have a fancy new icon. [#14740](https://github.com/sourcegraph/sourcegraph/pull/14740)
- Search queries with an unbalanced closing paren `)` are now invalid, since this likely indicates an error. Previously, patterns with dangling `)` were valid in some cases. Note that patterns with dangling `)` can still be searched, but should be quoted via `content:"foo)"`. [#15042](https://github.com/sourcegraph/sourcegraph/pull/15042)
- Extension providers can now return AsyncIterables, enabling dynamic provider results without dependencies. [#15042](https://github.com/sourcegraph/sourcegraph/issues/15061)
- Deprecated the `"email.smtp": { "disableTLS" }` site config option, this field has been replaced by `"email.smtp": { "noVerifyTLS" }`. [#15682](https://github.com/sourcegraph/sourcegraph/pull/15682)

### Fixed

- The `file:` added to the search field when navigating to a tree or file view will now behave correctly when the file path contains spaces. [#12296](https://github.com/sourcegraph/sourcegraph/issues/12296)
- OAuth login now respects site configuration `experimentalFeatures: { "tls.external": {...} }` for custom certificates and skipping TLS verify. [#14144](https://github.com/sourcegraph/sourcegraph/issues/14144)
- If the `HEAD` file in a cloned repo is absent or truncated, background cleanup activities will use a best-effort default to remedy the situation. [#14962](https://github.com/sourcegraph/sourcegraph/pull/14962)
- Search input will always show suggestions. Previously we only showed suggestions for letters and some special characters. [#14982](https://github.com/sourcegraph/sourcegraph/pull/14982)
- Fixed an issue where `not` keywords were not recognized inside expression groups, and treated incorrectly as patterns. [#15139](https://github.com/sourcegraph/sourcegraph/pull/15139)
- Fixed an issue where hover pop-ups would not show on the first character of a valid hover range in search queries. [#15410](https://github.com/sourcegraph/sourcegraph/pull/15410)
- Fixed an issue where submodules configured with a relative URL resulted in non-functional hyperlinks in the file tree UI. [#15286](https://github.com/sourcegraph/sourcegraph/issues/15286)
- Pushing commits to public GitLab repositories with campaigns now works, since we use the configured token even if the repository is public. [#15536](https://github.com/sourcegraph/sourcegraph/pull/15536)
- `.kts` is now highlighted properly as Kotlin code, fixed various other issues in Kotlin syntax highlighting.
- Fixed an issue where the value of `content:` was treated literally when the regular expression toggle is active. [#15639](https://github.com/sourcegraph/sourcegraph/pull/15639)
- Fixed an issue where non-site admins were prohibited from updating some of their other personal metadata when `auth.enableUsernameChanges` was `false`. [#15663](https://github.com/sourcegraph/sourcegraph/issues/15663)
- Fixed the `url` fields of repositories and trees in GraphQL returning URLs that were not %-encoded (e.g. when the repository name contained spaces). [#15667](https://github.com/sourcegraph/sourcegraph/issues/15667)
- Fixed "Find references" showing errors in the references panel in place of the syntax-highlighted code for repositories with spaces in their name. [#15618](https://github.com/sourcegraph/sourcegraph/issues/15618)
- Fixed an issue where specifying the `repohasfile` filter did not return results as expected unless `repo` was specified. [#15894](https://github.com/sourcegraph/sourcegraph/pull/15894)
- Fixed an issue causing user input in the search query field to be erased in some cases. [#15921](https://github.com/sourcegraph/sourcegraph/issues/15921).

### Removed

-

## 3.21.2

:warning: WARNING :warning: For users of single-image Sourcegraph instance, please delete the secret key file `/var/lib/sourcegraph/token` inside the container before attempting to upgrade to 3.21.x.

### Fixed

- Fix externalURLs alert logic [#14980](https://github.com/sourcegraph/sourcegraph/pull/14980)

## 3.21.1

:warning: WARNING :warning: For users of single-image Sourcegraph instance, please delete the secret key file `/var/lib/sourcegraph/token` inside the container before attempting to upgrade to 3.21.x.

### Fixed

- Fix alerting for native integration condition [#14775](https://github.com/sourcegraph/sourcegraph/pull/14775)
- Fix query with large repo count hanging [#14944](https://github.com/sourcegraph/sourcegraph/pull/14944)
- Fix server upgrade where codeintel database does not exist [#14953](https://github.com/sourcegraph/sourcegraph/pull/14953)
- CVE-2019-18218 in postgres docker image [#14954](https://github.com/sourcegraph/sourcegraph/pull/14954)
- Fix an issue where .git/HEAD in invalid [#14962](https://github.com/sourcegraph/sourcegraph/pull/14962)
- Repository syncing will not happen more frequently than the repoListUpdateInterval config value [#14901](https://github.com/sourcegraph/sourcegraph/pull/14901) [#14983](https://github.com/sourcegraph/sourcegraph/pull/14983)

## 3.21.0

:warning: WARNING :warning: For users of single-image Sourcegraph instance, please delete the secret key file `/var/lib/sourcegraph/token` inside the container before attempting to upgrade to 3.21.x.

### Added

- The new GraphQL API query field `namespaceByName(name: String!)` makes it easier to look up the user or organization with the given name. Previously callers needed to try looking up the user and organization separately.
- Changesets created by campaigns will now include a link back to the campaign in their body text. [#14033](https://github.com/sourcegraph/sourcegraph/issues/14033)
- Users can now preview commits that are going to be created in their repositories in the campaign preview UI. [#14181](https://github.com/sourcegraph/sourcegraph/pull/14181)
- If emails are configured, the user will be sent an email when important account information is changed. This currently encompasses changing/resetting the password, adding/removing emails, and adding/removing access tokens. [#14320](https://github.com/sourcegraph/sourcegraph/pull/14320)
- A subset of changesets can now be published by setting the `published` flag in campaign specs [to an array](https://docs.sourcegraph.com/@main/campaigns/campaign_spec_yaml_reference#publishing-only-specific-changesets), which allows only specific changesets within a campaign to be published based on the repository name. [#13476](https://github.com/sourcegraph/sourcegraph/pull/13476)
- Homepage panels are now enabled by default. [#14287](https://github.com/sourcegraph/sourcegraph/issues/14287)
- The most recent ping data is now available to site admins via the Site-admin > Pings page. [#13956](https://github.com/sourcegraph/sourcegraph/issues/13956)
- Homepage panel engagement metrics will be sent back in pings. [#14589](https://github.com/sourcegraph/sourcegraph/pull/14589)
- Homepage now has a footer with links to different extensibility features. [#14638](https://github.com/sourcegraph/sourcegraph/issues/14638)
- Added an onboarding tour of Sourcegraph for new users. It can be enabled in user settings with `experimentalFeatures.showOnboardingTour` [#14636](https://github.com/sourcegraph/sourcegraph/pull/14636)
- Added an onboarding tour of Sourcegraph for new users. [#14636](https://github.com/sourcegraph/sourcegraph/pull/14636)
- Repository GraphQL queries now support an `after` parameter that permits cursor-based pagination. [#13715](https://github.com/sourcegraph/sourcegraph/issues/13715)
- Searches in the Recent Searches panel and other places are now syntax highlighted. [#14443](https://github.com/sourcegraph/sourcegraph/issues/14443)

### Changed

- Interactive search mode is now disabled by default because the new plain text search input is smarter. To reenable it, add `{ "experimentalFeatures": { "splitSearchModes": true } }` in user settings.
- The extension registry has been redesigned to make it easier to find non-default Sourcegraph extensions.
- Tokens and similar sensitive information included in the userinfo portion of remote repository URLs will no longer be visible on the Mirroring settings page. [#14153](https://github.com/sourcegraph/sourcegraph/pull/14153)
- The sign in and sign up forms have been redesigned with better input validation.
- Kubernetes admins mounting [configuration files](https://docs.sourcegraph.com/admin/config/advanced_config_file#kubernetes-configmap) are encouraged to change how the ConfigMap is mounted. See the new documentation. Previously our documentation suggested using subPath. However, this lead to Kubernetes not automatically updating the files on configuration change. [#14297](https://github.com/sourcegraph/sourcegraph/pull/14297)
- The precise code intel bundle manager will now expire any converted LSIF data that is older than `PRECISE_CODE_INTEL_MAX_DATA_AGE` (30 days by default) that is also not visible from the tip of the default branch.
- `SRC_LOG_LEVEL=warn` is now the default in Docker Compose and Kubernetes deployments, reducing the amount of uninformative log spam. [#14458](https://github.com/sourcegraph/sourcegraph/pull/14458)
- Permissions data that were stored in deprecated binary format are abandoned. Downgrade from 3.21 to 3.20 is OK, but to 3.19 or prior versions might experience missing/incomplete state of permissions for a short period of time. [#13740](https://github.com/sourcegraph/sourcegraph/issues/13740)
- The query builder page is now disabled by default. To reenable it, add `{ "experimentalFeatures": { "showQueryBuilder": true } }` in user settings.
- The GraphQL `updateUser` mutation now returns the updated user (instead of an empty response).

### Fixed

- Git clone URLs now validate their format correctly. [#14313](https://github.com/sourcegraph/sourcegraph/pull/14313)
- Usernames set in Slack `observability.alerts` now apply correctly. [#14079](https://github.com/sourcegraph/sourcegraph/pull/14079)
- Path segments in breadcrumbs get truncated correctly again on small screen sizes instead of inflating the header bar. [#14097](https://github.com/sourcegraph/sourcegraph/pull/14097)
- GitLab pipelines are now parsed correctly and show their current status in campaign changesets. [#14129](https://github.com/sourcegraph/sourcegraph/pull/14129)
- Fixed an issue where specifying any repogroups would effectively search all repositories for all repogroups. [#14190](https://github.com/sourcegraph/sourcegraph/pull/14190)
- Changesets that were previously closed after being detached from a campaign are now reopened when being reattached. [#14099](https://github.com/sourcegraph/sourcegraph/pull/14099)
- Previously large files that match the site configuration [search.largeFiles](https://docs.sourcegraph.com/admin/config/site_config#search-largeFiles) would not be indexed if they contained a large number of unique trigrams. We now index those files as well. Note: files matching the glob still need to be valid utf-8. [#12443](https://github.com/sourcegraph/sourcegraph/issues/12443)
- Git tags without a `creatordate` value will no longer break tag search within a repository. [#5453](https://github.com/sourcegraph/sourcegraph/issues/5453)
- Campaigns pages now work properly on small viewports. [#14292](https://github.com/sourcegraph/sourcegraph/pull/14292)
- Fix an issue with viewing repositories that have spaces in the repository name [#2867](https://github.com/sourcegraph/sourcegraph/issues/2867)

### Removed

- Syntax highlighting for GraphQL, INI, TOML, and Perforce files has been removed [due to incompatible/absent licenses](https://github.com/sourcegraph/sourcegraph/issues/13933). We plan to [add it back in the future](https://github.com/sourcegraph/sourcegraph/issues?q=is%3Aissue+is%3Aopen+add+syntax+highlighting+for+develop+a+).
- Search scope pages (`/search/scope/:id`) were removed.
- User-defined search scopes are no longer shown below the search bar on the homepage. Use the [`quicklinks`](https://docs.sourcegraph.com/user/personalization/quick_links) setting instead to display links there.
- The explore page (`/explore`) was removed.
- The sign out page was removed.
- The unused GraphQL types `DiffSearchResult` and `DeploymentConfiguration` were removed.
- The deprecated GraphQL mutation `updateAllMirrorRepositories`.
- The deprecated GraphQL field `Site.noRepositoriesEnabled`.
- Total counts of users by product area have been removed from pings.
- Aggregate daily, weekly, and monthly latencies (in ms) of code intelligence events (e.g., hover tooltips) have been removed from pings.

## 3.20.1

### Fixed

- gomod: rollback go-diff to v0.5.3 (v0.6.0 causes panic in certain cases) [#13973](https://github.com/sourcegraph/sourcegraph/pull/13973).
- Fixed an issue causing the scoped query in the search field to be erased when viewing files. [#13954](https://github.com/sourcegraph/sourcegraph/pull/13954).

## 3.20.0

### Added

- Site admins can now force a specific user to re-authenticate on their next request or visit. [#13647](https://github.com/sourcegraph/sourcegraph/pull/13647)
- Sourcegraph now watches its [configuration files](https://docs.sourcegraph.com/admin/config/advanced_config_file) (when using external files) and automatically applies the changes to Sourcegraph's configuration when they change. For example, this allows Sourcegraph to detect when a Kubernetes ConfigMap changes. [#13646](https://github.com/sourcegraph/sourcegraph/pull/13646)
- To define repository groups (`search.repositoryGroups` in global, org, or user settings), you can now specify regular expressions in addition to single repository names. [#13730](https://github.com/sourcegraph/sourcegraph/pull/13730)
- The new site configuration property `search.limits` configures the maximum search timeout and the maximum number of repositories to search for various types of searches. [#13448](https://github.com/sourcegraph/sourcegraph/pull/13448)
- Files and directories can now be excluded from search by adding the file `.sourcegraph/ignore` to the root directory of a repository. Each line in the _ignore_ file is interpreted as a globbing pattern. [#13690](https://github.com/sourcegraph/sourcegraph/pull/13690)
- Structural search syntax now allows regular expressions in patterns. Also, `...` can now be used in place of `:[_]`. See the [documentation](https://docs.sourcegraph.com/@main/code_search/reference/structural) for example syntax. [#13809](https://github.com/sourcegraph/sourcegraph/pull/13809)
- The total size of all Git repositories and the lines of code for indexed branches will be sent back in pings. [#13764](https://github.com/sourcegraph/sourcegraph/pull/13764)
- Experimental: A new homepage UI for Sourcegraph Server shows the user their recent searches, repositories, files, and saved searches. It can be enabled with `experimentalFeatures.showEnterpriseHomePanels`. [#13407](https://github.com/sourcegraph/sourcegraph/issues/13407)

### Changed

- Campaigns are enabled by default for all users. Site admins may view and create campaigns; everyone else may only view campaigns. The new site configuration property `campaigns.enabled` can be used to disable campaigns for all users. The properties `campaigns.readAccess`, `automation.readAccess.enabled`, and `"experimentalFeatures": { "automation": "enabled" }}` are deprecated and no longer have any effect.
- Diff and commit searches are limited to 10,000 repositories (if `before:` or `after:` filters are used), or 50 repositories (if no time filters are used). You can configure this limit in the site configuration property `search.limits`. [#13386](https://github.com/sourcegraph/sourcegraph/pull/13386)
- The site configuration `maxReposToSearch` has been deprecated in favor of the property `maxRepos` on `search.limits`. [#13439](https://github.com/sourcegraph/sourcegraph/pull/13439)
- Search queries are now processed by a new parser that will always be enabled going forward. There should be no material difference in behavior. In case of adverse effects, the previous parser can be reenabled by setting `"search.migrateParser": false` in settings. [#13435](https://github.com/sourcegraph/sourcegraph/pull/13435)
- It is now possible to search for file content that excludes a term using the `NOT` operator. [#12412](https://github.com/sourcegraph/sourcegraph/pull/12412)
- `NOT` is available as an alternative syntax of `-` on supported keywords `repo`, `file`, `content`, `lang`, and `repohasfile`. [#12412](https://github.com/sourcegraph/sourcegraph/pull/12412)
- Negated content search is now also supported for unindexed repositories. Previously it was only supported for indexed repositories [#13359](https://github.com/sourcegraph/sourcegraph/pull/13359).
- The experimental feature flag `andOrQuery` is deprecated. [#13435](https://github.com/sourcegraph/sourcegraph/pull/13435)
- After a user's password changes, they will be signed out on all devices and must sign in again. [#13647](https://github.com/sourcegraph/sourcegraph/pull/13647)
- `rev:` is available as alternative syntax of `@` for searching revisions instead of the default branch [#13133](https://github.com/sourcegraph/sourcegraph/pull/13133)
- Campaign URLs have changed to use the campaign name instead of an opaque ID. The old URLs no longer work. [#13368](https://github.com/sourcegraph/sourcegraph/pull/13368)
- A new `external_service_repos` join table was added. The migration required to make this change may take a few minutes.

### Fixed

- User satisfaction/NPS surveys will now correctly provide a range from 0–10, rather than 0–9. [#13163](https://github.com/sourcegraph/sourcegraph/pull/13163)
- Fixed a bug where we returned repositories with invalid revisions in the search results. Now, if a user specifies an invalid revision, we show an alert. [#13271](https://github.com/sourcegraph/sourcegraph/pull/13271)
- Previously it wasn't possible to search for certain patterns containing `:` because they would not be considered valid filters. We made these checks less strict. [#10920](https://github.com/sourcegraph/sourcegraph/pull/10920)
- When a user signs out of their account, all of their sessions will be invalidated, not just the session where they signed out. [#13647](https://github.com/sourcegraph/sourcegraph/pull/13647)
- URL information will no longer be leaked by the HTTP referer header. This prevents the user's password reset code from being leaked. [#13804](https://github.com/sourcegraph/sourcegraph/pull/13804)
- GitLab OAuth2 user authentication now respects `tls.external` site setting. [#13814](https://github.com/sourcegraph/sourcegraph/pull/13814)

### Removed

- The smartSearchField feature is now always enabled. The `experimentalFeatures.smartSearchField` settings option has been removed.

## 3.19.2

### Fixed

- search: always limit commit and diff to less than 10,000 repos [a97f81b0f7](https://github.com/sourcegraph/sourcegraph/commit/a97f81b0f79535253bd7eae6c30d5c91d48da5ca)
- search: configurable limits on commit/diff search [1c22d8ce1](https://github.com/sourcegraph/sourcegraph/commit/1c22d8ce13c149b3fa3a7a26f8cb96adc89fc556)
- search: add site configuration for maxTimeout [d8d61b43c0f](https://github.com/sourcegraph/sourcegraph/commit/d8d61b43c0f0d229d46236f2f128ca0f93455172)

## 3.19.1

### Fixed

- migrations: revert migration causing deadlocks in some deployments [#13194](https://github.com/sourcegraph/sourcegraph/pull/13194)

## 3.19.0

### Added

- Emails can be now be sent to SMTP servers with self-signed certificates, using `email.smtp.disableTLS`. [#12243](https://github.com/sourcegraph/sourcegraph/pull/12243)
- Saved search emails now include a link to the user's saved searches page. [#11651](https://github.com/sourcegraph/sourcegraph/pull/11651)
- Campaigns can now be synced using GitLab webhooks. [#12139](https://github.com/sourcegraph/sourcegraph/pull/12139)
- Configured `observability.alerts` can now be tested using a GraphQL endpoint, `triggerObservabilityTestAlert`. [#12532](https://github.com/sourcegraph/sourcegraph/pull/12532)
- The Sourcegraph CLI can now serve local repositories for Sourcegraph to clone. This was previously in a command called `src-expose`. See [serving local repositories](https://docs.sourcegraph.com/admin/external_service/src_serve_git) in our documentation to find out more. [#12363](https://github.com/sourcegraph/sourcegraph/issues/12363)
- The count of retained, churned, resurrected, new and deleted users will be sent back in pings. [#12136](https://github.com/sourcegraph/sourcegraph/pull/12136)
- Saved search usage will be sent back in pings. [#12956](https://github.com/sourcegraph/sourcegraph/pull/12956)
- Any request with `?trace=1` as a URL query parameter will enable Jaeger tracing (if Jaeger is enabled). [#12291](https://github.com/sourcegraph/sourcegraph/pull/12291)
- Password reset emails will now be automatically sent to users created by a site admin if email sending is configured and password reset is enabled. Previously, site admins needed to manually send the user this password reset link. [#12803](https://github.com/sourcegraph/sourcegraph/pull/12803)
- Syntax highlighting for `and` and `or` search operators. [#12694](https://github.com/sourcegraph/sourcegraph/pull/12694)
- It is now possible to search for file content that excludes a term using the `NOT` operator. Negating pattern syntax requires setting `"search.migrateParser": true` in settings and is currently only supported for literal and regexp queries on indexed repositories. [#12412](https://github.com/sourcegraph/sourcegraph/pull/12412)
- `NOT` is available as an alternative syntax of `-` on supported keywords `repo`, `file`, `content`, `lang`, and `repohasfile`. `NOT` requires setting `"search.migrateParser": true` option in settings. [#12520](https://github.com/sourcegraph/sourcegraph/pull/12520)

### Changed

- Repository permissions are now always checked and updated asynchronously ([background permissions syncing](https://docs.sourcegraph.com/admin/repo/permissions#background-permissions-syncing)) instead of blocking each operation. The site config option `permissions.backgroundSync` (which enabled this behavior in previous versions) is now a no-op and is deprecated.
- [Background permissions syncing](https://docs.sourcegraph.com/admin/repo/permissions#background-permissions-syncing) (`permissions.backgroundSync`) has become the only option for mirroring repository permissions from code hosts. All relevant site configurations are deprecated.

### Fixed

- Fixed site admins are getting errors when visiting user settings page in OSS version. [#12313](https://github.com/sourcegraph/sourcegraph/pull/12313)
- `github-proxy` now respects the environment variables `HTTP_PROXY`, `HTTPS_PROXY` and `NO_PROXY` (or the lowercase versions thereof). Other services already respect these variables, but this was missed. If you need a proxy to access github.com set the environment variable for the github-proxy container. [#12377](https://github.com/sourcegraph/sourcegraph/issues/12377)
- `sourcegraph-frontend` now respects the `tls.external` experimental setting as well as the proxy environment variables. In proxy environments this allows Sourcegraph to fetch extensions. [#12633](https://github.com/sourcegraph/sourcegraph/issues/12633)
- Fixed a bug that would sometimes cause trailing parentheses to be removed from search queries upon page load. [#12960](https://github.com/sourcegraph/sourcegraph/issues/12690)
- Indexed search will no longer stall if a specific index job stalls. Additionally at scale many corner cases causing indexing to stall have been fixed. [#12502](https://github.com/sourcegraph/sourcegraph/pull/12502)
- Indexed search will quickly recover from rebalancing / roll outs. When a indexed search shard goes down, its repositories are re-indexed by other shards. This takes a while and during a rollout leads to effectively re-indexing all repositories. We now avoid indexing the redistributed repositories once a shard comes back online. [#12474](https://github.com/sourcegraph/sourcegraph/pull/12474)
- Indexed search has many improvements to observability. More detailed Jaeger traces, detailed logging during startup and more prometheus metrics.
- The site admin repository needs-index page is significantly faster. Previously on large instances it would usually timeout. Now it should load within a second. [#12513](https://github.com/sourcegraph/sourcegraph/pull/12513)
- User password reset page now respects the value of site config `auth.minPasswordLength`. [#12971](https://github.com/sourcegraph/sourcegraph/pull/12971)
- Fixed an issue where duplicate search results would show for queries with `or`-expressions. [#12531](https://github.com/sourcegraph/sourcegraph/pull/12531)
- Faster indexed search queries over a large number of repositories. Searching 100k+ repositories is now ~400ms faster and uses much less memory. [#12546](https://github.com/sourcegraph/sourcegraph/pull/12546)

### Removed

- Deprecated site settings `lightstepAccessToken` and `lightstepProject` have been removed. We now only support sending traces to Jaeger. Configure Jaeger with `observability.tracing` site setting.
- Removed `CloneInProgress` option from GraphQL Repositories API. [#12560](https://github.com/sourcegraph/sourcegraph/pull/12560)

## 3.18.0

### Added

- To search across multiple revisions of the same repository, list multiple branch names (or other revspecs) separated by `:` in your query, as in `repo:myrepo@branch1:branch2:branch2`. To search all branches, use `repo:myrepo@*refs/heads/`. Previously this was only supported for diff and commit searches and only available via the experimental site setting `searchMultipleRevisionsPerRepository`.
- The "Add repositories" page (/site-admin/external-services/new) now displays a dismissible notification explaining how and why we access code host data. [#11789](https://github.com/sourcegraph/sourcegraph/pull/11789).
- New `observability.alerts` features:
  - Notifications now provide more details about relevant alerts.
  - Support for email and OpsGenie notifications has been added. Note that to receive email alerts, `email.address` and `email.smtp` must be configured.
  - Some notifiers now have new options:
    - PagerDuty notifiers: `severity` and `apiUrl`
    - Webhook notifiers: `bearerToken`
  - A new `disableSendResolved` option disables notifications for when alerts resolve themselves.
- Recently firing critical alerts can now be displayed to admins via site alerts, use the flag `{ "alerts.hideObservabilitySiteAlerts": false }` to enable these alerts in user configuration.
- Specific alerts can now be silenced using `observability.silenceAlerts`. [#12087](https://github.com/sourcegraph/sourcegraph/pull/12087)
- Revisions listed in `experimentalFeatures.versionContext` will be indexed for faster searching. This is the first support towards indexing non-default branches. [#6728](https://github.com/sourcegraph/sourcegraph/issues/6728)
- Revisions listed in `experimentalFeatures.versionContext` or `experimentalFeatures.search.index.branches` will be indexed for faster searching. This is the first support towards indexing non-default branches. [#6728](https://github.com/sourcegraph/sourcegraph/issues/6728)
- Campaigns are now supported on GitLab.
- Campaigns now support GitLab and allow users to create, update and track merge requests on GitLab instances.
- Added a new section on the search homepage on Sourcegraph.com. It is currently feature flagged behind `experimentalFeatures.showRepogroupHomepage` in settings.
- Added new repository group pages.

### Changed

- Some monitoring alerts now have more useful descriptions. [#11542](https://github.com/sourcegraph/sourcegraph/pull/11542)
- Searching `fork:true` or `archived:true` has the same behaviour as searching `fork:yes` or `archived:yes` respectively. Previously it incorrectly had the same behaviour as `fork:only` and `archived:only` respectively. [#11740](https://github.com/sourcegraph/sourcegraph/pull/11740)
- Configuration for `observability.alerts` has changed and notifications are now provided by Prometheus Alertmanager. [#11832](https://github.com/sourcegraph/sourcegraph/pull/11832)
  - Removed: `observability.alerts.id`.
  - Removed: Slack notifiers no longer accept `mentionUsers`, `mentionGroups`, `mentionChannel`, and `token` options.

### Fixed

- The single-container `sourcegraph/server` image now correctly reports its version.
- An issue where repositories would not clone and index in some edge cases where the clones were deleted or not successful on gitserver. [#11602](https://github.com/sourcegraph/sourcegraph/pull/11602)
- An issue where repositories previously deleted on gitserver would not immediately reclone on system startup. [#11684](https://github.com/sourcegraph/sourcegraph/issues/11684)
- An issue where the sourcegraph/server Jaeger config was invalid. [#11661](https://github.com/sourcegraph/sourcegraph/pull/11661)
- An issue where valid search queries were improperly hinted as being invalid in the search field. [#11688](https://github.com/sourcegraph/sourcegraph/pull/11688)
- Reduce frontend memory spikes by limiting the number of goroutines launched by our GraphQL resolvers. [#11736](https://github.com/sourcegraph/sourcegraph/pull/11736)
- Fixed a bug affecting Sourcegraph icon display in our Phabricator native integration [#11825](https://github.com/sourcegraph/sourcegraph/pull/11825).
- Improve performance of site-admin repositories status page. [#11932](https://github.com/sourcegraph/sourcegraph/pull/11932)
- An issue where search autocomplete for files didn't add the right path. [#12241](https://github.com/sourcegraph/sourcegraph/pull/12241)

### Removed

- Backwards compatibility for "critical configuration" (a type of configuration that was deprecated in December 2019) was removed. All critical configuration now belongs in site configuration.
- Experimental feature setting `{ "experimentalFeatures": { "searchMultipleRevisionsPerRepository": true } }` will be removed in 3.19. It is now always on. Please remove references to it.
- Removed "Cloning" tab in site-admin Repository Status page. [#12043](https://github.com/sourcegraph/sourcegraph/pull/12043)
- The `blacklist` configuration option for Gitolite that was deprecated in 3.17 has been removed in 3.19. Use `exclude.pattern` instead. [#12345](https://github.com/sourcegraph/sourcegraph/pull/12345)

## 3.17.3

### Fixed

- git: Command retrying made a copy that was never used [#11807](https://github.com/sourcegraph/sourcegraph/pull/11807)
- frontend: Allow opt out of EnsureRevision when making a comparison query [#11811](https://github.com/sourcegraph/sourcegraph/pull/11811)
- Fix Phabricator icon class [#11825](https://github.com/sourcegraph/sourcegraph/pull/11825)

## 3.17.2

### Fixed

- An issue where repositories previously deleted on gitserver would not immediately reclone on system startup. [#11684](https://github.com/sourcegraph/sourcegraph/issues/11684)

## 3.17.1

### Added

- Improved search indexing metrics

### Changed

- Some monitoring alerts now have more useful descriptions. [#11542](https://github.com/sourcegraph/sourcegraph/pull/11542)

### Fixed

- The single-container `sourcegraph/server` image now correctly reports its version.
- An issue where repositories would not clone and index in some edge cases where the clones were deleted or not successful on gitserver. [#11602](https://github.com/sourcegraph/sourcegraph/pull/11602)
- An issue where the sourcegraph/server Jaeger config was invalid. [#11661](https://github.com/sourcegraph/sourcegraph/pull/11661)

## 3.17.0

### Added

- The search results page now shows a small UI notification if either repository forks or archives are excluded, when `fork` or `archived` options are not explicitly set. [#10624](https://github.com/sourcegraph/sourcegraph/pull/10624)
- Prometheus metric `src_gitserver_repos_removed_disk_pressure` which is incremented everytime we remove a repository due to disk pressure. [#10900](https://github.com/sourcegraph/sourcegraph/pull/10900)
- `gitolite.exclude` setting in [Gitolite external service config](https://docs.sourcegraph.com/admin/external_service/gitolite#configuration) now supports a regular expression via the `pattern` field. This is consistent with how we exclude in other external services. Additionally this is a replacement for the deprecated `blacklist` configuration. [#11403](https://github.com/sourcegraph/sourcegraph/pull/11403)
- Notifications about Sourcegraph being out of date will now be shown to site admins and users (depending on how out-of-date it is).
- Alerts are now configured using `observability.alerts` in the site configuration, instead of via the Grafana web UI. This does not yet support all Grafana notification channel types, and is not yet supported on `sourcegraph/server` ([#11473](https://github.com/sourcegraph/sourcegraph/issues/11473)). For more details, please refer to the [Sourcegraph alerting guide](https://docs.sourcegraph.com/admin/observability/alerting).
- Experimental basic support for detecting if your Sourcegraph instance is over or under-provisioned has been added through a set of dashboards and warning-level alerts based on container utilization.
- Query [operators](https://docs.sourcegraph.com/code_search/reference/queries#boolean-operators) `and` and `or` are now enabled by default in all search modes for searching file content. [#11521](https://github.com/sourcegraph/sourcegraph/pull/11521)

### Changed

- Repository search within a version context will link to the revision in the version context. [#10860](https://github.com/sourcegraph/sourcegraph/pull/10860)
- Background permissions syncing becomes the default method to sync permissions from code hosts. Please [read our documentation for things to keep in mind before upgrading](https://docs.sourcegraph.com/admin/repo/permissions#background-permissions-syncing). [#10972](https://github.com/sourcegraph/sourcegraph/pull/10972)
- The styling of the hover overlay was overhauled to never have badges or the close button overlap content while also always indicating whether the overlay is currently pinned. The styling on code hosts was also improved. [#10956](https://github.com/sourcegraph/sourcegraph/pull/10956)
- Previously, it was required to quote most patterns in structural search. This is no longer a restriction and single and double quotes in structural search patterns are interpreted literally. Note: you may still use `content:"structural-pattern"` if the pattern without quotes conflicts with other syntax. [#11481](https://github.com/sourcegraph/sourcegraph/pull/11481)

### Fixed

- Dynamic repo search filters on branches which contain special characters are correctly escaped now. [#10810](https://github.com/sourcegraph/sourcegraph/pull/10810)
- Forks and archived repositories at a specific commit are searched without the need to specify "fork:yes" or "archived:yes" in the query. [#10864](https://github.com/sourcegraph/sourcegraph/pull/10864)
- The git history for binary files is now correctly shown. [#11034](https://github.com/sourcegraph/sourcegraph/pull/11034)
- Links to AWS Code Commit repositories have been fixed after the URL schema has been changed. [#11019](https://github.com/sourcegraph/sourcegraph/pull/11019)
- A link to view all repositories will now always appear on the Explore page. [#11113](https://github.com/sourcegraph/sourcegraph/pull/11113)
- The Site-admin > Pings page no longer incorrectly indicates that pings are disabled when they aren't. [#11229](https://github.com/sourcegraph/sourcegraph/pull/11229)
- Match counts are now accurately reported for indexed search. [#11242](https://github.com/sourcegraph/sourcegraph/pull/11242)
- When background permissions syncing is enabled, it is now possible to only enforce permissions for repositories from selected code hosts (instead of enforcing permissions for repositories from all code hosts). [#11336](https://github.com/sourcegraph/sourcegraph/pull/11336)
- When more than 200+ repository revisions in a search are unindexed (very rare), the remaining repositories are reported as missing instead of Sourcegraph issuing e.g. several thousand unindexed search requests which causes system slowness and ultimately times out - ensuring searches are still fast even if there are indexing issues on a deployment of Sourcegraph. This does not apply if `index:no` is present in the query.

### Removed

- Automatic syncing of Campaign webhooks for Bitbucket Server. [#10962](https://github.com/sourcegraph/sourcegraph/pull/10962)
- The `blacklist` configuration option for Gitolite is DEPRECATED and will be removed in 3.19. Use `exclude.pattern` instead.

## 3.16.2

### Fixed

- Search: fix indexed search match count [#7fc96](https://github.com/sourcegraph/sourcegraph/commit/7fc96d319f49f55da46a7649ccf261aa7e8327c3)
- Sort detected languages properly [#e7750](https://github.com/sourcegraph/sourcegraph/commit/e77507d060a40355e7b86fb093d21a7149ea03ac)

## 3.16.1

### Fixed

- Fix repo not found error for patches [#11021](https://github.com/sourcegraph/sourcegraph/pull/11021).
- Show expired license screen [#10951](https://github.com/sourcegraph/sourcegraph/pull/10951).
- Sourcegraph is now built with Go 1.14.3, fixing issues running Sourcegraph onUbuntu 19 and 20. [#10447](https://github.com/sourcegraph/sourcegraph/issues/10447)

## 3.16.0

### Added

- Autocompletion for `repogroup` filters in search queries. [#10141](https://github.com/sourcegraph/sourcegraph/pull/10286)
- If the experimental feature flag `codeInsights` is enabled, extensions can contribute content to directory pages through the experimental `ViewProvider` API. [#10236](https://github.com/sourcegraph/sourcegraph/pull/10236)
  - Directory pages are then represented as an experimental `DirectoryViewer` in the `visibleViewComponents` of the extension API. **Note: This may break extensions that were assuming `visibleViewComponents` were always `CodeEditor`s and did not check the `type` property.** Extensions checking the `type` property will continue to work. [#10236](https://github.com/sourcegraph/sourcegraph/pull/10236)
- [Major syntax highlighting improvements](https://github.com/sourcegraph/syntect_server/pull/29), including:
  - 228 commits / 1 year of improvements to the syntax highlighter library Sourcegraph uses ([syntect](https://github.com/trishume/syntect)).
  - 432 commits / 1 year of improvements to the base syntax definitions for ~36 languages Sourcegraph uses ([sublimehq/Packages](https://github.com/sublimehq/Packages)).
  - 30 new file extensions/names now detected.
  - Likely fixes other major instability and language support issues. #9557
  - Added [Smarty](#2885), [Ethereum / Solidity / Vyper)](#2440), [Cuda](#5907), [COBOL](#10154), [vb.NET](#4901), and [ASP.NET](#4262) syntax highlighting.
  - Fixed OCaml syntax highlighting #3545
  - Bazel/Starlark support improved (.star, BUILD, and many more extensions now properly highlighted). #8123
- New permissions page in both user and repository settings when background permissions syncing is enabled (`"permissions.backgroundSync": {"enabled": true}`). [#10473](https://github.com/sourcegraph/sourcegraph/pull/10473) [#10655](https://github.com/sourcegraph/sourcegraph/pull/10655)
- A new dropdown for choosing version contexts appears on the left of the query input when version contexts are specified in `experimentalFeatures.versionContext` in site configuration. Version contexts allow you to scope your search to specific sets of repos at revisions.
- Campaign changeset usage counts including changesets created, added and merged will be sent back in pings. [#10591](https://github.com/sourcegraph/sourcegraph/pull/10591)
- Diff views now feature syntax highlighting and can be properly copy-pasted. [#10437](https://github.com/sourcegraph/sourcegraph/pull/10437)
- Admins can now download an anonymized usage statistics ZIP archive in the **Site admin > Usage stats**. Opting to share this archive with the Sourcegraph team helps us make the product even better. [#10475](https://github.com/sourcegraph/sourcegraph/pull/10475)
- Extension API: There is now a field `versionContext` and subscribable `versionContextChanges` in `Workspace` to allow extensions to respect the instance's version context.
- The smart search field, providing syntax highlighting, hover tooltips, and validation on filters in search queries, is now activated by default. It can be disabled by setting `{ "experimentalFeatures": { "smartSearchField": false } }` in global settings.

### Changed

- The `userID` and `orgID` fields in the SavedSearch type in the GraphQL API have been replaced with a `namespace` field. To get the ID of the user or org that owns the saved search, use `namespace.id`. [#5327](https://github.com/sourcegraph/sourcegraph/pull/5327)
- Tree pages now redirect to blob pages if the path is not a tree and vice versa. [#10193](https://github.com/sourcegraph/sourcegraph/pull/10193)
- Files and directories that are not found now return a 404 status code. [#10193](https://github.com/sourcegraph/sourcegraph/pull/10193)
- The site admin flag `disableNonCriticalTelemetry` now allows Sourcegraph admins to disable most anonymous telemetry. Visit https://docs.sourcegraph.com/admin/pings to learn more. [#10402](https://github.com/sourcegraph/sourcegraph/pull/10402)

### Fixed

- In the OSS version of Sourcegraph, authorization providers are properly initialized and GraphQL APIs are no longer blocked. [#3487](https://github.com/sourcegraph/sourcegraph/issues/3487)
- Previously, GitLab repository paths containing certain characters could not be excluded (slashes and periods in parts of the paths). These characters are now allowed, so the repository paths can be excluded. [#10096](https://github.com/sourcegraph/sourcegraph/issues/10096)
- Symbols for indexed commits in languages Haskell, JSONNet, Kotlin, Scala, Swift, Thrift, and TypeScript will show up again. Previously our symbol indexer would not know how to extract symbols for those languages even though our unindexed symbol service did. [#10357](https://github.com/sourcegraph/sourcegraph/issues/10357)
- When periodically re-cloning a repository it will still be available. [#10663](https://github.com/sourcegraph/sourcegraph/pull/10663)

### Removed

- The deprecated feature discussions has been removed. [#9649](https://github.com/sourcegraph/sourcegraph/issues/9649)

## 3.15.2

### Fixed

- Fix repo not found error for patches [#11021](https://github.com/sourcegraph/sourcegraph/pull/11021).
- Show expired license screen [#10951](https://github.com/sourcegraph/sourcegraph/pull/10951).

## 3.15.1

### Fixed

- A potential security vulnerability with in the authentication workflow has been fixed. [#10167](https://github.com/sourcegraph/sourcegraph/pull/10167)
- An issue where `sourcegraph/postgres-11.4:3.15.0` was incorrectly an older version of the image incompatible with non-root Kubernetes deployments. `sourcegraph/postgres-11.4:3.15.1` now matches the same image version found in Sourcegraph 3.14.3 (`20-04-07_56b20163`).
- An issue that caused the search result type tabs to be overlapped in Safari. [#10191](https://github.com/sourcegraph/sourcegraph/pull/10191)

## 3.15.0

### Added

- Users and site administrators can now view a log of their actions/events in the user settings. [#9141](https://github.com/sourcegraph/sourcegraph/pull/9141)
- With the new `visibility:` filter search results can now be filtered based on a repository's visibility (possible filter values: `any`, `public` or `private`). [#8344](https://github.com/sourcegraph/sourcegraph/issues/8344)
- [`sourcegraph/git-extras`](https://sourcegraph.com/extensions/sourcegraph/git-extras) is now enabled by default on new instances [#3501](https://github.com/sourcegraph/sourcegraph/issues/3501)
- The Sourcegraph Docker image will now copy `/etc/sourcegraph/gitconfig` to `$HOME/.gitconfig`. This is a convenience similiar to what we provide for [repositories that need HTTP(S) or SSH authentication](https://docs.sourcegraph.com/admin/repo/auth). [#658](https://github.com/sourcegraph/sourcegraph/issues/658)
- Permissions background syncing is now supported for GitHub via site configuration `"permissions.backgroundSync": {"enabled": true}`. [#8890](https://github.com/sourcegraph/sourcegraph/issues/8890)
- Search: Adding `stable:true` to a query ensures a deterministic search result order. This is an experimental parameter. It applies only to file contents, and is limited to at max 5,000 results (consider using [the paginated search API](https://docs.sourcegraph.com/api/graphql/search#sourcegraph-3-9-experimental-paginated-search) if you need more than that.). [#9681](https://github.com/sourcegraph/sourcegraph/pull/9681).
- After completing the Sourcegraph user feedback survey, a button may appear for tweeting this feedback at [@sourcegraph](https://twitter.com/sourcegraph). [#9728](https://github.com/sourcegraph/sourcegraph/pull/9728)
- `git fetch` and `git clone` now inherit the parent process environment variables. This allows site admins to set `HTTPS_PROXY` or [git http configurations](https://git-scm.com/docs/git-config/2.26.0#Documentation/git-config.txt-httpproxy) via environment variables. For cluster environments site admins should set this on the gitserver container. [#250](https://github.com/sourcegraph/sourcegraph/issues/250)
- Experimental: Search for file contents using `and`- and `or`-expressions in queries. Enabled via the global settings value `{"experimentalFeatures": {"andOrQuery": "enabled"}}`. [#8567](https://github.com/sourcegraph/sourcegraph/issues/8567)
- Always include forks or archived repositories in searches via the global/org/user settings with `"search.includeForks": true` or `"search.includeArchived": true` respectively. [#9927](https://github.com/sourcegraph/sourcegraph/issues/9927)
- observability (debugging): It is now possible to log all Search and GraphQL requests slower than N milliseconds, using the new site configuration options `observability.logSlowGraphQLRequests` and `observability.logSlowSearches`.
- observability (monitoring): **More metrics monitored and alerted on, more legible dashboards**
  - Dashboard panels now show an orange/red background color when the defined warning/critical alert threshold has been met, making it even easier to see on a dashboard what is in a bad state.
  - Symbols: failing `symbols` -> `frontend-internal` requests are now monitored. [#9732](https://github.com/sourcegraph/sourcegraph/issues/9732)
  - Frontend dasbhoard: Search error types are now broken into distinct panels for improved visibility/legibility.
    - **IMPORTANT**: If you have previously configured alerting on any of these panels or on "hard search errors", you will need to reconfigure it after upgrading.
  - Frontend dasbhoard: Search error and latency are now broken down by type: Browser requests, search-based code intel requests, and API requests.
- observability (debugging): **Distributed tracing is a powerful tool for investigating performance issues.** The following changes have been made with the goal of making it easier to use distributed tracing with Sourcegraph:

  - The site configuration field `"observability.tracing": { "sampling": "..." }` allows a site admin to control which requests generate tracing data.
    - `"all"` will trace all requests.
    - `"selective"` (recommended) will trace all requests initiated from an end-user URL with `?trace=1`. Non-end-user-initiated requests can set a HTTP header `X-Sourcegraph-Should-Trace: true`. This is the recommended setting, as `"all"` can generate large amounts of tracing data that may cause network and memory resource contention in the Sourcegraph instance.
    - `"none"` (default) turns off tracing.
  - Jaeger is now the officially supported distributed tracer. The following is the recommended site configuration to connect Sourcegraph to a Jaeger agent (which must be deployed on the same host and listening on the default ports):

    ```
    "observability.tracing": {
      "sampling": "selective"
    }
    ```

  - Jaeger is now included in the Sourcegraph deployment configuration by default if you are using Kubernetes, Docker Compose, or the pure Docker cluster deployment model. (It is not yet included in the single Docker container distribution.) It will be included as part of upgrading to 3.15 in these deployment models, unless disabled.
  - The site configuration field, `useJaeger`, is deprecated in favor of `observability.tracing`.
  - Support for configuring Lightstep as a distributed tracer is deprecated and will be removed in a subsequent release. Instances that use Lightstep with Sourcegraph are encouraged to migrate to Jaeger (directions for running Jaeger alongside Sourcegraph are included in the installation instructions).

### Changed

- Multiple backwards-incompatible changes in the parts of the GraphQL API related to Campaigns [#9106](https://github.com/sourcegraph/sourcegraph/issues/9106):
  - `CampaignPlan.status` has been removed, since we don't need it anymore after moving execution of campaigns to src CLI in [#8008](https://github.com/sourcegraph/sourcegraph/pull/8008).
  - `CampaignPlan` has been renamed to `PatchSet`.
  - `ChangesetPlan`/`ChangesetPlanConnection` has been renamed to `Patch`/`PatchConnection`.
  - `CampaignPlanPatch` has been renamed to `PatchInput`.
  - `Campaign.plan` has been renamed to `Campaign.patchSet`.
  - `Campaign.changesetPlans` has been renamed to `campaign.changesetPlan`.
  - `createCampaignPlanFromPatches` mutation has been renamed to `createPatchSetFromPatches`.
- Removed the scoped search field on tree pages. When browsing code, the global search query will now get scoped to the current tree or file. [#9225](https://github.com/sourcegraph/sourcegraph/pull/9225)
- Instances without a license key that exceed the published user limit will now display a notice to all users.

### Fixed

- `.*` in the filter pattern were ignored and led to missing search results. [#9152](https://github.com/sourcegraph/sourcegraph/pull/9152)
- The Phabricator integration no longer makes duplicate requests to Phabricator's API on diff views. [#8849](https://github.com/sourcegraph/sourcegraph/issues/8849)
- Changesets on repositories that aren't available on the instance anymore are now hidden instead of failing. [#9656](https://github.com/sourcegraph/sourcegraph/pull/9656)
- observability (monitoring):
  - **Dashboard and alerting bug fixes**
    - Syntect Server dashboard: "Worker timeouts" can no longer appear to go negative. [#9523](https://github.com/sourcegraph/sourcegraph/issues/9523)
    - Symbols dashboard: "Store fetch queue size" can no longer appear to go negative. [#9731](https://github.com/sourcegraph/sourcegraph/issues/9731)
    - Syntect Server dashboard: "Worker timeouts" no longer incorrectly shows multiple values. [#9524](https://github.com/sourcegraph/sourcegraph/issues/9524)
    - Searcher dashboard: "Search errors on unindexed repositories" no longer includes cancelled search requests (which are expected).
    - Fixed an issue where NaN could leak into the `alert_count` metric. [#9832](https://github.com/sourcegraph/sourcegraph/issues/9832)
    - Gitserver: "resolve_revision_duration_slow" alert is no longer flaky / non-deterministic. [#9751](https://github.com/sourcegraph/sourcegraph/issues/9751)
    - Git Server dashboard: there is now a panel to show concurrent command executions to match the defined alerts. [#9354](https://github.com/sourcegraph/sourcegraph/issues/9354)
    - Git Server dashboard: adjusted the critical disk space alert to 15% so it can now fire. [#9351](https://github.com/sourcegraph/sourcegraph/issues/9351)
  - **Dashboard visiblity and legibility improvements**
    - all: "frontend internal errors" are now broken down just by route, which makes reading the graph easier. [#9668](https://github.com/sourcegraph/sourcegraph/issues/9668)
    - Frontend dashboard: panels no longer show misleading duplicate labels. [#9660](https://github.com/sourcegraph/sourcegraph/issues/9660)
    - Syntect Server dashboard: panels are no longer compacted, for improved visibility. [#9525](https://github.com/sourcegraph/sourcegraph/issues/9525)
    - Frontend dashboard: panels are no longer compacted, for improved visibility. [#9356](https://github.com/sourcegraph/sourcegraph/issues/9356)
    - Searcher dashboard: "Search errors on unindexed repositories" is now broken down by code instead of instance for improved readability. [#9670](https://github.com/sourcegraph/sourcegraph/issues/9670)
    - Symbols dashboard: metrics are now aggregated instead of per-instance, for improved visibility. [#9730](https://github.com/sourcegraph/sourcegraph/issues/9730)
    - Firing alerts are now correctly sorted at the top of dashboards by default. [#9766](https://github.com/sourcegraph/sourcegraph/issues/9766)
    - Panels at the bottom of the home dashboard no longer appear clipped / cut off. [#9768](https://github.com/sourcegraph/sourcegraph/issues/9768)
    - Git Server dashboard: disk usage now shown in percentages to match the alerts that can fire. [#9352](https://github.com/sourcegraph/sourcegraph/issues/9352)
    - Git Server dashboard: the 'echo command duration test' panel now properly displays units in seconds. [#7628](https://github.com/sourcegraph/sourcegraph/issues/7628)
    - Dashboard panels showing firing alerts no longer over-count firing alerts due to the number of service replicas. [#9353](https://github.com/sourcegraph/sourcegraph/issues/9353)

### Removed

- The experimental feature discussions is marked as deprecated. GraphQL and configuration fields related to it will be removed in 3.16. [#9649](https://github.com/sourcegraph/sourcegraph/issues/9649)

## 3.14.4

### Fixed

- A potential security vulnerability with in the authentication workflow has been fixed. [#10167](https://github.com/sourcegraph/sourcegraph/pull/10167)

## 3.14.3

### Fixed

- phabricator: Duplicate requests to phabricator API from sourcegraph extensions. [#8849](https://github.com/sourcegraph/sourcegraph/issues/8849)

## 3.14.2

### Fixed

- campaigns: Ignore changesets where repo does not exist anymore. [#9656](https://github.com/sourcegraph/sourcegraph/pull/9656)

## 3.14.1

### Added

- monitoring: new Permissions dashboard to show stats of repository permissions.

### Changed

- Site-Admin/Instrumentation in the Kubernetes cluster deployment now includes indexed-search.

## 3.14.0

### Added

- Site-Admin/Instrumentation is now available in the Kubernetes cluster deployment [8805](https://github.com/sourcegraph/sourcegraph/pull/8805).
- Extensions can now specify a `baseUri` in the `DocumentFilter` when registering providers.
- Admins can now exclude GitHub forks and/or archived repositories from the set of repositories being mirrored in Sourcegraph with the `"exclude": [{"forks": true}]` or `"exclude": [{"archived": true}]` GitHub external service configuration. [#8974](https://github.com/sourcegraph/sourcegraph/pull/8974)
- Campaign changesets can be filtered by State, Review State and Check State. [#8848](https://github.com/sourcegraph/sourcegraph/pull/8848)
- Counts of users of and searches conducted with interactive and plain text search modes will be sent back in pings, aggregated daily, weekly, and monthly.
- Aggregated counts of daily, weekly, and monthly active users of search will be sent back in pings.
- Counts of number of searches conducted using each filter will be sent back in pings, aggregated daily, weekly, and monthly.
- Counts of number of users conducting searches containing each filter will be sent back in pings, aggregated daily, weekly, and monthly.
- Added more entries (Bash, Erlang, Julia, OCaml, Scala) to the list of suggested languages for the `lang:` filter.
- Permissions background sync is now supported for GitLab and Bitbucket Server via site configuration `"permissions.backgroundSync": {"enabled": true}`.
- Indexed search exports more prometheus metrics and debug logs to aid debugging performance issues. [#9111](https://github.com/sourcegraph/sourcegraph/issues/9111)
- monitoring: the Frontend dashboard now shows in excellent detail how search is behaving overall and at a glance.
- monitoring: added alerts for when hard search errors (both timeouts and general errors) are high.
- monitoring: added alerts for when partial search timeouts are high.
- monitoring: added alerts for when search 90th and 99th percentile request duration is high.
- monitoring: added alerts for when users are being shown an abnormally large amount of search alert user suggestions and no results.
- monitoring: added alerts for when the internal indexed and unindexed search services are returning bad responses.
- monitoring: added alerts for when gitserver may be under heavy load due to many concurrent command executions or under-provisioning.

### Changed

- The "automation" feature was renamed to "campaigns".
  - `campaigns.readAccess.enabled` replaces the deprecated site configuration property `automation.readAccess.enabled`.
  - The experimental feature flag was not renamed (because it will go away soon) and remains `{"experimentalFeatures": {"automation": "enabled"}}`.
- The [Kubernetes deployment](https://github.com/sourcegraph/deploy-sourcegraph) for **existing** installations requires a
  [migration step](https://github.com/sourcegraph/deploy-sourcegraph/blob/master/docs/migrate.md) when upgrading
  past commit [821032e2ee45f21f701](https://github.com/sourcegraph/deploy-sourcegraph/commit/821032e2ee45f21f701caac624e4f090c59fd259) or when upgrading to 3.14.
  New installations starting with the mentioned commit or with 3.14 do not need this migration step.
- Aggregated search latencies (in ms) of search queries are now included in [pings](https://docs.sourcegraph.com/admin/pings).
- The [Kubernetes deployment](https://github.com/sourcegraph/deploy-sourcegraph) frontend role has added services as a resource to watch/listen/get.
  This change does not affect the newly-introduced, restricted Kubernetes config files.
- Archived repositories are excluded from search by default. Adding `archived:yes` includes archived repositories.
- Forked repositories are excluded from search by default. Adding `fork:yes` includes forked repositories.
- CSRF and session cookies now set `SameSite=None` when Sourcegraph is running behind HTTPS and `SameSite=Lax` when Sourcegraph is running behind HTTP in order to comply with a [recent IETF proposal](https://web.dev/samesite-cookies-explained/#samesitenone-must-be-secure). As a side effect, the Sourcegraph browser extension and GitLab/Bitbucket native integrations can only connect to private instances that have HTTPS configured. If your private instance is only running behind HTTP, please configure your instance to use HTTPS in order to continue using these.
- The Bitbucket Server rate limit that Sourcegraph self-imposes has been raised from 120 req/min to 480 req/min to account for Sourcegraph instances that make use of Sourcegraphs' Bitbucket Server repository permissions and campaigns at the same time (which require a larger number of API requests against Bitbucket Server). The new number is based on Sourcegraph consuming roughly 8% the average API request rate of a large customers' Bitbucket Server instance. [#9048](https://github.com/sourcegraph/sourcegraph/pull/9048/files)
- If a single, unambiguous commit SHA is used in a search query (e.g., `repo@c98f56`) and a search index exists at this commit (i.e., it is the `HEAD` commit), then the query is searched using the index. Prior to this change, unindexed search was performed for any query containing an `@commit` specifier.

### Fixed

- Zoekt's watchdog ensures the service is down upto 3 times before exiting. The watchdog would misfire on startup on resource constrained systems, with the retries this should make a false positive far less likely. [#7867](https://github.com/sourcegraph/sourcegraph/issues/7867)
- A regression in repo-updater was fixed that lead to every repository's git clone being updated every time the list of repositories was synced from the code host. [#8501](https://github.com/sourcegraph/sourcegraph/issues/8501)
- The default timeout of indexed search has been increased. Previously indexed search would always return within 3s. This lead to broken behaviour on new instances which had yet to tune resource allocations. [#8720](https://github.com/sourcegraph/sourcegraph/pull/8720)
- Bitbucket Server older than 5.13 failed to sync since Sourcegraph 3.12. This was due to us querying for the `archived` label, but Bitbucket Server 5.13 does not support labels. [#8883](https://github.com/sourcegraph/sourcegraph/issues/8883)
- monitoring: firing alerts are now ordered at the top of the list in dashboards by default for better visibility.
- monitoring: fixed an issue where some alerts would fail to report in for the "Total alerts defined" panel in the overview dashboard.

### Removed

- The v3.11 migration to merge critical and site configuration has been removed. If you are still making use of the deprecated `CRITICAL_CONFIG_FILE`, your instance may not start up. See the [migration notes for Sourcegraph 3.11](https://docs.sourcegraph.com/admin/migration/3_11) for more information.

## 3.13.2

### Fixed

- The default timeout of indexed search has been increased. Previously indexed search would always return within 3s. This lead to broken behaviour on new instances which had yet to tune resource allocations. [#8720](https://github.com/sourcegraph/sourcegraph/pull/8720)
- Bitbucket Server older than 5.13 failed to sync since Sourcegraph 3.12. This was due to us querying for the `archived` label, but Bitbucket Server 5.13 does not support labels. [#8883](https://github.com/sourcegraph/sourcegraph/issues/8883)
- A regression in repo-updater was fixed that lead to every repository's git clone being updated every time the list of repositories was synced from the code host. [#8501](https://github.com/sourcegraph/sourcegraph/issues/8501)

## 3.13.1

### Fixed

- To reduce the chance of users running into "502 Bad Gateway" errors an internal timeout has been increased from 60 seconds to 10 minutes so that long running requests are cut short by the proxy in front of `sourcegraph-frontend` and correctly reported as "504 Gateway Timeout". [#8606](https://github.com/sourcegraph/sourcegraph/pull/8606)
- Sourcegraph instances that are not connected to the internet will no longer display errors when users submit NPS survey responses (the responses will continue to be stored locally). Rather, an error will be printed to the frontend logs. [#8598](https://github.com/sourcegraph/sourcegraph/issues/8598)
- Showing `head>` in the search results if the first line of the file is shown [#8619](https://github.com/sourcegraph/sourcegraph/issues/8619)

## 3.13.0

### Added

- Experimental: Added new field `experimentalFeatures.customGitFetch` that allows defining custom git fetch commands for code hosts and repositories with special settings. [#8435](https://github.com/sourcegraph/sourcegraph/pull/8435)
- Experimental: the search query input now provides syntax highlighting, hover tooltips, and diagnostics on filters in search queries. Requires the global settings value `{ "experimentalFeatures": { "smartSearchField": true } }`.
- Added a setting `search.hideSuggestions`, which when set to `true`, will hide search suggestions in the search bar. [#8059](https://github.com/sourcegraph/sourcegraph/pull/8059)
- Experimental: A tool, [src-expose](https://docs.sourcegraph.com/admin/external_service/other#experimental-src-expose), can be used to import code from any code host.
- Experimental: Added new field `certificates` as in `{ "experimentalFeatures" { "tls.external": { "certificates": ["<CERT>"] } } }`. This allows you to add certificates to trust when communicating with a code host (via API or git+http). We expect this to be useful for adding internal certificate authorities/self-signed certificates. [#71](https://github.com/sourcegraph/sourcegraph/issues/71)
- Added a setting `auth.minPasswordLength`, which when set, causes a minimum password length to be enforced when users sign up or change passwords. [#7521](https://github.com/sourcegraph/sourcegraph/issues/7521)
- GitHub labels associated with code change campaigns are now displayed. [#8115](https://github.com/sourcegraph/sourcegraph/pull/8115)
- GitHub labels associated with campaigns are now displayed. [#8115](https://github.com/sourcegraph/sourcegraph/pull/8115)
- When creating a campaign, users can now specify the branch name that will be used on code host. This is also a breaking change for users of the GraphQL API since the `branch` attribute is now required in `CreateCampaignInput` when a `plan` is also specified. [#7646](https://github.com/sourcegraph/sourcegraph/issues/7646)
- Added an optional `content:` parameter for specifying a search pattern. This parameter overrides any other search patterns in a query. Useful for unambiguously specifying what to search for when search strings clash with other query syntax. [#6490](https://github.com/sourcegraph/sourcegraph/issues/6490)
- Interactive search mode, which helps users construct queries using UI elements, is now made available to users by default. A dropdown to the left of the search bar allows users to toggle between interactive and plain text modes. The option to use interactive search mode can be disabled by adding `{ "experimentalFeatures": { "splitSearchModes": false } }` in global settings. [#8461](https://github.com/sourcegraph/sourcegraph/pull/8461)
- Our [upgrade policy](https://docs.sourcegraph.com/#upgrading-sourcegraph) is now enforced by the `sourcegraph-frontend` on startup to prevent admins from mistakenly jumping too many versions. [#8157](https://github.com/sourcegraph/sourcegraph/pull/8157) [#7702](https://github.com/sourcegraph/sourcegraph/issues/7702)
- Repositories with bad object packs or bad objects are automatically repaired. We now detect suspect output of git commands to mark a repository for repair. [#6676](https://github.com/sourcegraph/sourcegraph/issues/6676)
- Hover tooltips for Scala and Perl files now have syntax highlighting. [#8456](https://github.com/sourcegraph/sourcegraph/pull/8456) [#8307](https://github.com/sourcegraph/sourcegraph/issues/8307)

### Changed

- `experimentalFeatures.splitSearchModes` was removed as a site configuration option. It should be set in global/org/user settings.
- Sourcegraph now waits for `90s` instead of `5s` for Redis to be available before quitting. This duration is configurable with the new `SRC_REDIS_WAIT_FOR` environment variable.
- Code intelligence usage statistics will be sent back via pings by default. Aggregated event counts can be disabled via the site admin flag `disableNonCriticalTelemetry`.
- The Sourcegraph Docker image optimized its use of Redis to make start-up significantly faster in certain scenarios (e.g when container restarts were frequent). ([#3300](https://github.com/sourcegraph/sourcegraph/issues/3300), [#2904](https://github.com/sourcegraph/sourcegraph/issues/2904))
- Upgrading Sourcegraph is officially supported for one minor version increment (e.g., 3.12 -> 3.13). Previously, upgrades from 2 minor versions previous were supported. Please reach out to support@sourcegraph.com if you would like assistance upgrading from a much older version of Sourcegraph.
- The GraphQL mutation `previewCampaignPlan` has been renamed to `createCampaignPlan`. This mutation is part of campaigns, which is still in beta and behind a feature flag and thus subject to possible breaking changes while we still work on it.
- The GraphQL mutation `previewCampaignPlan` has been renamed to `createCampaignPlan`. This mutation is part of the campaigns feature, which is still in beta and behind a feature flag and thus subject to possible breaking changes while we still work on it.
- The GraphQL field `CampaignPlan.changesets` has been deprecated and will be removed in 3.15. A new field called `CampaignPlan.changesetPlans` has been introduced to make the naming more consistent with the `Campaign.changesetPlans` field. Please use that instead. [#7966](https://github.com/sourcegraph/sourcegraph/pull/7966)
- Long lines (>2000 bytes) are no longer highlighted, in order to prevent performance issues in browser rendering. [#6489](https://github.com/sourcegraph/sourcegraph/issues/6489)
- No longer requires `read:org` permissions for GitHub OAuth if `allowOrgs` is not enabled in the site configuration. [#8163](https://github.com/sourcegraph/sourcegraph/issues/8163)
- [Documentation](https://github.com/sourcegraph/deploy-sourcegraph/blob/master/configure/jaeger/README.md) in github.com/sourcegraph/deploy-sourcegraph for deploying Jaeger in Kubernetes clusters running Sourcegraph has been updated to use the [Jaeger Operator](https://www.jaegertracing.io/docs/1.16/operator/), the recommended standard way of deploying Jaeger in a Kubernetes cluster. We recommend existing customers that use Jaeger adopt this new method of deployment. Please reach out to support@sourcegraph.com if you'd like assistance updating.

### Fixed

- The syntax highlighter (syntect-server) no longer fails when run in environments without IPv6 support. [#8463](https://github.com/sourcegraph/sourcegraph/pull/8463)
- After adding/removing a gitserver replica the admin interface will correctly report that repositories that need to move replicas as cloning. [#7970](https://github.com/sourcegraph/sourcegraph/issues/7970)
- Show download button for images. [#7924](https://github.com/sourcegraph/sourcegraph/issues/7924)
- gitserver backoffs trying to re-clone repositories if they fail to clone. In the case of large monorepos that failed this lead to gitserver constantly cloning them and using many resources. [#7804](https://github.com/sourcegraph/sourcegraph/issues/7804)
- It is now possible to escape spaces using `\` in the search queries when using regexp. [#7604](https://github.com/sourcegraph/sourcegraph/issues/7604)
- Clicking filter chips containing whitespace is now correctly quoted in the web UI. [#6498](https://github.com/sourcegraph/sourcegraph/issues/6498)
- **Monitoring:** Fixed an issue with the **Frontend** -> **Search responses by status** panel which caused search response types to not be aggregated as expected. [#7627](https://github.com/sourcegraph/sourcegraph/issues/7627)
- **Monitoring:** Fixed an issue with the **Replacer**, **Repo Updater**, and **Searcher** dashboards would incorrectly report on a metric from the unrelated query-runner service. [#7531](https://github.com/sourcegraph/sourcegraph/issues/7531)
- Deterministic ordering of results from indexed search. Previously when refreshing a page with many results some results may come and go.
- Spread out periodic git reclones. Previously we would reclone all git repositories every 45 days. We now add in a jitter of 12 days to spread out the load for larger installations. [#8259](https://github.com/sourcegraph/sourcegraph/issues/8259)
- Fixed an issue with missing commit information in graphql search results. [#8343](https://github.com/sourcegraph/sourcegraph/pull/8343)

### Removed

- All repository fields related to `enabled` and `disabled` have been removed from the GraphQL API. These fields have been deprecated since 3.4. [#3971](https://github.com/sourcegraph/sourcegraph/pull/3971)
- The deprecated extension API `Hover.__backcompatContents` was removed.

## 3.12.10

This release backports the fixes released in `3.13.2` for customers still on `3.12`.

### Fixed

- The default timeout of indexed search has been increased. Previously indexed search would always return within 3s. This lead to broken behaviour on new instances which had yet to tune resource allocations. [#8720](https://github.com/sourcegraph/sourcegraph/pull/8720)
- Bitbucket Server older than 5.13 failed to sync since Sourcegraph 3.12. This was due to us querying for the `archived` label, but Bitbucket Server 5.13 does not support labels. [#8883](https://github.com/sourcegraph/sourcegraph/issues/8883)
- A regression in repo-updater was fixed that lead to every repository's git clone being updated every time the list of repositories was synced from the code host. [#8501](https://github.com/sourcegraph/sourcegraph/issues/8501)

## 3.12.9

This is `3.12.8` release with internal infrastructure fixes to publish the docker images.

## 3.12.8

### Fixed

- Extension API showInputBox and other Window methods now work on search results pages [#8519](https://github.com/sourcegraph/sourcegraph/issues/8519)
- Extension error notification styling is clearer [#8521](https://github.com/sourcegraph/sourcegraph/issues/8521)

## 3.12.7

### Fixed

- Campaigns now gracefully handle GitHub review dismissals when rendering the burndown chart.

## 3.12.6

### Changed

- When GitLab permissions are turned on using GitLab OAuth authentication, GitLab project visibility is fetched in batches, which is generally more efficient than fetching them individually. The `minBatchingThreshold` and `maxBatchRequests` fields of the `authorization.identityProvider` object in the GitLab repositories configuration control when such batch fetching is used. [#8171](https://github.com/sourcegraph/sourcegraph/pull/8171)

## 3.12.5

### Fixed

- Fixed an internal race condition in our Docker build process. The previous patch version 3.12.4 contained an lsif-server version that was newer than expected. The affected artifacts have since been removed from the Docker registry.

## 3.12.4

### Added

- New optional `apiURL` configuration option for Bitbucket Cloud code host connection [#8082](https://github.com/sourcegraph/sourcegraph/pull/8082)

## 3.12.3

### Fixed

- Fixed an issue in `sourcegraph/*` Docker images where data folders were either not created or had incorrect permissions - preventing the use of Docker volumes. [#7991](https://github.com/sourcegraph/sourcegraph/pull/7991)

## 3.12.2

### Added

- Experimental: The site configuration field `campaigns.readAccess.enabled` allows site-admins to give read-only access for code change campaigns to non-site-admins. This is a setting for the experimental feature campaigns and will only have an effect when campaigns are enabled under `experimentalFeatures`. [#8013](https://github.com/sourcegraph/sourcegraph/issues/8013)

### Fixed

- A regression in 3.12.0 which caused [find-leaked-credentials campaigns](https://docs.sourcegraph.com/user/campaigns#finding-leaked-credentials) to not return any results for private repositories. [#7914](https://github.com/sourcegraph/sourcegraph/issues/7914)
- Experimental: The site configuration field `campaigns.readAccess.enabled` allows site-admins to give read-only access for campaigns to non-site-admins. This is a setting for the experimental campaigns feature and will only have an effect when campaigns is enabled under `experimentalFeatures`. [#8013](https://github.com/sourcegraph/sourcegraph/issues/8013)

### Fixed

- A regression in 3.12.0 which caused find-leaked-credentials campaigns to not return any results for private repositories. [#7914](https://github.com/sourcegraph/sourcegraph/issues/7914)
- A regression in 3.12.0 which removed the horizontal bar between search result matches.
- Manual campaigns were wrongly displayed as being in draft mode. [#8009](https://github.com/sourcegraph/sourcegraph/issues/8009)
- Manual campaigns could be published and create the wrong changesets on code hosts, even though the campaign was never in draft mode (see line above). [#8012](https://github.com/sourcegraph/sourcegraph/pull/8012)
- A regression in 3.12.0 which caused manual campaigns to not properly update the UI after adding a changeset. [#8023](https://github.com/sourcegraph/sourcegraph/pull/8023)
- Minor improvements to manual campaign form fields. [#8033](https://github.com/sourcegraph/sourcegraph/pull/8033)

## 3.12.1

### Fixed

- The ephemeral `/site-config.json` escape-hatch config file has moved to `$HOME/site-config.json`, to support non-root container environments. [#7873](https://github.com/sourcegraph/sourcegraph/issues/7873)
- Fixed an issue where repository permissions would sometimes not be cached, due to improper Redis nil value handling. [#7912](https://github.com/sourcegraph/sourcegraph/issues/7912)

## 3.12.0

### Added

- Bitbucket Server repositories with the label `archived` can be excluded from search with `archived:no` [syntax](https://docs.sourcegraph.com/code_search/reference/queries). [#5494](https://github.com/sourcegraph/sourcegraph/issues/5494)
- Add button to download file in code view. [#5478](https://github.com/sourcegraph/sourcegraph/issues/5478)
- The new `allowOrgs` site config setting in GitHub `auth.providers` enables admins to restrict GitHub logins to members of specific GitHub organizations. [#4195](https://github.com/sourcegraph/sourcegraph/issues/4195)
- Support case field in repository search. [#7671](https://github.com/sourcegraph/sourcegraph/issues/7671)
- Skip LFS content when cloning git repositories. [#7322](https://github.com/sourcegraph/sourcegraph/issues/7322)
- Hover tooltips and _Find Reference_ results now display a badge to indicate when a result is search-based. These indicators can be disabled by adding `{ "experimentalFeatures": { "showBadgeAttachments": false } }` in global settings.
- Campaigns can now be created as drafts, which can be shared and updated without creating changesets (pull requests) on code hosts. When ready, a draft can then be published, either completely or changeset by changeset, to create changesets on the code host. [#7659](https://github.com/sourcegraph/sourcegraph/pull/7659)
- Experimental: feature flag `BitbucketServerFastPerm` can be enabled to speed up fetching ACL data from Bitbucket Server instances. This requires [Bitbucket Server Sourcegraph plugin](https://github.com/sourcegraph/bitbucket-server-plugin) to be installed.
- Experimental: A site configuration field `{ "experimentalFeatures" { "tls.external": { "insecureSkipVerify": true } } }` which allows you to configure SSL/TLS settings for Sourcegraph contacting your code hosts. Currently just supports turning off TLS/SSL verification. [#71](https://github.com/sourcegraph/sourcegraph/issues/71)
- Experimental: To search across multiple revisions of the same repository, list multiple branch names (or other revspecs) separated by `:` in your query, as in `repo:myrepo@branch1:branch2:branch2`. To search all branches, use `repo:myrepo@*refs/heads/`. Requires the site configuration value `{ "experimentalFeatures": { "searchMultipleRevisionsPerRepository": true } }`. Previously this was only supported for diff and commit searches.
- Experimental: interactive search mode, which helps users construct queries using UI elements. Requires the site configuration value `{ "experimentalFeatures": { "splitSearchModes": true } }`. The existing plain text search format is still available via the dropdown menu on the left of the search bar.
- A case sensitivity toggle now appears in the search bar.
- Add explicit repository permissions support with site configuration field `{ "permissions.userMapping" { "enabled": true, "bindID": "email" } }`.

### Changed

- The "Files" tab in the search results page has been renamed to "Filenames" for clarity.
- The search query builder now lives on its own page at `/search/query-builder`. The home search page has a link to it.
- User passwords when using builtin auth are limited to 256 characters. Existing passwords longer than 256 characters will continue to work.
- GraphQL API: Campaign.changesetCreationStatus has been renamed to Campaign.status to be aligned with CampaignPlan. [#7654](https://github.com/sourcegraph/sourcegraph/pull/7654)
- When using GitHub as an authentication provider, `read:org` scope is now required. This is used to support the new `allowOrgs` site config setting in the GitHub `auth.providers` configuration, which enables site admins to restrict GitHub logins to members of a specific GitHub organization. This for example allows having a Sourcegraph instance with GitHub sign in configured be exposed to the public internet without allowing everyone with a GitHub account access to your Sourcegraph instance.

### Fixed

- The experimental search pagination API no longer times out when large repositories are encountered. [#6384](https://github.com/sourcegraph/sourcegraph/issues/6384)
- We resolve relative symbolic links from the directory of the symlink, rather than the root of the repository. [#6034](https://github.com/sourcegraph/sourcegraph/issues/6034)
- Show errors on repository settings page when repo-updater is down. [#3593](https://github.com/sourcegraph/sourcegraph/issues/3593)
- Remove benign warning that verifying config took more than 10s when updating or saving an external service. [#7176](https://github.com/sourcegraph/sourcegraph/issues/7176)
- repohasfile search filter works again (regressed in 3.10). [#7380](https://github.com/sourcegraph/sourcegraph/issues/7380)
- Structural search can now run on very large repositories containing any number of files. [#7133](https://github.com/sourcegraph/sourcegraph/issues/7133)

### Removed

- The deprecated GraphQL mutation `setAllRepositoriesEnabled` has been removed. [#7478](https://github.com/sourcegraph/sourcegraph/pull/7478)
- The deprecated GraphQL mutation `deleteRepository` has been removed. [#7483](https://github.com/sourcegraph/sourcegraph/pull/7483)

## 3.11.4

### Fixed

- The `/.auth/saml/metadata` endpoint has been fixed. Previously it panicked if no encryption key was set.
- The version updating logic has been fixed for `sourcegraph/server`. Users running `sourcegraph/server:3.11.1` will need to manually modify their `docker run` command to use `sourcegraph/server:3.11.4` or higher. [#7442](https://github.com/sourcegraph/sourcegraph/issues/7442)

## 3.11.1

### Fixed

- The syncing process for newly created campaign changesets has been fixed again after they have erroneously been marked as deleted in the database. [#7522](https://github.com/sourcegraph/sourcegraph/pull/7522)
- The syncing process for newly created changesets (in campaigns) has been fixed again after they have erroneously been marked as deleted in the database. [#7522](https://github.com/sourcegraph/sourcegraph/pull/7522)

## 3.11.0

**Important:** If you use `SITE_CONFIG_FILE` or `CRITICAL_CONFIG_FILE`, please be sure to follow the steps in: [migration notes for Sourcegraph v3.11+](https://docs.sourcegraph.com/admin/migration/3_11.md) after upgrading.

### Added

- Language statistics by commit are available via the API. [#6737](https://github.com/sourcegraph/sourcegraph/pull/6737)
- Added a new page that shows [language statistics for the results of a search query](https://docs.sourcegraph.com/user/search#statistics).
- Global settings can be configured from a local file using the environment variable `GLOBAL_SETTINGS_FILE`.
- High-level health metrics and dashboards have been added to Sourcegraph's monitoring (found under the **Site admin** -> **Monitoring** area). [#7216](https://github.com/sourcegraph/sourcegraph/pull/7216)
- Logging for GraphQL API requests not issued by Sourcegraph is now much more verbose, allowing for easier debugging of problematic queries and where they originate from. [#5706](https://github.com/sourcegraph/sourcegraph/issues/5706)
- A new campaign type finds and removes leaked npm credentials. [#6893](https://github.com/sourcegraph/sourcegraph/pull/6893)
- Campaigns can now be retried to create failed changesets due to ephemeral errors (e.g. network problems when creating a pull request on GitHub). [#6718](https://github.com/sourcegraph/sourcegraph/issues/6718)
- The initial release of [structural code search](https://docs.sourcegraph.com/code_search/reference/structural).

### Changed

- `repohascommitafter:` search filter uses a more efficient git command to determine inclusion. [#6739](https://github.com/sourcegraph/sourcegraph/pull/6739)
- `NODE_NAME` can be specified instead of `HOSTNAME` for zoekt-indexserver. `HOSTNAME` was a confusing configuration to use in [Pure-Docker Sourcegraph deployments](https://github.com/sourcegraph/deploy-sourcegraph-docker). [#6846](https://github.com/sourcegraph/sourcegraph/issues/6846)
- The feedback toast now requests feedback every 60 days of usage (was previously only once on the 3rd day of use). [#7165](https://github.com/sourcegraph/sourcegraph/pull/7165)
- The lsif-server container now only has a dependency on Postgres, whereas before it also relied on Redis. [#6880](https://github.com/sourcegraph/sourcegraph/pull/6880)
- Renamed the GraphQL API `LanguageStatistics` fields to `name`, `totalBytes`, and `totalLines` (previously the field names started with an uppercase letter, which was inconsistent).
- Detecting a file's language uses a more accurate but slower algorithm. To revert to the old (faster and less accurate) algorithm, set the `USE_ENHANCED_LANGUAGE_DETECTION` env var to the string `false` (on the `sourcegraph/server` container, or if using the cluster deployment, on the `sourcegraph-frontend` pod).
- Diff and commit searches that make use of `before:` and `after:` filters to narrow their search area are now no longer subject to the 50-repository limit. This allows for creating saved searches on more than 50 repositories as before. [#7215](https://github.com/sourcegraph/sourcegraph/issues/7215)

### Fixed

- Changes to external service configurations are reflected much faster. [#6058](https://github.com/sourcegraph/sourcegraph/issues/6058)
- Deleting an external service will not show warnings for the non-existent service. [#5617](https://github.com/sourcegraph/sourcegraph/issues/5617)
- Suggested search filter chips are quoted if necessary. [#6498](https://github.com/sourcegraph/sourcegraph/issues/6498)
- Remove potential panic in gitserver if heavily loaded. [#6710](https://github.com/sourcegraph/sourcegraph/issues/6710)
- Multiple fixes to make the preview and creation of campaigns more robust and a smoother user experience. [#6682](https://github.com/sourcegraph/sourcegraph/pull/6682) [#6625](https://github.com/sourcegraph/sourcegraph/issues/6625) [#6658](https://github.com/sourcegraph/sourcegraph/issues/6658) [#7088](https://github.com/sourcegraph/sourcegraph/issues/7088) [#6766](https://github.com/sourcegraph/sourcegraph/issues/6766) [#6717](https://github.com/sourcegraph/sourcegraph/issues/6717) [#6659](https://github.com/sourcegraph/sourcegraph/issues/6659)
- Repositories referenced in campaigns that are removed in an external service configuration change won't lead to problems with the syncing process anymore. [#7015](https://github.com/sourcegraph/sourcegraph/pull/7015)
- The Searcher dashboard (and the `src_graphql_search_response` Prometheus metric) now properly account for search alerts instead of them being incorrectly added to the `timeout` category. [#7214](https://github.com/sourcegraph/sourcegraph/issues/7214)
- In the experimental search pagination API, the `cloning`, `missing`, and other repository fields now return a well-defined set of results. [#6000](https://github.com/sourcegraph/sourcegraph/issues/6000)

### Removed

- The management console has been removed. All critical configuration previously stored in the management console will be automatically migrated to your site configuration. For more information about this change, or if you use `SITE_CONFIG_FILE` / `CRITICAL_CONFIG_FILE`, please see the [migration notes for Sourcegraph v3.11+](https://docs.sourcegraph.com/admin/migration/3_11.md).

## 3.10.4

### Fixed

- An issue where diff/commit searches that would run over more than 50 repositories would incorrectly display a timeout error instead of the correct error suggesting users scope their query to less repositories. [#7090](https://github.com/sourcegraph/sourcegraph/issues/7090)

## 3.10.3

### Fixed

- A critical regression in 3.10.2 which caused diff, commit, and repository searches to timeout. [#7090](https://github.com/sourcegraph/sourcegraph/issues/7090)
- A critical regression in 3.10.2 which caused "No results" to appear frequently on pages with search results. [#7095](https://github.com/sourcegraph/sourcegraph/pull/7095)
- An issue where the built-in Grafana Searcher dashboard would show duplicate success/error metrics. [#7078](https://github.com/sourcegraph/sourcegraph/pull/7078)

## 3.10.2

### Added

- Site admins can now use the built-in Grafana Searcher dashboard to observe how many search requests are successful, or resulting in errors or timeouts. [#6756](https://github.com/sourcegraph/sourcegraph/issues/6756)

### Fixed

- When searches timeout, a consistent UI with clear actions like a button to increase the timeout is now returned. [#6754](https://github.com/sourcegraph/sourcegraph/issues/6754)
- To reduce the chance of search timeouts in some cases, the default indexed search timeout has been raised from 1.5s to 3s. [#6754](https://github.com/sourcegraph/sourcegraph/issues/6754)
- We now correctly inform users of the limitations of diff/commit search. If a diff/commit search would run over more than 50 repositories, users will be shown an error suggesting they scope their search to less repositories using the `repo:` filter. Global diff/commit search support is being tracked in [#6826](https://github.com/sourcegraph/sourcegraph/issues/6826). [#5519](https://github.com/sourcegraph/sourcegraph/issues/5519)

## 3.10.1

### Added

- Syntax highlighting for Starlark (Bazel) files. [#6827](https://github.com/sourcegraph/sourcegraph/issues/6827)

### Fixed

- The experimental search pagination API no longer times out when large repositories are encountered. [#6384](https://github.com/sourcegraph/sourcegraph/issues/6384) [#6383](https://github.com/sourcegraph/sourcegraph/issues/6383)
- In single-container deployments, the builtin `postgres_exporter` now correctly respects externally configured databases. This previously caused PostgreSQL metrics to not show up in Grafana when an external DB was in use. [#6735](https://github.com/sourcegraph/sourcegraph/issues/6735)

## 3.10.0

### Added

- Indexed Search supports horizontally scaling. Instances with large number of repositories can update the `replica` field of the `indexed-search` StatefulSet. See [configure indexed-search replica count](https://github.com/sourcegraph/deploy-sourcegraph/blob/master/docs/configure.md#configure-indexed-search-replica-count). [#5725](https://github.com/sourcegraph/sourcegraph/issues/5725)
- Bitbucket Cloud external service supports `exclude` config option. [#6035](https://github.com/sourcegraph/sourcegraph/issues/6035)
- `sourcegraph/server` Docker deployments now support the environment variable `IGNORE_PROCESS_DEATH`. If set to true the container will keep running, even if a subprocess has died. This is useful when manually fixing problems in the container which the container refuses to start. For example a bad database migration.
- Search input now offers filter type suggestions [#6105](https://github.com/sourcegraph/sourcegraph/pull/6105).
- The keyboard shortcut <kbd>Ctrl</kbd>+<kbd>Space</kbd> in the search input shows a list of available filter types.
- Sourcegraph Kubernetes cluster site admins can configure PostgreSQL by specifying `postgresql.conf` via ConfigMap. [sourcegraph/deploy-sourcegraph#447](https://github.com/sourcegraph/deploy-sourcegraph/pull/447)

### Changed

- **Required Kubernetes Migration:** The [Kubernetes deployment](https://github.com/sourcegraph/deploy-sourcegraph) manifest for indexed-search services has changed from a Normal Service to a Headless Service. This is to enable Sourcegraph to individually resolve indexed-search pods. Services are immutable, so please follow the [migration guide](https://github.com/sourcegraph/deploy-sourcegraph/blob/master/docs/migrate.md#310).
- Fields of type `String` in our GraphQL API that contain [JSONC](https://komkom.github.io/) now have the custom scalar type `JSONCString`. [#6209](https://github.com/sourcegraph/sourcegraph/pull/6209)
- `ZOEKT_HOST` environment variable has been deprecated. Please use `INDEXED_SEARCH_SERVERS` instead. `ZOEKT_HOST` will be removed in 3.12.
- Directory names on the repository tree page are now shown in bold to improve readability.
- Added support for Bitbucket Server pull request activity to the [campaign](https://about.sourcegraph.com/product/code-change-management/) burndown chart. When used, this feature leads to more requests being sent to Bitbucket Server, since Sourcegraph needs to keep track of how a pull request's state changes over time. With [the instance scoped webhooks](https://docs.google.com/document/d/1I3Aq1WSUh42BP8KvKr6AlmuCfo8tXYtJu40WzdNT6go/edit) in our [Bitbucket Server plugin](https://github.com/sourcegraph/bitbucket-server-plugin/pull/10) as well as up-coming [heuristical syncing changes](#6389), this additional load will be significantly reduced in the future.
- Added support for Bitbucket Server pull request activity to the campaign burndown chart. When used, this feature leads to more requests being sent to Bitbucket Server, since Sourcegraph needs to keep track of how a pull request's state changes over time. With [the instance scoped webhooks](https://docs.google.com/document/d/1I3Aq1WSUh42BP8KvKr6AlmuCfo8tXYtJu40WzdNT6go/edit) in our [Bitbucket Server plugin](https://github.com/sourcegraph/bitbucket-server-plugin/pull/10) as well as up-coming [heuristical syncing changes](#6389), this additional load will be significantly reduced in the future.

### Fixed

- Support hyphens in Bitbucket Cloud team names. [#6154](https://github.com/sourcegraph/sourcegraph/issues/6154)
- Server will run `redis-check-aof --fix` on startup to fix corrupted AOF files. [#651](https://github.com/sourcegraph/sourcegraph/issues/651)
- Authorization provider configuration errors in external services will be shown as site alerts. [#6061](https://github.com/sourcegraph/sourcegraph/issues/6061)

### Removed

## 3.9.4

### Changed

- The experimental search pagination API's `PageInfo` object now returns a `String` instead of an `ID` for its `endCursor`, and likewise for the `after` search field. Experimental paginated search API users may need to update their usages to replace `ID` cursor types with `String` ones.

### Fixed

- The experimental search pagination API no longer omits a single repository worth of results at the end of the result set. [#6286](https://github.com/sourcegraph/sourcegraph/issues/6286)
- The experimental search pagination API no longer produces search cursors that can get "stuck". [#6287](https://github.com/sourcegraph/sourcegraph/issues/6287)
- In literal search mode, searching for quoted strings now works as expected. [#6255](https://github.com/sourcegraph/sourcegraph/issues/6255)
- In literal search mode, quoted field values now work as expected. [#6271](https://github.com/sourcegraph/sourcegraph/pull/6271)
- `type:path` search queries now correctly work in indexed search again. [#6220](https://github.com/sourcegraph/sourcegraph/issues/6220)

## 3.9.3

### Changed

- Sourcegraph is now built using Go 1.13.3 [#6200](https://github.com/sourcegraph/sourcegraph/pull/6200).

## 3.9.2

### Fixed

- URI-decode the username, password, and pathname when constructing Postgres connection paramers in lsif-server [#6174](https://github.com/sourcegraph/sourcegraph/pull/6174). Fixes a crashing lsif-server process for users with passwords containing special characters.

## 3.9.1

### Changed

- Reverted [#6094](https://github.com/sourcegraph/sourcegraph/pull/6094) because it introduced a minor security hole involving only Grafana.
  [#6075](https://github.com/sourcegraph/sourcegraph/issues/6075) will be fixed with a different approach.

## 3.9.0

### Added

- Our external service syncing model will stream in new repositories to Sourcegraph. Previously we could only add a repository to our database and clone it once we had synced all information from all external services (to detect deletions and renames). Now adding a repository to an external service configuration should be reflected much sooner, even on large instances. [#5145](https://github.com/sourcegraph/sourcegraph/issues/5145)
- There is now an easy way for site admins to view and export settings and configuration when reporting a bug. The page for doing so is at /site-admin/report-bug, linked to from the site admin side panel under "Report a bug".
- An experimental search pagination API to enable better programmatic consumption of search results is now available to try. For more details and known limitations see [the documentation](https://docs.sourcegraph.com/api/graphql/search).
- Search queries can now be interpreted literally.
  - There is now a dot-star icon in the search input bar to toggle the pattern type of a query between regexp and literal.
  - There is a new `search.defaultPatternType` setting to configure the default pattern type, regexp or literal, for searches.
  - There is a new `patternType:` search token which overrides the `search.defaultPatternType` setting, and the active state of the dot-star icon in determining the pattern type of the query.
  - Old URLs without a patternType URL parameter will be redirected to the same URL with
    patternType=regexp appended to preserve intended behavior.
- Added support for GitHub organization webhooks to enable faster updates of metadata used by [campaigns](https://about.sourcegraph.com/product/code-change-management/), such as pull requests or issue comments. See the [GitHub webhook documentation](https://docs.sourcegraph.com/admin/external_service/github#webhooks) for instructions on how to enable webhooks.
- Added support for GitHub organization webhooks to enable faster updates of changeset metadata used by campaigns. See the [GitHub webhook documentation](https://docs.sourcegraph.com/admin/external_service/github#webhooks) for instructions on how to enable webhooks.
- Added burndown chart to visualize progress of campaigns.
- Added ability to edit campaign titles and descriptions.

### Changed

- **Recommended Kubernetes Migration:** The [Kubernetes deployment](https://github.com/sourcegraph/deploy-sourcegraph) manifest for indexed-search pods has changed from a Deployment to a StatefulSet. This is to enable future work on horizontally scaling indexed search. To retain your existing indexes there is a [migration guide](https://github.com/sourcegraph/deploy-sourcegraph/blob/master/docs/migrate.md#39).
- Allow single trailing hyphen in usernames and org names [#5680](https://github.com/sourcegraph/sourcegraph/pull/5680)
- Indexed search won't spam the logs on startup if the frontend API is not yet available. [zoekt#30](https://github.com/sourcegraph/zoekt/pull/30), [#5866](https://github.com/sourcegraph/sourcegraph/pull/5866)
- Search query fields are now case insensitive. For example `repoHasFile:` will now be recognized, not just `repohasfile:`. [#5168](https://github.com/sourcegraph/sourcegraph/issues/5168)
- Search queries are now interpreted literally by default, rather than as regular expressions. [#5899](https://github.com/sourcegraph/sourcegraph/pull/5899)
- The `search` GraphQL API field now takes a two new optional parameters: `version` and `patternType`. `version` determines the search syntax version to use, and `patternType` determines the pattern type to use for the query. `version` defaults to "V1", which is regular expression searches by default, if not explicitly passed in. `patternType` overrides the pattern type determined by version.
- Saved searches have been updated to support the new patternType filter. All existing saved searches have been updated to append `patternType:regexp` to the end of queries to ensure deterministic results regardless of the patternType configurations on an instance. All new saved searches are required to have a `patternType:` field in the query.
- Allow text selection in search result headers (to allow for e.g. copying filenames)

### Fixed

- Web app: Fix paths with special characters (#6050)
- Fixed an issue that rendered the search filter `repohascommitafter` unusable in the presence of an empty repository. [#5149](https://github.com/sourcegraph/sourcegraph/issues/5149)
- An issue where `externalURL` not being configured in the management console could go unnoticed. [#3899](https://github.com/sourcegraph/sourcegraph/issues/3899)
- Listing branches and refs now falls back to a fast path if there are a large number of branches. Previously we would time out. [#4581](https://github.com/sourcegraph/sourcegraph/issues/4581)
- Sourcegraph will now ignore the ambiguous ref HEAD if a repository contains it. [#5291](https://github.com/sourcegraph/sourcegraph/issues/5291)

### Removed

## 3.8.2

### Fixed

- Sourcegraph cluster deployments now run a more stable syntax highlighting server which can self-recover from rarer failure cases such as getting stuck at high CPU usage when highlighting some specific files. [#5406](https://github.com/sourcegraph/sourcegraph/issues/5406) This will be ported to single-container deployments [at a later date](https://github.com/sourcegraph/sourcegraph/issues/5841).

## 3.8.1

### Added

- Add `nameTransformations` setting to GitLab external service to help transform repository name that shows up in the Sourcegraph UI.

## 3.8.0

### Added

- A toggle button for browser extension to quickly enable/disable the core functionality without actually enable/disable the entire extension in the browser extension manager.
- Tabs to easily toggle between the different search result types on the search results page.

### Changed

- A `hardTTL` setting was added to the [Bitbucket Server `authorization` config](https://docs.sourcegraph.com/admin/external_service/bitbucketserver#configuration). This setting specifies a duration after which a user's cached permissions must be updated before any user action is authorized. This contrasts with the already existing `ttl` setting which defines a duration after which a user's cached permissions will get updated in the background, but the previously cached (and now stale) permissions are used to authorize any user action occuring before the update concludes. If your previous `ttl` value is larger than the default of the new `hardTTL` setting (i.e. **3 days**), you must change the `ttl` to be smaller or, `hardTTL` to be larger.

### Fixed

### Removed

- The `statusIndicator` feature flag has been removed from the site configuration's `experimentalFeatures` section. The status indicator has been enabled by default since 3.6.0 and you can now safely remove the feature flag from your configuration.
- Public usage is now only available on Sourcegraph.com. Because many core features rely on persisted user settings, anonymous usage leads to a degraded experience for most users. As a result, for self-hosted private instances it is preferable for all users to have accounts. But on sourcegraph.com, users will continue to have to opt-in to accounts, despite the degraded UX.

## 3.7.2

### Added

- A [migration guide for Sourcegraph v3.7+](https://docs.sourcegraph.com/admin/migration/3_7.md).

### Fixed

- Fixed an issue where some repositories with very long symbol names would fail to index after v3.7.
- We now retain one prior search index version after an upgrade, meaning upgrading AND downgrading from v3.6.2 <-> v3.7.2 is now 100% seamless and involves no downtime or negated search performance while repositories reindex. Please refer to the [v3.7+ migration guide](https://docs.sourcegraph.com/admin/migration/3_7.md) for details.

## 3.7.1

### Fixed

- When re-indexing repositories, we now continue to serve from the old index in the meantime. Thus, you can upgrade to 3.7.1 without downtime.
- Indexed symbol search is now faster, as we've fixed a performance issue that occurred when many repositories without any symbols existed.
- Indexed symbol search now uses less disk space when upgrading directly to v3.7.1 as we properly remove old indexes.

## 3.7.0

### Added

- Indexed search now supports symbol queries. This feature will require re-indexing all repositories. This will increase the disk and memory usage of indexed search by roughly 10%. You can disable the feature with the configuration `search.index.symbols.enabled`. [#3534](https://github.com/sourcegraph/sourcegraph/issues/3534)
- Multi-line search now works for non-indexed search. [#4518](https://github.com/sourcegraph/sourcegraph/issues/4518)
- When using `SITE_CONFIG_FILE` and `EXTSVC_CONFIG_FILE`, you [may now also specify e.g. `SITE_CONFIG_ALLOW_EDITS=true`](https://docs.sourcegraph.com/admin/config/advanced_config_file) to allow edits to be made to the config in the application which will be overwritten on the next process restart. [#4912](https://github.com/sourcegraph/sourcegraph/issues/4912)

### Changed

- In the [GitHub external service config](https://docs.sourcegraph.com/admin/external_service/github#configuration) it's now possible to specify `orgs` without specifying `repositoryQuery` or `repos` too.
- Out-of-the-box TypeScript code intelligence is much better with an updated ctags version with a built-in TypeScript parser.
- Sourcegraph uses Git protocol version 2 for increased efficiency and performance when fetching data from compatible code hosts.
- Searches with `repohasfile:` are faster at finding repository matches. [#4833](https://github.com/sourcegraph/sourcegraph/issues/4833).
- Zoekt now runs with GOGC=50 by default, helping to reduce the memory consumption of Sourcegraph. [#3792](https://github.com/sourcegraph/sourcegraph/issues/3792)
- Upgraded the version of Go in use, which improves security for publicly accessible Sourcegraph instances.

### Fixed

- Disk cleanup in gitserver is now done in terms of percentages to fix [#5059](https://github.com/sourcegraph/sourcegraph/issues/5059).
- Search results now correctly show highlighting of matches with runes like 'İ' that lowercase to runes with a different number of bytes in UTF-8 [#4791](https://github.com/sourcegraph/sourcegraph/issues/4791).
- Fixed an issue where search would sometimes crash with a panic due to a nil pointer. [#5246](https://github.com/sourcegraph/sourcegraph/issues/5246)

### Removed

## 3.6.2

### Fixed

- Fixed Phabricator external services so they won't stop the syncing process for repositories when Phabricator doesn't return clone URLs. [#5101](https://github.com/sourcegraph/sourcegraph/pull/5101)

## 3.6.1

### Added

- New site config option `branding.brandName` configures the brand name to display in the Sourcegraph \<title\> element.
- `repositoryPathPattern` option added to the "Other" external service type for repository name customization.

## 3.6.0

### Added

- The `github.exclude` setting in [GitHub external service config](https://docs.sourcegraph.com/admin/external_service/github#configuration) additionally allows you to specify regular expressions with `{"pattern": "regex"}`.
- A new [`quicklinks` setting](https://docs.sourcegraph.com/user/personalization/quick_links) allows adding links to be displayed on the homepage and search page for all users (or users in an organization).
- Compatibility with the [Sourcegraph for Bitbucket Server](https://github.com/sourcegraph/bitbucket-server-plugin) plugin.
- Support for [Bitbucket Cloud](https://bitbucket.org) as an external service.

### Changed

- Updating or creating an external service will no longer block until the service is synced.
- The GraphQL fields `Repository.createdAt` and `Repository.updatedAt` are deprecated and will be removed in 3.8. Now `createdAt` is always the current time and updatedAt is always null.
- In the [GitHub external service config](https://docs.sourcegraph.com/admin/external_service/github#configuration) and [Bitbucket Server external service config](https://docs.sourcegraph.com/admin/external_service/bitbucket_server#permissions) `repositoryQuery` is now only required if `repos` is not set.
- Log messages from query-runner when saved searches fail now include the raw query as part of the message.
- The status indicator in the navigation bar is now enabled by default
- Usernames and org names can now contain the `.` character. [#4674](https://github.com/sourcegraph/sourcegraph/issues/4674)

### Fixed

- Commit searches now correctly highlight unicode characters, for example 加. [#4512](https://github.com/sourcegraph/sourcegraph/issues/4512)
- Symbol searches now show the number of symbol matches rather than the number of file matches found. [#4578](https://github.com/sourcegraph/sourcegraph/issues/4578)
- Symbol searches with truncated results now show a `+` on the results page to signal that some results have been omitted. [#4579](https://github.com/sourcegraph/sourcegraph/issues/4579)

## 3.5.4

### Fixed

- Fixed Phabricator external services so they won't stop the syncing process for repositories when Phabricator doesn't return clone URLs. [#5101](https://github.com/sourcegraph/sourcegraph/pull/5101)

## 3.5.2

### Changed

- Usernames and org names can now contain the `.` character. [#4674](https://github.com/sourcegraph/sourcegraph/issues/4674)

### Added

- Syntax highlighting requests that fail are now logged and traced. A new Prometheus metric `src_syntax_highlighting_requests` allows monitoring and alerting. [#4877](https://github.com/sourcegraph/sourcegraph/issues/4877).
- Sourcegraph's SAML authentication now supports RSA PKCS#1 v1.5. [#4869](https://github.com/sourcegraph/sourcegraph/pull/4869)

### Fixed

- Increased nginx proxy buffer size to fix issue where login failed when SAML AuthnRequest was too large. [#4849](https://github.com/sourcegraph/sourcegraph/pull/4849)
- A regression in 3.3.8 where `"corsOrigin": "*"` was improperly forbidden. [#4424](https://github.com/sourcegraph/sourcegraph/issues/4424)

## 3.5.1

### Added

- A new [`quicklinks` setting](https://docs.sourcegraph.com/user/personalization/quick_links) allows adding links to be displayed on the homepage and search page for all users (or users in an organization).
- Site admins can prevent the icon in the top-left corner of the screen from spinning on hovers by setting `"branding": { "disableSymbolSpin": true }` in their site configuration.

### Fixed

- Fix `repository.language` GraphQL field (previously returned empty for most repositories).

## 3.5.0

### Added

- Indexed search now supports matching consecutive literal newlines, with queries like e.g. `foo\nbar.*` to search over multiple lines. [#4138](https://github.com/sourcegraph/sourcegraph/issues/4138)
- The `orgs` setting in [GitHub external service config](https://docs.sourcegraph.com/admin/external_service/github) allows admins to select all repositories from the specified organizations to be synced.
- A new experimental search filter `repohascommitafter:"30 days ago"` allows users to exclude stale repositories that don't contain commits (to the branch being searched over) past a specified date from their search query.
- The `authorization` setting in the [Bitbucket Server external service config](https://docs.sourcegraph.com/admin/external_service/bitbucket_server#permissions) enables Sourcegraph to enforce the repository permissions defined in Bitbucket Server.
- A new, experimental status indicator in the navigation bar allows admins to quickly see whether the configured repositories are up to date or how many are currently being updated in the background. You can enable the status indicator with the following site configuration: `"experimentalFeatures": { "statusIndicator": "enabled" }`.
- A new search filter `repohasfile` allows users to filter results to just repositories containing a matching file. For example `ubuntu file:Dockerfile repohasfile:\.py$` would find Dockerfiles mentioning Ubuntu in repositories that contain Python files. [#4501](https://github.com/sourcegraph/sourcegraph/pull/4501)

### Changed

- The saved searches UI has changed. There is now a Saved searches page in the user and organizations settings area. A saved search appears in the settings area of the user or organization it is associated with.

### Removed

### Fixed

- Fixed repository search patterns which contain `.*`. Previously our optimizer would ignore `.*`, which in some cases would lead to our repository search excluding some repositories from the results.
- Fixed an issue where the Phabricator native integration would be broken on recent Phabricator versions. This fix depends on v1.2 of the [Phabricator extension](https://github.com/sourcegraph/phabricator-extension).
- Fixed an issue where the "Empty repository" banner would be shown on a repository page when starting to clone a repository.
- Prevent data inconsistency on cached archives due to restarts. [#4366](https://github.com/sourcegraph/sourcegraph/pull/4366)
- On the /extensions page, the UI is now less ambiguous when an extension has not been activated. [#4446](https://github.com/sourcegraph/sourcegraph/issues/4446)

## 3.4.5

### Fixed

- Fixed an issue where syntax highlighting taking too long would result in errors or wait long amounts of time without properly falling back to plaintext rendering after a few seconds. [#4267](https://github.com/sourcegraph/sourcegraph/issues/4267) [#4268](https://github.com/sourcegraph/sourcegraph/issues/4268) (this fix was intended to be in 3.4.3, but was in fact left out by accident)
- Fixed an issue with `sourcegraph/server` Docker deployments where syntax highlighting could produce `server closed idle connection` errors. [#4269](https://github.com/sourcegraph/sourcegraph/issues/4269) (this fix was intended to be in 3.4.3, but was in fact left out by accident)
- Fix `repository.language` GraphQL field (previously returned empty for most repositories).

## 3.4.4

### Fixed

- Fixed an out of bounds error in the GraphQL repository query. [#4426](https://github.com/sourcegraph/sourcegraph/issues/4426)

## 3.4.3

### Fixed

- Improved performance of the /site-admin/repositories page significantly (prevents timeouts). [#4063](https://github.com/sourcegraph/sourcegraph/issues/4063)
- Fixed an issue where Gitolite repositories would be inaccessible to non-admin users after upgrading to 3.3.0+ from an older version. [#4263](https://github.com/sourcegraph/sourcegraph/issues/4263)
- Repository names are now treated as case-sensitive, fixing an issue where users saw `pq: duplicate key value violates unique constraint \"repo_name_unique\"` [#4283](https://github.com/sourcegraph/sourcegraph/issues/4283)
- Repositories containing submodules not on Sourcegraph will now load without error [#2947](https://github.com/sourcegraph/sourcegraph/issues/2947)
- HTTP metrics in Prometheus/Grafana now distinguish between different types of GraphQL requests.

## 3.4.2

### Fixed

- Fixed incorrect wording in site-admin onboarding. [#4127](https://github.com/sourcegraph/sourcegraph/issues/4127)

## 3.4.1

### Added

- You may now specify `DISABLE_CONFIG_UPDATES=true` on the management console to prevent updates to the critical configuration. This is useful when loading critical config via a file using `CRITICAL_CONFIG_FILE` on the frontend.

### Changed

- When `EXTSVC_CONFIG_FILE` or `SITE_CONFIG_FILE` are specified, updates to external services and the site config are now prevented.
- Site admins will now see a warning if creating or updating an external service was successful but the process could not complete entirely due to an ephemeral error (such as GitHub API search queries running into timeouts and returning incomplete results).

### Removed

### Fixed

- Fixed an issue where `EXTSVC_CONFIG_FILE` being specified would incorrectly cause a panic.
- Fixed an issue where user/org/global settings from old Sourcegraph versions (2.x) could incorrectly be null, leading to various errors.
- Fixed an issue where an ephemeral infrastructure error (`tar/archive: invalid tar header`) would fail a search.

## 3.4.0

### Added

- When `repositoryPathPattern` is configured, paths from the full long name will redirect to the configured name. Extensions will function with the configured name. `repositoryPathPattern` allows administrators to configure "nice names". For example `sourcegraph.example.com/github.com/foo/bar` can configured to be `sourcegraph.example.com/gh/foo/bar` with `"repositoryPathPattern": "gh/{nameWithOwner}"`. (#462)
- Admins can now turn off site alerts for patch version release updates using the `alerts.showPatchUpdates` setting. Alerts will still be shown for major and minor version updates.
- The new `gitolite.exclude` setting in [Gitolite external service config](https://docs.sourcegraph.com/admin/external_service/gitolite#configuration) allows you to exclude specific repositories by their Gitolite name so that they won't be mirrored. Upon upgrading, previously "disabled" repositories will be automatically migrated to this exclusion list.
- The new `aws_codecommit.exclude` setting in [AWS CodeCommit external service config](https://docs.sourcegraph.com/admin/external_service/aws_codecommit#configuration) allows you to exclude specific repositories by their AWS name or ID so that they won't be synced. Upon upgrading, previously "disabled" repositories will be automatically migrated to this exclusion list.
- Added a new, _required_ `aws_codecommit.gitCredentials` setting to the [AWS CodeCommit external service config](https://docs.sourcegraph.com/admin/external_service/aws_codecommit#configuration). These Git credentials are required to create long-lived authenticated clone URLs for AWS CodeCommit repositories. For more information about Git credentials, see the AWS CodeCommit documentation: https://docs.aws.amazon.com/IAM/latest/UserGuide/id_credentials_ssh-keys.html#git-credentials-code-commit. For detailed instructions on how to create the credentials in IAM, see this page: https://docs.aws.amazon.com/codecommit/latest/userguide/setting-up-gc.html
- Added support for specifying a URL formatted `gitolite.host` setting in [Gitolite external service config](https://docs.sourcegraph.com/admin/external_service/gitolite#configuration) (e.g. `ssh://git@gitolite.example.org:2222/`), in addition to the already supported SCP like format (e.g `git@gitolite.example.org`)
- Added support for overriding critical, site, and external service configurations via files. Specify `CRITICAL_CONFIG_FILE=critical.json`, `SITE_CONFIG_FILE=site.json`, and/or `EXTSVC_CONFIG_FILE=extsvc.json` on the `frontend` container to do this.

### Changed

- Kinds of external services in use are now included in [server pings](https://docs.sourcegraph.com/admin/pings).
- Bitbucket Server: An actual Bitbucket icon is now used for the jump-to-bitbucket action on repository pages instead of the previously generic icon.
- Default config for GitHub, GitHub Enterprise, GitLab, Bitbucket Server, and AWS Code Commit external services has been revised to make it easier for first time admins.

### Removed

- Fields related to Repository enablement have been deprecated. Mutations are now NOOPs, and for repositories returned the value is always true for Enabled. The enabled field and mutations will be removed in 3.6. Mutations: `setRepositoryEnabled`, `setAllRepositoriesEnabled`, `updateAllMirrorRepositories`, `deleteRepository`. Query parameters: `repositories.enabled`, `repositories.disabled`. Field: `Repository.enabled`.
- Global saved searches are now deprecated. Any existing global saved searches have been assigned to the Sourcegraph instance's first site admin's user account.
- The `search.savedQueries` configuration option is now deprecated. Existing entries remain in user and org settings for backward compatibility, but are unused as saved searches are now stored in the database.

### Fixed

- Fixed a bug where submitting a saved query without selecting the location would fail for non-site admins (#3628).
- Fixed settings editors only having a few pixels height.
- Fixed a bug where browser extension and code review integration usage stats were not being captured on the site-admin Usage Stats page.
- Fixed an issue where in some rare cases PostgreSQL starting up slowly could incorrectly trigger a panic in the `frontend` service.
- Fixed an issue where the management console password would incorrectly reset to a new secure one after a user account was created.
- Fixed a bug where gitserver would leak file descriptors when performing common operations.
- Substantially improved the performance of updating Bitbucket Server external service configurations on instances with thousands of repositories, going from e.g. several minutes to about a minute for ~20k repositories (#4037).
- Fully resolved the search performance regression in v3.2.0, restoring performance of search back to the same levels it was before changes made in v3.2.0.
- Fix a bug where using a repo search filter with the prefix `github.com` only searched for repos whose name starts with `github.com`, even though no `^` was specified in the search filter. (#4103)
- Fixed an issue where files that fail syntax highlighting would incorrectly render an error instead of gracefully falling back to their plaintext form.

## 3.3.9

### Added

- Syntax highlighting requests that fail are now logged and traced. A new Prometheus metric `src_syntax_highlighting_requests` allows monitoring and alerting. [#4877](https://github.com/sourcegraph/sourcegraph/issues/4877).

## 3.3.8

### Fixed

- Fully resolved the search performance regression in v3.2.0, restoring performance of search back to the same levels it was before changes made in v3.2.0.
- Fixed an issue where files that fail syntax highlighting would incorrectly render an error instead of gracefully falling back to their plaintext form.
- Fixed an issue introduced in v3.3 where Sourcegraph would under specific circumstances incorrectly have to re-clone and re-index repositories from Bitbucket Server and AWS CodeCommit.

## 3.3.7

### Added

- The `bitbucketserver.exclude` setting in [Bitbucket Server external service config](https://docs.sourcegraph.com/admin/external_service/bitbucketserver#configuration) additionally allows you to exclude repositories matched by a regular expression (so that they won't be synced).

### Changed

### Removed

### Fixed

- Fixed a major indexed search performance regression that occurred in v3.2.0. (#3685)
- Fixed an issue where Sourcegraph would fail to update repositories on some instances (`pq: duplicate key value violates unique constraint "repo_external_service_unique_idx"`) (#3680)
- Fixed an issue where Sourcegraph would not exclude unavailable Bitbucket Server repositories. (#3772)

## 3.3.6

## Changed

- All 24 language extensions are enabled by default.

## 3.3.5

## Changed

- Indexed search is now enabled by default for new Docker deployments. (#3540)

### Removed

- Removed smart-casing behavior from search.

### Fixed

- Removes corrupted archives in the searcher cache and tries to populate the cache again instead of returning an error.
- Fixed a bug where search scopes would not get merged, and only the lowest-level list of search scopes would appear.
- Fixed an issue where repo-updater was slower in performing its work which could sometimes cause other performance issues. https://github.com/sourcegraph/sourcegraph/pull/3633

## 3.3.4

### Fixed

- Fixed bundling of the Phabricator integration assets in the Sourcegraph docker image.

## 3.3.3

### Fixed

- Fixed bug that prevented "Find references" action from being completed in the activation checklist.

## 3.3.2

### Fixed

- Fixed an issue where the default `bitbucketserver.repositoryQuery` would not be created on migration from older Sourcegraph versions. https://github.com/sourcegraph/sourcegraph/issues/3591
- Fixed an issue where Sourcegraph would add deleted repositories to the external service configuration. https://github.com/sourcegraph/sourcegraph/issues/3588
- Fixed an issue where a repo-updater migration would hit code host rate limits. https://github.com/sourcegraph/sourcegraph/issues/3582
- The required `bitbucketserver.username` field of a [Bitbucket Server external service configuration](https://docs.sourcegraph.com/admin/external_service/bitbucketserver#configuration), if unset or empty, is automatically migrated to match the user part of the `url` (if defined). https://github.com/sourcegraph/sourcegraph/issues/3592
- Fixed a panic that would occur in indexed search / the frontend when a search error ocurred. https://github.com/sourcegraph/sourcegraph/issues/3579
- Fixed an issue where the repo-updater service could become deadlocked while performing a migration. https://github.com/sourcegraph/sourcegraph/issues/3590

## 3.3.1

### Fixed

- Fixed a bug that prevented external service configurations specifying client certificates from working (#3523)

## 3.3.0

### Added

- In search queries, treat `foo(` as `foo\(` and `bar[` as `bar\[` rather than failing with an error message.
- Enterprise admins can now customize the appearance of the homepage and search icon.
- A new settings property `notices` allows showing custom informational messages on the homepage and at the top of each page. The `motd` property is deprecated and its value is automatically migrated to the new `notices` property.
- The new `gitlab.exclude` setting in [GitLab external service config](https://docs.sourcegraph.com/admin/external_service/gitlab#configuration) allows you to exclude specific repositories matched by `gitlab.projectQuery` and `gitlab.projects` (so that they won't be synced). Upon upgrading, previously "disabled" repositories will be automatically migrated to this exclusion list.
- The new `gitlab.projects` setting in [GitLab external service config](https://docs.sourcegraph.com/admin/external_service/gitlab#configuration) allows you to select specific repositories to be synced.
- The new `bitbucketserver.exclude` setting in [Bitbucket Server external service config](https://docs.sourcegraph.com/admin/external_service/bitbucketserver#configuration) allows you to exclude specific repositories matched by `bitbucketserver.repositoryQuery` and `bitbucketserver.repos` (so that they won't be synced). Upon upgrading, previously "disabled" repositories will be automatically migrated to this exclusion list.
- The new `bitbucketserver.repos` setting in [Bitbucket Server external service config](https://docs.sourcegraph.com/admin/external_service/bitbucketserver#configuration) allows you to select specific repositories to be synced.
- The new required `bitbucketserver.repositoryQuery` setting in [Bitbucket Server external service configuration](https://docs.sourcegraph.com/admin/external_service/bitbucketserver#configuration) allows you to use Bitbucket API repository search queries to select repos to be synced. Existing configurations will be migrate to have it set to `["?visibility=public", "?visibility=private"]` which is equivalent to the previous implicit behaviour that this setting supersedes.
- "Quick configure" buttons for common actions have been added to the config editor for all external services.
- "Quick configure" buttons for common actions have been added to the management console.
- Site-admins now receive an alert every day for the seven days before their license key expires.
- The user menu (in global nav) now lists the user's organizations.
- All users on an instance now see a non-dismissible alert when when there's no license key in use and the limit of free user accounts is exceeded.
- All users will see a dismissible warning about limited search performance and accuracy on when using the sourcegraph/server Docker image with more than 100 repositories enabled.

### Changed

- Indexed searches that time out more consistently report a timeout instead of erroneously saying "No results."
- The symbols sidebar now only shows symbols defined in the current file or directory.
- The dynamic filters on search results pages will now display `lang:` instead of `file:` filters for language/file-extension filter suggestions.
- The default `github.repositoryQuery` of a [GitHub external service configuration](https://docs.sourcegraph.com/admin/external_service/github#configuration) has been changed to `["none"]`. Existing configurations that had this field unset will be migrated to have the previous default explicitly set (`["affiliated", "public"]`).
- The default `gitlab.projectQuery` of a [GitLab external service configuration](https://docs.sourcegraph.com/admin/external_service/gitlab#configuration) has been changed to `["none"]`. Existing configurations that had this field unset will be migrated to have the previous default explicitly set (`["?membership=true"]`).
- The default value of `maxReposToSearch` is now unlimited (was 500).
- The default `github.repositoryQuery` of a [GitHub external service configuration](https://docs.sourcegraph.com/admin/external_service/github#configuration) has been changed to `["none"]` and is now a required field. Existing configurations that had this field unset will be migrated to have the previous default explicitly set (`["affiliated", "public"]`).
- The default `gitlab.projectQuery` of a [GitLab external service configuration](https://docs.sourcegraph.com/admin/external_service/gitlab#configuration) has been changed to `["none"]` and is now a required field. Existing configurations that had this field unset will be migrated to have the previous default explicitly set (`["?membership=true"]`).
- The `bitbucketserver.username` field of a [Bitbucket Server external service configuration](https://docs.sourcegraph.com/admin/external_service/bitbucketserver#configuration) is now **required**. This field is necessary to authenticate with the Bitbucket Server API with either `password` or `token`.
- The settings and account pages for users and organizations are now combined into a single tab.

### Removed

- Removed the option to show saved searches on the Sourcegraph homepage.

### Fixed

- Fixed an issue where the site-admin repositories page `Cloning`, `Not Cloned`, `Needs Index` tabs were very slow on instances with thousands of repositories.
- Fixed an issue where failing to syntax highlight a single file would take down the entire syntax highlighting service.

## 3.2.6

### Fixed

- Fully resolved the search performance regression in v3.2.0, restoring performance of search back to the same levels it was before changes made in v3.2.0.

## 3.2.5

### Fixed

- Fixed a major indexed search performance regression that occurred in v3.2.0. (#3685)

## 3.2.4

### Fixed

- Fixed bundling of the Phabricator integration assets in the Sourcegraph docker image.

## 3.2.3

### Fixed

- Fixed https://github.com/sourcegraph/sourcegraph/issues/3336.
- Clearer error message when a repository sync fails due to the inability to clone a repository.
- Rewrite '@' character in Gitolite repository names to '-', which permits them to be viewable in the UI.

## 3.2.2

### Changed

- When using an external Zoekt instance (specified via the `ZOEKT_HOST` environment variable), sourcegraph/server no longer spins up a redundant internal Zoekt instance.

## 3.2.1

### Fixed

- Jaeger tracing, once enabled, can now be configured via standard [environment variables](https://github.com/jaegertracing/jaeger-client-go/blob/v2.14.0/README.md#environment-variables).
- Fixed an issue where some search and zoekt errors would not be logged.

## 3.2.0

### Added

- Sourcegraph can now automatically use the system's theme.
  To enable, open the user menu in the top right and make sure the theme dropdown is set to "System".
  This is currently supported on macOS Mojave with Safari Technology Preview 68 and later.
- The `github.exclude` setting was added to the [GitHub external service config](https://docs.sourcegraph.com/admin/external_service/github#configuration) to allow excluding repositories yielded by `github.repos` or `github.repositoryQuery` from being synced.

### Changed

- Symbols search is much faster now. After the initial indexing, you can expect code intelligence to be nearly instant no matter the size of your repository.
- Massively reduced the number of code host API requests Sourcegraph performs, which caused rate limiting issues such as slow search result loading to appear.
- The [`corsOrigin`](https://docs.sourcegraph.com/admin/config/site_config) site config property is no longer needed for integration with GitHub, GitLab, etc., via the [Sourcegraph browser extension](https://docs.sourcegraph.com/integration/browser_extension). Only the [Phabricator extension](https://github.com/sourcegraph/phabricator-extension) requires it.

### Fixed

- Fixed a bug where adding a search scope that adds a `repogroup` filter would cause invalid queries if `repogroup:sample` was already part of the query.
- An issue where errors during displaying search results would not be displayed.

### Removed

- The `"updateScheduler2"` experiment is now the default and it's no longer possible to configure.

## 3.1.2

### Added

- The `search.contextLines` setting was added to allow configuration of the number of lines of context to be displayed around search results.

### Changed

- Massively reduced the number of code host API requests Sourcegraph performs, which caused rate limiting issues such as slow search result loading to appear.
- Improved logging in various situations where Sourcegraph would potentially hit code host API rate limits.

### Fixed

- Fixed an issue where search results loading slowly would display a `Cannot read property "lastChild" of undefined` error.

## 3.1.1

### Added

- Query builder toggle (open/closed) state is now retained.

### Fixed

- Fixed an issue where single-term values entered into the "Exact match" field in the query builder were not getting wrapped in quotes.

## 3.1.0

### Added

- Added Docker-specific help text when running the Sourcegraph docker image in an environment with an sufficient open file descriptor limit.
- Added syntax highlighting for Kotlin and Dart.
- Added a management console environment variable to disable HTTPS, see [the docs](https://docs.sourcegraph.com/admin/management_console.md#can-i-disable-https-on-the-management-console) for more information.
- Added `auth.disableUsernameChanges` to critical configuration to prevent users from changing their usernames.
- Site admins can query a user by email address or username from the GraphQL API.
- Added a search query builder to the main search page. Click "Use search query builder" to open the query builder, which is a form with separate inputs for commonly used search keywords.

### Changed

- File match search results now show full repository name if there are results from mirrors on different code hosts (e.g. github.com/sourcegraph/sourcegraph and gitlab.com/sourcegraph/sourcegraph)
- Search queries now use "smart case" by default. Searches are case insensitive unless you use uppercase letters. To explicitly set the case, you can still use the `case` field (e.g. `case:yes`, `case:no`). To explicitly set smart case, use `case:auto`.

### Fixed

- Fixed an issue where the management console would improperly regenerate the TLS cert/key unless `CUSTOM_TLS=true` was set. See the documentation for [how to use your own TLS certificate with the management console](https://docs.sourcegraph.com/admin/management_console.md#how-can-i-use-my-own-tls-certificates-with-the-management-console).

## 3.0.1

### Added

- Symbol search now supports Elixir, Haskell, Kotlin, Scala, and Swift

### Changed

- Significantly optimized how file search suggestions are provided when using indexed search (cluster deployments).
- Both the `sourcegraph/server` image and the [Kubernetes deployment](https://github.com/sourcegraph/deploy-sourcegraph) manifests ship with Postgres `11.1`. For maximum compatibility, however, the minimum supported version remains `9.6`. The upgrade procedure is mostly automated for existing deployments. Please refer to [this page](https://docs.sourcegraph.com/admin/postgres) for detailed instructions.

### Removed

- The deprecated `auth.disableAccessTokens` site config property was removed. Use `auth.accessTokens` instead.
- The `disableBrowserExtension` site config property was removed. [Configure nginx](https://docs.sourcegraph.com/admin/nginx) instead to block clients (if needed).

## 3.0.0

See the changelog entries for 3.0.0 beta releases and our [3.0](https://docs.sourcegraph.com/admin/migration/3_0.md) upgrade guide if you are upgrading from 2.x.

## 3.0.0-beta.4

### Added

- Basic code intelligence for the top 10 programming languages works out of the box without any configuration. [TypeScript/JavaScript](https://sourcegraph.com/extensions/sourcegraph/typescript), [Python](https://sourcegraph.com/extensions/sourcegraph/python), [Java](https://sourcegraph.com/extensions/sourcegraph/java), [Go](https://sourcegraph.com/extensions/sourcegraph/go), [C/C++](https://sourcegraph.com/extensions/sourcegraph/cpp), [Ruby](https://sourcegraph.com/extensions/sourcegraph/ruby), [PHP](https://sourcegraph.com/extensions/sourcegraph/php), [C#](https://sourcegraph.com/extensions/sourcegraph/csharp), [Shell](https://sourcegraph.com/extensions/sourcegraph/shell), and [Scala](https://sourcegraph.com/extensions/sourcegraph/scala) are enabled by default, and you can find more in the [extension registry](https://sourcegraph.com/extensions?query=category%3A"Programming+languages").

## 3.0.0-beta.3

- Fixed an issue where the site admin is redirected to the start page instead of being redirected to the repositories overview page after deleting a repo.

## 3.0.0-beta

### Added

- Repositories can now be queried by a git clone URL through the GraphQL API.
- A new Explore area is linked from the top navigation bar (when the `localStorage.explore=true;location.reload()` feature flag is enabled).
- Authentication via GitHub is now supported. To enable, add an item to the `auth.providers` list with `type: "github"`. By default, GitHub identities must be linked to an existing Sourcegraph user account. To enable new account creation via GitHub, use the `allowSignup` option in the `GitHubConnection` config.
- Authentication via GitLab is now supported. To enable, add an item to the `auth.providers` list with `type: "gitlab"`.
- GitHub repository permissions are supported if authentication via GitHub is enabled. See the
  documentation for the `authorization` field of the `GitHubConnection` configuration.
- The repository settings mirroring page now shows when a repo is next scheduled for an update (requires experiment `"updateScheduler2": "enabled"`).
- Configured repositories are periodically scheduled for updates using a new algorithm. You can disable the new algorithm with the following site configuration: `"experimentalFeatures": { "updateScheduler2": "disabled" }`. If you do so, please file a public issue to describe why you needed to disable it.
- When using HTTP header authentication, [`stripUsernameHeaderPrefix`](https://docs.sourcegraph.com/admin/auth/#username-header-prefixes) field lets an admin specify a prefix to strip from the HTTP auth header when converting the header value to a username.
- Sourcegraph extensions whose package.json contains `"wip": true` are considered [work-in-progress extensions](https://docs.sourcegraph.com/extensions/authoring/publishing#wip-extensions) and are indicated as such to avoid users accidentally using them.
- Information about user survey submissions and a chart showing weekly active users is now displayed on the site admin Overview page.
- A new GraphQL API field `UserEmail.isPrimary` was added that indicates whether an email is the user's primary email.
- The filters bar in the search results page can now display filters from extensions.
- Extensions' `activate` functions now receive a `sourcegraph.ExtensionContext` parameter (i.e., `export function activate(ctx: sourcegraph.ExtensionContext): void { ... }`) to support deactivation and running multiple extensions in the same process.
- Users can now request an Enterprise trial license from the site init page.
- When searching, a filter button `case:yes` will now appear when relevant. This helps discovery and makes it easier to use our case-sensitive search syntax.
- Extensions can now report progress in the UI through the `withProgress()` extension API.
- When calling `editor.setDecorations()`, extensions must now provide an instance of `TextDocumentDecorationType` as first argument. This helps gracefully displaying decorations from several extensions.

### Changed

- The Postgres database backing Sourcegraph has been upgraded from 9.4 to 11.1. Existing Sourcegraph users must conduct an [upgrade procedure](https://docs.sourcegraph.com/admin/postgres_upgrade)
- Code host configuration has moved out of the site config JSON into the "External services" area of the site admin web UI. Sourcegraph instances will automatically perform a one time migration of existing data in the site config JSON. After the migration these keys can be safely deleted from the site config JSON: `awsCodeCommit`, `bitbucketServer`, `github`, `gitlab`, `gitolite`, and `phabricator`.
- Site and user usage statistics are now visible to all users. Previously only site admins (and users, for their own usage statistics) could view this information. The information consists of aggregate counts of actions such as searches, page views, etc.
- The Git blame information shown at the end of a line is now provided by the [Git extras extension](https://sourcegraph.com/extensions/sourcegraph/git-extras). You must add that extension to continue using this feature.
- The `appURL` site configuration option was renamed to `externalURL`.
- The repository and directory pages now show all entries together instead of showing files and (sub)directories separately.
- Extensions no longer can specify titles (in the `title` property in the `package.json` extension manifest). Their extension ID (such as `alice/myextension`) is used.

### Fixed

- Fixed an issue where the site admin License page showed a count of current users, rather than the max number of users over the life of the license.
- Fixed number formatting issues on site admin Overview and Survey Response pages.
- Fixed resolving of git clone URLs with `git+` prefix through the GraphQL API
- Fixed an issue where the graphql Repositories endpoint would order by a field which was not indexed. Times on Sourcegraph.com went from 10s to 200ms.
- Fixed an issue where whitespace was not handled properly in environment variable lists (`SYMBOLS_URL`, `SEARCHER_URL`).
- Fixed an issue where clicking inside the repository popover or clicking "Show more" would dismiss the popover.

### Removed

- The `siteID` site configuration option was removed because it is no longer needed. If you previously specified this in site configuration, a new, random site ID will be generated upon server startup. You can safely remove the existing `siteID` value from your site configuration after upgrading.
- The **Info** panel was removed. The information it presented can be viewed in the hover.
- The top-level `repos.list` site configuration was removed in favour of each code-host's equivalent options,
  now configured via the new _External Services UI_ available at `/site-admin/external-services`. Equivalent options in code hosts configuration:
  - GitHub via [`github.repos`](https://docs.sourcegraph.com/admin/site_config/all#repos-array)
  - Gitlab via [`gitlab.projectQuery`](https://docs.sourcegraph.com/admin/site_config/all#projectquery-array)
  - Phabricator via [`phabricator.repos`](https://docs.sourcegraph.com/admin/site_config/all#phabricator-array)
  - [Other external services](https://docs.sourcegraph.com/admin/repo/add_from_other_external_services)
- Removed the `httpStrictTransportSecurity` site configuration option. Use [nginx configuration](https://docs.sourcegraph.com/admin/nginx) for this instead.
- Removed the `tls.letsencrypt` site configuration option. Use [nginx configuration](https://docs.sourcegraph.com/admin/nginx) for this instead.
- Removed the `tls.cert` and `tls.key` site configuration options. Use [nginx configuration](https://docs.sourcegraph.com/admin/nginx) for this instead.
- Removed the `httpToHttpsRedirect` and `experimentalFeatures.canonicalURLRedireect` site configuration options. Use [nginx configuration](https://docs.sourcegraph.com/admin/nginx) for these instead.
- Sourcegraph no longer requires access to `/var/run/docker.sock`.

## 2.13.6

### Added

- The `/-/editor` endpoint now accepts a `hostname_patterns` URL parameter, which specifies a JSON
  object mapping from hostname to repository name pattern. This serves as a hint to Sourcegraph when
  resolving git clone URLs to repository names. The name pattern is the same style as is used in
  code host configurations. The default value is `{hostname}/{path}`.

## 2.13.5

### Fixed

- Fixed another issue where Sourcegraph would try to fetch more than the allowed number of repositories from AWS CodeCommit.

## 2.13.4

### Changed

- The default for `experimentalFeatures.canonicalURLRedirect` in site config was changed back to `disabled` (to avoid [#807](https://github.com/sourcegraph/sourcegraph/issues/807)).

## 2.13.3

### Fixed

- Fixed an issue that would cause the frontend health check endpoint `/healthz` to not respond. This only impacts Kubernetes deployments.
- Fixed a CORS policy issue that caused requests to be rejected when they come from origins not in our [manifest.json](https://sourcegraph.com/github.com/sourcegraph/sourcegraph/-/blob/browser/src/extension/manifest.spec.json#L72) (i.e. requested via optional permissions by the user).
- Fixed an issue that prevented `repositoryQuery` from working correctly on GitHub enterprise instances.

## 2.13.2

### Fixed

- Fixed an issue where Sourcegraph would try to fetch more than the allowed number of repositories from AWS CodeCommit.

## 2.13.1

### Changed

- The timeout when running `git ls-remote` to determine if a remote url is cloneable has been increased from 5s to 30s.
- Git commands now use [version 2 of the Git wire protocol](https://opensource.googleblog.com/2018/05/introducing-git-protocol-version-2.html), which should speed up certain operations (e.g. `git ls-remote`, `git fetch`) when communicating with a v2 enabled server.

## 2.13.0

### Added

- A new site config option `search.index.enabled` allows toggling on indexed search.
- Search now uses [Sourcegraph extensions](https://docs.sourcegraph.com/extensions) that register `queryTransformer`s.
- GitLab repository permissions are now supported. To enable this, you will need to set the `authz`
  field in the `GitLabConnection` configuration object and ensure that the access token set in the
  `token` field has both `sudo` and `api` scope.

### Changed

- When the `DEPLOY_TYPE` environment variable is incorrectly specified, Sourcegraph now shuts down and logs an error message.
- The `experimentalFeatures.canonicalURLRedirect` site config property now defaults to `enabled`. Set it to `disabled` to disable redirection to the `appURL` from other hosts.
- Updating `maxReposToSearch` site config no longer requires a server restart to take effect.
- The update check page no longer shows an error if you are using an insiders build. Insiders builds will now notify site administrators that updates are available 40 days after the release date of the installed build.
- The `github.repositoryQuery` site config property now accepts arbitrary GitHub repository searches.

### Fixed

- The user account sidebar "Password" link (to the change-password form) is now shown correctly.
- Fixed an issue where GitHub rate limits were underutilized if the remaining
  rate limit dropped below 150.
- Fixed an issue where GraphQL field `elapsedMilliseconds` returned invalid value on empty searches
- Editor extensions now properly search the selection as a literal string, instead of incorrectly using regexp.
- Fixed a bug where editing and deleting global saved searches was not possible.
- In index search, if the search regex produces multiline matches, search results are still processed per line and highlighted correctly.
- Go-To-GitHub and Go-To-GitLab buttons now link to the right branch, line and commit range.
- Go-to-GitHub button links to default branch when no rev is given.
- The close button in the panel header stays located on the top.
- The Phabricator icon is now displayed correctly.
- The view mode button in the BlobPage now shows the correct view mode to switch to.

### Removed

- The experimental feature flag to disable the new repo update scheduler has been removed.
- The `experimentalFeatures.configVars` feature flag was removed.
- The `experimentalFeatures.multipleAuthProviders` feature flag was removed because the feature is now always enabled.
- The following deprecated auth provider configuration properties were removed: `auth.provider`, `auth.saml`, `auth.openIDConnect`, `auth.userIdentityHTTPHeader`, and `auth.allowSignup`. Use `auth.providers` for all auth provider configuration. (If you were still using the deprecated properties and had no `auth.providers` set, all access to your instance will be rejected until you manually set `auth.providers`.)
- The deprecated site configuration properties `search.scopes` and `settings` were removed. Define search scopes and settings in global settings in the site admin area instead of in site configuration.
- The `pendingContents` property has been removed from our GraphQL schema.
- The **Explore** page was replaced with a **Repositories** search link in the top navigation bar.

## 2.12.3

### Fixed

- Fixed an error that prevented users without emails from submitting satisfaction surveys.

## 2.12.2

### Fixed

- Fixed an issue where private GitHub Enterprise repositories were not fetched.

## 2.12.1

### Fixed

- We use GitHub's REST API to query affliated repositories. This API has wider support on older GitHub enterprise versions.
- Fixed an issue that prevented users without email addresses from signing in (https://github.com/sourcegraph/sourcegraph/issues/426).

## 2.12.0

### Changed

- Reduced the size of in-memory data structured used for storing search results. This should reduce the backend memory usage of large result sets.
- Code intelligence is now provided by [Sourcegraph extensions](https://docs.sourcegraph.com/extensions). The extension for each language in the site configuration `langservers` property is automatically enabled.
- Support for multiple authentication providers is now enabled by default. To disable it, set the `experimentalFeatures.multipleAuthProviders` site config option to `"disabled"`. This only applies to Sourcegraph Enterprise.
- When using the `http-header` auth provider, valid auth cookies (from other auth providers that are currently configured or were previously configured) are now respected and will be used for authentication. These auth cookies also take precedence over the `http-header` auth. Previously, the `http-header` auth took precedence.
- Bitbucket Server username configuration is now used to clone repositories if the Bitbucket Server API does not set a username.
- Code discussions: On Sourcegraph.com / when `discussions.abuseProtection` is enabled in the site config, rate limits to thread creation, comment creation, and @mentions are now applied.

### Added

- Search syntax for filtering archived repositories. `archived:no` will exclude archived repositories from search results, `archived:only` will search over archived repositories only. This applies for GitHub and GitLab repositories.
- A Bitbucket Server option to exclude personal repositories in the event that you decide to give an admin-level Bitbucket access token to Sourcegraph and do not want to create a bot account. See https://docs.sourcegraph.com/integration/bitbucket_server#excluding-personal-repositories for more information.
- Site admins can now see when users of their Sourcegraph instance last used it via a code host integration (e.g. Sourcegraph browser extensions). Visit the site admin Analytics page (e.g. https://sourcegraph.example.com/site-admin/analytics) to view this information.
- A new site config option `extensions.allowRemoteExtensions` lets you explicitly specify the remote extensions (from, e.g., Sourcegraph.com) that are allowed.
- Pings now include a total count of user accounts.

### Fixed

- Files with the gitattribute `export-ignore` are no longer excluded for language analysis and search.
- "Discard changes?" confirmation popup doesn't pop up every single time you try to navigate to a new page after editting something in the site settings page anymore.
- Fixed an issue where Git repository URLs would sometimes be logged, potentially containing e.g. basic auth tokens.
- Fixed date formatting on the site admin Analytics page.
- File names of binary and large files are included in search results.

### Removed

- The deprecated environment variables `SRC_SESSION_STORE_REDIS` and `REDIS_MASTER_ENDPOINT` are no longer used to configure alternative redis endpoints. For more information, see "[using external services with Sourcegraph](https://docs.sourcegraph.com/admin/external_services)".

## 2.11.1

### Added

- A new site config option `git.cloneURLToRepositoryName` specifies manual mapping from Git clone URLs to Sourcegraph repository names. This is useful, for example, for Git submodules that have local clone URLs.

### Fixed

- Slack notifications for saved searches have been fixed.

## 2.11.0

### Changed

### Added

- Support for ACME "tls-alpn-01" challenges to obtain LetsEncrypt certificates. Previously Sourcegraph only supported ACME "http-01" challenges which required port 80 to be accessible.
- gitserver periodically removes stale lock files that git can leave behind.
- Commits with empty trees no longer return 404.
- Clients (browser/editor extensions) can now query configuration details from the `ClientConfiguration` GraphQL API.
- The config field `auth.accessTokens.allow` allows or restricts use of access tokens. It can be set to one of three values: "all-users-create" (the default), "none" (all access tokens are disabled), and "site-admin-create" (access tokens are enabled, but only site admins can create new access tokens). The field `auth.disableAccessTokens` is now deprecated in favor of this new field.
- A webhook endpoint now exists to trigger repository updates. For example, `curl -XPOST -H 'Authorization: token $ACCESS_TOKEN' $SOURCEGRAPH_ORIGIN/.api/repos/$REPO_URI/-/refresh`.
- Git submodules entries in the file tree now link to the submodule repository.

### Fixed

- An issue / edge case where the Code Intelligence management admin page would incorrectly show language servers as `Running` when they had been removed from Docker.
- Log level is respected in lsp-proxy logs.
- Fixed an error where text searches could be routed to a faulty search worker.
- Gitolite integration should correctly detect names which Gitolite would consider to be patterns, and not treat them as repositories.
- repo-updater backs off fetches on a repo that's failing to fetch.
- Attempts to add a repo with an empty string for the name are checked for and ignored.
- Fixed an issue where non-site-admin authenticated users could modify global settings (not site configuration), other organizations' settings, and other users' settings.
- Search results are rendered more eagerly, resulting in fewer blank file previews
- An issue where automatic code intelligence would fail to connect to the underlying `lsp` network, leading to `dial tcp: lookup lang on 0.0.0.0:53: no such host` errors.
- More useful error messages from lsp-proxy when a language server can't get a requested revision of a repository.
- Creation of a new user with the same name as an existing organization (and vice versa) is prevented.

### Removed

## 2.10.5

### Fixed

- Slack notifications for saved searches have been fixed.

## 2.10.4

### Fixed

- Fixed an issue that caused the frontend to return a HTTP 500 and log an error message like:
  ```
  lvl=eror msg="ui HTTP handler error response" method=GET status_code=500 error="Post http://127.0.0.1:3182/repo-lookup: context canceled"
  ```

## 2.10.3

### Fixed

- The SAML AuthnRequest signature when using HTTP redirect binding is now computed using a URL query string with correct ordering of parameters. Previously, the ordering was incorrect and caused errors when the IdP was configured to check the signature in the AuthnRequest.

## 2.10.2

### Fixed

- SAML IdP-initiated login previously failed with the IdP set a RelayState value. This now works.

## 2.10.1

### Changed

- Most `experimentalFeatures` in the site configuration now respond to configuration changes live, without requiring a server restart. As usual, you will be prompted for a restart after saving your configuration changes if one is required.
- Gravatar image avatars are no longer displayed for committers.

## 2.10.0

### Changed

- In the file tree, if a directory that contains only a single directory is expanded, its child directory is now expanded automatically.

### Fixed

- Fixed an issue where `sourcegraph/server` would not start code intelligence containers properly when the `sourcegraph/server` container was shut down non-gracefully.
- Fixed an issue where the file tree would return an error when navigating between repositories.

## 2.9.4

### Changed

- Repo-updater has a new and improved scheduler for periodic repo fetches. If you have problems with it, you can revert to the old behavior by adding `"experimentalFeatures": { "updateScheduler": "disabled" }` to your `config.json`.
- A once-off migration will run changing the layout of cloned repos on disk. This should only affect installations created January 2018 or before. There should be no user visible changes.
- Experimental feature flag "updateScheduler" enables a smarter and less spammy algorithm for automatic repository updates.
- It is no longer possible to disable code intelligence by unsetting the LSP_PROXY environment variable. Instead, code intelligence can be disabled per language on the site admin page (e.g. https://sourcegraph.example.com/site-admin/code-intelligence).
- Bitbucket API requests made by Sourcegraph are now under a self-enforced API rate limit (since Bitbucket Server does not have a concept of rate limiting yet). This will reduce any chance of Sourcegraph slowing down or causing trouble for Bitbucket Server instances connected to it. The limits are: 7,200 total requests/hr, with a bucket size / maximum burst size of 500 requests.
- Global, org, and user settings are now validated against the schema, so invalid settings will be shown in the settings editor with a red squiggly line.
- The `http-header` auth provider now supports being used with other auth providers (still only when `experimentalFeatures.multipleAuthProviders` is `true`).
- Periodic fetches of Gitolite-hosted repositories are now handled internally by repo-updater.

### Added

- The `log.sentry.dsn` field in the site config makes Sourcegraph log application errors to a Sentry instance.
- Two new repository page hotkeys were added: <kbd>r</kbd> to open the repositories menu and <kbd>v</kbd> to open the revision selector.
- Repositories are periodically (~45 days) recloned from the codehost. The codehost can be relied on to give an efficient packing. This is an alternative to running a memory and CPU intensive git gc and git prune.
- The `auth.sessionExpiry` field sets the session expiration age in seconds (defaults to 90 days).

### Fixed

- Fixed a bug in the API console that caused it to display as a blank page in some cases.
- Fixed cases where GitHub rate limit wasn't being respected.
- Fixed a bug where scrolling in references, history, etc. file panels was not possible in Firefox.
- Fixed cases where gitserver directory structure migration could fail/crash.
- Fixed "Generate access token" link on user settings page. Previously, this link would 404.
- Fixed a bug where the search query was not updated in the search bar when searching from the homepage.
- Fixed a possible crash in github-proxy.
- Fixed a bug where file matching for diff search was case sensitive by default.

### Removed

- `SOURCEGRAPH_CONFIG` environment variable has been removed. Site configuration is always read from and written to disk. You can configure the location by providing `SOURCEGRAPH_CONFIG_FILE`. The default path is `/etc/sourcegraph/config.json`.

## 2.9.3

### Changed

- The search results page will merge duplicated lines of context.
- The following deprecated site configuration properties have been removed: `github[].preemptivelyClone`, `gitOriginMap`, `phabricatorURL`, `githubPersonalAccessToken`, `githubEnterpriseURL`, `githubEnterpriseCert`, and `githubEnterpriseAccessToken`.
- The `settings` field in the site config file is deprecated and will not be supported in a future release. Site admins should move those settings (if any) to global settings (in the site admin UI). Global settings are preferred to site config file settings because the former can be applied without needing to restart/redeploy the Sourcegraph server or cluster.

### Fixed

- Fixed a goroutine leak which occurs when search requests are canceled.
- Console output should have fewer spurious line breaks.
- Fixed an issue where it was not possible to override the `StrictHostKeyChecking` SSH option in the SSH configuration.
- Cross-repository code intelligence indexing for non-Go languages is now working again (originally broken in 2.9.2).

## 2.9.1

### Fixed

- Fixed an issue where saving an organization's configuration would hang indefinitely.

## 2.9.0

### Changed

- Hover tooltips were rewritten to fix a couple of issues and are now much more robust, received a new design and show more information.
- The `max:` search flag was renamed to `count:` in 2.8.8, but for backward compatibility `max:` has been added back as a deprecated alias for `count:`.
- Drastically improved the performance / load time of the Code Intelligence site admin page.

### Added

- The site admin code intelligence page now displays an error or reason whenever language servers are unable to be managed from the UI or Sourcegraph API.
- The ability to directly specify the root import path of a repository via `.sourcegraph/config.json` in the repo root, instead of relying on the heuristics of the Go language server to detect it.

### Fixed

- Configuring Bitbucket Server now correctly suppresses the the toast message "Configure repositories and code hosts to add to Sourcegraph."
- A bug where canonical import path comments would not be detected by the Go language server's heuristics under `cmd/` folders.
- Fixed an issue where a repository would only be refreshed on demand by certain user actions (such as a page reload) and would otherwise not be updated when expected.
- If a code host returned a repository-not-found or unauthorized error (to `repo-updater`) for a repository that previously was known to Sourcegraph, then in some cases a misleading "Empty repository" screen was shown. Now the repository is displayed as though it still existed, using cached data; site admins must explicitly delete repositories on Sourcegraph after they have been deleted on the code host.
- Improved handling of GitHub API rate limit exhaustion cases. Cached repository metadata and Git data will be used to provide full functionality during this time, and log messages are more informative. Previously, in some cases, repositories would become inaccessible.
- Fixed an issue where indexed search would sometimes not indicate that there were more results to show for a given file.
- Fixed an issue where the code intelligence admin page would never finish loading language servers.

## 2.9.0-pre0

### Changed

- Search scopes have been consolidated into the "Filters" bar on the search results page.
- Usernames and organization names of up to 255 characters are allowed. Previously the max length was 38.

### Fixed

- The target commit ID of a Git tag object (i.e., not lightweight Git tag refs) is now dereferenced correctly. Previously the tag object's OID was given.
- Fixed an issue where AWS Code Commit would hit the rate limit.
- Fixed an issue where dismissing the search suggestions dropdown did not unfocus previously highlighted suggestions.
- Fixed an issue where search suggestions would appear twice.
- Indexed searches now return partial results if they timeout.
- Git repositories with files whose paths contain `.git` path components are now usable (via indexed and non-indexed search and code intelligence). These corrupt repositories are rare and generally were created by converting some other VCS repository to Git (the Git CLI will forbid creation of such paths).
- Various diff search performance improvements and bug fixes.
- New Phabricator extension versions would used cached stylesheets instead of the upgraded version.
- Fixed an issue where hovers would show an error for Rust and C/C++ files.

### Added

- The `sourcegraph/server` container now emits the most recent log message when redis terminates to make it easier to debug why redis stopped.
- Organization invites (which allow users to invite other users to join organizations) are significantly improved. A new accept-invitation page was added.
- The new help popover allows users to easily file issues in the Sourcegraph public issue tracker and view documentation.
- An issue where Java files would be highlighted incorrectly if they contained JavaDoc blocks with an uneven number of opening/closing `*`s.

### Removed

- The `secretKey` site configuration value is no longer needed. It was only used for generating tokens for inviting a user to an organization. The invitation is now stored in the database associated with the recipient, so a secret token is no longer needed.
- The `experimentalFeatures.searchTimeoutParameter` site configuration value has been removed. It defaulted to `enabled` in 2.8 and it is no longer possible to disable.

### Added

- Syntax highlighting for:
  - TOML files (including Go `Gopkg.lock` and Rust `Cargo.lock` files).
  - Rust files.
  - GraphQL files.
  - Protobuf files.
  - `.editorconfig` files.

## 2.8.9

### Changed

- The "invite user" site admin page was moved to a sub-page of the users page (`/site-admin/users/new`).
- It is now possible for a site admin to create a new user without providing an email address.

### Fixed

- Checks for whether a repo is cloned will no longer exhaust open file pools over time.

### Added

- The Phabricator extension shows code intelligence status and supports enabling / disabling code intelligence for files.

## 2.8.8

### Changed

- Queries for repositories (in the explore, site admin repositories, and repository header dropdown) are matched on case-insensitive substrings, not using fuzzy matching logic.
- HTTP Authorization headers with an unrecognized scheme are ignored; they no longer cause the HTTP request to be rejected with HTTP 401 Unauthorized and an "Invalid Authorization header." error.
- Renamed the `max` search flag to `count`. Searches that specify `count:` will fetch at least that number of results, or the full result set.
- Bumped `lsp-proxy`'s `initialize` timeout to 3 minutes for every language.
- Search results are now sorted by repository and file name.
- More easily accessible "Show more" button at the top of the search results page.
- Results from user satisfaction surveys are now always hosted locally and visible to admins. The `"experimentalFeatures": { "hostSurveysLocally" }` config option has been deprecated.
- If the OpenID Connect authentication provider reports that a user's email address is not verified, the authentication attempt will fail.

### Fixed

- Fixed an issue where the search results page would not update its title.
- The session cookie name is now `sgs` (not `sg-session`) so that Sourcegraph 2.7 and Sourcegraph 2.8 can be run side-by-side temporarily during a rolling update without clearing each other's session cookies.
- Fixed the default hostnames of the C# and R language servers
- Fixed an issue where deleting an organization prevented the creation of organizations with the name of the deleted organization.
- Non-UTF8 encoded files (e.g. ISO-8859-1/Latin1, UTF16, etc) are now displayed as text properly rather than being detected as binary files.
- Improved error message when lsp-proxy's initalize timeout occurs
- Fixed compatibility issues and added [instructions for using Microsoft ADFS 2.1 and 3.0 for SAML authentication](https://docs.sourcegraph.com/admin/auth/saml_with_microsoft_adfs).
- Fixed an issue where external accounts associated with deleted user accounts would still be returned by the GraphQL API. This caused the site admin external accounts page to fail to render in some cases.
- Significantly reduced the number of code host requests for non github.com or gitlab.com repositories.

### Added

- The repository revisions popover now shows the target commit's last-committed/authored date for branches and tags.
- Setting the env var `INSECURE_SAML_LOG_TRACES=1` on the server (or the `sourcegraph-frontend` pod in Kubernetes) causes all SAML requests and responses to be logged, which helps with debugging SAML.
- Site admins can now view user satisfaction surveys grouped by user, in addition to chronological order, and aggregate summary values (including the average score and the net promoter score over the last 30 days) are now displayed.
- The site admin overview page displays the site ID, the primary admin email, and premium feature usage information.
- Added Haskell as an experimental language server on the code intelligence admin page.

## 2.8.0

### Changed

- `gitMaxConcurrentClones` now also limits the concurrency of updates to repos in addition to the initial clone.
- In the GraphQL API, `site.users` has been renamed to `users`, `site.orgs` has been renamed to `organizations`, and `site.repositories` has been renamed to `repositories`.
- An authentication provider must be set in site configuration (see [authentication provider documentation](https://docs.sourcegraph.com/admin/auth)). Previously the server defaulted to builtin auth if none was set.
- If a process dies inside the Sourcegraph container the whole container will shut down. We suggest operators configure a [Docker Restart Policy](https://docs.docker.com/config/containers/start-containers-automatically/#restart-policy-details) or a [Kubernetes Restart Policy](https://kubernetes.io/docs/concepts/workloads/pods/pod-lifecycle/#restart-policy). Previously the container would operate in a degraded mode if a process died.
- Changes to the `auth.public` site config are applied immediately in `sourcegraph/server` (no restart needed).
- The new search timeout behavior is now enabled by default. Set `"experimentalFeatures": {"searchTimeoutParameter": "disabled"}` in site config to disable it.
- Search includes files up to 1MB (previous limit was 512KB for unindexed search and 128KB for indexed search).
- Usernames and email addresses reported by OpenID Connect and SAML auth providers are now trusted, and users will sign into existing Sourcegraph accounts that match on the auth provider's reported username or email.
- The repository sidebar file tree is much, much faster on massive repositories (200,000+ files)
- The SAML authentication provider was significantly improved. Users who were signed in using SAML previously will need to reauthenticate via SAML next time they visit Sourcegraph.
- The SAML `serviceProviderCertificate` and `serviceProviderPrivateKey` site config properties are now optional.

### Fixed

- Fixed an issue where Index Search status page failed to render.
- User data on the site admin Analytics page is now paginated, filterable by a user's recent activity, and searchable.
- The link to the root of a repository in the repository header now preserves the revision you're currently viewing.
- When using the `http-header` auth provider, signin/signup/signout links are now hidden.
- Repository paths beginning with `go/` are no longer reservered by Sourcegraph.
- Interpret `X-Forwarded-Proto` HTTP header when `httpToHttpsRedirect` is set to `load-balanced`.
- Deleting a user account no longer prevents the creation of a new user account with the same username and/or association with authentication provider account (SAML/OpenID/etc.)
- It is now possible for a user to verify an email address that was previously associated with now-deleted user account.
- Diff searches over empty repositories no longer fail (this was not an issue for Sourcegraph cluster deployments).
- Stray `tmp_pack_*` files from interrupted fetches should now go away.
- When multiple `repo:` tokens match the same repo, process @revspec requirements from all of them, not just the first one in the search.

### Removed

- The `ssoUserHeader` site config property (deprecated since January 2018) has been removed. The functionality was moved to the `http-header` authentication provider.
- The experiment flag `showMissingReposEnabled`, which defaulted to enabled, has been removed so it is no longer possible to disable this feature.
- Event-level telemetry has been completely removed from self-hosted Sourcegraph instances. As a result, the `disableTelemetry` site configuration option has been deprecated. The new site-admin Pings page clarifies the only high-level telemetry being sent to Sourcegraph.com.
- The deprecated `adminUsernames` site config property (deprecated since January 2018) has been removed because it is no longer necessary. Site admins can designate other users as site admins in the site admin area, and the first user to sign into a new instance always becomes a site admin (even when using an external authentication provider).

### Added

- The new repository contributors page (linked from the repository homepage) displays the top Git commit authors in a repository, with filtering options.
- Custom language servers in the site config may now specify a `metadata` property containing things like homepage/docs/issues URLs for the language server project, as well as whether or not the language server should be considered experimental (not ready for prime-time). This `metadata` will be displayed in the UI to better communicate the status of a language server project.
- Access tokens now have scopes (which define the set of operations they permit). All access tokens still provide full control of all resources associated with the user account (the `user:all` scope, which is now explicitly displayed).
- The new access token scope `site-admin:sudo` allows the holder to perform any action as any other user. Only site admins may create this token.
- Links to Sourcegraph's changelog have been added to the site admin Updates page and update alert.
- If the site configuration is invalid or uses deprecated properties, a global alert will be shown to all site admins.
- There is now a code intelligence status indicator when viewing files. It contains information about the capabailities of the language server that is providing code intelligence for the file.
- Java code intelligence can now be enabled for repositories that aren't automatically supported using a
  `javaconfig.json` file. For Gradle plugins, this file can be generated using
  the [Javaconfig Gradle plugin](https://docs.sourcegraph.com/extensions/language_servers/java#gradle-execution).
- The new `auth.providers` site config is an array of authentication provider objects. Currently only 1 auth provider is supported. The singular `auth.provider` is deprecated.
- Users authenticated with OpenID Connect are now able to sign out of Sourcegraph (if the provider supports token revocation or the end-session endpoint).
- Users can now specify the number of days, weeks, and months of site activity to query through the GraphQL API.
- Added 14 new experimental language servers on the code intelligence admin page.
- Added `httpStrictTransportSecurity` site configuration option to customize the Strict-Transport-Security HTTP header. It defaults to `max-age=31536000` (one year).
- Added `nameIDFormat` in the `saml` auth provider to set the SAML NameID format. The default changed from transient to persistent.
- (This feature has been removed.) Experimental env var expansion in site config JSON: set `SOURCEGRAPH_EXPAND_CONFIG_VARS=1` to replace `${var}` or `$var` (based on environment variables) in any string value in site config JSON (except for JSON object property names).
- The new (optional) SAML `serviceProviderIssuer` site config property (in an `auth.providers` array entry with `{"type":"saml", ...}`) allows customizing the SAML Service Provider issuer name.
- The site admin area now has an "Auth" section that shows the enabled authentication provider(s) and users' external accounts.

## 2.7.6

### Fixed

- If a user's account is deleted, session cookies for that user are no longer considered valid.

## 2.7.5

### Changed

- When deploying Sourcegraph to Kubernetes, RBAC is now used by default. Most Kubernetes clusters require it. See the Kubernetes installation instructions for more information (including disabling if needed).
- Increased git ssh connection timeout to 30s from 7s.
- The Phabricator integration no longer requires staging areas, but using them is still recommended because it improves performance.

### Fixed

- Fixed an issue where language servers that were not enabled would display the "Restart" button in the Code Intelligence management panel.
- Fixed an issue where the "Update" button in the Code Intelligence management panel would be displayed inconsistently.
- Fixed an issue where toggling a dynamic search scope would not also remove `@rev` (if specified)
- Fixed an issue where where modes that can only be determined by the full filename (not just the file extension) of a path weren't supported (Dockerfiles are the first example of this).
- Fixed an issue where the GraphiQL console failed when variables are specified.
- Indexed search no longer maintains its own git clones. For Kubernetes cluster deployments, this significantly reduces disk size requirements for the indexed-search pod.
- Fixed an issue where language server Docker containers would not be automatically restarted if they crashed (`sourcegraph/server` only).
- Fixed an issue where if the first user on a site authenticated via SSO, the site would remain stuck in uninitialized mode.

### Added

- More detailed progress information is displayed on pages that are waiting for repositories to clone.
- Admins can now see charts with daily, weekly, and monthly unique user counts by visiting the site-admin Analytics page.
- Admins can now host and see results from Sourcegraph user satisfaction surveys locally by setting the `"experimentalFeatures": { "hostSurveysLocally": "enabled"}` site config option. This feature will be enabled for all instances once stable.
- Access tokens are now supported for all authentication providers (including OpenID Connect and SAML, which were previously not supported).
- The new `motd` setting (in global, organization, and user settings) displays specified messages at the top of all pages.
- Site admins may now view all access tokens site-wide (for all users) and revoke tokens from the new access tokens page in the site admin area.

## 2.7.0

### Changed

- Missing repositories no longer appear as search results. Instead, a count of repositories that were not found is displayed above the search results. Hovering over the count will reveal the names of the missing repositories.
- "Show more" on the search results page will now reveal results that have already been fetched (if such results exist) without needing to do a new query.
- The bottom panel (on a file) now shows more tabs, including docstrings, multiple definitions, references (as before), external references grouped by repository, implementations (if supported by the language server), and file history.
- The repository sidebar file tree is much faster on massive repositories (200,000+ files)

### Fixed

- Searches no longer block if the index is unavailable (e.g. after the index pod restarts). Instead, it respects the normal search timeout and reports the situation to the user if the index is not yet available.
- Repository results are no longer returned for filters that are not supported (e.g. if `file:` is part of the search query)
- Fixed an issue where file tree elements may be scrolled out of view on page load.
- Fixed an issue that caused "Could not ensure repository updated" log messages when trying to update a large number of repositories from gitolite.
- When using an HTTP authentication proxy (`"auth.provider": "http-header"`), usernames are now properly normalized (special characters including `.` replaced with `-`). This fixes an issue preventing users from signing in if their username contained these special characters.
- Fixed an issue where the site-admin Updates page would incorrectly report that update checking was turned off when `telemetryDisabled` was set, even as it continued to report new updates.
- `repo:` filters that match multiple repositories and contain a revision specifier now correctly return partial results even if some of the matching repositories don't have a matching revision.
- Removed hardcoded list of supported languages for code intelligence. Any language can work now and support is determined from the server response.
- Fixed an issue where modifying `config.json` on disk would not correctly mark the server as needing a restart.
- Fixed an issue where certain diff searches (with very sparse matches in a repository's history) would incorrectly report no results found.
- Fixed an issue where the `langservers` field in the site-configuration didn't require both the `language` and `address` field to be specified for each entry

### Added

- Users (and site admins) may now create and manage access tokens to authenticate API clients. The site config `auth.disableAccessTokens` (renamed to `auth.accessTokens` in 2.11) disables this new feature. Access tokens are currently only supported when using the `builtin` and `http-header` authentication providers (not OpenID Connect or SAML).
- User and site admin management capabilities for user email addresses are improved.
- The user and organization management UI has been greatly improved. Site admins may now administer all organizations (even those they aren't a member of) and may edit profile info and configuration for all users.
- If SSO is enabled (via OpenID Connect or SAML) and the SSO system provides user avatar images and/or display names, those are now used by Sourcegraph.
- Enable new search timeout behavior by setting `"experimentalFeatures": { "searchTimeoutParameter": "enabled"}` in your site config.
  - Adds a new `timeout:` parameter to customize the timeout for searches. It defaults to 10s and may not be set higher than 1m.
  - The value of the `timeout:` parameter is a string that can be parsed by [time.Duration](https://golang.org/pkg/time/#ParseDuration) (e.g. "100ms", "2s").
  - When `timeout:` is not provided, search optimizes for retuning results as soon as possible and will include slower kinds of results (e.g. symbols) only if they are found quickly.
  - When `timeout:` is provided, all result kinds are given the full timeout to complete.
- A new user settings tokens page was added that allows users to obtain a token that they can use to authenticate to the Sourcegraph API.
- Code intelligence indexes are now built for all repositories in the background, regardless of whether or not they are visited directly by a user.
- Language servers are now automatically enabled when visiting a repository. For example, visiting a Go repository will now automatically download and run the relevant Docker container for Go code intelligence.
  - This change only affects when Sourcegraph is deployed using the `sourcegraph/server` Docker image (not using Kubernetes).
  - You will need to use the new `docker run` command at https://docs.sourcegraph.com/#quick-install in order for this feature to be enabled. Otherwise, you will receive errors in the log about `/var/run/docker.sock` and things will work just as they did before. See https://docs.sourcegraph.com/extensions/language_servers for more information.
- The site admin Analytics page will now display the number of "Code Intelligence" actions each user has made, including hovers, jump to definitions, and find references, on the Sourcegraph webapp or in a code host integration or extension.
- An experimental cross repository jump to definition which consults the OSS index on Sourcegraph.com. This is disabled by default; use `"experimentalFeatures": { "jumpToDefOSSIndex": "enabled" }` in your site configuration to enable it.
- Users can now view Git branches, tags, and commits, and compare Git branches and revisions on Sourcegraph. (The code host icon in the header takes you to the commit on the code host.)
- A new admin panel allows you to view and manage language servers. For Docker deployments, it allows you to enable/disable/update/restart language servers at the click of a button. For cluster deployments, it shows the current status of language servers.
- Users can now tweet their feedback about Sourcegraph when clicking on the feedback smiley located in the navbar and filling out a Twitter feedback form.
- A new button in the repository header toggles on/off the Git history panel for the current file.

## 2.6.8

### Bug fixes

- Searches of `type:repo` now work correctly with "Show more" and the `max` parameter.
- Fixes an issue where the server would crash if the DB was not available upon startup.

## 2.6.7

### Added

- The duration that the frontend waits for the PostgreSQL database to become available is now configurable with the `DB_STARTUP_TIMEOUT` env var (the value is any valid Go duration string).
- Dynamic search filters now suggest exclusions of Go test files, vendored files and node_modules files.

## 2.6.6

### Added

- Authentication to Bitbucket Server using username-password credentials is now supported (in the `bitbucketServer` site config `username`/`password` options), for servers running Bitbucket Server version 2.4 and older (which don't support personal access tokens).

## 2.6.5

### Added

- The externally accessible URL path `/healthz` performs a basic application health check, returning HTTP 200 on success and HTTP 500 on failure.

### Behavior changes

- Read-only forks on GitHub are no longer synced by default. If you want to add a readonly fork, navigate directly to the repository page on Sourcegraph to add it (e.g. https://sourcegraph.mycompany.internal/github.com/owner/repo). This prevents your repositories list from being cluttered with a large number of private forks of a private repository that you have access to. One notable example is https://github.com/EpicGames/UnrealEngine.
- SAML cookies now expire after 90 days. The previous behavior was every 1 hour, which was unintentionally low.

## 2.6.4

### Added

- Improve search timeout error messages
- Performance improvements for searching regular expressions that do not start with a literal.

## 2.6.3

### Bug fixes

- Symbol results are now only returned for searches that contain `type:symbol`

## 2.6.2

### Added

- More detailed logging to help diagnose errors with third-party authentication providers.
- Anchors (such as `#my-section`) in rendered Markdown files are now supported.
- Instrumentation section for admins. For each service we expose pprof, prometheus metrics and traces.

### Bug fixes

- Applies a 1s timeout to symbol search if invoked without specifying `type:` to not block plain text results. No change of behaviour if `type:symbol` is given explicitly.
- Only show line wrap toggle for code-view-rendered files.

## 2.6.1

### Bug fixes

- Fixes a bug where typing in the search query field would modify the expanded state of file search results.
- Fixes a bug where new logins via OpenID Connect would fail with the error `SSO error: ID Token verification failed`.

## 2.6.0

### Added

- Support for [Bitbucket Server](https://www.atlassian.com/software/bitbucket/server) as a codehost. Configure via the `bitbucketServer` site config field.
- Prometheus gauges for git clone queue depth (`src_gitserver_clone_queue`) and git ls-remote queue depth (`src_gitserver_lsremote_queue`).
- Slack notifications for saved searches may now be added for individual users (not just organizations).
- The new search filter `lang:` filters results by programming language (example: `foo lang:go` or `foo -lang:clojure`).
- Dynamic filters: filters generated from your search results to help refine your results.
- Search queries that consist only of `file:` now show files whose path matches the filters (instead of no results).
- Sourcegraph now automatically detects basic `$GOPATH` configurations found in `.envrc` files in the root of repositories.
- You can now configure the effective `$GOPATH`s of a repository by adding a `.sourcegraph/config.json` file to your repository with the contents `{"go": {"GOPATH": ["mygopath"]}}`.
- A new `"blacklistGoGet": ["mydomain.org,myseconddomain.com"]` offers users a quick escape hatch in the event that Sourcegraph is making unwanted `go get` or `git clone` requests to their website due to incorrectly-configured monorepos. Most users will never use this option.
- Search suggestions and results now include symbol results. The new filter `type:symbol` causes only symbol results to be shown.
  Additionally, symbols for a repository can be browsed in the new symbols sidebar.
- You can now expand and collapse all items on a search results page or selectively expand and collapse individual items.

### Configuration changes

- Reduced the `gitMaxConcurrentClones` site config option's default value from 100 to 5, to help prevent too many concurrent clones from causing issues on code hosts.
- Changes to some site configuration options are now automatically detected and no longer require a server restart. After hitting Save in the UI, you will be informed if a server restart is required, per usual.
- Saved search notifications are now only sent to the owner of a saved search (all of an organization's members for an organization-level saved search, or a single user for a user-level saved search). The `notifyUsers` and `notifyOrganizations` properties underneath `search.savedQueries` have been removed.
- Slack webhook URLs are now defined in user/organization JSON settings, not on the organization profile page. Previously defined organization Slack webhook URLs are automatically migrated to the organization's JSON settings.
- The "unlimited" value for `maxReposToSearch` is now `-1` instead of `0`, and `0` now means to use the default.
- `auth.provider` must be set (`builtin`, `openidconnect`, `saml`, `http-header`, etc.) to configure an authentication provider. Previously you could just set the detailed configuration property (`"auth.openIDConnect": {...}`, etc.) and it would implicitly enable that authentication provider.
- The `autoRepoAdd` site configuration property was removed. Site admins can add repositories via site configuration.

### Bug fixes

- Only cross reference index enabled repositories.
- Fixed an issue where search would return results with empty file contents for matches in submodules with indexing enabled. Searching over submodules is not supported yet, so these (empty) results have been removed.
- Fixed an issue where match highlighting would be incorrect on lines that contained multibyte characters.
- Fixed an issue where search suggestions would always link to master (and 404) even if the file only existed on a branch. Now suggestions always link to the revision that is being searched over.
- Fixed an issue where all file and repository links on the search results page (for all search results types) would always link to master branch, even if the results only existed in another branch. Now search results links always link to the revision that is being searched over.
- The first user to sign up for a (not-yet-initialized) server is made the site admin, even if they signed up using SSO. Previously if the first user signed up using SSO, they would not be a site admin and no site admin could be created.
- Fixed an issue where our code intelligence archive cache (in `lsp-proxy`) would not evict items from the disk. This would lead to disks running out of free space.

## 2.5.16, 2.5.17

- Version bump to keep deployment variants in sync.

## 2.5.15

### Bug fixes

- Fixed issue where a Sourcegraph cluster would incorrectly show "An update is available".
- Fixed Phabricator links to repositories
- Searches over a single repository are now less likely to immediately time out the first time they are searched.
- Fixed a bug where `auth.provider == "http-header"` would incorrectly require builtin authentication / block site access when `auth.public == "false"`.

### Phabricator Integration Changes

We now display a "View on Phabricator" link rather than a "View on other code host" link if you are using Phabricator and hosting on GitHub or another code host with a UI. Commit links also will point to Phabricator.

### Improvements to SAML authentication

You may now optionally provide the SAML Identity Provider metadata XML file contents directly, with the `auth.saml` `identityProviderMetadata` site configuration property. (Previously, you needed to specify the URL where that XML file was available; that is still possible and is more common.) The new option is useful for organizations whose SAML metadata is not web-accessible or while testing SAML metadata configuration changes.

## 2.5.13

### Improvements to builtin authentication

When using `auth.provider == "builtin"`, two new important changes mean that a Sourcegraph server will be locked down and only accessible to users who are invited by an admin user (previously, we advised users to place their own auth proxy in front of Sourcegraph servers).

1.  When `auth.provider == "builtin"` Sourcegraph will now by default require an admin to invite users instead of allowing anyone who can visit the site to sign up. Set `auth.allowSignup == true` to retain the old behavior of allowing anyone who can access the site to signup.
2.  When `auth.provider == "builtin"`, Sourcegraph will now respects a new `auth.public` site configuration option (default value: `false`). When `auth.public == false`, Sourcegraph will not allow anyone to access the site unless they have an account and are signed in.

## 2.4.3

### Added

- Code Intelligence support
- Custom links to code hosts with the `links:` config options in `repos.list`

### Changed

- Search by file path enabled by default

## 2.4.2

### Added

- Repository settings mirror/cloning diagnostics page

### Changed

- Repositories added from GitHub are no longer enabled by default. The site admin UI for enabling/disabling repositories is improved.

## 2.4.0

### Added

- Search files by name by including `type:path` in a search query
- Global alerts for configuration-needed and cloning-in-progress
- Better list interfaces for repositories, users, organizations, and threads
- Users can change their own password in settings
- Repository groups can now be specified in settings by site admins, organizations, and users. Then `repogroup:foo` in a search query will search over only those repositories specified for the `foo` repository group.

### Changed

- Log messages are much quieter by default

## 2.3.11

### Added

- Added site admin updates page and update checking
- Added site admin telemetry page

### Changed

- Enhanced site admin panel
- Changed repo- and SSO-related site config property names to be consistent, updated documentation

## 2.3.10

### Added

- Online site configuration editing and reloading

### Changed

- Site admins are now configured in the site admin area instead of in the `adminUsernames` config key or `ADMIN_USERNAMES` env var. Users specified in those deprecated configs will be designated as site admins in the database upon server startup until those configs are removed in a future release.

## 2.3.9

### Fixed

- An issue that prevented creation and deletion of saved queries

## 2.3.8

### Added

- Built-in authentication: you can now sign up without an SSO provider.
- Faster default branch code search via indexing.

### Fixed

- Many performance improvements to search.
- Much log spam has been eliminated.

### Changed

- We optionally read `SOURCEGRAPH_CONFIG` from `$DATA_DIR/config.json`.
- SSH key required to clone repositories from GitHub Enterprise when using a self-signed certificate.

## 0.3 - 13 December 2017

The last version without a CHANGELOG.<|MERGE_RESOLUTION|>--- conflicted
+++ resolved
@@ -34,11 +34,8 @@
 - Code Insights no longer uses a custom index of commits to compress historical backfill and instead queries the repository log directly. This allows the compression algorithm to span any arbitrary time frame, and should improve the reliability of the compression in general. [#45644](https://github.com/sourcegraph/sourcegraph/pull/45644)
 - GitHub code host configuration: The error message for non-existent organizations has been clarified to indicate that the organization is one that the user manually specified in their code host configuration. [#45918](https://github.com/sourcegraph/sourcegraph/pull/45918)
 - Git blame view got a user-interface overhaul and now shows data in a more structured way with additional visual hints. [#44397](https://github.com/sourcegraph/sourcegraph/issues/44397)
-<<<<<<< HEAD
 - User emails marked as unverified will no longer receive code monitors and account update emails - unverified emails can be verified from the user settings page to continue receiving these emails. [#46184](https://github.com/sourcegraph/sourcegraph/pull/46184)
-=======
 - Zoekt by default eagerly unmarshals the symbol index into memory. Previously we would unmarshal on every request for the purposes of symbol searches or ranking. This lead to pressure on the Go garbage collector. On sourcegraph.com we have noticed time spent in the garbage collector halved. In the unlikely event this leads to more OOMs in zoekt-webserver, you can disable by setting the environment variable `ZOEKT_ENABLE_LAZY_DOC_SECTIONS=t`. [zoekt#503](https://github.com/sourcegraph/zoekt/pull/503)
->>>>>>> 1d331cd9
 
 ### Fixed
 
