<!--
###################################### READ ME ###########################################
### This changelog should always be read on `main` branch. Its contents on version     ###
### branches do not necessarily reflect the changes that have gone into that branch.   ###
### To update the changelog add your changes to the appropriate section under the      ###
### "Unreleased" heading.                                                              ###
##########################################################################################
-->

# Changelog

All notable changes to Sourcegraph are documented in this file.

<!-- START CHANGELOG -->

## Unreleased

### Added

- Added rate and latency instrumentation for git / package repository syncing operations. These are visible in the gitserver dashboards (VCS "Clone/Fetch/IsCloneable" Metrics). [#61708](https://github.com/sourcegraph/sourcegraph/pull/61708)
- Added syntax highlighting for the [Pkl](https://pkl-lang.org/) configuration language. [#61478](https://github.com/sourcegraph/sourcegraph/pull/61478)
- New `rev:at.time()` search filter that allows you to search a branch at a point in time. [#61513](https://github.com/sourcegraph/sourcegraph/pull/61513)
<<<<<<< HEAD
- "cody.contextFilters" field to the site config. Admins can set include and exclude rules to define context from which repositories Cody can use as context in its requests to third-party LLMs. [#61101](https://github.com/sourcegraph/sourcegraph/pull/61101), [#61641](https://github.com/sourcegraph/sourcegraph/pull/61641)
=======
- Added exhaustive logging for all gRPC requests sent to gitserver. This feature is off by default, and can be enabled by setting the `SRC_GITSERVER_EXHAUSTIVE_LOGGING_ENABLED` environment variable to `true`. [#61270](https://github.com/sourcegraph/sourcegraph/pull/61270)
>>>>>>> b83c9d7c

### Changed

- Improved syntax highlighting for Dart. [#58480](https://github.com/sourcegraph/sourcegraph/pull/58480)
- The default noop Event type in the honey package has been replaced with a new type that aggregates fields in memory for testing and logging purposes. [#61854](https://github.com/sourcegraph/sourcegraph/pull/61854)

### Fixed

- Updated the Docker-in-Docker image to 26.0.0 to resolve several vulnerabilities. [#61735](https://github.com/sourcegraph/sourcegraph/pull/61735)
- The GetCommit() RPC in the gitserver service now uses the correct protobuf type that allows for non-utf8 byte sequences in commit messages, author names, and author emails. [#61940](https://github.com/sourcegraph/sourcegraph/pull/61940)
- The ArchiveReader() RPC in the gitserver service now uses the correct protobuf type that allows for non-utf8 byte sequences in file paths. [#61970](https://github.com/sourcegraph/sourcegraph/pull/61970)
- Pinned code intel popovers and popovers opened via the keyboard are properly shown again. [#61966](https://github.com/sourcegraph/sourcegraph/pull/61966)

## Unreleased (April Patch Release - 22nd April, 2024)

### Added

- Indexed-search now supports draining a replica of indexes to support zero-downtime reduction in cluster size. [#62005](https://github.com/sourcegraph/sourcegraph/pull/62005)

## Changed

## Fixed

- Rust binaries are now built in release mode to avoid unnecessary debug checks. [#61740](https://github.com/sourcegraph/sourcegraph/pull/61740)
- Fixed how scip-ctags reports errors to avoid failing search indexing on non-fatal errors. [#61712](https://github.com/sourcegraph/sourcegraph/pull/61712)
- Fixed a bug in Enterprise Cody context for queries containing only stopwords. [#61848](https://github.com/sourcegraph/sourcegraph/pull/61848), [#62026](https://github.com/sourcegraph/sourcegraph/pull/62026)
- Fixed the instance dropdown on the zoekt grafana dashboard. [#61836](https://github.com/sourcegraph/sourcegraph/pull/61836)

## 5.3.11625

### Changed

- Notices configured in the site config now allow for specifying a style or color. [#61338](https://github.com/sourcegraph/sourcegraph/pull/61338)
- Reduce spamming error logs when canceling symbols indexing or canceling a syntax highlighting request. [#61880](https://github.com/sourcegraph/sourcegraph/pull/61880), [#61719](https://github.com/sourcegraph/sourcegraph/pull/61719), [#61732](https://github.com/sourcegraph/sourcegraph/pull/61732)

### Fixed

- Fixed a bug where the `src batch preview` command could fail due to an incorrect file-not-found error. [#61984](https://github.com/sourcegraph/sourcegraph/pull/61984)
- Fixed a bug where the Roles page in the Site Admin view was inaccessible. [#61738](https://github.com/sourcegraph/sourcegraph/pull/61738)
- Fixed a panic in Cody Attribution in sourcegraph-frontend when reporting an error. [#60439](https://github.com/sourcegraph/sourcegraph/issues/60439)

## 5.3.9104

### Added

- GitHub app installations can now be refreshed from the Batch Changes Site Admin page. [#60125](https://github.com/sourcegraph/sourcegraph/pull/60125)
- The SAML auth provider configuration now supports a `usernameAttributeNames` field that can be used to specify a list of SAML attribute that should be used as the username. [#60603](https://github.com/sourcegraph/sourcegraph/pull/60603)
- Added the GraphQL query `User.evaluateFeatureFlag` to show if a feature flag is enabled or disabled for a user. [#60828](https://github.com/sourcegraph/sourcegraph/pull/60828)
- Search Jobs now supports diff, commit and path searches. Before, only file searches were supported. [#60883](https://github.com/sourcegraph/sourcegraph/pull/60883)
- Auth providers now support a `noSignIn` option that, when set to true, will hide the auth provider from the sign in page, but still allow users to connect the external account from their Account Security page for permissions syncing. [#60722](https://github.com/sourcegraph/sourcegraph/pull/60722)
- Added a "Commits" button to the folders in repos that shows commits for the items in that folder. [#60909](https://github.com/sourcegraph/sourcegraph/pull/60909)
- The frontend Grafana dashboard has a new Prometheus metric that tracks the rate of requests that Sourcegraph issues to external services. [#61348](https://github.com/sourcegraph/sourcegraph/pull/61348)
- Added support for the `gitURLType` setting for Gerrit, Sourcegraph now supports cloning from Gerrit via SSH. Note: Not on Cloud yet, like for all code hosts. [#61537](https://github.com/sourcegraph/sourcegraph/pull/61537)
- Support for OpenAI chat models for enterprise customers. [#61539](https://github.com/sourcegraph/sourcegraph/pull/61539)
- Added support for explicitly enumerating repositories to sync from Bitbucket Cloud. Previously, Sourcegraph would automatically sync all repositories from a Bitbucket Cloud workspace. [#61536](https://github.com/sourcegraph/sourcegraph/pull/61536)

### Changed

- GitHub apps installation records will only be deleted from the database if the GitHub App has been uninstalled or if the GitHub app has been deleted. [#60460](https://github.com/sourcegraph/sourcegraph/pull/60460)
- The Anthropic provider for Cody has been updated to use the messages API which includes support for Claude 3 models. This is applicable to both BYOK and Cody Gateway users. The messages API does not support model identifiers which only set a major model version such as: `claude-2`, `claude-instant-v1` and `claude-instant-1`. Default values have been updated to `claude-2.0` and `claude-instant-1.2`, any legacy models identifiers in the site config will be set to the corresponding default previously mentioned. [#60953](https://github.com/sourcegraph/sourcegraph/pull/60953) [#61324](https://github.com/sourcegraph/sourcegraph/pull/61324)
- The AWS Bedrock provider for Cody has been updated to use Anthropic's Messages API, bringing support for Claude 3 models. [#61347](https://github.com/sourcegraph/sourcegraph/pull/61347)
- Improved the ranking of branches for repositories with a lot of branches. Branches in the branch selector are now always sorted by recency, with HEAD at the top. [#60323](https://github.com/sourcegraph/sourcegraph/pull/60323)
- Notices configured in the site config now allow for specifying a style or color. [#61338](https://github.com/sourcegraph/sourcegraph/pull/61338)

### Fixed

- Code Monitors now properly ignores monitors associated with soft-deleted users, which previously would have led to an error on the overview page. [#60405](https://github.com/sourcegraph/sourcegraph/pull/60405)
- Fixed a bug where clicking "Exclude Repo" on Azure DevOps or Gerrit repositories would not work. [#60509](https://github.com/sourcegraph/sourcegraph/pull/60509)
- Links in codeintel popovers respect the revision from the URL. [#60545](https://github.com/sourcegraph/sourcegraph/pull/60545)
- Fixed an issue where repositories with a name ending in `.git` failed to clone. [#60627](https://github.com/sourcegraph/sourcegraph/pull/60627)
- Fixed an issue where Sourcegraph could lose track of repositories on gitserver, leaving behind unnecessary data and inconsistent clone status in the UI. [#60627](https://github.com/sourcegraph/sourcegraph/pull/60627)
- The "Commits" button in repository and folder pages links to commits in the current revision instead of in the default branch. [#61408](https://github.com/sourcegraph/sourcegraph/pull/61408)
- Fixed an issue where code insights queries would fail if there are more than 65535 restricted repositories and regular expressions. [#61580](https://github.com/sourcegraph/sourcegraph/pull/61580)
- The "Commits" button in repository and folder pages uses Perforce language and links to `/-/changelists` for Perforce depots when the experimental feature `perforceChangelistMapping` is enabled. [#61408](https://github.com/sourcegraph/sourcegraph/pull/61408)
- Selecting "View blame prior to this change" on a file that was moved will now correctly navigate to the old file location at the specified commit. [#61577](https://github.com/sourcegraph/sourcegraph/pull/61577)
- Git blame performance on large files with a large number of commits has been drastically improved. [#61577](https://github.com/sourcegraph/sourcegraph/pull/61577)
- Code Insights now properly ignores search API alerts, which previously would have led to a code insight error. [#61431](https://github.com/sourcegraph/sourcegraph/pull/61431)

## 5.3.3

### Added

### Changed

- Changed the Azure OpenAI Cody provider to use the stable 2023-05-15 api version, due to the retirement of previous preview api versions. [61005](https://github.com/sourcegraph/sourcegraph/pull/61005)

### Fixed

- Fixed an issue in our build process that broke tooltips and validation in the settings editors. [#60808](https://github.com/sourcegraph/sourcegraph/pull/60808)

- Fixes a bug where the reference panel would not show any definitions or references for Protocol Buffers (and other languages where the name contained a space). [#60987](https://github.com/sourcegraph/sourcegraph/pull/60987)

- Fixed a bug where permission syncs could be scheduled for repositories or users even when a sync is already scheduled or in progress, leading to significant delays in the permissions sync system as a whole. [#61024](https://github.com/sourcegraph/sourcegraph/pull/61024)

- Fixed a bug in gitserver where it was possible to use expired Github App authorization tokens when syncing a large repository. Now, gitserver will use the latest tokens for each step of the syncing process (and refresh them if necessary). [#61179](https://github.com/sourcegraph/sourcegraph/pull/61179/)

### Removed

## 5.3.2

### Fixed

- A bug in search that could trigger a panic
- An unintentional change to the search results when using the LineMatch API which would include surrounding lines with no matches
- Autoupgrade only looks for open db connections from the Sourcegraph application services, and disregards other applications connected to the postgres instance. [#60771](https://github.com/sourcegraph/sourcegraph/pull/60771)
- Fixes a bug where hovers would not show up in C++ headers with the `.hxx` extension. [#60662](https://github.com/sourcegraph/sourcegraph/pull/60662)

## 5.3.1

### Fixed

- Updated container images to fix CVE-2023-4408, CVE-2023-50387, CVE-2023-50868, CVE-2023-5517, CVE-2023-5679, CVE-2023-6516

## 5.3.0

### Added

- The search bar now supports keyword search by default, which ANDs terms together instead of searching literally as before. The behavior can be disabled through a toggle on the search results page. [#58815](https://github.com/sourcegraph/sourcegraph/issues/58815)
- The `has.topic` filter now supports filtering by Gitlab topics. [#57649](https://github.com/sourcegraph/sourcegraph/pull/57649)
- Batch Changes now allows changesets to be exported in CSV and JSON format. [#56721](https://github.com/sourcegraph/sourcegraph/pull/56721)
- Supports custom ChatCompletion models in Cody clients for dotcom users. [#58158](https://github.com/sourcegraph/sourcegraph/pull/58158)
- Topics synced from GitHub and GitLab are now displayed for repository matches in the search results and on the repository tree page. [#58927](https://github.com/sourcegraph/sourcegraph/pull/58927)
- Added a new column "Repository metadata JSON" to the CSV export of repository search results, which includes the JSON encoded object of metadata key-value pairs. [#59334](https://github.com/sourcegraph/sourcegraph/pull/59334)
- Expiry to access tokens. Users can now select a maximum timespan for which a token is valid. Tokens will automatically lose access after this period. Default timeframes and an override to disable access tokens without expiration can be configured in the `auth.accessTokens` section of the site configuration. [#59565](https://github.com/sourcegraph/sourcegraph/pull/59565)
- Gerrit code host connections now support an 'exclude' field that prevents repos in this list from being synced. [#59739](https://github.com/sourcegraph/sourcegraph/pull/59739)
- Limit the number of active access tokens for a user. By default users are able to have 25 active access tokens. This limit can be configured using the `maxTokensPerUser` setting in the `auth.accessTokens` section of the site configuration. [#59731](https://github.com/sourcegraph/sourcegraph/pull/59731)
- Add experimental support for .cody/ignore when retrieving remote context. To enable it, set `experimentalFeatures.codyContextIgnore: true` in the site configuration. [#59836](https://github.com/sourcegraph/sourcegraph/pull/59836), [#59907](https://github.com/sourcegraph/sourcegraph/pull/59907)
- Site admin, link to the Cody Analytics service. [#60371](https://github.com/sourcegraph/sourcegraph/pull/60371)
- Added a reimagined filter panel to the search result page, facilitating a workflow centered around iterative refinement.
- Search results were treated to a design refresh, improving information density of results. [#59834](https://github.com/sourcegraph/sourcegraph/pull/59834)
- Added a preview pane to file search results so you can view the full file without navigating away from the search results. [#58311](https://github.com/sourcegraph/sourcegraph/pull/58311)

### Changed

- `cody.restrictUsersFeatureFlag` has been deprecated and replaced by role based access control instead. Until the old configuration value is removed from your site config, it will be respected just as before but with a warning displayed at the top of Sourcegraph. Once removed, the old feature flag will not be respected and instead the Cody access will be managed via role based access controls, see [the docs](https://docs.sourcegraph.com/cody/overview/enable-cody-enterprise#enable-cody-only-for-some-users) for more information. [#58831](https://github.com/sourcegraph/sourcegraph/pull/58831)
- The setting `experimentalFeatures.searchQueryInput` now refers to the new query input as `v2` (not `experimental`). <!-- NOTE: If v2 becomes the default before this release is cut, then update this entry to mention that instead of adding a separate entry. -->
- Search-based code intel doesn't include the currently selected search context anymore. It was possible to get into a situation where search-based code intel wouldn't find any information due to being restricted by the current search context. [#58010](https://github.com/sourcegraph/sourcegraph/pull/58010)
- The last commit which changed a file/directory is now shown in the files panel on the repo and file pages. To avoid duplicating information and confusion, the commits panel was removed. [58328](https://github.com/sourcegraph/sourcegraph/pull/58328)
- Clicking on a search result now opens the blob view at the same commit as the search result. Before, blob views were opened at the tip of the default branch, which sometimes caused inconsistencies in line numbers if the index was out of date. [#58381](https://github.com/sourcegraph/sourcegraph/pull/58381)
- The `exclude` configuration for code host configuration has been updated to allow chaining multiple conditions together and filtering GitHub repositories based on their size or number of GitHub stars. [#58377](https://github.com/sourcegraph/sourcegraph/pull/58377) and [#58405](https://github.com/sourcegraph/sourcegraph/pull/58405)
  - Multiple attributes on _a single_ `exclude` entry now have to be all true for a repository to be excluded. Example: `{"exclude": [{"name": "github.com/example/example"}, {"id": "my-id"}]}` will _only_ exclude repositories that have the name _and_ the id mentioned.
  - GitHub code host connections can exclude by size and stars now: `{"exclude": [{"name": "github.com/example/example"}, {"stars": "< 100", "size": ">= 1GB"}]}`
  - For `size` and `stars` the supported operators are `<`, `>`, `<=`, `>=`.
  - For `size` the supported units are `B`, `b`, `kB`, `KB`, `kiB`, `KiB`, `MiB`, `MB`, `GiB`, `GB`. No decimals points are supported.
- Structural Search is now disabled by default. To enable it, set `experimentalFeatures.structuralSearch: "enabled"` in the site configuration. [#57584](https://github.com/sourcegraph/sourcegraph/pull/57584)
- Search Jobs switches the format of downloaded results from CSV to JSON. [#59619](https://github.com/sourcegraph/sourcegraph/pull/59619)
- [Search Jobs](https://docs.sourcegraph.com/code_search/how-to/search-jobs) is now in beta and enabled by default. It can be disabled in the site configuration by setting `experimentalFeatures.searchJobs: false`.
- The search input on the search homepage is now automatically focused when the page loads.
- gRPC is now the only method for our internal APIs, and can not be disabled. All of corresponding the REST implementations have been removed. The vast majority of customers upgrading to 5.3 don't need to take any action - the change should be invisible. However, if you have restrictions on Sourcegraph’s internal (service to service) traffic, some firewall or security configurations may be necessary. You can downgrade to Sourcegraph 5.2 and disable gRPC while you troubleshoot / reach out to our customer support team. See [https://sourcegraph.com/docs/admin/updates/grpc](https://sourcegraph.com/docs/admin/updates/grpc) for more details. [#59093](https://github.com/sourcegraph/sourcegraph/pull/59093)
- The default `count:` for search has been increased to 10000, significantly increasing the number of searches that are exhaustive by default. [#60114](https://github.com/sourcegraph/sourcegraph/pull/60114)

### Fixed

- Site configuration edit history no longer breaks when the user that made the edit is deleted. [#57656](https://github.com/sourcegraph/sourcegraph/pull/57656)
- Drilling down into an insights query no longer mangles `content:` fields in your query. [#57679](https://github.com/sourcegraph/sourcegraph/pull/57679)
- The blame column now shows correct blame information when a hunk starts in a folded code section. [#58042](https://github.com/sourcegraph/sourcegraph/pull/58042)
- Fixed a bug where typing in the GraphQL editor in the Site Admin API console could cause the cursor to jump to the start of the editor. [#57862](https://github.com/sourcegraph/sourcegraph/pull/57862)
- The blame column no longer ignores whitespace-only changes by default. [#58134](https://github.com/sourcegraph/sourcegraph/pull/58134)
- Long lines now wrap correctly in the diff view. [#58138](https://github.com/sourcegraph/sourcegraph/pull/58138)
- Fixed an issue in the search input where pressing Enter after selecting a suggestion would sometimes insert another suggestions instead of submitting the query. [#58186](https://github.com/sourcegraph/sourcegraph/pull/58186)
- Fixed an issue where having sub-repo permissions enabled could cause repositories with a large number of files in directories to become unviewable. [#59420](https://github.com/sourcegraph/sourcegraph/pull/59420)
- On the search context, code monitoring, code insights, saved searches or notebook pages, when selecting a repository or file suggestion in the query input with Enter the suggestion is now properly appended to the query instead of navigating away to the corresponding repository or file page. [#59941](https://github.com/sourcegraph/sourcegraph/pull/59941)
- Perforce email matching for user permissions is now case insensitive, matching Perforce behavior. [#60252](https://github.com/sourcegraph/sourcegraph/pull/60252)
- A bug with syncing GitHub App installations that caused installations to be truncated after the first 30 orgs. [#60383](https://github.com/sourcegraph/sourcegraph/pull/60383)
- Various significant performance optimizations in the search and code navigation user flows.

### Removed

- The experimental GraphQL query `User.invitableCollaborators`.
- The following experimental settings in site-configuration are now deprecated and will not be read anymore: `maxReorderQueueSize`, `maxQueueMatchCount`, `maxReorderDurationMS`. [#57468](https://github.com/sourcegraph/sourcegraph/pull/57468)
- The feature-flag `search-ranking`, which allowed to disable the improved ranking introduced in 5.1, is now deprecated and will not be read anymore. [#57468](https://github.com/sourcegraph/sourcegraph/pull/57468)
- The GitHub Proxy service is no longer required and has been removed from deployment options. [#55290](https://github.com/sourcegraph/sourcegraph/issues/55290)
- The VSCode search extension "Sourcegraph for VS Code" has been sunset and removed from Sourcegraph
  repository. [#58023](https://github.com/sourcegraph/sourcegraph/pull/58023)
- The `rateLimit` configuration for Perforce code host connections has been removed to avoid confusion, it was unused. [#58188](https://github.com/sourcegraph/sourcegraph/pull/58188)
- The feature flag `search-ranking` is now completely removed. [#58156](https://github.com/sourcegraph/sourcegraph/pull/58156)
- The notepad UI, notebook creation feature. [#58217](https://github.com/sourcegraph/sourcegraph/pull/58217)
- The experimental `indexRepositoryName` option for the rust packages code host connection has been removed. [#59176](https://github.com/sourcegraph/sourcegraph/pull/59176)
- The column "Repository metadata" in the CSV export of repository search results is now deprecated and will be removed in a future release. Use "Repository metadata JSON" instead [#59334](https://github.com/sourcegraph/sourcegraph/pull/59334)
- Remote embeddings as context source for Cody has been removed. [#59493](https://github.com/sourcegraph/sourcegraph/pull/59493)

## 5.2.7

### Fixed

- The reference panel correctly shows definition and reference information instead of a "Could not find token" error for MATLAB. [#59636](https://github.com/sourcegraph/sourcegraph/pull/59636)
- The auto-index configuration page correctly shows any auto-inference errors instead of a nil pointer exception. [#59756](https://github.com/sourcegraph/sourcegraph/pull/59756)

## 5.2.6

### Added

- Implement adding automatic retry support for idempotent gRPC methods [#59404](https://github.com/sourcegraph/sourcegraph/pull/59404)

### Fixed

- Fix executors auth header `installSrc` [#59391](https://github.com/sourcegraph/sourcegraph/pull/59391)
- Avoid constantly rerunning failed embeddings jobs. [#58980](https://github.com/sourcegraph/sourcegraph/pull/58980)

## 5.2.5

### Added

- Added Cody providers data to pings. [#58848](https://github.com/sourcegraph/sourcegraph/pull/58848)
- Added the ability to proxy authentication requests when using the Azure OpenAI Cody provider. [#58862](https://github.com/sourcegraph/sourcegraph/pull/58862)

### Fixed

- Fixed an issue where updating a generic git code host would cause it to become unrestricted if permissions user mapping is enabled. [#58772](https://github.com/sourcegraph/sourcegraph/pull/58772)
- Fail embeddings jobs immediately if the rate limit is exceeded. [#58869](https://github.com/sourcegraph/sourcegraph/pull/58869)

### Changed

- Improved the admin page for search indexing. [#58866](https://github.com/sourcegraph/sourcegraph/pull/58866)

## 5.2.4

### Added

- Added the ability to use Workload Identity, Managed Identity and Environmental credentials when using the Azure OpenAI completions and embeddings providers [#58289](https://github.com/sourcegraph/sourcegraph/pull/58289)
- Added support for cloning via SSH from Azure DevOps. [#58655](https://github.com/sourcegraph/sourcegraph/pull/58655)

### Fixed

- Fixed two issues in Zoekt that could cause out of memory errors during search indexing. [sourcegraph/zoekt#686](https://github.com/sourcegraph/zoekt/pull/686), [sourcegraph/zoekt#689](https://github.com/sourcegraph/zoekt/pull/689)
- Fixed performance issue with embeddings job scheduling. (#58651)[https://github.com/sourcegraph/sourcegraph/pull/58651]

## 5.2.3

### Added

- Added configurable GraphQL query cost limitations to prevent unintended resource exhaustion. Default values are now provided and enforced, replacing the previously unlimited behaviour. For more information, please refer to: [GraphQL Cost Limits Documentation](https://docs.sourcegraph.com/api/graphql#cost-limits). See details at [#58346](https://github.com/sourcegraph/sourcegraph/pull/58346).
- Sourcegraph now supports connecting to Bitbucket Cloud using Workspace Access Tokens. [#58465](https://github.com/sourcegraph/sourcegraph/pull/58465).

### Fixed

- Defining file filters for embeddings jobs no longer causes all files to be skipped if `MaxFileSizeBytes` isn't defined. [#58262](https://github.com/sourcegraph/sourcegraph/pull/58262)

## 5.2.2

### Added

- Added a new authorization configuration options to GitLab code host connections: "markInternalReposAsPublic". Setting "markInternalReposAsPublic" to true is useful for organizations that have a large amount of internal repositories that everyone on the instance should be able to access, removing the need to have permissions to access these repositories. Additionally, when configuring a GitLab auth provider, you can specify "syncInternalRepoPermissions": false, which will remove the need to sync permissions for these internal repositories. [#57858](https://github.com/sourcegraph/sourcegraph/pull/57858)
- Experimental support for OpenAI powered autocomplete has been added. [#57872](https://github.com/sourcegraph/sourcegraph/pull/57872)

### Fixed

- Updated the endpoint used by the AWS Bedrock Claude provider. [#58028](https://github.com/sourcegraph/sourcegraph/pull/58028)

## 5.2.1

### Added

- Added two new authorization configuration options to GitHub code host connections: "markInternalReposAsPublic" and "syncInternalRepoPermissions". Setting "markInternalReposAsPublic" to true is useful for organizations that have a large amount of internal repositories that everyone on the instance should be able to access, removing the need to have permissions to access these repositories. Setting "syncInternalRepoPermissions" to true adds an additional step to user permission syncs that explicitly checks for internal repositories. However, this could lead to longer user permission sync times. [#56677](https://github.com/sourcegraph/sourcegraph/pull/56677)
- Fixed an issue with Code Monitors that could cause users to be notified multiple times for the same commit [#57546](https://github.com/sourcegraph/sourcegraph/pull/57546)
- Fixed an issue with Code Monitors that could prevent a new code monitor from being created if it targeted multiple repos [#57546](https://github.com/sourcegraph/sourcegraph/pull/57546)
- Sourcegraph instances will now emit a limited set of [telemetry events](https://docs.sourcegraph.com/admin/telemetry) in the background by default ([#57605](https://github.com/sourcegraph/sourcegraph/pull/57605)). Enablement will be based on the following conditions:
  - Customers with a license key created after October 3, 2023, or do not have a valid license key configured, will export all telemetry events recorded in the new system.
  - Customers with a license key created before October 3, 2023 will export only Cody-related events recorded in the new system, as covered by the [Cody Usage and Privacy Notice](https://about.sourcegraph.com/terms/cody-notice).
  - If you have a previous agreement regarding telemetry sharing, you account representative will reach out with more details.

### Fixed

- Fixed a user's Permissions page being inaccessible if the user has had no permission syncs with an external account connected. [#57372](https://github.com/sourcegraph/sourcegraph/pull/57372)
- Fixed a bug where site admins could not view a user's permissions if they didn't have access to all of the repositories the user has. Admins still won't be able to see repositories they don't have access to, but they will now be able to view the rest of the user's repository permissions. [#57375](https://github.com/sourcegraph/sourcegraph/pull/57375)
- Fixed a bug where gitserver statistics would not be properly decoded / reported when using REST (i.e. `experimentalFeatures.enableGRPC = false` in site configuration). [#57318](https://github.com/sourcegraph/sourcegraph/pull/57318)
- Updated the `curl` and `libcurl` dependencies to `8.4.0-r0` to fix [CVE-2023-38545](https://curl.se/docs/CVE-2023-38545.html). [#57533](https://github.com/sourcegraph/sourcegraph/pull/57533)
- Fixed a bug where commit signing failed when creating a changeset if `batchChanges.enforceFork` is set to true. [#57520](https://github.com/sourcegraph/sourcegraph/pull/57520)
- Fixed a regression in ranking of Go struct and interface in search results. [zoekt#655](https://github.com/sourcegraph/zoekt/pull/655)

## 5.2.0

### Added

- Experimental support for AWS Bedrock Claude for the completions provider has been added. [#56321](https://github.com/sourcegraph/sourcegraph/pull/56321)
- Recorded command logs can now be viewed for Git operations performed by Sourcegraph. This provides auditing and debugging capabilities. [#54997](https://github.com/sourcegraph/sourcegraph/issues/54997)
- Disk usage metrics for gitservers are now displayed on the site admin Git Servers page, showing free/total disk space. This helps site admins monitor storage capacity on GitServers. [#55958](https://github.com/sourcegraph/sourcegraph/issues/55958)
- Overhauled Admin Onboarding UI for enhanced user experience, introducing a license key modal with validation, automated navigation to Site Configuration Page, an interactive onboarding checklist button, and direct documentation links for SMTP and user authentication setup. [56366](https://github.com/sourcegraph/sourcegraph/pull/56366)
- New experimental feature "Search Jobs". Search Jobs allows you to run search queries across your organization's codebase (all repositories, branches, and revisions) at scale. It enhances the existing Sourcegraph's search capabilities, enabling you to run searches without query timeouts or incomplete results. Please refer to the [documentation](https://docs.sourcegraph.com/code_search/how-to/search-jobs) for more information.

### Changed

- OpenTelemetry Collector has been upgraded to v0.81, and OpenTelemetry packages have been upgraded to v1.16. [#54969](https://github.com/sourcegraph/sourcegraph/pull/54969), [#54999](https://github.com/sourcegraph/sourcegraph/pull/54999)
- Bitbucket Cloud code host connections no longer automatically syncs the repository of the username used. The appropriate workspace name will have to be added to the `teams` list if repositories for that account need to be synced. [#55095](https://github.com/sourcegraph/sourcegraph/pull/55095)
- Newly created access tokens are now hidden by default in the Sourcegraph UI. To view a token, click "show" button next to the token. [#56481](https://github.com/sourcegraph/sourcegraph/pull/56481)
- The GitHub proxy service has been removed and is no longer required. You can safely remove it from your deployment. [#55290](https://github.com/sourcegraph/sourcegraph/issues/55290)
- On startup, Zoekt indexserver will now delete the `<DATA_DIR>/.indexserver.tmp` directory to remove leftover repository clones, possibly causing a brief delay. Due to a bug, this directory wasn't previously cleaned up and could cause unnecessary disk usage. [zoekt#646](https://github.com/sourcegraph/zoekt/pull/646).
- gRPC is now used by default for all internal (service to service) communication. This change should be invisible to most customers. However, if you're running in an environment that places restrictions on Sourcegraph's internal traffic, some prior configuration might be required. See the ["Sourcegraph 5.2 gRPC Configuration Guide"](https://docs.sourcegraph.com/admin/updates/grpc) for more information. [#56738](https://github.com/sourcegraph/sourcegraph/pull/56738)

### Fixed

- Language detection for code highlighting now uses `go-enry` for all files by default, which fixes highlighting for MATLAB files. [#56559](https://github.com/sourcegraph/sourcegraph/pull/56559)

### Removed

- indexed-search has removed the deprecated environment variable ZOEKT_ENABLE_LAZY_DOC_SECTIONS [zoekt#620](https://github.com/sourcegraph/zoekt/pull/620)
- The federation feature that could redirect users from their own Sourcegraph instance to public repositories on Sourcegraph.com has been removed. It allowed users to open a repository URL on their own Sourcegraph instance and, if the repository wasn't found on that instance, the user would be redirect to the repository on Sourcegraph.com, where it was possibly found. The feature has been broken for over a year though and we don't know that it was used. If you want to use it, please open a feature-request issue and tag the `@sourcegraph/source` team. [#55161](https://github.com/sourcegraph/sourcegraph/pull/55161)
- The `applySearchQuerySuggestionOnEnter` experimental feature flag in user settings was removed, and this behavior is now always enabled. Previously, this behavior was on by default, but it was possible to disable it.
- The feature-flag `search-hybrid`, which allowed to disable the performance improvements for unindexed search in 4.3, is now deprecated and will not be read anymore. [#56470](https://github.com/sourcegraph/sourcegraph/pull/56470)

## 5.1.9

### Added

- Enable "Test connection" for Perforce code hosts. The "Test connection" button in the code host page UI now works for Perforce code hosts. [#56697](https://github.com/sourcegraph/sourcegraph/pull/56697)

### Changed

- User access to Perforce depots is sometimes denied unintentionally when using `"authorization"/"subRepoPermissions": true` in the code host config and the protects file contains exclusionary entries with the Host field filled out. Ignoring those rules (that use anything other than the wildcard (`*`) in the Host field) is now toggle-able by adding `"authorization"/"ignoreRulesWithHost"` to the code host config and setting the value to `true`. [#56450](https://github.com/sourcegraph/sourcegraph/pull/56450)

### Fixed

- Fixed an issue where the "gitLabProjectVisibilityExperimental" feature flag would not be respected by the permissions syncer. This meant that users on Sourcegraph that have signed in with GitLab would not see GitLab internal repositories that should be accessible to everyone on the GitLab instance, even though the feature flag was enabled [#56492](https://github.com/sourcegraph/sourcegraph/pull/56492)
- Fixed a bug when syncing repository lists from GitHub that could lead to 404 errors showing up when running into GitHub rate limits [#56478](https://github.com/sourcegraph/sourcegraph/pull/56478)

## 5.1.8

### Added

- Added experimental autocomplete support for Azure OpenAI [#56063](https://github.com/sourcegraph/sourcegraph/pull/56063)

### Changed

- Improved stability of gRPC connections [#56314](https://github.com/sourcegraph/sourcegraph/pull/56314), [#56302](https://github.com/sourcegraph/sourcegraph/pull/56302), [#56298](https://github.com/sourcegraph/sourcegraph/pull/56298), [#56217](https://github.com/sourcegraph/sourcegraph/pull/56217)

## 5.1.7

### Changed

- Pressing `Mod-f` will always select the input value in the file view search [#55546](https://github.com/sourcegraph/sourcegraph/pull/55546)
- Caddy has been updated to version 2.7.3 resolving a number of vulnerabilities. [#55606](https://github.com/sourcegraph/sourcegraph/pull/55606)
- The commit message defined in a batch spec will now be passed to `git commit` on stdin using `--file=-` instead of being included inline with `git commit -m` to improve how the message is interpreted by `git` in certain edge cases, such as when the commit message begins with a dash, and to prevent extra quotes being added to the message. This may mean that previous escaping strategies will behave differently.

### Fixed

- Fixed a bug in the `deploy-sourcegraph-helm` deployment of Sourcegraph, for sufficiantly large scip indexes uploads will fail when the precise-code-intel worker attempts to write to `/tmp` and doesn't have a volume mounted for this purpose. See [kubernetes release notes](./admin/updates/kubernetes.md#v516-➔-v517) for more details [#342](https://github.com/sourcegraph/deploy-sourcegraph-helm/pull/343)

## 5.1.6

### Added

- New Prometheus metrics have been added to track the response / request sizes of gRPC calls. [#55381](https://github.com/sourcegraph/sourcegraph/pull/55381)
- A new embeddings site configuration setting `excludeChunkOnError` allows embedding jobs to complete job execution despite chunks of code or text that fail. When enabled the chunks are skipped after failed retries but the index can continue being populated. When disabled the entire job fails and the index is not saved. This setting is enabled by default. Embedding job statistics now capture `code_chunks_excluded` and `text_chunks_excluded` for successfully completed jobs. Total excluded chunks and file names for excluded chunks are logged as warnings. [#55180](https://github.com/sourcegraph/sourcegraph/pull/55180)
- Experimental support for Azure OpenAI for the completions and embeddings provider has been added. [#55178](https://github.com/sourcegraph/sourcegraph/pull/55178)
- Added a feature flag for alternate GitLab project visibility resolution. This may solve some weird cases with not being able to see GitLab internal projects. [#54426](https://github.com/sourcegraph/sourcegraph/pull/54426)
  - To use this feature flag, create a Boolean feature flag named "gitLabProjectVisibilityExperimental" and set the value to True.
- It is now possible to add annotations to pods spawned by jobs created by the Kubernetes executor. [#55361](https://github.com/sourcegraph/sourcegraph/pull/55361)

### Changed

- Updated all packages in container images to latest versions
- Updated Docker-in-Docker image from 23.0.1 to 23.0.6
- The gRPC implementation for the Symbol service's `LocalCodeIntel` endpoint has been changed to stream its results. [#55242](https://github.com/sourcegraph/sourcegraph/pull/55242)
- When using OpenAI or Azure OpenAI for Cody completions, code completions will be disabled - chat will continue to work. This is because we currently don't support code completions with OpenAI. [#55624](https://github.com/sourcegraph/sourcegraph/pull/55624)

### Fixed

- Fixed a bug where user account requests could not be approved even though the license would permit user creation otherwise. [#55482](https://github.com/sourcegraph/sourcegraph/pull/55482)
- Fixed a bug where the background scheduler for embedding jobs based on policies would not schedule jobs for private repositories. [#55698](https://github.com/sourcegraph/sourcegraph/pull/55698)
- Fixed a source of inconsistency in precise code navigation, affecting implementations and prototypes especially. [#54410](https://github.com/sourcegraph/sourcegraph/pull/54410)

### Removed

## 5.1.5

### Known Issues

- Standard and multi-version upgrades are not currently working from Sourcegraph versions 5.0.X to 5.1.5. As a temporary workaround, please upgrade 5.0.X to 5.1.0, then 5.1.0 to 5.1.5.

### Fixed

- Fixed an embeddings job scheduler bug where if we cannot resolve one of the repositories or its default branch then all repositories submitted will not have their respective embeddings job enqueued. Embeddings job scheduler will now continue to schedule jobs for subsequent repositories in the submitted repositories set. [#54701](https://github.com/sourcegraph/sourcegraph/pull/54701)
- Creation of GitHub Apps will now respect system certificate authorities when specifying certificates for the tls.external site configuration. [#55084](https://github.com/sourcegraph/sourcegraph/pull/55084)
- Passing multi-line Coursier credentials in JVM packages configuration should now work correctly. [#55113](https://github.com/sourcegraph/sourcegraph/pull/55113)
- SCIP indexes are now ingested in a streaming fashion, eliminating out-of-memory errors in most cases, even when uploading very large indexes (1GB+ uncompressed). [#53828](https://github.com/sourcegraph/sourcegraph/pull/53828)
- Moved the license checks to worker service. We make sure to run only 1 instance of license checks this way. [54854](https://github.com/sourcegraph/sourcegraph/pull/54854)
- Updated base images to resolve issues in curl, OpenSSL, and OpenSSL. [55310](https://github.com/sourcegraph/sourcegraph/pull/55310)
- The default message size limit for gRPC clients has been raised from 4MB to 90MB. [#55209](https://github.com/sourcegraph/sourcegraph/pull/55209)
- The message printing feature for the custom gRPC internal error interceptor now supports logging all internal error types, instead of just non-utf 8 errors. [#55130](https://github.com/sourcegraph/sourcegraph/pull/55130)
- Fixed an issue where GitHub Apps could not be set up using Firefox. [#55305](https://github.com/sourcegraph/sourcegraph/pull/55305)
- Fixed nil panic on certain GraphQL fields when listing users. [#55322](https://github.com/sourcegraph/sourcegraph/pull/55322)

### Changed

- The "Files" tab of the fuzzy finder now allows you to navigate directly to a line number by appending `:NUMBER`. For example, the fuzzy query `main.ts:100` opens line 100 in the file `main.ts`. [#55064](https://github.com/sourcegraph/sourcegraph/pull/55064)
- The gRPC implementation for the Symbol service's `LocalCodeIntel` endpoint has been changed to stream its results. [#55242](https://github.com/sourcegraph/sourcegraph/pull/55242)
- GitLab auth providers now support an `ssoURL` option that facilitates scenarios where a GitLab group requires SAML/SSO. [#54957](https://github.com/sourcegraph/sourcegraph/pull/54957)

### Added

### Removed

## 5.1.4

### Fixed

- A bug where we would temporarily use much more memory than needed during embeddings fetching. [#54972](https://github.com/sourcegraph/sourcegraph/pull/54972)

### Changed

- The UI for license keys now displays more information about license validity. [#54990](https://github.com/sourcegraph/sourcegraph/pull/54990)
- Sourcegraph now supports more than one auth provider per URL. [#54289](https://github.com/sourcegraph/sourcegraph/pull/54289)
- Site-admins can now list, view and edit all code monitors. [#54981](https://github.com/sourcegraph/sourcegraph/pull/54981)

## 5.1.3

### Changed

- Cody source code (for the VS Code extension, CLI, and client shared libraries) has been moved to the [sourcegraph/cody repository](https://github.com/sourcegraph/cody).
- `golang.org/x/net/trace` instrumentation, previously available under `/debug/requests` and `/debug/events`, has been removed entirely from core Sourcegraph services. It remains available for Zoekt. [#53795](https://github.com/sourcegraph/sourcegraph/pull/53795)

### Fixed

- Fixed an embeddings job scheduler bug where if we cannot resolve one of the repositories or its default branch then all repositories submitted will not have their respective embeddings job enqueued. Embeddings job scheduler will now continue to schedule jobs for subsequent repositories in the submitted repositories set. [#54701](https://github.com/sourcegraph/sourcegraph/pull/54701)

## 5.1.2

### Fixed

- Fixes a crash when uploading indexes with malformed source ranges (this was a bug in scip-go). [#54304](https://github.com/sourcegraph/sourcegraph/pull/54304)
- Fixed validation of Bitbucket Cloud configuration in site-admin create/update form. [#54494](https://github.com/sourcegraph/sourcegraph/pull/54494)
- Fixed race condition with grpc `server.send` message. [#54500](https://github.com/sourcegraph/sourcegraph/pull/54500)
- Fixed a configuration initialization issue that broke the outbound request in the site admin page. [#54745](https://github.com/sourcegraph/sourcegraph/pull/54745)
- Fixed Postgres DSN construction edge-case. [#54858](https://github.com/sourcegraph/sourcegraph/pull/54858)

## 5.1.1

### Fixed

- Fixed the default behaviour when the explicit permissions API is enabled. Repositories are no longer marked as unrestricted by default. [#54419](https://github.com/sourcegraph/sourcegraph/pull/54419)

## 5.1.0

> **Note**: As of 5.1.0, the limited OSS subset of Sourcegraph has been removed, and code search OSS code has been relicensed going forward. See https://github.com/sourcegraph/sourcegraph/issues/53528#issuecomment-1594967818 for more information (blog post coming soon).

> **Note**: As of 5.1.0, the `rsa-sha` signature algorithm is no longer supported when connecting to code hosts over SSH. If you encounter the error `sign_and_send_pubkey: no mutual signature supported` when syncing repositories, see [Repository authentication](https://docs.sourcegraph.com/admin/repo/auth#error-sign_and_send_pubkey-no-mutual-signature-supported) for more information and steps to resolve the issue.

### [Known issues](KNOWN-ISSUES.md)

- There is an issue with Sourcegraph instances configured to use explicit permissions using permissions.userMapping in Site configuration, where repository permissions are not enforced. Customers using the explicit permissions API are advised to upgrade to v5.1.1 directly.
- There is an issue with creating and updating existing Bitbucket.org (Cloud) code host connections due to problem with JSON schema validation which prevents the JSON editor from loading and surfaces as an error in the UI.

### Added

- Executors natively support Kubernetes environments. [#49236](https://github.com/sourcegraph/sourcegraph/pull/49236)
- Documentation for GitHub fine-grained access tokens. [#50274](https://github.com/sourcegraph/sourcegraph/pull/50274)
- Code Insight dashboards retain size and order of the cards. [#50301](https://github.com/sourcegraph/sourcegraph/pull/50301)
- The LLM completions endpoint is now exposed through a GraphQL query in addition to the streaming endpoint [#50455](https://github.com/sourcegraph/sourcegraph/pull/50455)
- Permissions center statistics pane is added. Stats include numbers of queued jobs, users/repos with failed jobs, no permissions, and outdated permissions. [#50535](https://github.com/sourcegraph/sourcegraph/pull/50535)
- SCIM user provisioning support for Deactivate/Reactivation of users. [#50533](https://github.com/sourcegraph/sourcegraph/pull/50533)
- Login form can now be configured with ordering and limit of auth providers. [See docs](https://docs.sourcegraph.com/admin/auth/login_form). [#50586](https://github.com/sourcegraph/sourcegraph/pull/50586), [50284](https://github.com/sourcegraph/sourcegraph/pull/50284) and [#50705](https://github.com/sourcegraph/sourcegraph/pull/50705)
- OOM reaper events affecting `p4-fusion` jobs on `gitserver` are better detected and handled. Error (non-zero) exit status is used, and the resource (CPU, memory) usage of the job process is appended to the job output so that admins can infer possible OOM activity and take steps to address it. [#51284](https://github.com/sourcegraph/sourcegraph/pull/51284)
- When creating a new batch change, spaces are automatically replaced with dashes in the name field. [#50825](https://github.com/sourcegraph/sourcegraph/pull/50825) and [51071](https://github.com/sourcegraph/sourcegraph/pull/51071)
- Support for custom HTML injection behind an environment variable (`ENABLE_INJECT_HTML`). This allows users to enable or disable HTML customization as needed, which is now disabled by default. [#51400](https://github.com/sourcegraph/sourcegraph/pull/51400)
- Added the ability to block auto-indexing scheduling and inference via the `codeintel_autoindexing_exceptions` Postgres table. [#51578](https://github.com/sourcegraph/sourcegraph/pull/51578)
- When an admin has configured rollout windows for Batch Changes changesets, the configuration details are now visible to all users on the Batch Changes settings page. [#50479](https://github.com/sourcegraph/sourcegraph/pull/50479)
- Added support for regular expressions in`exclude` repositories for GitLab code host connections. [#51862](https://github.com/sourcegraph/sourcegraph/pull/51862)
- Branches created by Batch Changes will now be automatically deleted on the code host upon merging or closing a changeset if the new `batchChanges.autoDeleteBranch` site setting is enabled. [#52055](https://github.com/sourcegraph/sourcegraph/pull/52055)
- Repository metadata now generally available for everyone [#50567](https://github.com/sourcegraph/sourcegraph/pull/50567), [#50607](https://github.com/sourcegraph/sourcegraph/pull/50607), [#50857](https://github.com/sourcegraph/sourcegraph/pull/50857), [#50908](https://github.com/sourcegraph/sourcegraph/pull/50908), [#972](https://github.com/sourcegraph/src-cli/pull/972), [#51031](https://github.com/sourcegraph/sourcegraph/pull/51031), [#977](https://github.com/sourcegraph/src-cli/pull/977), [#50821](https://github.com/sourcegraph/sourcegraph/pull/50821), [#51258](https://github.com/sourcegraph/sourcegraph/pull/51258), [#52078](https://github.com/sourcegraph/sourcegraph/pull/52078), [#51985](https://github.com/sourcegraph/sourcegraph/pull/51985), [#52150](https://github.com/sourcegraph/sourcegraph/pull/52150), [#52249](https://github.com/sourcegraph/sourcegraph/pull/52249), [#51982](https://github.com/sourcegraph/sourcegraph/pull/51982), [#51248](https://github.com/sourcegraph/sourcegraph/pull/51248), [#51921](https://github.com/sourcegraph/sourcegraph/pull/51921), [#52301](https://github.com/sourcegraph/sourcegraph/pull/52301)
- Batch Changes for Gerrit Code Hosts [#52647](https://github.com/sourcegraph/sourcegraph/pull/52647).
- Batch Changes now supports per-batch-change control for pushing to a fork of the upstream repository when the property `changesetTemplate.fork` is specified in the batch spec. [#51572](https://github.com/sourcegraph/sourcegraph/pull/51572)
- Executors can now be configured to process multiple queues. [#52016](https://github.com/sourcegraph/sourcegraph/pull/52016)
- Added `isCodyEnabled` as a new GraphQL field to `Site`. [#52941](https://github.com/sourcegraph/sourcegraph/pull/52941)
- Enabled improved search ranking by default. This feature can be disabled through the `search-ranking` feature flag.[#53031](https://github.com/sourcegraph/sourcegraph/pull/53031)
- Added token callback route for Cody in VS Code and VS Code insiders. [#53313](https://github.com/sourcegraph/sourcegraph/pull/53313)
- Latest repository clone/sync output is surfaced in the "Mirroring and cloning" page (`{REPO}/-/settings/mirror`). Added primarily to enable easier debugging of issues with Perforce depots, it can also be useful for other code hosts. [#51598](https://github.com/sourcegraph/sourcegraph/pull/51598)
- New `file:has.contributor(...)` predicate for filtering files based on contributors. [#53206](https://github.com/sourcegraph/sourcegraph/pull/53206)
- Added multi-repo scope selector for Cody on the web supporting unified context generation API which uses combination of embeddings search and keyword search as fallback for context generation. [53046](https://github.com/sourcegraph/sourcegraph/pull/53046)
- Batch Changes can now sign commits for changesets published on GitHub code hosts via GitHub Apps. [#52333](https://github.com/sourcegraph/sourcegraph/pull/52333)
- Added history of changes to the site configuration page. Site admins can now see information about changes made to the site configuration, by whom and when. [#49842](https://github.com/sourcegraph/sourcegraph/pull/49842)
- For Perforce depots, users will now see the changelist ID (CL) instead of Git commit SHAs when visiting a depot or the view changelists page [#51195](https://github.com/sourcegraph/sourcegraph/pull/51195)
- Visiting a specific CL will now use the CL ID in the URL instead of the commit SHA. Other areas affected by this change are browsing files at a specific CL, viewing a specific file changed as part of a specific CL. To enable this behaviour, site admins should set `"perforceChangelistMapping": "enabled"` under experimentalFeatures in the site configuration. Note that currently we process only one perforce depot at a time to map the commit SHAs to their CL IDs in the backend. In a subsequent release we will add support to process multiple depots in parallel. Other areas where currently commit SHAs are used will be updated in future releases. [#53253](https://github.com/sourcegraph/sourcegraph/pull/53253) [#53608](https://github.com/sourcegraph/sourcegraph/pull/53608) [#54051](https://github.com/sourcegraph/sourcegraph/pull/54051)
- Added autoupgrading to automatically perform multi-version upgrades, without manual `migrator` invocations, through the `frontend` deployment. Please see the [documentation](https://docs.sourcegraph.com/admin/updates/automatic) for details. [#52242](https://github.com/sourcegraph/sourcegraph/pull/52242) [#53196](https://github.com/sourcegraph/sourcegraph/pull/53196)

### Changed

- Access tokens now begin with the prefix `sgp_` to make them identifiable as secrets. You can also prepend `sgp_` to previously generated access tokens, although they will continue to work as-is without that prefix.
- The commit message defined in a batch spec will now be quoted when git is invoked, i.e. `git commit -m "commit message"`, to improve how the message is interpreted by the shell in certain edge cases, such as when the commit message begins with a dash. This may mean that previous escaping strategies will behave differently.
- 429 errors from external services Sourcegraph talks to are only retried automatically if the Retry-After header doesn't indicate that a retry would be useless. The time grace period can be configured using `SRC_HTTP_CLI_EXTERNAL_RETRY_AFTER_MAX_DURATION` and `SRC_HTTP_CLI_INTERNAL_RETRY_AFTER_MAX_DURATION`. [#51743](https://github.com/sourcegraph/sourcegraph/pull/51743)
- Security Events NO LONGER write to database by default - instead, they will be written in the [audit log format](https://docs.sourcegraph.com/admin/audit_log) to console. There is a new site config setting `log.securityEventLogs` that can be used to configure security event logs to write to database if the old behaviour is desired. This new default will significantly improve performance for large instances. In addition, the old environment variable `SRC_DISABLE_LOG_PRIVATE_REPO_ACCESS` no longer does anything. [#51686](https://github.com/sourcegraph/sourcegraph/pull/51686)
- Audit Logs & Security Events are written with the same severity level as `SRC_LOG_LEVEL`. This prevents a misconfiguration
  issue when `log.AuditLogs.SeverityLevel` was set below the overall instance log level. `log.AuditLogs.SeverityLevel` has
  been marked as deprecated and will be removed in a future release [#52566](https://github.com/sourcegraph/sourcegraph/pull/52566)
- Update minimum supported Redis version to 6.2 [#52248](https://github.com/sourcegraph/sourcegraph/pull/52248)
- The batch spec properties [`transformChanges`](https://docs.sourcegraph.com/batch_changes/references/batch_spec_yaml_reference#transformchanges) and [`workspaces`](https://docs.sourcegraph.com/batch_changes/references/batch_spec_yaml_reference#workspaces) are now generally available.
- Cody feature flags have been simplified [#52919](https://github.com/sourcegraph/sourcegraph/pull/52919) See [the docs page for complete setup details](https://docs.sourcegraph.com/cody/explanations/enabling_cody_enterprise)
  - `cody.enabled` in site-config now controls whether Cody is on/off, default `false`.
  - When `cody.enabled` is set and no specific configuration for `completions` and `embeddings` are given, Cody will by default talk to the `sourcegraph` provider, Sourcegraphs Cody Gateway which allows access to chat completions and embeddings.
  - Enabling Cody now requires `cody.enabled` set to `true` and `completions` to be set.
  - `cody.restrictUsersFeatureFlag` replaces `experimentalFeatures.CodyRestrictUsersFeatureFlag` in site-config, default `false`.
  - `completions.enabled` has been deprecated, replaced by `cody.enabled`.
  - The feature flags for Cody in web features have been removed and the single source of truth is now `cody.enabled`.
  - The embeddings configuration now requires a `provider` field to be set.
  - Ping data now reflects whether `cody.enabled` and `completions` are set.
- If a Sourcegraph request is traced, its trace ID and span ID are now set to the `X-Trace` and `X-Trace-Span` response headers respectively. The trace URL (if a template is configured in `observability.tracing.urlTemplate`) is now set to `X-Trace-URL` - previously, the URL was set to `X-Trace`. [#53259](https://github.com/sourcegraph/sourcegraph/pull/53259)
- For users using the single-container server image with the default built-in database, the database must be reindexed. This process can take up to a few hours on systems with large datasets. See [Migrating to Sourcegraph 5.1.x](https://docs.sourcegraph.com/admin/migration/5_1) for full details. [#53256](https://github.com/sourcegraph/sourcegraph/pull/53256)
- [Sourcegraph Own](https://docs.sourcegraph.com/own) is now available as a beta enterprise feature. `search-ownership` feature flag is removed and doesn't need to be used.
- Update Jaeger to 1.45.0, and Opentelemetry-Collector to 0.75.0 [#54000](https://github.com/sourcegraph/sourcegraph/pull/54000)
- Switched container OS to Wolfi for hardened containers [#47182](https://github.com/sourcegraph/sourcegraph/pull/47182), [#47368](https://github.com/sourcegraph/sourcegraph/pull/47368)
- Batches changes now supports for CODEOWNERS for Github. Pull requests requiring CODEOWNERS approval, will no longer show as approved unless explicitly approved by a CODEOWNER. https://github.com/sourcegraph/sourcegraph/pull/53601
- The insecure `rsa-sha` signature algorithm is no longer supported when connecting to code hosts over SSH. See the [Repository authentication](https://docs.sourcegraph.com/admin/repo/auth#error-sign_and_send_pubkey-no-mutual-signature-supported) page for further details.

### Fixed

- GitHub `repositoryQuery` searches now respect date ranges and use API requests more efficiently. #[49969](https://github.com/sourcegraph/sourcegraph/pull/49969)
- Fixed an issue where search based references were not displayed in the references panel. [#50157](https://github.com/sourcegraph/sourcegraph/pull/50157)
- Symbol suggestions only insert `type:symbol` filters when necessary. [#50183](https://github.com/sourcegraph/sourcegraph/pull/50183)
- Removed an incorrect beta label on the Search Context creation page [#51188](https://github.com/sourcegraph/sourcegraph/pull/51188)
- Multi-version upgrades to version `5.0.2` in a fully airgapped environment will not work without the command `--skip-drift-check`. [#51164](https://github.com/sourcegraph/sourcegraph/pull/51164)
- Could not set "permissions.syncOldestUsers" or "permissions.syncOldestRepos" to zero. [#51255](https://github.com/sourcegraph/sourcegraph/pull/51255)
- GitLab code host connections will disable repo-centric repository permission syncs when the authentication provider is set as "oauth". This prevents repo-centric permission sync from getting incorrect data. [#51452](https://github.com/sourcegraph/sourcegraph/pull/51452)
- Code intelligence background jobs did not correctly use an internal context, causing SCIP data to sometimes be prematurely deleted. [#51591](https://github.com/sourcegraph/sourcegraph/pull/51591)
- Slow request logs now have the correct trace and span IDs attached if a trace is present on the request. [#51826](https://github.com/sourcegraph/sourcegraph/pull/51826)
- The braindot menu on the blob view no longer fetches data eagerly to prevent performance issues for larger monorepo users. [#53039](https://github.com/sourcegraph/sourcegraph/pull/53039)
- Fixed an issue where commenting out redacted site-config secrets would re-add the secrets. [#53152](https://github.com/sourcegraph/sourcegraph/pull/53152)
- Fixed an issue where SCIP packages would sometimes not be written to the database, breaking cross-repository jump to definition. [#53763](https://github.com/sourcegraph/sourcegraph/pull/53763)
- Fixed an issue when adding a new user external account was not scheduling a new permission sync for the user. [#54144](https://github.com/sourcegraph/sourcegraph/pull/54144)
- Adding a new user account now correctly schedules a permission sync for the user. [#54258](https://github.com/sourcegraph/sourcegraph/pull/54258)
- Users/repos without an existing sync job in the permission_sync_jobs table are now scheduled properly. [#54278](https://github.com/sourcegraph/sourcegraph/pull/54278)

### Removed

- User tags are removed in favor of the newer feature flags functionality. [#49318](https://github.com/sourcegraph/sourcegraph/pull/49318)
- Previously deprecated site config `experimentalFeatures.bitbucketServerFastPerm` has been removed. [#50707](https://github.com/sourcegraph/sourcegraph/pull/50707)
- Unused site-config field `api.rateLimit` has been removed. [#51087](https://github.com/sourcegraph/sourcegraph/pull/51087)
- Legacy (table-based) blob viewer. [#50915](https://github.com/sourcegraph/sourcegraph/pull/50915)

## 5.0.6

### Fixed

- SAML assertions to get user display name are now compared case insensitively and we do not always return an error. [#52992](https://github.com/sourcegraph/sourcegraph/pull/52992)
- Fixed an issue where `type:diff` search would not work when sub-repo permissions are enabled. [#53210](https://github.com/sourcegraph/sourcegraph/pull/53210)

## 5.0.5

### Added

- Organization members can now administer batch changes created by other members in their organization's namespace if the setting `orgs.allMembersBatchChangesAdmin` is enabled for that organization. [#50724](https://github.com/sourcegraph/sourcegraph/pull/50724)
- Allow instance public access mode based on `auth.public` site config and `allow-anonymous-usage` license tag [#52440](https://github.com/sourcegraph/sourcegraph/pull/52440)
- The endpoint configuration field for completions is now supported by the OpenAI provider [#52530](https://github.com/sourcegraph/sourcegraph/pull/52530)

### Fixed

- MAU calculation in product analytics and pings use the same condition and UTC at all times. [#52306](https://github.com/sourcegraph/sourcegraph/pull/52306) [#52579](https://github.com/sourcegraph/sourcegraph/pull/52579) [#52581](https://github.com/sourcegraph/sourcegraph/pull/52581)
- Bitbucket native integration: fix code-intel popovers on the pull request pages. [#52609](https://github.com/sourcegraph/sourcegraph/pull/52609)
- `id` column of `user_repo_permissions` table was switched to `bigint` to avoid `int` overflow. [#52299](https://github.com/sourcegraph/sourcegraph/pull/52299)
- In some circumstances filenames containing `..` either could not be read or would return a diff when viewed. We now always correctly read those files. [#52605](https://github.com/sourcegraph/sourcegraph/pull/52605)
- Syntax highlighting for several languages including Python, Java, C++, Ruby, TypeScript, and JavaScript is now working again when using the single Docker container deployment option. Other deployment options were not affected.

## 5.0.4

### Fixed

- Git blame lookups of repositories synced through `src serve-git` or code hosts using a custom `repositoryPathPattern` will now use the correct URL when streaming git blame is enabled. [#51525](https://github.com/sourcegraph/sourcegraph/pull/51525)
- Code Insights scoped to a static list of repository names would fail to resolve repositories with permissions enabled, resulting in insights that would not process. [#51657](https://github.com/sourcegraph/sourcegraph/pull/51657)
- Batches: Resolved an issue with GitHub webhooks where CI check updates fail due to the removal of a field from the GitHub webhook payload. [#52035](https://github.com/sourcegraph/sourcegraph/pull/52035)

## 5.0.3

### Added

- Cody aggregated pings. [#50835](https://github.com/sourcegraph/sourcegraph/pull/50835)

### Fixed

- Bitbucket Server adding an error log if there is no account match for the user. #[51030](https://github.com/sourcegraph/sourcegraph/pull/51030)
- Editing search context with special characters such as `/` resulted in http 404 error. [#51196](https://github.com/sourcegraph/sourcegraph/pull/51196)
- Significantly improved performance and reduced memory usage of the embeeddings service. [#50953](https://github.com/sourcegraph/sourcegraph/pull/50953), [#51372](https://github.com/sourcegraph/sourcegraph/pull/51372)
- Fixed an issue where a Code Insights query with structural search type received 0 search results for the latest commit of any matching repo. [#51076](https://github.com/sourcegraph/sourcegraph/pull/51076)

## 5.0.2

### Added

- An experimental site config setting to restrict cody to users by the cody-experimental feature flag [#50668](https://github.com/sourcegraph/sourcegraph/pull/50668)

### Changed

- Use the Alpine 3.17 releases of cURL and Git

### Fixed

- For Cody, explicitly detect some cases where context is needed to avoid failed responses. [#50541](https://github.com/sourcegraph/sourcegraph/pull/50541)
- Code Insights that are run over zero repositories will finish processing and show `"No data to display"`. #[50561](https://github.com/sourcegraph/sourcegraph/pull/50561)
- DNS timeouts on calls to host.docker.internal from every html page load for docker-compose air-gapped instances. No more DNS lookups in jscontext.go anymore. #[50638](https://github.com/sourcegraph/sourcegraph/pull/50638)
- Improved the speed of the embedding index by significantly decreasing the calls to Gitserver. [#50410](https://github.com/sourcegraph/sourcegraph/pull/50410)

### Removed

-

## 5.0.1

### Added

- The ability to exclude certain file path patterns from embeddings.
- Added a modal to show warnings and errors when exporting search results. [#50348](https://github.com/sourcegraph/sourcegraph/pull/50348)

### Changed

### Fixed

- Fixed CVE-2023-0464 in container images
- Fixed CVE-2023-24532 in container images
- Fixed an issue where Slack code monitoring notifications failed when the message was too long. [#50083](https://github.com/sourcegraph/sourcegraph/pull/50083)
- Fixed an edge case issue with usage statistics calculations that cross over month and year boundaries.
- Fixed the "Last incremental sync" value in user/repo permissions from displaying a wrong date if no sync had been completed yet.
- Fixed an issue that caused search context creation to fail with error "you must provide a first or last value to properly paginate" when defining the repositories and revisions with a JSON configuration.
- Fixed an issue where the incorrect actor was provided when searching an embeddings index.
- Fixed multiple requests downloading the embeddings index concurrently on an empty cache leading to an out-of-memory error.
- Fixed the encoding of embeddings indexes which caused out-of-memory errors for large indexes when uploading them from the worker service.
- Fixed git blame decorations styles
- CODEOWNERS rules with consecutive slashes (`//`) will no longer fail ownership searches
- Granting pending permissions to users when experimentalFeatures.unifiedPermissions is turned ON [#50059](https://github.com/sourcegraph/sourcegraph/pull/50059)
- The unified permissions out of band migration reported as unfinished if there were users with no permissions [#50147](https://github.com/sourcegraph/sourcegraph/pull/50147)
- Filenames with special characters are correctly handled in Cody's embedding service [#50023](https://github.com/sourcegraph/sourcegraph/pull/50023)
- Structural search correctly cleans up when done preventing a goroutine leak [#50034](https://github.com/sourcegraph/sourcegraph/pull/50034)
- Fetch search based definitions in the reference panel if no precise definitions were found [#50179](https://github.com/sourcegraph/sourcegraph/pull/50179)

### Removed

## 5.0.0

### Added

- The environment variable `TELEMETRY_HTTP_PROXY` can be set on the `sourcegraph-frontend` service, to use an HTTP proxy for telemetry and update check requests. [#47466](https://github.com/sourcegraph/sourcegraph/pull/47466)
- Kubernetes Deployments: Introduced a new Kubernetes deployment option ([deploy-sourcegraph-k8s](https://github.com/sourcegraph/deploy-sourcegraph-k8s)) to deploy Sourcegraph with Kustomize. [#46755](https://github.com/sourcegraph/sourcegraph/issues/46755)
- Kubernetes Deployments: The new Kustomize deployment ([deploy-sourcegraph-k8s](https://github.com/sourcegraph/deploy-sourcegraph-k8s)) introduces a new base cluster that runs all Sourcegraph services as non-root users with limited privileges and eliminates the need to create RBAC resources. [#4213](https://github.com/sourcegraph/deploy-sourcegraph/pull/4213)
- Added the `other.exclude` setting to [Other external service config](https://docs.sourcegraph.com/admin/external_service/other#configuration). It can be configured to exclude mirroring of repositories matching a pattern similar to other external services. This is useful when you want to exclude repositories discovered via `src serve-git`. [#48168](https://github.com/sourcegraph/sourcegraph/pull/48168)
- The **Site admin > Updates** page displays the upgrade readiness information about schema drift and out-of-band migrations. [#48046](https://github.com/sourcegraph/sourcegraph/pull/48046)
- Pings now contain ownership search and file-view activity counts. [#47062](https://github.com/sourcegraph/sourcegraph/47062)
- Greatly improves keyboard handling and accessibility of the files and symbol tree on the repository pages. [#12916](https://github.com/sourcegraph/sourcegraph/issues/12916)
- The file tree on the repository page now automatically expands into single-child directories. [#47117](https://github.com/sourcegraph/sourcegraph/pull/47117)
- When encountering GitHub rate limits, Sourcegraph will now wait the recommended amount of time and retry the request. This prevents sync jobs from failing prematurely due to external rate limits. [#48423](https://github.com/sourcegraph/sourcegraph/pull/48423)
- Added a dashboard with information about user and repository background permissions sync jobs. [#46317](https://github.com/sourcegraph/sourcegraph/issues/46317)
- When encountering GitHub or GitLab rate limits, Sourcegraph will now wait the recommended amount of time and retry the request. This prevents sync jobs from failing prematurely due to external rate limits. [#48423](https://github.com/sourcegraph/sourcegraph/pull/48423), [#48616](https://github.com/sourcegraph/sourcegraph/pull/48616)
- Switching between code editor, files and symbols trees using keyboard shortcuts (currently under the experimental feature flag: `blob-page-switch-areas-shortcuts`). [#46829](https://github.com/sourcegraph/sourcegraph/pull/46829).
- Added "SCIM" badges for SCIM-controlled users on the User admin page. [#48727](https://github.com/sourcegraph/sourcegraph/pull/48727)
- Added Azure DevOps Services as a Tier 1 Code Host, including: repository syncing, permissions syncing, and Batch Changes support. [#46265](https://github.com/sourcegraph/sourcegraph/issues/46265)
- Added feature to disable some fields on user profiles for SCIM-controlled users. [#48816](https://github.com/sourcegraph/sourcegraph/pull/48816)
- Native support for ingesting and searching GitHub topics with `repo:has.topic()` [#48875](https://github.com/sourcegraph/sourcegraph/pull/48875)
- [Role-based Access Control](https://docs.sourcegraph.com/admin/access_control) is now available as an enterprise feature (in Beta). It is currently only supported for Batch Changes functionality. [#43276](https://github.com/sourcegraph/sourcegraph/issues/43276)
- Site admins can now [restrict creation of batch changes to certain users](https://docs.sourcegraph.com/admin/access_control/batch_changes) by tailoring their roles and the permissions granted to those roles. [#34491](https://github.com/sourcegraph/sourcegraph/issues/34491)
- Site admins can now [configure outgoing webhooks](https://docs.sourcegraph.com/admin/config/webhooks/outgoing) for Batch Changes to inform external tools of events related to Sourcegraph batch changes and their changesets. [#38278](https://github.com/sourcegraph/sourcegraph/issues/38278)
- [Sourcegraph Own](https://docs.sourcegraph.com/own) is now available as an experimental enterprise feature. Enable the `search-ownership` feature flag to use it.
- Gitserver supports a new `COURSIER_CACHE_DIR` env var to configure the cache location for coursier JVM package repos.
- Pings now emit a histogram of repository sizes cloned by Sourcegraph [48211](https://github.com/sourcegraph/sourcegraph/pull/48211).
- The search input has been redesigned to greatly improve usability. New contextual suggestions help users learn the Sourcegraph query language as they search. Suggestions have been unified across contexts and filters, and the history mode has been integrated into the input. Improved and expanded keyboard shortcuts also make navigation much easier. This functionality is in beta, and can be disabled in the user menu.

### Changed

- Experimental GraphQL query, `permissionsSyncJobs` is substituted with new non-experimental query which provides full information about permissions sync jobs stored in the database. [#47933](https://github.com/sourcegraph/sourcegraph/pull/47933)
- Renders `readme.txt` files in the repository page. [#47944](https://github.com/sourcegraph/sourcegraph/pull/47944)
- Renders GitHub pull request references in all places where a commit message is referenced. [#48183](https://github.com/sourcegraph/sourcegraph/pull/48183)
- CodeMirror blob view (default) uses selection-driven code navigation. [#48066](https://github.com/sourcegraph/sourcegraph/pull/48066)
- Older Code Insights data points will now be automatically archived as configured by the site configuration setting `insights.maximumSampleSize`, set to 30 by default. All points can be exported. This behaviour can be disabled using the experimental setting `insightsDataRetention`. [#48259](https://github.com/sourcegraph/sourcegraph/pull/48259)
- The admin debug GraphQL endpoint for Code Insights will now include the series metadata in the response. [#49473](https://github.com/sourcegraph/sourcegraph/pull/49473)
- Usage telemetry has been streamlined; there are no longer two categories (critical and non-critical), and telemetry will be streamlined and reviewed/reduced further in upcoming releases. The site admin flag `disableNonCriticalTelemetry` currently still remains but has no effect.

### Fixed

- The symbols service `CACHE_DIR` and `MAX_TOTAL_PATHS_LENGTH` were renamed to have a `SYMBOLS_` prefix in the last version of Sourcegraph; this version fixes a bug where the old names without the `SYMBOLS_` prefix were not respected correctly. Both names now work.
- Fixed issues with propagating tracing configuration throughout the application. [#47428](https://github.com/sourcegraph/sourcegraph/pull/47428)
- Enable `auto gc` on fetch when `SRC_ENABLE_GC_AUTO` is set to `true`. [#47852](https://github.com/sourcegraph/sourcegraph/pull/47852)
- Fixes syntax highlighting and line number issues in the code preview rendered inside the references panel. [#48107](https://github.com/sourcegraph/sourcegraph/pull/48107)
- The ordering of code host sync error messages in the notifications menu will now be persistent. Previously the order was not guaranteed on a refresh of the status messages, which would make the code host sync error messages jump positions, giving a false sense of change to the site admins. [#48722](https://github.com/sourcegraph/sourcegraph/pull/48722)
- Fixed Detect & Track Code Insights running over all repositories when during creation a search was used to specify the repositories for the insight. [#49633](https://github.com/sourcegraph/sourcegraph/pull/49633)

### Removed

- The LSIF upload endpoint is no longer supported and has been replaced by a diagnostic error page. src-cli v4.5+ will translate all local LSIF files to SCIP prior to upload. [#47547](https://github.com/sourcegraph/sourcegraph/pull/47547)
- The experimental setting `authz.syncJobsRecordsLimit` has been removed. [#47933](https://github.com/sourcegraph/sourcegraph/pull/47933)
- Storing permissions sync jobs statuses in Redis has been removed as now all permissions sync related data is stored in a database. [#47933](https://github.com/sourcegraph/sourcegraph/pull/47933)
- The key `shared_steps` has been removed from auto-indexing configuration descriptions. If you have a custom JSON auto-indexing configuration set for a repository that defines this key, you should inline the content into each index job's `steps` array. [#48770](https://github.com/sourcegraph/sourcegraph/pull/48770)

## 4.5.1

### Changed

- Updated git to version 2.39.2 to address [reported security vulnerabilities](https://github.blog/2023-02-14-git-security-vulnerabilities-announced-3/) [#47892](https://github.com/sourcegraph/sourcegraph/pull/47892/files)
- Updated curl to 7.88.1 to address [reported security vulnerabilities](https://curl.se/docs/CVE-2022-42915.html) [#48144](https://github.com/sourcegraph/sourcegraph/pull/48144)

## 4.5.0

### Added

- Endpoint environment variables (`SEARCHER_URL`, `SYMBOLS_URL`, `INDEXED_SEARCH_SERVERS`, `SRC_GIT_SERVERS`) now can be set to replica count values in Kubernetes, Kustomize, Helm and Docker Compose environments. This avoids the need to use service discovery or generating the respective list of addresses in those environments. [#45862](https://github.com/sourcegraph/sourcegraph/pull/45862)
- The default author and email for changesets will now be pulled from user account details when possible. [#46385](https://github.com/sourcegraph/sourcegraph/pull/46385)
- Code Insights has a new display option: "Max number of series points to display". This setting controls the number of data points you see per series on an insight. [#46653](https://github.com/sourcegraph/sourcegraph/pull/46653)
- Added out-of-band migration that will migrate all existing data from LSIF to SCIP (see additional [migration documentation](https://docs.sourcegraph.com/admin/how-to/lsif_scip_migration)). [#45106](https://github.com/sourcegraph/sourcegraph/pull/45106)
- Code Insights has a new search-powered repositories field that allows you to select repositories with Sourcegraph search syntax. [#45687](https://github.com/sourcegraph/sourcegraph/pull/45687)
- You can now export all data for a Code Insight from the card menu or the standalone page. [#46795](https://github.com/sourcegraph/sourcegraph/pull/46795), [#46694](https://github.com/sourcegraph/sourcegraph/pull/46694)
- Added Gerrit as an officially supported code host with permissions syncing. [#46763](https://github.com/sourcegraph/sourcegraph/pull/46763)
- Markdown files now support `<picture>` and `<video>` elements in the rendered view. [#47074](https://github.com/sourcegraph/sourcegraph/pull/47074)
- Batch Changes: Log outputs from execution steps are now paginated in the web interface. [#46335](https://github.com/sourcegraph/sourcegraph/pull/46335)
- Monitoring: the searcher dashboard now contains more detailed request metrics as well as information on interactions with the local cache (via gitserver). [#47654](https://github.com/sourcegraph/sourcegraph/pull/47654)
- Renders GitHub pull request references in the commit list. [#47593](https://github.com/sourcegraph/sourcegraph/pull/47593)
- Added a new background permissions syncer & scheduler which is backed by database, unlike the old one that was based on an in-memory processing queue. The new system is enabled by default, but can be disabled. Revert to the in-memory processing queue by setting the feature flag `database-permission-sync-worker` to `false`. [#47783](https://github.com/sourcegraph/sourcegraph/pull/47783)
- Zoekt introduces a new opt-in feature, "shard merging". Shard merging consolidates small index files into larger ones, which reduces Zoekt-webserver's memory footprint [documentation](https://docs.sourcegraph.com/code_search/explanations/search_details#shard-merging)
- Blob viewer is now backed by the CodeMirror editor. Previous table-based blob viewer can be re-enabled by setting `experimentalFeatures.enableCodeMirrorFileView` to `false`. [#47563](https://github.com/sourcegraph/sourcegraph/pull/47563)
- Code folding support for the CodeMirror blob viewer. [#47266](https://github.com/sourcegraph/sourcegraph/pull/47266)
- CodeMirror blob keyboard navigation as experimental feature. Can be enabled in settings by setting `experimentalFeatures.codeNavigation` to `selection-driven`. [#44698](https://github.com/sourcegraph/sourcegraph/pull/44698)

### Changed

- Archived and deleted changesets are no longer counted towards the completion percentage shown in the Batch Changes UI. [#46831](https://github.com/sourcegraph/sourcegraph/pull/46831)
- Code Insights has a new UI for the "Add or remove insights" view, which now allows you to search code insights by series label in addition to insight title. [#46538](https://github.com/sourcegraph/sourcegraph/pull/46538)
- When SMTP is configured, users created by site admins via the "Create user" page will no longer have their email verified by default - users must verify their emails by using the "Set password" link they get sent, or have their emails verified by a site admin via the "Emails" tab in user settings or the `setUserEmailVerified` mutation. The `createUser` mutation retains the old behaviour of automatically marking emails as verified. To learn more, refer to the [SMTP and email delivery](https://docs.sourcegraph.com/admin/config/email) documentation. [#46187](https://github.com/sourcegraph/sourcegraph/pull/46187)
- Connection checks for code host connections have been changed to talk to code host APIs directly via HTTP instead of doing DNS lookup and TCP dial. That makes them more resistant in environments where proxies are used. [#46918](https://github.com/sourcegraph/sourcegraph/pull/46918)
- Expiration of licenses is now handled differently. When a license is expired promotion to site-admin is disabled, license-specific features are disabled (exceptions being SSO & permission syncing), grace period has been replaced with a 7-day-before-expiration warning. [#47251](https://github.com/sourcegraph/sourcegraph/pull/47251)
- Searcher will now timeout searches in 2 hours instead of 10 minutes. This timeout was raised for batch use cases (such as code insights) searching old revisions in very large repositories. This limit can be tuned with the environment variable `PROCESSING_TIMEOUT`. [#47469](https://github.com/sourcegraph/sourcegraph/pull/47469)
- Zoekt now bypasses the regex engine for queries that are common in the context of search-based code intelligence, such as `\bLITERAL\b case:yes`. This can lead to a significant speed-up for "Find references" and "Find implementations" if precise code intelligence is not available. [zoekt#526](https://github.com/sourcegraph/zoekt/pull/526)
- The Sourcegraph Free license has undergone a number of changes. Please contact support@sourcegraph.com with any questions or concerns. [#46504](https://github.com/sourcegraph/sourcegraph/pull/46504)
  - The Free license allows for only a single private repository on the instance.
  - The Free license does not support SSO of any kind.
  - The Free license does not offer mirroring of code host user permissions.
- Expired Sourcegraph licenses no longer allow continued use of the product. [#47251](https://github.com/sourcegraph/sourcegraph/pull/47251)
  - Licensed features are disabled once a license expires.
  - Users can no longer be promoted to Site Admins once a license expires.

### Fixed

- Resolved issue which would prevent Batch Changes from being able to update changesets on forks of repositories on Bitbucket Server created prior to version 4.2. [#47397](https://github.com/sourcegraph/sourcegraph/pull/47397)
- Fixed a bug where changesets created on forks of repositories in a personal user's namespace on GitHub could not be updated after creation. [#47397](https://github.com/sourcegraph/sourcegraph/pull/47397)
- Fixed a bug where saving default Sort & Limit filters in Code Insights did not persist [#46653](https://github.com/sourcegraph/sourcegraph/pull/46653)
- Restored the old syntax for `repo:contains` filters that was previously removed in version 4.0.0. For now, both the old and new syntaxes are supported to allow for smooth upgrades. Users are encouraged to switch to the new syntax, since the old one may still be removed in a future version.
- Fixed a bug where removing an auth provider would render a user's Account Security page inaccessible if they still had an external account associated with the removed auth provider. [#47092](https://github.com/sourcegraph/sourcegraph/pull/47092)
- Fixed a bug where the `repo:has.description()` parameter now correctly shows description of a repository synced from a Bitbucket server code host connection, while previously it used to show the repository name instead [#46752](https://github.com/sourcegraph/sourcegraph/pull/46752)
- Fixed a bug where permissions syncs consumed more rate limit tokens than required. This should lead to speed-ups in permission syncs, as well as other possible cases where a process runs in repo-updater. [#47374](https://github.com/sourcegraph/sourcegraph/pull/47374)
- Fixes UI bug where folders with single child were appearing as child folders themselves. [#46628](https://github.com/sourcegraph/sourcegraph/pull/46628)
- Performance issue with the Outbound requests page. [#47544](https://github.com/sourcegraph/sourcegraph/pull/47544)

### Removed

- The Code insights "run over all repositories" mode has been replaced with search-powered repositories filed syntax. [#45687](https://github.com/sourcegraph/sourcegraph/pull/45687)
- The settings `search.repositoryGroups`, `codeInsightsGqlApi`, `codeInsightsAllRepos`, `experimentalFeatures.copyQueryButton`,, `experimentalFeatures.showRepogroupHomepage`, `experimentalFeatures.showOnboardingTour`, `experimentalFeatures.showSearchContextManagement` and `codeIntelligence.autoIndexRepositoryGroups` have been removed as they were deprecated and unsued. [#47481](https://github.com/sourcegraph/sourcegraph/pull/47481)
- The site config `enableLegacyExtensions` setting was removed. It is no longer possible to enable legacy Sourcegraph extension API functionality in this version.

## 4.4.2

### Changed

- Expiration of licenses is now handled differently. When a license is expired promotion to site-admin is disabled, license-specific features are disabled (exceptions being SSO & permission syncing), grace period has been replaced with a 7-day-before-expiration warning. [#47251](https://github.com/sourcegraph/sourcegraph/pull/47251)

## 4.4.1

### Changed

- Connection checks for code host connections have been changed to talk to code host APIs directly via HTTP instead of doing DNS lookup and TCP dial. That makes them more resistant in environments where proxies are used. [#46918](https://github.com/sourcegraph/sourcegraph/pull/46918)
- The search query input overflow behavior on search home page has been fixed. [#46922](https://github.com/sourcegraph/sourcegraph/pull/46922)

## 4.4.0

### Added

- Added a button "Reindex now" to the index status page. Admins can now force an immediate reindex of a repository. [#45533](https://github.com/sourcegraph/sourcegraph/pull/45533)
- Added an option "Unlock user" to the actions dropdown on the Site Admin Users page. Admins can unlock user accounts that wer locked after too many sign-in attempts. [#45650](https://github.com/sourcegraph/sourcegraph/pull/45650)
- Templates for certain emails sent by Sourcegraph are now configurable via `email.templates` in site configuration. [#45671](https://github.com/sourcegraph/sourcegraph/pull/45671), [#46085](https://github.com/sourcegraph/sourcegraph/pull/46085)
- Keyboard navigation for search results is now enabled by default. Use Arrow Up/Down keys to navigate between search results, Arrow Left/Right to collapse and expand file matches, Enter to open the search result in the current tab, Ctrl/Cmd+Enter to open the result in a separate tab, / to refocus the search input, and Ctrl/Cmd+Arrow Down to jump from the search input to the first result. Arrow Left/Down/Up/Right in previous examples can be substituted with h/j/k/l for Vim-style bindings. Keyboard navigation can be disabled by creating the `search-results-keyboard-navigation` feature flag and setting it to false. [#45890](https://github.com/sourcegraph/sourcegraph/pull/45890)
- Added support for receiving GitLab webhook `push` events. [#45856](https://github.com/sourcegraph/sourcegraph/pull/45856)
- Added support for receiving Bitbucket Server / Datacenter webhook `push` events. [#45909](https://github.com/sourcegraph/sourcegraph/pull/45909)
- Monitoring: Indexed-Search's dashboard now has new graphs for search request durations and "in-flight" search request workloads [#45966](https://github.com/sourcegraph/sourcegraph/pull/45966)
- The GraphQL API now supports listing single-file commit history across renames (with `GitCommit.ancestors(follow: true, path: "<some-path>")`). [#45882](https://github.com/sourcegraph/sourcegraph/pull/45882)
- Added support for receiving Bitbucket Cloud webhook `push` events. [#45960](https://github.com/sourcegraph/sourcegraph/pull/45960)
- Added a way to test code host connection from the `Manage code hosts` page. [#45972](https://github.com/sourcegraph/sourcegraph/pull/45972)
- Updates to the site configuration from the site admin panel will now also record the user id of the author in the database in the `critical_and_site_config.author_user_id` column. [#46150](https://github.com/sourcegraph/sourcegraph/pull/46150)
- When setting and resetting passwords, if the user's primary email address is not yet verified, using the password reset link sent via email will now also verify the email address. [#46307](https://github.com/sourcegraph/sourcegraph/pull/46307)
- Added new code host details and updated edit code host pages in site admin area. [#46327](https://github.com/sourcegraph/sourcegraph/pull/46327)
- If the experimental setting `insightsDataRetention` is enabled, the number of Code Insights data points that can be viewed will be limited by the site configuration setting `insights.maximumSampleSize`, set to 30 by default. Older points beyond that number will be periodically archived. [#46206](https://github.com/sourcegraph/sourcegraph/pull/46206), [#46440](https://github.com/sourcegraph/sourcegraph/pull/46440)
- Bitbucket Cloud can now be added as an authentication provider on Sourcegraph. [#46309](https://github.com/sourcegraph/sourcegraph/pull/46309)
- Bitbucket Cloud code host connections now support permissions syncing. [#46312](https://github.com/sourcegraph/sourcegraph/pull/46312)
- Keep a log of corruption events that happen on repositories as they are detected. The Admin repositories page will now show when a repository has been detected as being corrupt and they'll also be able to see a history log of the corruption for that repository. [#46004](https://github.com/sourcegraph/sourcegraph/pull/46004)
- Added corrupted statistic as part of the global repositories statistics. [46412](https://github.com/sourcegraph/sourcegraph/pull/46412)
- Added a `Corrupted` status filter on the Admin repositories page, allowing Administrators to filter the list of repositories to only those that have been detected as corrupt. [#46415](https://github.com/sourcegraph/sourcegraph/pull/46415)
- Added “Background job dashboard” admin feature [#44901](https://github.com/sourcegraph/sourcegraph/pull/44901)

### Changed

- Code Insights no longer uses a custom index of commits to compress historical backfill and instead queries the repository log directly. This allows the compression algorithm to span any arbitrary time frame, and should improve the reliability of the compression in general. [#45644](https://github.com/sourcegraph/sourcegraph/pull/45644)
- GitHub code host configuration: The error message for non-existent organizations has been clarified to indicate that the organization is one that the user manually specified in their code host configuration. [#45918](https://github.com/sourcegraph/sourcegraph/pull/45918)
- Git blame view got a user-interface overhaul and now shows data in a more structured way with additional visual hints. [#44397](https://github.com/sourcegraph/sourcegraph/issues/44397)
- User emails marked as unverified will no longer receive code monitors and account update emails - unverified emails can be verified from the user settings page to continue receiving these emails. [#46184](https://github.com/sourcegraph/sourcegraph/pull/46184)
- Zoekt by default eagerly unmarshals the symbol index into memory. Previously we would unmarshal on every request for the purposes of symbol searches or ranking. This lead to pressure on the Go garbage collector. On sourcegraph.com we have noticed time spent in the garbage collector halved. In the unlikely event this leads to more OOMs in zoekt-webserver, you can disable by setting the environment variable `ZOEKT_ENABLE_LAZY_DOC_SECTIONS=t`. [zoekt#503](https://github.com/sourcegraph/zoekt/pull/503)
- Removes the right side action sidebar that is shown on the code view page and moves the icons into the top nav. [#46339](https://github.com/sourcegraph/sourcegraph/pull/46339)
- The `sourcegraph/prometheus` image no longer starts with `--web.enable-lifecycle --web.enable-admin-api` by default - these flags can be re-enabled by configuring `PROMETHEUS_ADDITIONAL_FLAGS` on the container. [#46393](https://github.com/sourcegraph/sourcegraph/pull/46393)
- The experimental setting `authz.syncJobsRecordsTTL` has been changed to `authz.syncJobsRecordsLimit` - records are no longer retained based on age, but based on this size cap. [#46676](https://github.com/sourcegraph/sourcegraph/pull/46676)
- Renders GitHub pull request references in git blame view. [#46409](https://github.com/sourcegraph/sourcegraph/pull/46409)

### Fixed

- Made search results export use the same results list as the search results page. [#45702](https://github.com/sourcegraph/sourcegraph/pull/45702)
- Code insights with more than 1 year of history will correctly show 12 data points instead of 11. [#45644](https://github.com/sourcegraph/sourcegraph/pull/45644)
- Hourly code insights will now behave correctly and will no longer truncate to midnight UTC on the calendar date the insight was created. [#45644](https://github.com/sourcegraph/sourcegraph/pull/45644)
- Code Insights: fixed an issue where filtering by a search context that included multiple repositories would exclude data. [#45574](https://github.com/sourcegraph/sourcegraph/pull/45574)
- Ignore null JSON objects returned from GitHub API when listing public repositories. [#45969](https://github.com/sourcegraph/sourcegraph/pull/45969)
- Fixed issue where emails that have never been verified before would be unable to receive resent verification emails. [#46185](https://github.com/sourcegraph/sourcegraph/pull/46185)
- Resolved issue preventing LSIF uploads larger than 2GiB (gzipped) from uploading successfully. [#46209](https://github.com/sourcegraph/sourcegraph/pull/46209)
- Local vars in Typescript are now detected as symbols which will positively impact ranking of search results. [go-ctags#10](https://github.com/sourcegraph/go-ctags/pull/10)
- Fix issue in Gitlab OAuth in which user group membership is set too wide - adds `min_access_level=10` to `/groups` request. [#46480](https://github.com/sourcegraph/sourcegraph/pull/46480)

### Removed

- The extension registry no longer supports browsing, creating, or updating legacy extensions. Existing extensions may still be enabled or disabled in user settings and may be listed via the API. (The extension API was deprecated in 2022-09 but is still available if the `enableLegacyExtensions` site config experimental features flag is enabled.)
- User and organization auto-defined search contexts have been permanently removed along with the `autoDefinedSearchContexts` GraphQL query. The only auto-defined context now is the `global` context. [#46083](https://github.com/sourcegraph/sourcegraph/pull/46083)
- The settings `experimentalFeatures.showSearchContext`, `experimentalFeatures.showSearchNotebook`, and `experimentalFeatures.codeMonitoring` have been removed and these features are now permanently enabled when available. [#46086](https://github.com/sourcegraph/sourcegraph/pull/46086)
- The legacy panels on the homepage (recent searches, etc) which were turned off by default but could still be re-enabled by setting `experimentalFeatures.showEnterpriseHomePanels` to true, are permanently removed now. [#45705](https://github.com/sourcegraph/sourcegraph/pull/45705)
- The `site { monitoringStatistics { alerts } }` GraphQL query has been deprecated and will no longer return any data. The query will be removed entirely in a future release. [#46299](https://github.com/sourcegraph/sourcegraph/pull/46299)
- The Monaco version of the search query input and the corresponding feature flag (`experimentalFeatures.editor`) have been permanently removed. [#46249](https://github.com/sourcegraph/sourcegraph/pull/46249)

## 4.3.1

### Changed

- A bug that broke the site-admin page when no repositories have been added to the Sourcegraph instance has been fixed. [#46123](https://github.com/sourcegraph/sourcegraph/pull/46123)

## 4.3.0

### Added

- A "copy path" button has been added to file content, path, and symbol search results on hover or focus, next to the file path. The button copies the relative path of the file in the repo, in the same way as the "copy path" button in the file and repo pages. [#42721](https://github.com/sourcegraph/sourcegraph/pull/42721)
- Unindexed search now use the index for files that have not changed between the unindexed commit and the indexed commit. The result is faster unindexed search in general. If you are noticing issues you can disable by setting the feature flag `search-hybrid` to false. [#37112](https://github.com/sourcegraph/sourcegraph/issues/37112)
- The number of commits listed in the History tab can now be customized for all users by site admins under Configuration -> Global Settings from the site admin page by using the config `history.defaultPageSize`. Individual users may also set `history.defaultPagesize` from their user settings page to override the value set under the Global Settings. [#44651](https://github.com/sourcegraph/sourcegraph/pull/44651)
- Batch Changes: Mounted files can be accessed via the UI on the executions page. [#43180](https://github.com/sourcegraph/sourcegraph/pull/43180)
- Added "Outbound request log" feature for site admins [#44286](https://github.com/sourcegraph/sourcegraph/pull/44286)
- Code Insights: the data series API now provides information about incomplete datapoints during processing
- Added a best-effort migration such that existing Code Insights will display zero results instead of missing points at the start and end of a graph. [#44928](https://github.com/sourcegraph/sourcegraph/pull/44928)
- More complete stack traces for Outbound request log [#45151](https://github.com/sourcegraph/sourcegraph/pull/45151)
- A new status message now reports how many repositories have already been indexed for search. [#45246](https://github.com/sourcegraph/sourcegraph/pull/45246)
- Search contexts can now be starred (favorited) in the search context management page. Starred search contexts will appear before other contexts in the context dropdown menu next to the search box. [#45230](https://github.com/sourcegraph/sourcegraph/pull/45230)
- Search contexts now let you set a context as your default. The default will be selected every time you open Sourcegraph and will appear near the top in the context dropdown menu next to the search box. [#45387](https://github.com/sourcegraph/sourcegraph/pull/45387)
- [search.largeFiles](https://docs.sourcegraph.com/admin/config/site_config#search-largeFiles) accepts an optional prefix `!` to negate a pattern. The order of the patterns within search.largeFiles is honored such that the last pattern matching overrides preceding patterns. For patterns that begin with a literal `!` prefix with a backslash, for example, `\!fileNameStartsWithExcl!.txt`. Previously indexed files that become excluded due to this change will remain in the index until the next reindex [#45318](https://github.com/sourcegraph/sourcegraph/pull/45318)
- [Webhooks](https://docs.sourcegraph.com/admin/config/webhooks/incoming) have been overhauled completely and can now be found under **Site admin > Repositories > Incoming webhooks**. Webhooks that were added via code host configuration are [deprecated](https://docs.sourcegraph.com/admin/config/webhooks/incoming#deprecation-notice) and will be removed in 5.1.0.
- Added support for receiving webhook `push` events from GitHub which will trigger Sourcegraph to fetch the latest commit rather than relying on polling.
- Added support for private container registries in Sourcegraph executors. [Using private registries](https://docs.sourcegraph.com/admin/deploy_executors#using-private-registries)

### Changed

- Batch Change: When one or more changesets are selected, we now display all bulk operations but disable the ones that aren't applicable to the changesets. [#44617](https://github.com/sourcegraph/sourcegraph/pull/44617)
- Gitserver's repository purge worker now runs on a regular interval instead of just on weekends, configurable by the `repoPurgeWorker` site configuration. [#44753](https://github.com/sourcegraph/sourcegraph/pull/44753)
- Editing the presentation metadata (title, line color, line label) or the default filters of a scoped Code Insight will no longer trigger insight recalculation. [#44769](https://github.com/sourcegraph/sourcegraph/pull/44769), [#44797](https://github.com/sourcegraph/sourcegraph/pull/44797)
- Indexed Search's `memory_map_areas_percentage_used` alert has been modified to alert earlier than it used to. It now issues a warning at 60% (previously 70%) and issues a critical alert at 80% (previously 90%).
- Saving a new view of a scoped Code Insight will no longer trigger insight recalculation. [#44679](https://github.com/sourcegraph/sourcegraph/pull/44679)

### Fixed

- The Code Insights commit indexer no longer errors when fetching commits from empty repositories when sub-repo permissions are enabled. [#44558](https://github.com/sourcegraph/sourcegraph/pull/44558)
- Unintended newline characters that could appear in diff view rendering have been fixed. [#44805](https://github.com/sourcegraph/sourcegraph/pull/44805)
- Signing out doesn't immediately log the user back in when there's only one OAuth provider enabled. It now redirects the user to the Sourcegraph login page. [#44803](https://github.com/sourcegraph/sourcegraph/pull/44803)
- An issue causing certain kinds of queries to behave inconsistently in Code Insights. [#44917](https://github.com/sourcegraph/sourcegraph/pull/44917)
- When the setting `batchChanges.enforceForks` is enabled, Batch Changes will now prefix the name of the fork repo it creates with the original repo's namespace name in order to prevent repo name collisions. [#43681](https://github.com/sourcegraph/sourcegraph/pull/43681), [#44458](https://github.com/sourcegraph/sourcegraph/pull/44458), [#44548](https://github.com/sourcegraph/sourcegraph/pull/44548), [#44924](https://github.com/sourcegraph/sourcegraph/pull/44924)
- Code Insights: fixed an issue where certain queries matching sequential whitespace characters would overcount. [#44969](https://github.com/sourcegraph/sourcegraph/pull/44969)
- GitHub fine-grained Personal Access Tokens can now clone repositories correctly, but are not yet officially supported. [#45137](https://github.com/sourcegraph/sourcegraph/pull/45137)
- Detect-and-track Code Insights will now return data for repositories without sub-repo permissions even when sub-repo permissions are enabled on the instance. [#45631](https://github.com/sourcegraph/sourcegraph/pull/45361)

### Removed

- Removed legacy GraphQL field `dirtyMetadata` on an insight series. `insightViewDebug` can be used as an alternative. [#44416](https://github.com/sourcegraph/sourcegraph/pull/44416)
- Removed `search.index.enabled` site configuration setting. Search indexing is now always enabled.
- Removed the experimental feature setting `showSearchContextManagement`. The search context management page is now available to all users with access to search contexts. [#45230](https://github.com/sourcegraph/sourcegraph/pull/45230)
- Removed the experimental feature setting `showComputeComponent`. Any notebooks that made use of the compute component will no longer render the block. The block will be deleted from the databse the next time a notebook that uses it is saved. [#45360](https://github.com/sourcegraph/sourcegraph/pull/45360)

## 4.2.1

- `minio` has been replaced with `blobstore`. Please see the update notes here: https://docs.sourcegraph.com/admin/how-to/blobstore_update_notes

## 4.2.0

### Added

- Creating access tokens is now tracked in the security events. [#43226](https://github.com/sourcegraph/sourcegraph/pull/43226)
- Added `codeIntelAutoIndexing.indexerMap` to site-config that allows users to update the indexers used when inferring precise code intelligence auto-indexing jobs (without having to overwrite the entire inference scripts). For example, `"codeIntelAutoIndexing.indexerMap": {"go": "my.registry/sourcegraph/lsif-go"}` will cause Go projects to use the specified container (in a alternative Docker registry). [#43199](https://github.com/sourcegraph/sourcegraph/pull/43199)
- Code Insights data points that do not contain any results will display zero instead of being omitted from the visualization. Only applies to insight data created after 4.2. [#43166](https://github.com/sourcegraph/sourcegraph/pull/43166)
- Sourcegraph ships with node-exporter, a Prometheus tool that provides hardware / OS metrics that helps Sourcegraph scale your deployment. See your deployment update for more information:
  - [Kubernetes](https://docs.sourcegraph.com/admin/updates/kubernetes)
  - [Docker Compose](https://docs.sourcegraph.com/admin/updates/docker_compose)
- A structural search diagnostic to warn users when a language filter is not set. [#43835](https://github.com/sourcegraph/sourcegraph/pull/43835)
- GitHub/GitLab OAuth success/fail attempts are now a part of the audit log. [#43886](https://github.com/sourcegraph/sourcegraph/pull/43886)
- When rendering a file which is backed by Git LFS, we show a page informing the file is LFS and linking to the file on the codehost. Previously we rendered the LFS pointer. [#43686](https://github.com/sourcegraph/sourcegraph/pull/43686)
- Batch changes run server-side now support secrets. [#27926](https://github.com/sourcegraph/sourcegraph/issues/27926)
- OIDC success/fail login attempts are now a part of the audit log. [#44467](https://github.com/sourcegraph/sourcegraph/pull/44467)
- A new experimental GraphQL query, `permissionsSyncJobs`, that lists the states of recently completed permissions sync jobs and the state of each provider. The TTL of entries retrained can be configured with `authz.syncJobsRecordsTTL`. [#44387](https://github.com/sourcegraph/sourcegraph/pull/44387), [#44258](https://github.com/sourcegraph/sourcegraph/pull/44258)
- The search input has a new search history button and allows cycling through recent searches via up/down arrow keys. [#44544](https://github.com/sourcegraph/sourcegraph/pull/44544)
- Repositories can now be ordered by size on the repo admin page. [#44360](https://github.com/sourcegraph/sourcegraph/pull/44360)
- The search bar contains a new Smart Search toggle. If a search returns no results, Smart Search attempts alternative queries based on a fixed set of rules, and shows their results (if there are any). Smart Search is enabled by default. It can be disabled by default with `"search.defaultMode": "precise"` in settings. [#44385](https://github.com/sourcegraph/sourcegraph/pull/44395)
- Repositories in the site-admin area can now be filtered, so that only indexed repositories are displayed [#45288](https://github.com/sourcegraph/sourcegraph/pull/45288)

### Changed

- Updated minimum required version of `git` to 2.38.1 in `gitserver` and `server` Docker image. This addresses: https://github.blog/2022-04-12-git-security-vulnerability-announced/ and https://lore.kernel.org/git/d1d460f6-e70f-b17f-73a5-e56d604dd9d5@github.com/. [#43615](https://github.com/sourcegraph/sourcegraph/pull/43615)
- When a `content:` filter is used in a query, only file contents will be searched (previously any of file contents, paths, or repos were searched). However, as before, if `type:` is also set, the `content:` filter will search for results of the specified `type:`. [#43442](https://github.com/sourcegraph/sourcegraph/pull/43442)
- Updated [p4-fusion](https://github.com/salesforce/p4-fusion) from `1.11` to `1.12`.

### Fixed

- Fixed a bug where path matches on files in the root directory of a repository were not highlighted. [#43275](https://github.com/sourcegraph/sourcegraph/pull/43275)
- Fixed a bug where a search query wouldn't be validated after the query type has changed. [#43849](https://github.com/sourcegraph/sourcegraph/pull/43849)
- Fixed an issue with insights where a single erroring insight would block access to all insights. This is a breaking change for users of the insights GraphQL api as the `InsightViewConnection.nodes` list may now contain `null`. [#44491](https://github.com/sourcegraph/sourcegraph/pull/44491)
- Fixed a bug where Open in Editor didn't work well with `"repositoryPathPattern" = "{nameWithOwner}"` [#43839](https://github.com/sourcegraph/sourcegraph/pull/44475)

### Removed

- Remove the older `log.gitserver.accessLogs` site config setting. The setting is succeeded by `log.auditLog.gitserverAccess`. [#43174](https://github.com/sourcegraph/sourcegraph/pull/43174)
- Remove `LOG_ALL_GRAPHQL_REQUESTS` env var. The setting is succeeded by `log.auditLog.graphQL`. [#43181](https://github.com/sourcegraph/sourcegraph/pull/43181)
- Removed support for setting `SRC_ENDPOINTS_CONSISTENT_HASH`. This was an environment variable to support the transition to a new consistent hashing scheme introduced in 3.31.0. [#43528](https://github.com/sourcegraph/sourcegraph/pull/43528)
- Removed legacy environment variable `ENABLE_CODE_INSIGHTS_SETTINGS_STORAGE` used in old versions of Code Insights to fall back to JSON settings based storage. All data was previously migrated in version 3.35 and this is no longer supported.

## 4.1.3

### Fixed

- Fixed a bug that caused the Phabricator native extension to not load the right CSS assets. [#43868](https://github.com/sourcegraph/sourcegraph/pull/43868)
- Fixed a bug that prevented search result exports to load. [#43344](https://github.com/sourcegraph/sourcegraph/pull/43344)

## 4.1.2

### Fixed

- Fix code navigation on OSS when CodeIntel is unavailable. [#43458](https://github.com/sourcegraph/sourcegraph/pull/43458)

### Removed

- Removed the onboarding checklist for new users that showed up in the top navigation bar, on user profiles, and in the site-admin overview page. After changes to the underlying user statistics system, the checklist caused severe performance issues for customers with large and heavily-used instances. [#43591](https://github.com/sourcegraph/sourcegraph/pull/43591)

## 4.1.1

### Fixed

- Fixed a bug with normalizing the `published` draft value for `changeset_specs`. [#43390](https://github.com/sourcegraph/sourcegraph/pull/43390)

## 4.1.0

### Added

- Outdated executors now show a warning from the admin page. [#40916](https://github.com/sourcegraph/sourcegraph/pull/40916)
- Added support for better Slack link previews for private instances. Link previews are currently feature-flagged, and site admins can turn them on by creating the `enable-link-previews` feature flag on the `/site-admin/feature-flags` page. [#41843](https://github.com/sourcegraph/sourcegraph/pull/41843)
- Added a new button in the repository settings, under "Mirroring", to delete a repository from disk and reclone it. [#42177](https://github.com/sourcegraph/sourcegraph/pull/42177)
- Batch changes run on the server can now be created within organisations. [#36536](https://github.com/sourcegraph/sourcegraph/issues/36536)
- GraphQL request logs are now compliant with the audit logging format. The old GraphQl logging based on `LOG_ALL_GRAPHQL_REQUESTS` env var is now deprecated and scheduled for removal. [#42550](https://github.com/sourcegraph/sourcegraph/pull/42550)
- Mounting files now works when running batch changes server side. [#31792](https://github.com/sourcegraph/sourcegraph/issues/31792)
- Added mini dashboard of total batch change metrics to the top of the batch changes list page. [#42046](https://github.com/sourcegraph/sourcegraph/pull/42046)
- Added repository sync counters to the code host details page. [#43039](https://github.com/sourcegraph/sourcegraph/pull/43039)

### Changed

- Git server access logs are now compliant with the audit logging format. Breaking change: The 'actor' field is now nested under 'audit' field. [#41865](https://github.com/sourcegraph/sourcegraph/pull/41865)
- All Perforce rules are now stored together in one column and evaluated on a "last rule takes precedence" basis. [#41785](https://github.com/sourcegraph/sourcegraph/pull/41785)
- Security events are now a part of the audit log. [#42653](https://github.com/sourcegraph/sourcegraph/pull/42653)
- "GC AUTO" is now the default garbage collection job. We disable sg maintenance, which had previously replace "GC AUTO", after repeated reports about repo corruption. [#42856](https://github.com/sourcegraph/sourcegraph/pull/42856)
- Security events (audit log) can now optionally omit the internal actor actions (internal traffic). [#42946](https://github.com/sourcegraph/sourcegraph/pull/42946)
- To use the optional `customGitFetch` feature, the `ENABLE_CUSTOM_GIT_FETCH` env var must be set on `gitserver`. [#42704](https://github.com/sourcegraph/sourcegraph/pull/42704)

### Fixed

- WIP changesets in Gitlab >= 14.0 are now prefixed with `Draft:` instead of `WIP:` to accomodate for the [breaking change in Gitlab 14.0](https://docs.gitlab.com/ee/update/removals.html#wip-merge-requests-renamed-draft-merge-requests). [#42024](https://github.com/sourcegraph/sourcegraph/pull/42024)
- When updating the site configuration, the provided Last ID is now used to prevent race conditions when simultaneous config updates occur. [#42691](https://github.com/sourcegraph/sourcegraph/pull/42691)
- When multiple auth providers of the same external service type is set up, there are now separate entries in the user's Account Security settings. [#42865](https://github.com/sourcegraph/sourcegraph/pull/42865)
- Fixed a bug with GitHub code hosts that did not label archived repos correctly when using the "public" repositoryQuery keyword. [#41461](https://github.com/sourcegraph/sourcegraph/pull/41461)
- Fixed a bug that would display the blank batch spec that a batch change is initialized with in the batch specs executions tab. [#42914](https://github.com/sourcegraph/sourcegraph/pull/42914)
- Fixed a bug that would cause menu dropdowns to not open appropriately. [#42779](https://github.com/sourcegraph/sourcegraph/pull/42779)

### Removed

-

## 4.0.1

### Fixed

- Fixed a panic that can be caused by some tracing configurations. [#42027](https://github.com/sourcegraph/sourcegraph/pull/42027)
- Fixed broken code navigation for Javascript. [#42055](https://github.com/sourcegraph/sourcegraph/pull/42055)
- Fixed issue with empty code navigation popovers. [#41958](https://github.com/sourcegraph/sourcegraph/pull/41958)

## 4.0.0

### Added

- A new look for Sourcegraph, previously in beta as "Simple UI", is now permanently enabled. [#41021](https://github.com/sourcegraph/sourcegraph/pull/41021)
- A new [multi-version upgrade](https://docs.sourcegraph.com/admin/updates#multi-version-upgrades) process now allows Sourcegraph instances to upgrade more than a single minor version. Instances at version 3.20 or later can now jump directly to 4.0. [#40628](https://github.com/sourcegraph/sourcegraph/pull/40628)
- Matching ranges in file paths are now highlighted for path results and content results. Matching paths in repository names are now highlighted for repository results. [#41296](https://github.com/sourcegraph/sourcegraph/pull/41296) [#41385](https://github.com/sourcegraph/sourcegraph/pull/41385) [#41470](https://github.com/sourcegraph/sourcegraph/pull/41470)
- Aggregations by repository, file, author, and capture group are now provided for search results. [#39643](https://github.com/sourcegraph/sourcegraph/issues/39643)
- Blob views and search results are now lazily syntax highlighted for better performance. [#39563](https://github.com/sourcegraph/sourcegraph/pull/39563) [#40263](https://github.com/sourcegraph/sourcegraph/pull/40263)
- File links in both the search results and the blob sidebar and now prefetched on hover or focus. [#40354](https://github.com/sourcegraph/sourcegraph/pull/40354) [#41420](https://github.com/sourcegraph/sourcegraph/pull/41420)
- Negation support for the search predicates `-repo:has.path()` and `-repo:has.content()`. [#40283](https://github.com/sourcegraph/sourcegraph/pull/40283)
- Experimental clientside OpenTelemetry can now be enabled with `"observability.client": { "openTelemetry": "/-/debug/otlp" }`, which sends OpenTelemetry to the new [bundled OpenTelemetry Collector](https://docs.sourcegraph.com/admin/observability/opentelemetry). [#37907](https://github.com/sourcegraph/sourcegraph/issues/37907)
- File diff stats are now characterized by 2 figures: lines added and lines removed. Previously, a 3rd figure for lines modified was also used. This is represented by the fields on the `DiffStat` type on the GraphQL API. [#40454](https://github.com/sourcegraph/sourcegraph/pull/40454)

### Changed

- [Sourcegraph with Kubernetes (without Helm)](https://docs.sourcegraph.com/admin/deploy/kubernetes): The `jaeger-agent` sidecar has been replaced by an [OpenTelemetry Collector](https://docs.sourcegraph.com/admin/observability/opentelemetry) DaemonSet + Deployment configuration. The bundled Jaeger instance is now disabled by default, instead of enabled. [#40456](https://github.com/sourcegraph/sourcegraph/issues/40456)
- [Sourcegraph with Docker Compose](https://docs.sourcegraph.com/admin/deploy/docker-compose): The `jaeger` service has been replaced by an [OpenTelemetry Collector](https://docs.sourcegraph.com/admin/observability/opentelemetry) service. The bundled Jaeger instance is now disabled by default, instead of enabled. [#40455](https://github.com/sourcegraph/sourcegraph/issues/40455)
- `"observability.tracing": { "type": "opentelemetry" }` is now the default tracer type. To revert to existing behaviour, set `"type": "jaeger"` instead. The legacy values `"type": "opentracing"` and `"type": "datadog"` have been removed. [#41242](https://github.com/sourcegraph/sourcegraph/pull/41242)
- `"observability.tracing": { "urlTemplate": "" }` is now the default, and if `"urlTemplate"` is left empty, no trace URLs are generated. To revert to existing behaviour, set `"urlTemplate": "{{ .ExternalURL }}/-/debug/jaeger/trace/{{ .TraceID }}"` instead. [#41242](https://github.com/sourcegraph/sourcegraph/pull/41242)
- Code host connection tokens are no longer supported as a fallback method for syncing changesets in Batch Changes. [#25394](https://github.com/sourcegraph/sourcegraph/issues/25394)
- **IMPORTANT:** `repo:contains(file:foo content:bar)` has been renamed to `repo:contains.file(path:foo content:bar)`. `repo:contains.file(foo)` has been renamed to `repo:contains.path(foo)`. `repo:contains()` **is no longer a valid predicate. Saved searches using** `repo:contains()` **will need to be updated to use the new syntax.** [#40389](https://github.com/sourcegraph/sourcegraph/pull/40389)

### Fixed

- Fixed support for bare repositories using the src-cli and other codehost type. This requires the latest version of src-cli. [#40863](https://github.com/sourcegraph/sourcegraph/pull/40863)
- The recommended [src-cli](https://github.com/sourcegraph/src-cli) version is now reported consistently. [#39468](https://github.com/sourcegraph/sourcegraph/issues/39468)
- A performance issue affecting structural search causing results to not stream. It is much faster now. [#40872](https://github.com/sourcegraph/sourcegraph/pull/40872)
- An issue where the saved search input box reports an invalid pattern type for `standard`, which is now valid. [#41068](https://github.com/sourcegraph/sourcegraph/pull/41068)
- Git will now respect system certificate authorities when specifying `certificates` for the `tls.external` site configuration. [#38128](https://github.com/sourcegraph/sourcegraph/issues/38128)
- Fixed a bug where setting `"observability.tracing": {}` would disable tracing, when the intended behaviour is to default to tracing with `"sampling": "selective"` enabled by default. [#41242](https://github.com/sourcegraph/sourcegraph/pull/41242)
- The performance, stability, and latency of search predicates like `repo:has.file()`, `repo:has.content()`, and `file:has.content()` have been dramatically improved. [#418](https://github.com/sourcegraph/zoekt/pull/418), [#40239](https://github.com/sourcegraph/sourcegraph/pull/40239), [#38988](https://github.com/sourcegraph/sourcegraph/pull/38988), [#39501](https://github.com/sourcegraph/sourcegraph/pull/39501)
- A search query issue where quoted patterns inside parenthesized expressions would be interpreted incorrectly. [#41455](https://github.com/sourcegraph/sourcegraph/pull/41455)

### Removed

- `CACHE_DIR` has been removed from the `sourcegraph-frontend` deployment. This required ephemeral storage which will no longer be needed. This variable (and corresponding filesystem mount) has been unused for many releases. [#38934](https://github.com/sourcegraph/sourcegraph/issues/38934)
- Quick links will no longer be shown on the homepage or search sidebar. The `quicklink` setting is now marked as deprecated. [#40750](https://github.com/sourcegraph/sourcegraph/pull/40750)
- Quick links will no longer be shown on the homepage or search sidebar if the "Simple UI" toggle is enabled and will be removed entirely in a future release. The `quicklink` setting is now marked as deprecated. [#40750](https://github.com/sourcegraph/sourcegraph/pull/40750)
- `file:contains()` has been removed from the list of valid predicates. `file:has.content()` and `file:contains.content()` remain, both of which work the same as `file:contains()` and are valid aliases of each other.
- The single-container `sourcegraph/server` deployment no longer bundles a Jaeger instance. [#41244](https://github.com/sourcegraph/sourcegraph/pull/41244)
- The following previously-deprecated fields have been removed from the Batch Changes GraphQL API: `GitBranchChangesetDescription.headRepository`, `BatchChange.initialApplier`, `BatchChange.specCreator`, `Changeset.publicationState`, `Changeset.reconcilerState`, `Changeset.externalState`.

## 3.43.2

### Fixed

- Fixed an issue causing context cancel error dumps when updating a code host config manually. [#40857](https://github.com/sourcegraph/sourcegraph/pull/41265)
- Fixed non-critical errors stopping the repo-syncing process for Bitbucket projectKeys. [#40897](https://github.com/sourcegraph/sourcegraph/pull/40582)
- Fixed an issue marking accounts as expired when the supplied Account ID list has no entries. [#40860](https://github.com/sourcegraph/sourcegraph/pull/40860)

## 3.43.1

### Fixed

- Fixed an infinite render loop on the batch changes detail page, causing the page to become unusable. [#40857](https://github.com/sourcegraph/sourcegraph/pull/40857)
- Unable to pick the correct GitLab OAuth for user authentication and repository permissions syncing when the instance configures more than one GitLab OAuth authentication providers. [#40897](https://github.com/sourcegraph/sourcegraph/pull/40897)

## 3.43.0

### Added

- Enforce 5-changeset limit for batch changes run server-side on an unlicensed instance. [#37834](https://github.com/sourcegraph/sourcegraph/issues/37834)
- Changesets that are not associated with any batch changes can have a retention period set using the site configuration `batchChanges.changesetsRetention`. [#36188](https://github.com/sourcegraph/sourcegraph/pull/36188)
- Added experimental support for exporting traces to an OpenTelemetry collector with `"observability.tracing": { "type": "opentelemetry" }` [#37984](https://github.com/sourcegraph/sourcegraph/pull/37984)
- Added `ROCKSKIP_MIN_REPO_SIZE_MB` to automatically use [Rockskip](https://docs.sourcegraph.com/code_intelligence/explanations/rockskip) for repositories over a certain size. [#38192](https://github.com/sourcegraph/sourcegraph/pull/38192)
- `"observability.tracing": { "urlTemplate": "..." }` can now be set to configure generated trace URLs (for example those generated via `&trace=1`). [#39765](https://github.com/sourcegraph/sourcegraph/pull/39765)

### Changed

- **IMPORTANT: Search queries with patterns surrounded by** `/.../` **will now be interpreted as regular expressions.** Existing search links or code monitors are unaffected. In the rare event where older links rely on the literal meaning of `/.../`, the string will be automatically quoted it in a `content` filter, preserving the original meaning. If you happen to use an existing older link and want `/.../` to work as a regular expression, add `patterntype:standard` to the query. New queries and code monitors will interpret `/.../` as regular expressions. [#38141](https://github.com/sourcegraph/sourcegraph/pull/38141).
- The password policy has been updated and is now part of the standard featureset configurable by site-admins. [#39213](https://github.com/sourcegraph/sourcegraph/pull/39213).
- Replaced the `ALLOW_DECRYPT_MIGRATION` envvar with `ALLOW_DECRYPTION`. See [updated documentation](https://docs.sourcegraph.com/admin/config/encryption). [#39984](https://github.com/sourcegraph/sourcegraph/pull/39984)
- Compute-powered insight now supports only one series custom colors for compute series bars [40038](https://github.com/sourcegraph/sourcegraph/pull/40038)

### Fixed

- Fix issue during code insight creation where selecting `"Run your insight over all your repositories"` reset the currently selected distance between data points. [#39261](https://github.com/sourcegraph/sourcegraph/pull/39261)
- Fix issue where symbols in the side panel did not have file level permission filtering applied correctly. [#39592](https://github.com/sourcegraph/sourcegraph/pull/39592)

### Removed

- The experimental dependencies search feature has been removed, including the `repo:deps(...)` search predicate and the site configuration options `codeIntelLockfileIndexing.enabled` and `experimentalFeatures.dependenciesSearch`. [#39742](https://github.com/sourcegraph/sourcegraph/pull/39742)

## 3.42.2

### Fixed

- Fix issue with capture group insights to fail immediately if they contain invalid queries. [#39842](https://github.com/sourcegraph/sourcegraph/pull/39842)
- Fix issue during conversion of just in time code insights to start backfilling data from the current time instead of the date the insight was created. [#39923](https://github.com/sourcegraph/sourcegraph/pull/39923)

## 3.42.1

### Fixed

- Reverted git version to avoid an issue with commit-graph that could cause repository corruptions [#39537](https://github.com/sourcegraph/sourcegraph/pull/39537)
- Fixed an issue with symbols where they were not respecting sub-repository permissions [#39592](https://github.com/sourcegraph/sourcegraph/pull/39592)

## 3.42.0

### Added

- Reattached changesets now display an action and factor into the stats when previewing batch changes. [#36359](https://github.com/sourcegraph/sourcegraph/issues/36359)
- New site configuration option `"permissions.syncUsersMaxConcurrency"` to control the maximum number of user-centric permissions syncing jobs could be spawned concurrently. [#37918](https://github.com/sourcegraph/sourcegraph/issues/37918)
- Added experimental support for exporting traces to an OpenTelemetry collector with `"observability.tracing": { "type": "opentelemetry" }` [#37984](https://github.com/sourcegraph/sourcegraph/pull/37984)
- Code Insights over some repos now get 12 historic data points in addition to a current daily value and future points that align with the defined interval. [#37756](https://github.com/sourcegraph/sourcegraph/pull/37756)
- A Kustomize overlay and Helm override file to apply envoy filter for networking error caused by service mesh. [#4150](https://github.com/sourcegraph/deploy-sourcegraph/pull/4150) & [#148](https://github.com/sourcegraph/deploy-sourcegraph-helm/pull/148)
- Resource Estimator: Ability to export the estimated results as override file for Helm and Docker Compose. [#18](https://github.com/sourcegraph/resource-estimator/pull/18)
- A toggle to enable/disable a beta simplified UI has been added to the user menu. This new UI is still actively in development and any changes visible with the toggle enabled may not be stable are subject to change. [#38763](https://github.com/sourcegraph/sourcegraph/pull/38763)
- Search query inputs are now backed by the CodeMirror library instead of Monaco. Monaco can be re-enabled by setting `experimentalFeatures.editor` to `"monaco"`. [38584](https://github.com/sourcegraph/sourcegraph/pull/38584)
- Better search-based code navigation for Python using tree-sitter [#38459](https://github.com/sourcegraph/sourcegraph/pull/38459)
- Gitserver endpoint access logs can now be enabled by adding `"log": { "gitserver.accessLogs": true }` to the site config. [#38798](https://github.com/sourcegraph/sourcegraph/pull/38798)
- Code Insights supports a new type of insight—compute-powered insight, currently under the experimental feature flag: `codeInsightsCompute` [#37857](https://github.com/sourcegraph/sourcegraph/issues/37857)
- Cache execution result when mounting files in a batch spec. [sourcegraph/src-cli#795](https://github.com/sourcegraph/src-cli/pull/795)
- Batch Changes changesets open on archived repositories will now move into a [Read-Only state](https://docs.sourcegraph.com/batch_changes/references/faq#why-is-my-changeset-read-only). [#26820](https://github.com/sourcegraph/sourcegraph/issues/26820)

### Changed

- Updated minimum required veresion of `git` to 2.35.2 in `gitserver` and `server` Docker image. This addresses [a few vulnerabilities announced by GitHub](https://github.blog/2022-04-12-git-security-vulnerability-announced/).
- Search: Pasting a query with line breaks into the main search query input will now replace them with spaces instead of removing them. [#37674](https://github.com/sourcegraph/sourcegraph/pull/37674)
- Rewrite resource estimator using the latest metrics [#37869](https://github.com/sourcegraph/sourcegraph/pull/37869)
- Selecting a line multiple times in the file view will only add a single browser history entry [#38204](https://github.com/sourcegraph/sourcegraph/pull/38204)
- The panels on the homepage (recent searches, etc) are now turned off by default. They can be re-enabled by setting `experimentalFeatures.showEnterpriseHomePanels` to true. [#38431](https://github.com/sourcegraph/sourcegraph/pull/38431)
- Log sampling is now enabled by default for Sourcegraph components that use the [new internal logging library](https://github.com/sourcegraph/log)—the first 100 identical log entries per second will always be output, but thereafter only every 100th identical message will be output. It can be configured for each service using the environment variables `SRC_LOG_SAMPLING_INITIAL` and `SRC_LOG_SAMPLING_THEREAFTER`, and if `SRC_LOG_SAMPLING_INITIAL` is set to `0` or `-1` the sampling will be disabled entirely. [#38451](https://github.com/sourcegraph/sourcegraph/pull/38451)
- Deprecated `experimentalFeatures.enableGitServerCommandExecFilter`. Setting this value has no effect on the code any longer and the code to guard against unknown commands is always enabled.
- Zoekt now runs with GOGC=25 by default, helping to reduce the memory consumption of Sourcegraph. Previously it ran with GOGC=50, but we noticed a regression when we switched to go 1.18 which contained significant changes to the go garbage collector. [#38708](https://github.com/sourcegraph/sourcegraph/issues/38708)
- Hide `Publish` action when working with imported changesets. [#37882](https://github.com/sourcegraph/sourcegraph/issues/37882)

### Fixed

- Fix an issue where updating the title or body of a Bitbucket Cloud pull request opened by a batch change could fail when the pull request was not on a fork of the target repository. [#37585](https://github.com/sourcegraph/sourcegraph/issues/37585)
- A bug where some complex `repo:` regexes only returned a subset of repository results. [#37925](https://github.com/sourcegraph/sourcegraph/pull/37925)
- Fix a bug when selecting all the changesets on the Preview Batch Change Page only selected the recently loaded changesets. [#38041](https://github.com/sourcegraph/sourcegraph/pull/38041)
- Fix a bug with bad code insights chart data points links. [#38102](https://github.com/sourcegraph/sourcegraph/pull/38102)
- Code Insights: the commit indexer no longer errors when fetching commits from empty repositories and marks them as successfully indexed. [#39081](https://github.com/sourcegraph/sourcegraph/pull/38091)
- The file view does not jump to the first selected line anymore when selecting multiple lines and the first selected line was out of view. [#38175](https://github.com/sourcegraph/sourcegraph/pull/38175)
- Fixed an issue where multiple activations of the back button are required to navigate back to a previously selected line in a file [#38193](https://github.com/sourcegraph/sourcegraph/pull/38193)
- Support timestamps with numeric timezone format from Gitlab's Webhook payload [#38250](https://github.com/sourcegraph/sourcegraph/pull/38250)
- Fix regression in 3.41 where search-based Code Insights could have their queries wrongly parsed into regex patterns when containing quotes or parentheses. [#38400](https://github.com/sourcegraph/sourcegraph/pull/38400)
- Fixed regression of mismatched `From` address when render emails. [#38589](https://github.com/sourcegraph/sourcegraph/pull/38589)
- Fixed a bug with GitHub code hosts using `"repositoryQuery":{"public"}` where it wasn't respecting exclude archived. [#38839](https://github.com/sourcegraph/sourcegraph/pull/38839)
- Fixed a bug with GitHub code hosts using `repositoryQuery` with custom queries, where it could potentially stall out searching for repos. [#38839](https://github.com/sourcegraph/sourcegraph/pull/38839)
- Fixed an issue in Code Insights were duplicate points were sometimes being returned when displaying series data. [#38903](https://github.com/sourcegraph/sourcegraph/pull/38903)
- Fix issue with Bitbucket Projects repository permissions sync regarding granting pending permissions. [#39013](https://github.com/sourcegraph/sourcegraph/pull/39013)
- Fix issue with Bitbucket Projects repository permissions sync when BindID is username. [#39035](https://github.com/sourcegraph/sourcegraph/pull/39035)
- Improve keyboard navigation for batch changes server-side execution flow. [#38601](https://github.com/sourcegraph/sourcegraph/pull/38601)
- Fixed a bug with the WorkspacePreview panel glitching when it's resized. [#36470](https://github.com/sourcegraph/sourcegraph/issues/36470)
- Handle special characters in search query when creating a batch change from search. [#38772](https://github.com/sourcegraph/sourcegraph/pull/38772)
- Fixed bug when parsing numeric timezone offset in Gitlab webhook payload. [#38250](https://github.com/sourcegraph/sourcegraph/pull/38250)
- Fixed setting unrestricted status on a repository when using the explicit permissions API. If the repository had never had explicit permissions before, previously this call would fail. [#39141](https://github.com/sourcegraph/sourcegraph/pull/39141)

### Removed

- The direct DataDog trace export integration has been removed. ([#37654](https://github.com/sourcegraph/sourcegraph/pull/37654))
- Removed the deprecated git exec forwarder. [#38092](https://github.com/sourcegraph/sourcegraph/pull/38092)
- Browser and IDE extensions banners. [#38715](https://github.com/sourcegraph/sourcegraph/pull/38715)

## 3.41.1

### Fixed

- Fix issue with Bitbucket Projects repository permissions sync when wrong repo IDs were used [#38637](https://github.com/sourcegraph/sourcegraph/pull/38637)
- Fix perforce permissions interpretation for rules where there is a wildcard in the depot name [#37648](https://github.com/sourcegraph/sourcegraph/pull/37648)

### Added

- Allow directory read access for sub repo permissions [#38487](https://github.com/sourcegraph/sourcegraph/pull/38487)

### Changed

- p4-fusion version is upgraded to 1.10 [#38272](https://github.com/sourcegraph/sourcegraph/pull/38272)

## 3.41.0

### Added

- Code Insights: Added toggle display of data series in line charts
- Code Insights: Added dashboard pills for the standalone insight page [#36341](https://github.com/sourcegraph/sourcegraph/pull/36341)
- Extensions: Added site config parameter `extensions.allowOnlySourcegraphAuthoredExtensions`. When enabled only extensions authored by Sourcegraph will be able to be viewed and installed. For more information check out the [docs](https://docs.sourcegraph.com/admin/extensions##allow-only-extensions-authored-by-sourcegraph). [#35054](https://github.com/sourcegraph/sourcegraph/pull/35054)
- Batch Changes Credentials can now be manually validated. [#35948](https://github.com/sourcegraph/sourcegraph/pull/35948)
- Zoekt-indexserver has a new debug landing page, `/debug`, which now exposes information about the queue, the list of indexed repositories, and the list of assigned repositories. Admins can reach the debug landing page by selecting Instrumentation > indexed-search-indexer from the site admin view. The debug page is linked at the top. [#346](https://github.com/sourcegraph/zoekt/pull/346)
- Extensions: Added `enableExtensionsDecorationsColumnView` user setting as [experimental feature](https://docs.sourcegraph.com/admin/beta_and_experimental_features#experimental-features). When enabled decorations of the extensions supporting column decorations (currently only git-extras extension does: [sourcegraph-git-extras/pull/276](https://github.com/sourcegraph/sourcegraph-git-extras/pull/276)) will be displayed in separate columns on the blob page. [#36007](https://github.com/sourcegraph/sourcegraph/pull/36007)
- SAML authentication provider has a new site configuration `allowGroups` that allows filtering users by group membership. [#36555](https://github.com/sourcegraph/sourcegraph/pull/36555)
- A new [templating](https://docs.sourcegraph.com/batch_changes/references/batch_spec_templating) variable, `batch_change_link` has been added for more control over where the "Created by Sourcegraph batch change ..." message appears in the published changeset description. [#491](https://github.com/sourcegraph/sourcegraph/pull/35319)
- Batch specs can now mount local files in the Docker container when using [Sourcegraph CLI](https://docs.sourcegraph.com/cli). [#31790](https://github.com/sourcegraph/sourcegraph/issues/31790)
- Code Monitoring: Notifications via Slack and generic webhooks are now enabled for everyone by default as a beta feature. [#37037](https://github.com/sourcegraph/sourcegraph/pull/37037)
- Code Insights: Sort and limit filters have been added to capture group insights. This gives users more control over which series are displayed. [#34611](https://github.com/sourcegraph/sourcegraph/pull/34611)
- [Running batch changes server-side](https://docs.sourcegraph.com/batch_changes/explanations/server_side) is now in beta! In addition to using src-cli to run batch changes locally, you can now run them server-side as well. This requires installing executors. While running server-side unlocks a new and improved UI experience, you can still use src-cli just like before.
- Code Monitoring: pings for new action types [#37288](https://github.com/sourcegraph/sourcegraph/pull/37288)
- Better search-based code navigation for Java using tree-sitter [#34875](https://github.com/sourcegraph/sourcegraph/pull/34875)

### Changed

- Code Insights: Added warnings about adding `context:` and `repo:` filters in search query.
- Batch Changes: The credentials of the last applying user will now be used to sync changesets when available. If unavailable, then the previous behaviour of using a site or code host configuration credential is retained. [#33413](https://github.com/sourcegraph/sourcegraph/issues/33413)
- Gitserver: we disable automatic git-gc for invocations of git-fetch to avoid corruption of repositories by competing git-gc processes. [#36274](https://github.com/sourcegraph/sourcegraph/pull/36274)
- Commit and diff search: The hard limit of 50 repositories has been removed, and long-running searches will continue running until the timeout is hit. [#36486](https://github.com/sourcegraph/sourcegraph/pull/36486)
- The Postgres DBs `frontend` and `codeintel-db` are now given 1 hour to begin accepting connections before Kubernetes restarts the containers. [#4136](https://github.com/sourcegraph/deploy-sourcegraph/pull/4136)
- The internal git command forwarder has been deprecated and will be removed in 3.42 [#37320](https://github.com/sourcegraph/sourcegraph/pull/37320)

### Fixed

- Unable to send emails through [Google SMTP relay](https://docs.sourcegraph.com/admin/config/email#configuring-sourcegraph-to-send-email-via-google-workspace-gmail) with mysterious error "EOF". [#35943](https://github.com/sourcegraph/sourcegraph/issues/35943)
- A common source of searcher evictions on kubernetes when running large structural searches. [#34828](https://github.com/sourcegraph/sourcegraph/issues/34828)
- An issue with permissions evaluation for saved searches
- An authorization check while Redis is down will now result in an internal server error, instead of clearing a valid session from the user's cookies. [#37016](https://github.com/sourcegraph/sourcegraph/issues/37016)

### Removed

-

## 3.40.2

### Fixed

- Fix issue with OAuth login using a Github code host by reverting gologin dependency update [#36685](https://github.com/sourcegraph/sourcegraph/pull/36685)
- Fix issue with single-container docker image where codeinsights-db was being incorrectly created [#36678](https://github.com/sourcegraph/sourcegraph/pull/36678)

## 3.40.1

### Fixed

- Support expiring OAuth tokens for GitLab which became the default in version 15.0. [#36003](https://github.com/sourcegraph/sourcegraph/pull/36003)
- Fix external service resolver erroring when webhooks not supported. [#35932](https://github.com/sourcegraph/sourcegraph/pull/35932)

## 3.40.0

### Added

- Code Insights: Added fuzzy search filter for dashboard select drop down
- Code Insights: You can share code insights through a shareable link. [#34965](https://github.com/sourcegraph/sourcegraph/pull/34965)
- Search: `path:` is now a valid filter. It is an alias for the existing `file:` filter. [#34947](https://github.com/sourcegraph/sourcegraph/pull/34947)
- Search: `-language` is a valid filter, but the web app displays it as invalid. The web app is fixed to reflect validity. [#34949](https://github.com/sourcegraph/sourcegraph/pull/34949)
- Search-based code intelligence now recognizes local variables in Python, Java, JavaScript, TypeScript, C/C++, C#, Go, and Ruby. [#33689](https://github.com/sourcegraph/sourcegraph/pull/33689)
- GraphQL API: Added support for async external service deletion. This should be used to delete an external service which cannot be deleted within 75 seconds timeout due to a large number of repos. Usage: add `async` boolean field to `deleteExternalService` mutation. Example: `mutation deleteExternalService(externalService: "id", async: true) { alwaysNil }`
- [search.largeFiles](https://docs.sourcegraph.com/admin/config/site_config#search-largeFiles) now supports recursive globs. For example, it is now possible to specify a pattern like `**/*.lock` to match a lock file anywhere in a repository. [#35411](https://github.com/sourcegraph/sourcegraph/pull/35411)
- Permissions: The `setRepositoryPermissionsUnrestricted` mutation was added, which allows explicitly marking a repo as available to all Sourcegraph users. [#35378](https://github.com/sourcegraph/sourcegraph/pull/35378)
- The `repo:deps(...)` predicate can now search through the [Python dependencies of your repositories](https://docs.sourcegraph.com/code_search/how-to/dependencies_search). [#32659](https://github.com/sourcegraph/sourcegraph/issues/32659)
- Batch Changes are now supported on [Bitbucket Cloud](https://bitbucket.org/). [#24199](https://github.com/sourcegraph/sourcegraph/issues/24199)
- Pings for server-side batch changes [#34308](https://github.com/sourcegraph/sourcegraph/pull/34308)
- Indexed search will detect when it is misconfigured and has multiple replicas writing to the same directory. [#35513](https://github.com/sourcegraph/sourcegraph/pull/35513)
- A new token creation callback feature that sends a token back to a trusted program automatically after the user has signed in [#35339](https://github.com/sourcegraph/sourcegraph/pull/35339)
- The Grafana dashboard now has a global container resource usage view to help site-admin quickly identify potential scaling issues. [#34808](https://github.com/sourcegraph/sourcegraph/pull/34808)

### Changed

- Sourcegraph's docker images are now based on Alpine Linux 3.14. [#34508](https://github.com/sourcegraph/sourcegraph/pull/34508)
- Sourcegraph is now built with Go 1.18. [#34899](https://github.com/sourcegraph/sourcegraph/pull/34899)
- Capture group Code Insights now use the Compute streaming endpoint. [#34905](https://github.com/sourcegraph/sourcegraph/pull/34905)
- Code Insights will now automatically generate queries with a default value of `fork:no` and `archived:no` if these fields are not specified by the user. This removes the need to manually add these fields to have consistent behavior from historical to non-historical results. [#30204](https://github.com/sourcegraph/sourcegraph/issues/30204)
- Search Code Insights now use the Search streaming endpoint. [#35286](https://github.com/sourcegraph/sourcegraph/pull/35286)
- Deployment: Nginx ingress controller updated to v1.2.0

### Fixed

- Code Insights: Fixed line chart data series hover effect. Now the active line will be rendered on top of the others.
- Code Insights: Fixed incorrect Line Chart size calculation in FireFox
- Unverified primary emails no longer breaks the Emails-page for users and Users-page for Site Admin. [#34312](https://github.com/sourcegraph/sourcegraph/pull/34312)
- Button to download raw file in blob page is now working correctly. [#34558](https://github.com/sourcegraph/sourcegraph/pull/34558)
- Searches containing `or` expressions are now optimized to evaluate natively on the backends that support it ([#34382](https://github.com/sourcegraph/sourcegraph/pull/34382)), and both commit and diff search have been updated to run optimized `and`, `or`, and `not` queries. [#34595](https://github.com/sourcegraph/sourcegraph/pull/34595)
- Carets in textareas in Firefox are now visible. [#34888](https://github.com/sourcegraph/sourcegraph/pull/34888)
- Changesets to GitHub code hosts could fail with a confusing, non actionable error message. [#35048](https://github.com/sourcegraph/sourcegraph/pull/35048)
- An issue causing search expressions to not work in conjunction with `type:symbol`. [#35126](https://github.com/sourcegraph/sourcegraph/pull/35126)
- A non-descriptive error message that would be returned when using `on.repository` if it is not a valid repository path [#35023](https://github.com/sourcegraph/sourcegraph/pull/35023)
- Reduced database load when viewing or previewing a batch change. [#35501](https://github.com/sourcegraph/sourcegraph/pull/35501)
- Fixed a bug where Capture Group Code Insights generated just in time only returned data for the latest repository in the list. [#35624](https://github.com/sourcegraph/sourcegraph/pull/35624)

### Removed

- The experimental API Docs feature released on our Cloud instance since 3.30.0 has been removed from the product entirely. This product functionality is being superseded by [doctree](https://github.com/sourcegraph/doctree). [#34798](https://github.com/sourcegraph/sourcegraph/pull/34798)

## 3.39.1

### Fixed

- Code Insights: Fixed bug that caused line rendering issues when series data is returned out of order by date.
- Code Insights: Fixed bug that caused before and after parameters to be switched when clicking in to the diff view from an insight.
- Fixed an issue with notebooks that caused the cursor to behave erratically in markdown blocks. [#34227](https://github.com/sourcegraph/sourcegraph/pull/34227)
- Batch Changes on docker compose installations were failing due to a missing environment variable [#813](https://github.com/sourcegraph/deploy-sourcegraph-docker/pull/813).

## 3.39.0

### Added

- Added support for LSIF upload authentication against GitLab.com on Sourcegraph Cloud. [#33254](https://github.com/sourcegraph/sourcegraph/pull/33254)
- Add "getting started/quick start checklist for authenticated users" [#32882](https://github.com/sourcegraph/sourcegraph/pull/32882)
- A redesigned repository page is now available under the `new-repo-page` feature flag. [#33319](https://github.com/sourcegraph/sourcegraph/pull/33319)
- Pings now include notebooks usage metrics. [#30087](https://github.com/sourcegraph/sourcegraph/issues/30087)
- Notebooks are now enabled by default. [#33706](https://github.com/sourcegraph/sourcegraph/pull/33706)
- The Code Insights GraphQL API now accepts Search Contexts as a filter and will extract the expressions embedded the `repo` and `-repo` search query fields from the contexts to apply them as filters on the insight. [#33866](https://github.com/sourcegraph/sourcegraph/pull/33866)
- The Code Insights commit indexer can now index commits in smaller batches. Set the number of days per batch in the site setting `insights.commit.indexer.windowDuration`. A value of 0 (default) will disable batching. [#33666](https://github.com/sourcegraph/sourcegraph/pull/33666)
- Support account lockout after consecutive failed sign-in attempts for builtin authentication provider (i.e. username and password), new config options are added to the site configuration under `"auth.lockout"` to customize the threshold, length of lockout and consecutive periods. [#33999](https://github.com/sourcegraph/sourcegraph/pull/33999)
- pgsql-exporter for Code Insights has been added to docker-compose and Kubernetes deployments to gather database-level metrics. [#780](https://github.com/sourcegraph/deploy-sourcegraph-docker/pull/780), [#4111](https://github.com/sourcegraph/deploy-sourcegraph/pull/4111)
- `repo:dependencies(...)` predicate can now search through the [Go dependencies of your repositories](https://docs.sourcegraph.com/code_search/how-to/dependencies_search). [#32658](https://github.com/sourcegraph/sourcegraph/issues/32658)
- Added a site config value `defaultRateLimit` to optionally configure a global default rate limit for external services.

### Changed

- Code Insights: Replaced native window confirmation dialog with branded modal. [#33637](https://github.com/sourcegraph/sourcegraph/pull/33637)
- Code Insights: Series data is now sorted by semantic version then alphabetically.
- Code Insights: Added locked insights overlays for frozen insights while in limited access mode. Restricted insight editing save change button for frozen insights. [#33062](https://github.com/sourcegraph/sourcegraph/pull/33062)
- Code Insights: A global dashboard will now be automatically created while in limited access mode to provide consistent visibility for unlocked insights. This dashboard cannot be deleted or modified while in limited access mode. [#32992](https://github.com/sourcegraph/sourcegraph/pull/32992)
- Update "getting started checklist for visitors" to a new design [TODO:]
- Update "getting started/quick start checklist for visitors" to a new design [#32882](https://github.com/sourcegraph/sourcegraph/pull/32882)
- Code Insights: Capture group values are now restricted to 100 characters. [#32828](https://github.com/sourcegraph/sourcegraph/pull/32828)
- Repositories for which gitserver's janitor job "sg maintenance" fails will eventually be re-cloned if "DisableAutoGitUpdates" is set to false (default) in site configuration. [#33432](https://github.com/sourcegraph/sourcegraph/pull/33432)
- The Code Insights database is now based on Postgres 12, removing the dependency on TimescaleDB. [#32697](https://github.com/sourcegraph/sourcegraph/pull/32697)

### Fixed

- Fixed create insight button being erroneously disabled.
- Fixed an issue where a `Warning: Sourcegraph cannot send emails!` banner would appear for all users instead of just site admins (introduced in v3.38).
- Fixed reading search pattern type from settings [#32989](https://github.com/sourcegraph/sourcegraph/issues/32989)
- Display a tooltip and truncate the title of a search result when content overflows [#32904](https://github.com/sourcegraph/sourcegraph/pull/32904)
- Search patterns containing `and` and `not` expressions are now optimized to evaluate natively on the Zoekt backend for indexed code content and symbol search wherever possible. These kinds of queries are now typically an order of magnitude faster. Previous cases where no results were returned for expensive search expressions should now work and return results quickly. [#33308](https://github.com/sourcegraph/sourcegraph/pull/33308)
- Fail to log extension activation event will no longer block extension from activating [#33300][https://github.com/sourcegraph/sourcegraph/pull/33300]
- Fixed out-ouf-memory events for gitserver's janitor job "sg maintenance". [#33353](https://github.com/sourcegraph/sourcegraph/issues/33353)
- Setting the publication state for changesets when previewing a batch spec now works correctly if all changesets are selected and there is more than one page of changesets. [#33619](https://github.com/sourcegraph/sourcegraph/issues/33619)

### Removed

-

## 3.38.1

### Fixed

- An issue introduced in 3.38 that caused alerts to not be delivered [#33398](https://github.com/sourcegraph/sourcegraph/pull/33398)

## 3.38.0

### Added

- Added new "Getting started onboarding tour" for not authenticated users on Sourcegraph.com instead of "Search onboarding tour" [#32263](https://github.com/sourcegraph/sourcegraph/pull/32263)
- Pings now include code host integration usage metrics [#31379](https://github.com/sourcegraph/sourcegraph/pull/31379)
- Added `PRECISE_CODE_INTEL_UPLOAD_AWS_USE_EC2_ROLE_CREDENTIALS` environment variable to enable EC2 metadata API authentication to an external S3 bucket storing precise code intelligence uploads. [#31820](https://github.com/sourcegraph/sourcegraph/pull/31820)
- LSIF upload pages now include a section listing the reasons and retention policies resulting in an upload being retained and not expired. [#30864](https://github.com/sourcegraph/sourcegraph/pull/30864)
- Timestamps in the history panel can now be formatted as absolute timestamps by using user setting `history.preferAbsoluteTimestamps`
- Timestamps in the history panel can now be formatted as absolute timestamps by using user setting `history.preferAbsoluteTimestamps` [#31837](https://github.com/sourcegraph/sourcegraph/pull/31837)
- Notebooks from private enterprise instances can now be embedded in external sites by enabling the `enable-embed-route` feature flag. [#31628](https://github.com/sourcegraph/sourcegraph/issues/31628)
- Pings now include IDE extensions usage metrics [#32000](https://github.com/sourcegraph/sourcegraph/pull/32000)
- New EventSource type: `IDEEXTENSION` for IDE extensions-related events [#32000](https://github.com/sourcegraph/sourcegraph/pull/32000)
- Code Monitoring now has a Logs tab enabled as a [beta feature](https://docs.sourcegraph.com/admin/beta_and_experimental_features). This lets you see recent runs of your code monitors and determine if any notifications were sent or if there were any errors during the run. [#32292](https://github.com/sourcegraph/sourcegraph/pull/32292)
- Code Monitoring creation and editing now supports syntax highlighting and autocomplete on the search box. [#32536](https://github.com/sourcegraph/sourcegraph/pull/32536)
- New `repo:dependencies(...)` predicate allows you to [search through the dependencies of your repositories](https://docs.sourcegraph.com/code_search/how-to/dependencies_search). This feature is currently in beta and only npm package repositories are supported with dependencies from `package-lock.json` and `yarn.lock` files. [#32405](https://github.com/sourcegraph/sourcegraph/issues/32405)
- Site config has a new _experimental_ feature called `gitServerPinnedRepos` that allows admins to pin specific repositories to particular gitserver instances. [#32831](https://github.com/sourcegraph/sourcegraph/pull/32831).
- Added [Rockskip](https://docs.sourcegraph.com/code_intelligence/explanations/rockskip), a scalable symbol service backend for a fast symbol sidebar and search-based code intelligence on monorepos.
- Code monitor email notifications can now optionally include the content of new search results. This is disabled by default but can be enabled by editing the code monitor's email action and toggling on "Include search results in sent message". [#32097](https://github.com/sourcegraph/sourcegraph/pull/32097)

### Changed

- Searching for the pattern `//` with regular expression search is now interpreted literally and will search for `//`. Previously, the `//` pattern was interpreted as our regular expression syntax `/<regexp>/` which would in turn be intrpreted as the empty string. Since searching for an empty string offers little practically utility, we now instead interpret `//` to search for its literal meaning in regular expression search. [#31520](https://github.com/sourcegraph/sourcegraph/pull/31520)
- Timestamps in the webapp will now display local time on hover instead of UTC time [#31672](https://github.com/sourcegraph/sourcegraph/pull/31672)
- Updated Postgres version from 12.6 to 12.7 [#31933](https://github.com/sourcegraph/sourcegraph/pull/31933)
- Code Insights will now periodically clean up data series that are not in use. There is a 1 hour grace period where the series can be reattached to a view, after which all of the time series data and metadata will be deleted. [#32094](https://github.com/sourcegraph/sourcegraph/pull/32094)
- Code Insights critical telemetry total count now only includes insights that are not frozen (limited by trial mode restrictions). [#32529](https://github.com/sourcegraph/sourcegraph/pull/32529)
- The Phabricator integration with Gitolite code hosts has been deprecated, the fields have been kept to not break existing systems, but the integration does not work anymore
- The SSH library used to push Batch Change branches to code hosts has been updated to prevent issues pushing to github.com or GitHub Enterprise releases after March 15, 2022. [#32641](https://github.com/sourcegraph/sourcegraph/issues/32641)
- Bumped the minimum supported version of Docker Compose from `1.22.0` to `1.29.0`. [#32631](https://github.com/sourcegraph/sourcegraph/pull/32631)
- [Code host API rate limit configuration](https://docs.sourcegraph.com/admin/repo/update_frequency#code-host-api-rate-limiting) no longer based on code host URLs but only takes effect on each individual external services. To enforce API rate limit, please add configuration to all external services that are intended to be rate limited. [#32768](https://github.com/sourcegraph/sourcegraph/pull/32768)

### Fixed

- Viewing or previewing a batch change is now more resilient when transient network or server errors occur. [#29859](https://github.com/sourcegraph/sourcegraph/issues/29859)
- Search: `select:file` and `select:file.directory` now properly deduplicates results. [#32469](https://github.com/sourcegraph/sourcegraph/pull/32469)
- Security: Patch container images against CVE 2022-0778 [#32679](https://github.com/sourcegraph/sourcegraph/issues/32679)
- When closing a batch change, draft changesets that will be closed are now also shown. [#32481](https://github.com/sourcegraph/sourcegraph/pull/32481)

### Removed

- The deprecated GraphQL field `SearchResults.resultCount` has been removed in favor of its replacement, `matchCount`. [#31573](https://github.com/sourcegraph/sourcegraph/pull/31573)
- The deprecated site-config field `UseJaeger` has been removed. Use `"observability.tracing": { "sampling": "all" }` instead [#31294](https://github.com/sourcegraph/sourcegraph/pull/31294/commits/6793220d6cf1200535a2610d79d2dd9e18c67dca)

## 3.37.0

### Added

- Code in search results is now selectable (e.g. for copying). Just clicking on the code continues to open the corresponding file as it did before. [#30033](https://github.com/sourcegraph/sourcegraph/pull/30033)
- Search Notebooks now support importing and exporting Markdown-formatted files. [#28586](https://github.com/sourcegraph/sourcegraph/issues/28586)
- Added standalone migrator service that can be used to run database migrations independently of an upgrade. For more detail see the [standalone migrator docs](https://docs.sourcegraph.com/admin/how-to/manual_database_migrations) and the [docker-compose](https://docs.sourcegraph.com/admin/install/docker-compose/operations#database-migrations) or [kubernetes](https://docs.sourcegraph.com/admin/install/kubernetes/update#database-migrations) upgrade docs.

### Changed

- Syntax highlighting for JSON now uses a distinct color for strings in object key positions. [#30105](https://github.com/sourcegraph/sourcegraph/pull/30105)
- GraphQL API: The order of events returned by `MonitorTriggerEventConnection` has been reversed so newer events are returned first. The `after` parameter has been modified accordingly to return events older the one specified, to allow for pagination. [31219](https://github.com/sourcegraph/sourcegraph/pull/31219)
- [Query based search contexts](https://docs.sourcegraph.com/code_search/how-to/search_contexts#beta-query-based-search-contexts) are now enabled by default as a [beta feature](https://docs.sourcegraph.com/admin/beta_and_experimental_features). [#30888](https://github.com/sourcegraph/sourcegraph/pull/30888)
- The symbols sidebar loads much faster on old commits (after processing it) when scoped to a subdirectory in a big repository. [#31300](https://github.com/sourcegraph/sourcegraph/pull/31300)

### Fixed

- Links generated by editor endpoint will render image preview correctly. [#30767](https://github.com/sourcegraph/sourcegraph/pull/30767)
- Fixed a race condition in the precise code intel upload expirer process that prematurely expired new uploads. [#30546](https://github.com/sourcegraph/sourcegraph/pull/30546)
- Pushing changesets from Batch Changes to code hosts with self-signed TLS certificates has been fixed. [#31010](https://github.com/sourcegraph/sourcegraph/issues/31010)
- Fixed LSIF uploads not being expired according to retention policies when the repository contained tags and branches with the same name but pointing to different commits. [#31108](https://github.com/sourcegraph/sourcegraph/pull/31108)
- Service discovery for the symbols service can transition from no endpoints to endpoints. Previously we always returned an error after the first empty state. [#31225](https://github.com/sourcegraph/sourcegraph/pull/31225)
- Fixed performance issue in LSIF upload processing, reducing the latency between uploading an LSIF index and accessing precise code intel in the UI. ([#30978](https://github.com/sourcegraph/sourcegraph/pull/30978), [#31143](https://github.com/sourcegraph/sourcegraph/pull/31143))
- Fixed symbols not appearing when no files changed between commits. [#31295](https://github.com/sourcegraph/sourcegraph/pull/31295)
- Fixed symbols not appearing when too many files changed between commits. [#31110](https://github.com/sourcegraph/sourcegraph/pull/31110)
- Fixed runaway disk usage in the `symbols` service. [#30647](https://github.com/sourcegraph/sourcegraph/pull/30647)

### Removed

- Removed `experimentalFeature.showCodeMonitoringTestEmailButton`. Test emails can still be sent by editing the code monitor and expanding the "Send email notification" section. [#29953](https://github.com/sourcegraph/sourcegraph/pull/29953)

## 3.36.3

### Fixed

- Fix Code Monitor permissions. For more detail see our [security advisory](https://github.com/sourcegraph/sourcegraph/security/advisories/GHSA-xqv2-x6f2-w3pf) [#30547](https://github.com/sourcegraph/sourcegraph/pull/30547)

## 3.36.2

### Removed

- The TOS consent screen which would appear for all users upon signing into Sourcegraph. We had some internal miscommunication on this onboarding flow and it didn’t turn out the way we intended, this effectively reverts that change. ![#30192](https://github.com/sourcegraph/sourcegraph/issues/30192)

## 3.36.1

### Fixed

- Fix broken 'src lsif upload' inside executor due to basic auth removal. [#30023](https://github.com/sourcegraph/sourcegraph/pull/30023)

## 3.36.0

### Added

- Search contexts can now be defined with a restricted search query as an alternative to a specific list of repositories and revisions. This feature is _beta_ and may change in the following releases. Allowed filters: `repo`, `rev`, `file`, `lang`, `case`, `fork`, `visibility`. `OR`, `AND` expressions are also allowed. To enable this feature to all users, set `experimentalFeatures.searchContextsQuery` to true in global settings. You'll then see a "Create context" button from the search results page and a "Query" input field in the search contexts form. If you want revisions specified in these query based search contexts to be indexed, set `experimentalFeatures.search.index.query.contexts` to true in site configuration. [#29327](https://github.com/sourcegraph/sourcegraph/pull/29327)
- More explicit Terms of Service and Privacy Policy consent has been added to Sourcegraph Server. [#28716](https://github.com/sourcegraph/sourcegraph/issues/28716)
- Batch changes will be created on forks of the upstream repository if the new `batchChanges.enforceForks` site setting is enabled. [#17879](https://github.com/sourcegraph/sourcegraph/issues/17879)
- Symbolic links are now searchable. Previously it was possible to navigate to symbolic links in the repository tree view, however the symbolic links were ignored during searches. [#29567](https://github.com/sourcegraph/sourcegraph/pull/29567), [#237](https://github.com/sourcegraph/zoekt/pull/237)
- Maximum number of references/definitions shown in panel can be adjusted in settings with `codeIntelligence.maxPanelResults`. If not set, a hardcoded limit of 500 was used. [#29629](https://github.com/sourcegraph/sourcegraph/29629)
- Search notebooks are now fully persistable. You can create notebooks through the WYSIWYG editor and share them via a unique URL. We support two visibility modes: private (only the creator can view the notebook) and public (everyone can view the notebook). This feature is _beta_ and may change in the following releases. [#27384](https://github.com/sourcegraph/sourcegraph/issues/27384)
- Code Insights that are run over all repositories now have data points with links that lead to the search page. [#29587](https://github.com/sourcegraph/sourcegraph/pull/29587)
- Code Insights creation UI query field now supports different syntax highlight modes based on `patterntype` filter. [#29733](https://github.com/sourcegraph/sourcegraph/pull/29733)
- Code Insights creation UI query field now has live-preview button that leads to the search page with predefined query value. [#29698](https://github.com/sourcegraph/sourcegraph/pull/29698)
- Code Insights creation UI detect and track patterns can now search across all repositories. [#29906](https://github.com/sourcegraph/sourcegraph/pull/29906)
- Pings now contain aggregated CTA metrics. [#29966](https://github.com/sourcegraph/sourcegraph/pull/29966)
- Pings now contain aggregated CTA metrics. [#29966](https://github.com/sourcegraph/sourcegraph/pull/29966) and [#31389](https://github.com/sourcegraph/sourcegraph/pull/31389)

### Changed

- Sourcegraph's API (streaming search, GraphQL, etc.) may now be used from any domain when using an access token for authentication, or with no authentication in the case of Sourcegraph.com. [#28775](https://github.com/sourcegraph/sourcegraph/pull/28775)
- The endpoint `/search/stream` will be retired in favor of `/.api/search/stream`. This requires no action unless you have developed custom code against `/search/stream`. We will support both endpoints for a short period of time before removing `/search/stream`. Please refer to the [documentation](https://docs.sourcegraph.com/api/stream_api) for more information.
- When displaying the content of symbolic links in the repository tree view, we will show the relative path to the link's target instead of the target's content. This behavior is consistent with how we display symbolic links in search results. [#29687](https://github.com/sourcegraph/sourcegraph/pull/29687)
- A new janitor job, "sg maintenance" was added to gitserver. The new job replaces "garbage collect" with the goal to optimize the performance of git operations for large repositories. You can choose to enable "garbage collect" again by setting the environment variables "SRC_ENABLE_GC_AUTO" to "true" and "SRC_ENABLE_SG_MAINTENANCE" to "false" for gitserver. Note that you must not enable both options at the same time. [#28224](https://github.com/sourcegraph/sourcegraph/pull/28224).
- Search results across repositories are now ordered by repository rank by default. By default the rank is the number of stars a repository has. An administrator can inflate the rank of a repository via `experimentalFeatures.ranking.repoScores`. If you notice increased latency in results, you can disable this feature by setting `experimentalFeatures.ranking.maxReorderQueueSize` to 0. [#29856](https://github.com/sourcegraph/sourcegraph/pull/29856)
- Search results within the same file are now ordered by relevance instead of line number. To order by line number, update the setting `experimentalFeatures.clientSearchResultRanking: "by-line-number"`. [#29046](https://github.com/sourcegraph/sourcegraph/pull/29046)
- Bumped the symbols processing timeout from 20 minutes to 2 hours and made it configurable. [#29891](https://github.com/sourcegraph/sourcegraph/pull/29891)

### Fixed

- Issue preventing searches from completing when certain patterns contain `@`. [#29489](https://github.com/sourcegraph/sourcegraph/pull/29489)
- The grafana dashboard for "successful search request duration" reports the time for streaming search which is used by the browser. Previously it reported the GraphQL time which the browser no longer uses. [#29625](https://github.com/sourcegraph/sourcegraph/pull/29625)
- A regression introduced in 3.35 causing Code Insights that are run over all repositories to not query against repositories that have permissions enabled. (Restricted repositories are and remain filtered based on user permissions when a user views a chart, not at query time.) This may cause global Insights to undercount for data points generated after upgrading to 3.35 and before upgrading to 3.36. [](https://github.com/sourcegraph/sourcegraph/pull/29725)
- Renaming repositories now removes the old indexes on Zoekt's disks. This did not affect search results, only wasted disk space. This was a regression introduced in Sourcegraph 3.33. [#29685](https://github.com/sourcegraph/sourcegraph/issues/29685)

### Removed

- Removed unused backend service from Kubernetes deployments. [#4050](https://github.com/sourcegraph/deploy-sourcegraph/pull/4050)

## 3.35.2

### Fixed

- Fix Code Monitor permissions. For more detail see our [security advisory](https://github.com/sourcegraph/sourcegraph/security/advisories/GHSA-xqv2-x6f2-w3pf) [#30547](https://github.com/sourcegraph/sourcegraph/pull/30547)

## 3.35.1

**⚠️ Due to issues related to Code Insights in the 3.35.0 release, users are advised to upgrade directly to 3.35.1.**

### Fixed

- Skipped migrations caused existing Code Insights to not appear. [#29395](https://github.com/sourcegraph/sourcegraph/pull/29395)
- Enterprise-only out-of-band migrations failed to execute due to missing enterprise configuration flag. [#29426](https://github.com/sourcegraph/sourcegraph/pull/29426)

## 3.35.0

**⚠️ Due to issues related to Code Insights on this release, users are advised to upgrade directly to 3.35.1.**

### Added

- Individual batch changes can publish multiple changesets to the same repository by specifying multiple target branches using the [`on.branches`](https://docs.sourcegraph.com/batch_changes/references/batch_spec_yaml_reference#on-repository) attribute. [#25228](https://github.com/sourcegraph/sourcegraph/issues/25228)
- Low resource overlay added. NOTE: this is designed for internal-use only. Customers can use the `minikube` overlay to achieve similar results.[#4012](https://github.com/sourcegraph/deploy-sourcegraph/pull/4012)
- Code Insights has a new insight `Detect and Track` which will generate unique time series from the matches of a pattern specified as a regular expression capture group. This is currently limited to insights scoped to specific repositories. [docs](https://docs.sourcegraph.com/code_insights/explanations/automatically_generated_data_series)
- Code Insights is persisted entirely in the `codeinsights-db` database. A migration will automatically be performed to move any defined insights and dashboards from your user, org, or global settings files.
- The GraphQL API for Code Insights has entered beta. [docs](https://docs.sourcegraph.com/code_insights/references/code_insights_graphql_api)
- The `SRC_GIT_SERVICE_MAX_EGRESS_BYTES_PER_SECOND` environment variable to control the egress throughput of gitserver's git service (e.g. used by zoekt-index-server to clone repos to index). Set to -1 for no limit. [#29197](https://github.com/sourcegraph/sourcegraph/pull/29197)
- Search suggestions via the GraphQL API were deprecated last release and are now no longer available. Suggestions now work only with the search streaming API. [#29283](https://github.com/sourcegraph/sourcegraph/pull/29283)
- Clicking on a token will now jump to its definition. [#28520](https://github.com/sourcegraph/sourcegraph/pull/28520)

### Changed

- The `ALLOW_DECRYPT_MIGRATION` environment variable is now read by the `worker` service, not the `frontend` service as in previous versions.
- External services will stop syncing if they exceed the user / site level limit for total number of repositories added. It will only continue syncing if the extra repositories are removed or the corresponding limit is increased, otherwise it will stop syncing for the very first repository each time the syncer attempts to sync the external service again. [#28674](https://github.com/sourcegraph/sourcegraph/pull/28674)
- Sourcegraph services now listen to SIGTERM signals. This allows smoother rollouts in kubernetes deployments. [#27958](https://github.com/sourcegraph/sourcegraph/pull/27958)
- The sourcegraph-frontend ingress now uses the networking.k8s.io/v1 api. This adds support for k8s v1.22 and later, and deprecates support for versions older than v1.18.x [#4029](https://github.com/sourcegraph/deploy-sourcegraph/pull/4029)
- Non-bare repositories found on gitserver will be removed by a janitor job. [#28895](https://github.com/sourcegraph/sourcegraph/pull/28895)
- The search bar is no longer auto-focused when navigating between files. This change means that the keyboard shortcut Cmd+LeftArrow (or Ctrl-LeftArrow) now goes back to the browser's previous page instead of moving the cursor position to the first position of the search bar. [#28943](https://github.com/sourcegraph/sourcegraph/pull/28943)
- Code Insights series over all repositories can now be edited
- Code Insights series over all repositories now support a custom time interval and will calculate with 12 points starting at the moment the series is created and working backwards.
- Minio service upgraded to RELEASE.2021-12-10T23-03-39Z. [#29188](https://github.com/sourcegraph/sourcegraph/pull/29188)
- Code insights creation UI form query field now supports suggestions and syntax highlighting. [#28130](https://github.com/sourcegraph/sourcegraph/pull/28130)
- Using `select:repo` in search queries will now stream results incrementally, greatly improving speed and reducing time-to-first-result. [#28920](https://github.com/sourcegraph/sourcegraph/pull/28920)
- The fuzzy file finder is now enabled by default and can be activated with the shortcut `Cmd+K` on macOS and `Ctrl+K` on Linux/Windows. Change the user setting `experimentalFeatures.fuzzyFinder` to `false` to disable this feature. [#29010](https://github.com/sourcegraph/sourcegraph/pull/29010)
- Search-based code intelligence and the symbol sidebar are much faster now that the symbols service incrementally processes files that changed. [#27932](https://github.com/sourcegraph/sourcegraph/pull/27932)

### Fixed

- Moving a changeset from draft state into published state was broken on GitLab code hosts. [#28239](https://github.com/sourcegraph/sourcegraph/pull/28239)
- The shortcuts for toggling the History Panel and Line Wrap were not working on Mac. [#28574](https://github.com/sourcegraph/sourcegraph/pull/28574)
- Suppresses docker-on-mac warning for Kubernetes, Docker Compose, and Pure Docker deployments. [#28405](https://github.com/sourcegraph/sourcegraph/pull/28821)
- Fixed an issue where certain regexp syntax for repository searches caused the entire search, including non-repository searches, to fail with a parse error (issue affects only version 3.34). [#28826](https://github.com/sourcegraph/sourcegraph/pull/28826)
- Modifying changesets on Bitbucket Server could previously fail if the local copy in Batch Changes was out of date. That has been fixed by retrying the operations in case of a 409 response. [#29100](https://github.com/sourcegraph/sourcegraph/pull/29100)

### Removed

- Settings files (user, org, global) as a persistence mechanism for Code Insights are now deprecated.
- Query-runner deployment has been removed. You can safely remove the `query-runner` service from your installation.

## 3.34.2

### Fixed

- A bug introduced in 3.34 and 3.34.1 that resulted in certain repositories being missed in search results. [#28624](https://github.com/sourcegraph/sourcegraph/pull/28624)

## 3.34.1

### Fixed

- Fixed Redis alerting for docker-compose deployments [#28099](https://github.com/sourcegraph/sourcegraph/issues/28099)

## 3.34.0

### Added

- Added documentation for merging site-config files. Available since 3.32 [#21220](https://github.com/sourcegraph/sourcegraph/issues/21220)
- Added site config variable `cloneProgressLog` to optionally enable logging of clone progress to temporary files for debugging. Disabled by default. [#26568](https://github.com/sourcegraph/sourcegraph/pull/26568)
- GNU's `wget` has been added to all `sourcegraph/*` Docker images that use `sourcegraph/alpine` as its base [#26823](https://github.com/sourcegraph/sourcegraph/pull/26823)
- Added the "no results page", a help page shown if a search doesn't return any results [#26154](https://github.com/sourcegraph/sourcegraph/pull/26154)
- Added monitoring page for Redis databases [#26967](https://github.com/sourcegraph/sourcegraph/issues/26967)
- The search indexer only polls repositories that have been marked as changed. This reduces a large source of load in installations with a large number of repositories. If you notice index staleness, you can try disabling by setting the environment variable `SRC_SEARCH_INDEXER_EFFICIENT_POLLING_DISABLED` on `sourcegraph-frontend`. [#27058](https://github.com/sourcegraph/sourcegraph/issues/27058)
- Pings include instance wide total counts of Code Insights grouped by presentation type, series type, and presentation-series type. [#27602](https://github.com/sourcegraph/sourcegraph/pull/27602)
- Added logging of incoming Batch Changes webhooks, which can be viewed by site admins. By default, sites without encryption will log webhooks for three days, while sites with encryption will not log webhooks without explicit configuration. [See the documentation for more details](https://docs.sourcegraph.com/admin/config/batch_changes#incoming-webhooks). [#26669](https://github.com/sourcegraph/sourcegraph/issues/26669)
- Added support for finding implementations of interfaces and methods. [#24854](https://github.com/sourcegraph/sourcegraph/pull/24854)

### Changed

- Removed liveness probes from Kubernetes Prometheus deployment [#2970](https://github.com/sourcegraph/deploy-sourcegraph/pull/2970)
- Batch Changes now requests the `workflow` scope on GitHub personal access tokens to allow batch changes to write to the `.github` directory in repositories. If you have already configured a GitHub PAT for use with Batch Changes, we suggest adding the scope to the others already granted. [#26606](https://github.com/sourcegraph/sourcegraph/issues/26606)
- Sourcegraph's Prometheus and Alertmanager dependency has been upgraded to v2.31.1 and v0.23.0 respectively. [#27336](https://github.com/sourcegraph/sourcegraph/pull/27336)
- The search UI's repositories count as well as the GraphQL API's `search().repositories` and `search().repositoriesCount` have changed semantics from the set of searchable repositories to the set of repositories with matches. In a future release, we'll introduce separate fields for the set of searchable repositories backed by a [scalable implementation](https://github.com/sourcegraph/sourcegraph/issues/27274). [#26995](https://github.com/sourcegraph/sourcegraph/issues/26995)

### Fixed

- An issue that causes the server to panic when performing a structural search via the GQL API for a query that also
  matches missing repos (affected versions 3.33.0 and 3.32.0)
  . [#26630](https://github.com/sourcegraph/sourcegraph/pull/26630)
- Improve detection for Docker running in non-linux
  environments. [#23477](https://github.com/sourcegraph/sourcegraph/issues/23477)
- Fixed the cache size calculation used for Kubernetes deployments. Previously, the calculated value was too high and would exceed the ephemeral storage request limit. #[26283](https://github.com/sourcegraph/sourcegraph/issues/26283)
- Fixed a regression that was introduced in 3.27 and broke SSH-based authentication for managing Batch Changes changesets on code hosts. SSH keys generated by Sourcegraph were not used for authentication and authenticating with the code host would fail if no SSH key with write-access had been added to `gitserver`. [#27491](https://github.com/sourcegraph/sourcegraph/pull/27491)
- Private repositories matching `-repo:` expressions are now excluded. This was a regression introduced in 3.33.0. [#27044](https://github.com/sourcegraph/sourcegraph/issues/27044)

### Removed

- All version contexts functionality (deprecated in 3.33) is now removed. [#26267](https://github.com/sourcegraph/sourcegraph/issues/26267)
- Query filter `repogroup` (deprecated in 3.33) is now removed. [#24277](https://github.com/sourcegraph/sourcegraph/issues/24277)
- Sourcegraph no longer uses CSRF security tokens/cookies to prevent CSRF attacks. Instead, Sourcegraph now relies solely on browser's CORS policies (which were already in place.) In practice, this is just as safe and leads to a simpler CSRF threat model which reduces security risks associated with our threat model complexity. [#7658](https://github.com/sourcegraph/sourcegraph/pull/7658)
- Notifications for saved searches (deprecated in v3.31.0) have been removed [#27912](https://github.com/sourcegraph/sourcegraph/pull/27912/files)

## 3.33.2

### Fixed

- Fixed: backported saved search and code monitor notification fixes from 3.34.0 [#28019](https://github.com/sourcegraph/sourcegraph/pull/28019)

## 3.33.1

### Fixed

- Private repositories matching `-repo:` expressions are now excluded. This was a regression introduced in 3.33.0. [#27044](https://github.com/sourcegraph/sourcegraph/issues/27044)
- Fixed a regression that was introduced in 3.27 and broke SSH-based authentication for managing Batch Changes changesets on code hosts. SSH keys generated by Sourcegraph were not used for authentication and authenticating with the code host would fail if no SSH key with write-access had been added to `gitserver`. [#27491](https://github.com/sourcegraph/sourcegraph/pull/27491)

## 3.33.0

### Added

- More rules have been added to the search query validation so that user get faster feedback on issues with their query. [#24747](https://github.com/sourcegraph/sourcegraph/pull/24747)
- Bloom filters have been added to the zoekt indexing backend to accelerate queries with code fragments matching `\w{4,}`. [zoekt#126](https://github.com/sourcegraph/zoekt/pull/126)
- For short search queries containing no filters but the name of a supported programming language we are now suggesting to run the query with a language filter. [#25792](https://github.com/sourcegraph/sourcegraph/pull/25792)
- The API scope used by GitLab OAuth can now optionally be configured in the provider. [#26152](https://github.com/sourcegraph/sourcegraph/pull/26152)
- Added Apex language support for syntax highlighting and search-based code intelligence. [#25268](https://github.com/sourcegraph/sourcegraph/pull/25268)

### Changed

- Search context management pages are now only available in the Sourcegraph enterprise version. Search context dropdown is disabled in the OSS version. [#25147](https://github.com/sourcegraph/sourcegraph/pull/25147)
- Search contexts GQL API is now only available in the Sourcegraph enterprise version. [#25281](https://github.com/sourcegraph/sourcegraph/pull/25281)
- When running a commit or diff query, the accepted values of `before` and `after` have changed from "whatever git accepts" to a [slightly more strict subset](https://docs.sourcegraph.com/code_search/reference/language#before) of that. [#25414](https://github.com/sourcegraph/sourcegraph/pull/25414)
- Repogroups and version contexts are deprecated in favor of search contexts. Read more about the deprecation and how to migrate to search contexts in the [blog post](https://about.sourcegraph.com/blog/introducing-search-contexts). [#25676](https://github.com/sourcegraph/sourcegraph/pull/25676)
- Search contexts are now enabled by default in the Sourcegraph enterprise version. [#25674](https://github.com/sourcegraph/sourcegraph/pull/25674)
- Code Insights background queries will now retry a maximum of 10 times (down from 100). [#26057](https://github.com/sourcegraph/sourcegraph/pull/26057)
- Our `sourcegraph/cadvisor` Docker image has been upgraded to cadvisor version `v0.42.0`. [#26126](https://github.com/sourcegraph/sourcegraph/pull/26126)
- Our `jaeger` version in the `sourcegraph/sourcegraph` Docker image has been upgraded to `1.24.0`. [#26215](https://github.com/sourcegraph/sourcegraph/pull/26215)

### Fixed

- A search regression in 3.32.0 which caused instances with search indexing _disabled_ (very rare) via `"search.index.enabled": false,` in their site config to crash with a panic. [#25321](https://github.com/sourcegraph/sourcegraph/pull/25321)
- An issue where the default `search.index.enabled` value on single-container Docker instances would incorrectly be computed as `false` in some situations. [#25321](https://github.com/sourcegraph/sourcegraph/pull/25321)
- StatefulSet service discovery in Kubernetes correctly constructs pod hostnames in the case where the ServiceName is different from the StatefulSet name. [#25146](https://github.com/sourcegraph/sourcegraph/pull/25146)
- An issue where clicking on a link in the 'Revisions' search sidebar section would result in an invalid query if the query didn't already contain a 'repo:' filter. [#25076](https://github.com/sourcegraph/sourcegraph/pull/25076)
- An issue where links to jump to Bitbucket Cloud wouldn't render in the UI. [#25533](https://github.com/sourcegraph/sourcegraph/pull/25533)
- Fixed some code insights pings being aggregated on `anonymous_user_id` instead of `user_id`. [#25926](https://github.com/sourcegraph/sourcegraph/pull/25926)
- Code insights running over all repositories using a commit search (`type:commit` or `type:diff`) would fail to deserialize and produce no results. [#25928](https://github.com/sourcegraph/sourcegraph/pull/25928)
- Fixed an issue where code insights queries could produce a panic on queued records that did not include a `record_time` [#25929](https://github.com/sourcegraph/sourcegraph/pull/25929)
- Fixed an issue where Batch Change changeset diffs would sometimes render incorrectly when previewed from the UI if they contained deleted empty lines. [#25866](https://github.com/sourcegraph/sourcegraph/pull/25866)
- An issue where `repo:contains.commit.after()` would fail on some malformed git repositories. [#25974](https://github.com/sourcegraph/sourcegraph/issues/25974)
- Fixed primary email bug where users with no primary email set would break the email setting page when trying to add a new email. [#25008](https://github.com/sourcegraph/sourcegraph/pull/25008)
- An issue where keywords like `and`, `or`, `not` would not be highlighted properly in the search bar due to the presence of quotes. [#26135](https://github.com/sourcegraph/sourcegraph/pull/26135)
- An issue where frequent search indexing operations led to incoming search queries timing out. When these timeouts happened in quick succession, `zoekt-webserver` processes would shut themselves down via their `watchdog` routine. This should now only happen when a given `zoekt-webserver` is under-provisioned on CPUs. [#25872](https://github.com/sourcegraph/sourcegraph/issues/25872)
- Since 3.28.0, Batch Changes webhooks would not update changesets opened in private repositories. This has been fixed. [#26380](https://github.com/sourcegraph/sourcegraph/issues/26380)
- Reconciling batch changes could stall when updating the state of a changeset that already existed. This has been fixed. [#26386](https://github.com/sourcegraph/sourcegraph/issues/26386)

### Removed

- Batch Changes changeset specs stored the raw JSON used when creating them, which is no longer used and is not exposed in the API. This column has been removed, thereby saving space in the Sourcegraph database. [#25453](https://github.com/sourcegraph/sourcegraph/issues/25453)
- The query builder page experimental feature, which was disabled in 3.21, is now removed. The setting `{ "experimentalFeatures": { "showQueryBuilder": true } }` now has no effect. [#26125](https://github.com/sourcegraph/sourcegraph/pull/26125)

## 3.32.1

### Fixed

- Fixed a regression that was introduced in 3.27 and broke SSH-based authentication for managing Batch Changes changesets on code hosts. SSH keys generated by Sourcegraph were not used for authentication and authenticating with the code host would fail if no SSH key with write-access had been added to `gitserver`. [#27491](https://github.com/sourcegraph/sourcegraph/pull/27491)

## 3.32.0

### Added

- The search sidebar shows a revisions section if all search results are from a single repository. This makes it easier to search in and switch between different revisions. [#23835](https://github.com/sourcegraph/sourcegraph/pull/23835)
- The various alerts overview panels in Grafana can now be clicked to go directly to the relevant panels and dashboards. [#24920](https://github.com/sourcegraph/sourcegraph/pull/24920)
- Added a `Documentation` tab to the Site Admin Maintenance panel that links to the official Sourcegraph documentation. [#24917](https://github.com/sourcegraph/sourcegraph/pull/24917)
- Code Insights that run over all repositories now generate a moving daily snapshot between time points. [#24804](https://github.com/sourcegraph/sourcegraph/pull/24804)
- The Code Insights GraphQL API now restricts the results to user, org, and globally scoped insights. Insights will be synced to the database with access associated to the user or org setting containing the insight definition. [#25017](https://github.com/sourcegraph/sourcegraph/pull/25017)
- The timeout for long-running Git commands can be customized via `gitLongCommandTimeout` in the site config. [#25080](https://github.com/sourcegraph/sourcegraph/pull/25080)

### Changed

- `allowGroupsPermissionsSync` in the GitHub authorization provider is now required to enable the experimental GitHub teams and organization permissions caching. [#24561](https://github.com/sourcegraph/sourcegraph/pull/24561)
- GitHub external code hosts now validate if a corresponding authorization provider is set, and emits a warning if not. [#24526](https://github.com/sourcegraph/sourcegraph/pull/24526)
- Sourcegraph is now built with Go 1.17. [#24566](https://github.com/sourcegraph/sourcegraph/pull/24566)
- Code Insights is now available only in the Sourcegraph enterprise. [#24741](https://github.com/sourcegraph/sourcegraph/pull/24741)
- Prometheus in Sourcegraph with Docker Compose now scrapes Postgres and Redis instances for metrics. [deploy-sourcegraph-docker#580](https://github.com/sourcegraph/deploy-sourcegraph-docker/pull/580)
- Symbol suggestions now leverage optimizations for global searches. [#24943](https://github.com/sourcegraph/sourcegraph/pull/24943)

### Fixed

- Fixed a number of issues where repository permissions sync may fail for instances with very large numbers of repositories. [#24852](https://github.com/sourcegraph/sourcegraph/pull/24852), [#24972](https://github.com/sourcegraph/sourcegraph/pull/24972)
- Fixed excessive re-rendering of the whole web application on every keypress in the search query input. [#24844](https://github.com/sourcegraph/sourcegraph/pull/24844)
- Code Insights line chart now supports different timelines for each data series (lines). [#25005](https://github.com/sourcegraph/sourcegraph/pull/25005)
- Postgres exporter now exposes pg_stat_activity account to show the number of active DB connections. [#25086](https://github.com/sourcegraph/sourcegraph/pull/25086)

### Removed

- The `PRECISE_CODE_INTEL_DATA_TTL` environment variable is no longer read by the worker service. Instead, global and repository-specific data retention policies configurable in the UI by site-admins will control the length of time LSIF uploads are considered _fresh_. [#24793](https://github.com/sourcegraph/sourcegraph/pull/24793)
- The `repo.cloned` column was removed as it was deprecated in 3.26. [#25066](https://github.com/sourcegraph/sourcegraph/pull/25066)

## 3.31.2

### Fixed

- Fixed multiple CVEs for [libssl](https://cve.mitre.org/cgi-bin/cvename.cgi?name=CVE-2021-3711) and [Python3](https://cve.mitre.org/cgi-bin/cvename.cgi?name=CVE-2021-29921). [#24700](https://github.com/sourcegraph/sourcegraph/pull/24700) [#24620](https://github.com/sourcegraph/sourcegraph/pull/24620) [#24695](https://github.com/sourcegraph/sourcegraph/pull/24695)

## 3.31.1

### Added

- The required authentication scopes required to enable caching behaviour for GitHub repository permissions can now be requested via `allowGroupsPermissionsSync` in GitHub `auth.providers`. [#24328](https://github.com/sourcegraph/sourcegraph/pull/24328)

### Changed

- Caching behaviour for GitHub repository permissions enabled via the `authorization.groupsCacheTTL` field in the code host config can now leverage additional caching of team and organization permissions for repository permissions syncing (on top of the caching for user permissions syncing introduced in 3.31). [#24328](https://github.com/sourcegraph/sourcegraph/pull/24328)

## 3.31.0

### Added

- Backend Code Insights GraphQL queries now support arguments `includeRepoRegex` and `excludeRepoRegex` to filter on repository names. [#23256](https://github.com/sourcegraph/sourcegraph/pull/23256)
- Code Insights background queries now process in a priority order backwards through time. This will allow insights to populate concurrently. [#23101](https://github.com/sourcegraph/sourcegraph/pull/23101)
- Operator documentation has been added to the Search Reference sidebar section. [#23116](https://github.com/sourcegraph/sourcegraph/pull/23116)
- Syntax highlighting support for the [Cue](https://cuelang.org) language.
- Reintroduced a revised version of the Search Types sidebar section. [#23170](https://github.com/sourcegraph/sourcegraph/pull/23170)
- Improved usability where filters followed by a space in the search query will warn users that the filter value is empty. [#23646](https://github.com/sourcegraph/sourcegraph/pull/23646)
- Perforce: [`git p4`'s `--use-client-spec` option](https://git-scm.com/docs/git-p4#Documentation/git-p4.txt---use-client-spec) can now be enabled by configuring the `p4.client` field. [#23833](https://github.com/sourcegraph/sourcegraph/pull/23833), [#23845](https://github.com/sourcegraph/sourcegraph/pull/23845)
- Code Insights will do a one-time reset of ephemeral insights specific database tables to clean up stale and invalid data. Insight data will regenerate automatically. [23791](https://github.com/sourcegraph/sourcegraph/pull/23791)
- Perforce: added basic support for Perforce permission table path wildcards. [#23755](https://github.com/sourcegraph/sourcegraph/pull/23755)
- Added autocompletion and search filtering of branch/tag/commit revisions to the repository compare page. [#23977](https://github.com/sourcegraph/sourcegraph/pull/23977)
- Batch Changes changesets can now be [set to published when previewing new or updated batch changes](https://docs.sourcegraph.com/batch_changes/how-tos/publishing_changesets#within-the-ui). [#22912](https://github.com/sourcegraph/sourcegraph/issues/22912)
- Added Python3 to server and gitserver images to enable git-p4 support. [#24204](https://github.com/sourcegraph/sourcegraph/pull/24204)
- Code Insights drill-down filters now allow filtering insights data on the dashboard page using repo: filters. [#23186](https://github.com/sourcegraph/sourcegraph/issues/23186)
- GitHub repository permissions can now leverage caching of team and organization permissions for user permissions syncing. Caching behaviour can be enabled via the `authorization.groupsCacheTTL` field in the code host config. This can significantly reduce the amount of time it takes to perform a full permissions sync due to reduced instances of being rate limited by the code host. [#23978](https://github.com/sourcegraph/sourcegraph/pull/23978)

### Changed

- Code Insights will now always backfill from the time the data series was created. [#23430](https://github.com/sourcegraph/sourcegraph/pull/23430)
- Code Insights queries will now extract repository name out of the GraphQL response instead of going to the database. [#23388](https://github.com/sourcegraph/sourcegraph/pull/23388)
- Code Insights backend has moved from the `repo-updater` service to the `worker` service. [#23050](https://github.com/sourcegraph/sourcegraph/pull/23050)
- Code Insights feature flag `DISABLE_CODE_INSIGHTS` environment variable has moved from the `repo-updater` service to the `worker` service. Any users of this flag will need to update their `worker` service configuration to continue using it. [#23050](https://github.com/sourcegraph/sourcegraph/pull/23050)
- Updated Docker-Compose Caddy Image to v2.0.0-alpine. [#468](https://github.com/sourcegraph/deploy-sourcegraph-docker/pull/468)
- Code Insights historical samples will record using the timestamp of the commit that was searched. [#23520](https://github.com/sourcegraph/sourcegraph/pull/23520)
- Authorization checks are now handled using role based permissions instead of manually altering SQL statements. [23398](https://github.com/sourcegraph/sourcegraph/pull/23398)
- Docker Compose: the Jaeger container's `SAMPLING_STRATEGIES_FILE` now has a default value. If you are currently using a custom sampling strategies configuration, you may need to make sure your configuration is not overridden by the change when upgrading. [sourcegraph/deploy-sourcegraph#489](https://github.com/sourcegraph/deploy-sourcegraph-docker/pull/489)
- Code Insights historical samples will record using the most recent commit to the start of the frame instead of the middle of the frame. [#23573](https://github.com/sourcegraph/sourcegraph/pull/23573)
- The copy icon displayed next to files and repositories will now copy the file or repository path. Previously, this action copied the URL to clipboard. [#23390](https://github.com/sourcegraph/sourcegraph/pull/23390)
- Sourcegraph's Prometheus dependency has been upgraded to v2.28.1. [23663](https://github.com/sourcegraph/sourcegraph/pull/23663)
- Sourcegraph's Alertmanager dependency has been upgraded to v0.22.2. [23663](https://github.com/sourcegraph/sourcegraph/pull/23714)
- Code Insights will now schedule sample recordings for the first of the next month after creation or a previous recording. [#23799](https://github.com/sourcegraph/sourcegraph/pull/23799)
- Code Insights now stores data in a new format. Data points will store complete vectors for all repositories even if the underlying Sourcegraph queries were compressed. [#23768](https://github.com/sourcegraph/sourcegraph/pull/23768)
- Code Insights rate limit values have been tuned for a more reasonable performance. [#23860](https://github.com/sourcegraph/sourcegraph/pull/23860)
- Code Insights will now generate historical data once per month on the first of the month, up to the configured `insights.historical.frames` number of frames. [#23768](https://github.com/sourcegraph/sourcegraph/pull/23768)
- Code Insights will now schedule recordings for the first of the next calendar month after an insight is created or recorded. [#23799](https://github.com/sourcegraph/sourcegraph/pull/23799)
- Code Insights will attempt to sync insight definitions from settings to the database once every 10 minutes. [23805](https://github.com/sourcegraph/sourcegraph/pull/23805)
- Code Insights exposes information about queries that are flagged `dirty` through the `insights` GraphQL query. [#23857](https://github.com/sourcegraph/sourcegraph/pull/23857/)
- Code Insights GraphQL query `insights` will now fetch 12 months of data instead of 6 if a specific time range is not provided. [#23786](https://github.com/sourcegraph/sourcegraph/pull/23786)
- Code Insights will now generate 12 months of historical data during a backfill instead of 6. [#23860](https://github.com/sourcegraph/sourcegraph/pull/23860)
- The `sourcegraph-frontend.Role` in Kubernetes deployments was updated to permit statefulsets access in the Kubernetes API. This is needed to better support stable service discovery for stateful sets during deployments, which isn't currently possible by using service endpoints. [#3670](https://github.com/sourcegraph/deploy-sourcegraph/pull/3670) [#23889](https://github.com/sourcegraph/sourcegraph/pull/23889)
- For Docker-Compose and Kubernetes users, the built-in main Postgres and codeintel databases have switched to an alpine Docker image. This requires re-indexing the entire database. This process can take up to a few hours on systems with large datasets. [#23697](https://github.com/sourcegraph/sourcegraph/pull/23697)
- Results are now streamed from searcher by default, improving memory usage and latency for large, unindexed searches. [#23754](https://github.com/sourcegraph/sourcegraph/pull/23754)
- [`deploy-sourcegraph` overlays](https://docs.sourcegraph.com/admin/install/kubernetes/configure#overlays) now use `resources:` instead of the [deprecated `bases:` field](https://kubectl.docs.kubernetes.io/references/kustomize/kustomization/bases/) for referencing Kustomize bases. [deploy-sourcegraph#3606](https://github.com/sourcegraph/deploy-sourcegraph/pull/3606)
- The `deploy-sourcegraph-docker` Pure Docker deployment scripts and configuration has been moved to the `./pure-docker` subdirectory. [deploy-sourcegraph-docker#454](https://github.com/sourcegraph/deploy-sourcegraph-docker/pull/454)
- In Kubernetes deployments, setting the `SRC_GIT_SERVERS` environment variable explicitly is no longer needed. Addresses of the gitserver pods will be discovered automatically and in the same numerical order as with the static list. Unset the env var in your `frontend.Deployment.yaml` to make use of this feature. [#24094](https://github.com/sourcegraph/sourcegraph/pull/24094)
- The consistent hashing scheme used to distribute repositories across indexed-search replicas has changed to improve distribution and reduce load discrepancies. In the next upgrade, indexed-search pods will re-index the majority of repositories since the repo to replica assignments will change. This can take a few hours in large instances, but searches should succeed during that time since a replica will only delete a repo once it has been indexed in the new replica that owns it. You can monitor this process in the Zoekt Index Server Grafana dashboard—the "assigned" repos in "Total number of repos" will spike and then reduce until it becomes the same as "indexed". As a fail-safe, the old consistent hashing scheme can be enabled by setting the `SRC_ENDPOINTS_CONSISTENT_HASH` env var to `consistent(crc32ieee)` in the `sourcegraph-frontend` deployment. [#23921](https://github.com/sourcegraph/sourcegraph/pull/23921)
- In Kubernetes deployments an emptyDir (`/dev/shm`) is now mounted in the `pgsql` deployment to allow Postgres to access more than 64KB shared memory. This value should be configured to match the `shared_buffers` value in your Postgres configuration. [deploy-sourcegraph#3784](https://github.com/sourcegraph/deploy-sourcegraph/pull/3784/)

### Fixed

- The search reference will now show matching entries when using the filter input. [#23224](https://github.com/sourcegraph/sourcegraph/pull/23224)
- Graceful termination periods have been added to database deployments. [#3358](https://github.com/sourcegraph/deploy-sourcegraph/pull/3358) & [#477](https://github.com/sourcegraph/deploy-sourcegraph-docker/pull/477)
- All commit search results for `and`-expressions are now highlighted. [#23336](https://github.com/sourcegraph/sourcegraph/pull/23336)
- Email notifiers in `observability.alerts` now correctly respect the `email.smtp.noVerifyTLS` site configuration field. [#23636](https://github.com/sourcegraph/sourcegraph/issues/23636)
- Alertmanager (Prometheus) now respects `SMTPServerConfig.noVerifyTLS` field. [#23636](https://github.com/sourcegraph/sourcegraph/issues/23636)
- Clicking on symbols in the left search pane now renders hover tooltips for indexed repositories. [#23664](https://github.com/sourcegraph/sourcegraph/pull/23664)
- Fixed a result streaming throttling issue that was causing significantly increased latency for some searches. [#23736](https://github.com/sourcegraph/sourcegraph/pull/23736)
- GitCredentials passwords stored in AWS CodeCommit configuration is now redacted. [#23832](https://github.com/sourcegraph/sourcegraph/pull/23832)
- Patched a vulnerability in `apk-tools`. [#23917](https://github.com/sourcegraph/sourcegraph/pull/23917)
- Line content was being duplicated in unindexed search payloads, causing memory instability for some dense search queries. [#23918](https://github.com/sourcegraph/sourcegraph/pull/23918)
- Updating draft merge requests on GitLab from batch changes no longer removes the draft status. [#23944](https://github.com/sourcegraph/sourcegraph/issues/23944)
- Report highlight matches instead of line matches in search results. [#21443](https://github.com/sourcegraph/sourcegraph/issues/21443)
- Force the `codeinsights-db` database to read from the `configMap` configuration file by explicitly setting the `POSTGRESQL_CONF_DIR` environment variable to the `configMap` mount path. [deploy-sourcegraph#3788](https://github.com/sourcegraph/deploy-sourcegraph/pull/3788)

### Removed

- The old batch repository syncer was removed and can no longer be activated by setting `ENABLE_STREAMING_REPOS_SYNCER=false`. [#22949](https://github.com/sourcegraph/sourcegraph/pull/22949)
- Email notifications for saved searches are now deprecated in favor of Code Monitoring. Email notifications can no longer be enabled for saved searches. Saved searches that already have notifications enabled will continue to work, but there is now a button users can click to migrate to code monitors. Notifications for saved searches will be removed entirely in the future. [#23275](https://github.com/sourcegraph/sourcegraph/pull/23275)
- The `sg_service` Postgres role and `sg_repo_access_policy` policy on the `repo` table have been removed due to performance concerns. [#23622](https://github.com/sourcegraph/sourcegraph/pull/23622)
- Deprecated site configuration field `email.smtp.disableTLS` has been removed. [#23639](https://github.com/sourcegraph/sourcegraph/pull/23639)
- Deprecated language servers have been removed from `deploy-sourcegraph`. [deploy-sourcegraph#3605](https://github.com/sourcegraph/deploy-sourcegraph/pull/3605)
- The experimental `codeInsightsAllRepos` feature flag has been removed. [#23850](https://github.com/sourcegraph/sourcegraph/pull/23850)

## 3.30.4

### Added

- Add a new environment variable `SRC_HTTP_CLI_EXTERNAL_TIMEOUT` to control the timeout for all external HTTP requests. [#23620](https://github.com/sourcegraph/sourcegraph/pull/23620)

### Changed

- Postgres has been upgraded to `12.8` in the single-server Sourcegraph image [#23999](https://github.com/sourcegraph/sourcegraph/pull/23999)

## 3.30.3

**⚠️ Users on 3.29.x are advised to upgrade directly to 3.30.3**. If you have already upgraded to 3.30.0, 3.30.1, or 3.30.2 please follow [this migration guide](https://docs.sourcegraph.com/admin/migration/3_30).

### Fixed

- Codeintel-db database images have been reverted back to debian due to corruption caused by glibc and alpine. [23324](https://github.com/sourcegraph/sourcegraph/pull/23324)

## 3.30.2

**⚠️ Users on 3.29.x are advised to upgrade directly to 3.30.3**. If you have already upgraded to 3.30.0, 3.30.1, or 3.30.2 please follow [this migration guide](https://docs.sourcegraph.com/admin/migration/3_30).

### Fixed

- Postgres database images have been reverted back to debian due to corruption caused by glibc and alpine. [23302](https://github.com/sourcegraph/sourcegraph/pull/23302)

## 3.30.1

**⚠️ Users on 3.29.x are advised to upgrade directly to 3.30.3**. If you have already upgraded to 3.30.0, 3.30.1, or 3.30.2 please follow [this migration guide](https://docs.sourcegraph.com/admin/migration/3_30).

### Fixed

- An issue where the UI would occasionally display `lsifStore.Ranges: ERROR: relation \"lsif_documentation_mappings\" does not exist (SQLSTATE 42P01)` [#23115](https://github.com/sourcegraph/sourcegraph/pull/23115)
- Fixed a vulnerability in our Postgres Alpine image related to libgcrypt [#23174](https://github.com/sourcegraph/sourcegraph/pull/23174)
- When syncing in streaming mode, repo-updater will now ensure a repo's transaction is committed before notifying gitserver to update that repo. [#23169](https://github.com/sourcegraph/sourcegraph/pull/23169)
- When encountering spurious errors during streaming syncing (like temporary 500s from codehosts), repo-updater will no longer delete all associated repos that weren't seen. Deletion will happen only if there were no errors or if the error was one of "Unauthorized", "Forbidden" or "Account Suspended". [#23171](https://github.com/sourcegraph/sourcegraph/pull/23171)
- External HTTP requests are now automatically retried when appropriate. [#23131](https://github.com/sourcegraph/sourcegraph/pull/23131)

## 3.30.0

**⚠️ Users on 3.29.x are advised to upgrade directly to 3.30.3**. If you have already upgraded to 3.30.0, 3.30.1, or 3.30.2 please follow [this migration guide](https://docs.sourcegraph.com/admin/migration/3_30).

### Added

- Added support for `select:file.directory` in search queries, which returns unique directory paths for results that satisfy the query. [#22449](https://github.com/sourcegraph/sourcegraph/pull/22449)
- An `sg_service` Postgres role has been introduced, as well as an `sg_repo_access_policy` policy on the `repo` table that restricts access to that role. The role that owns the `repo` table will continue to get unrestricted access. [#22303](https://github.com/sourcegraph/sourcegraph/pull/22303)
- Every service that connects to the database (i.e. Postgres) now has a "Database connections" monitoring section in its Grafana dashboard. [#22570](https://github.com/sourcegraph/sourcegraph/pull/22570)
- A new bulk operation to close many changesets at once has been added to Batch Changes. [#22547](https://github.com/sourcegraph/sourcegraph/pull/22547)
- Backend Code Insights will aggregate viewable repositories based on the authenticated user. [#22471](https://github.com/sourcegraph/sourcegraph/pull/22471)
- Added support for highlighting .frugal files as Thrift syntax.
- Added `file:contains.content(regexp)` predicate, which filters only to files that contain matches of the given pattern. [#22666](https://github.com/sourcegraph/sourcegraph/pull/22666)
- Repository syncing is now done in streaming mode by default. Customers with many repositories should notice code host updates much faster, with repo-updater consuming less memory. Using the previous batch mode can be done by setting the `ENABLE_STREAMING_REPOS_SYNCER` environment variable to `false` in `repo-updater`. That environment variable will be deleted in the next release. [#22756](https://github.com/sourcegraph/sourcegraph/pull/22756)
- Enabled the ability to query Batch Changes changesets, changesets stats, and file diff stats for an individual repository via the Sourcegraph GraphQL API. [#22744](https://github.com/sourcegraph/sourcegraph/pull/22744/)
- Added "Groovy" to the initial `lang:` filter suggestions in the search bar. [#22755](https://github.com/sourcegraph/sourcegraph/pull/22755)
- The `lang:` filter suggestions now show all supported, matching languages as the user types a language name. [#22765](https://github.com/sourcegraph/sourcegraph/pull/22765)
- Code Insights can now be grouped into dashboards. [#22215](https://github.com/sourcegraph/sourcegraph/issues/22215)
- Batch Changes changesets can now be [published from the Sourcegraph UI](https://docs.sourcegraph.com/batch_changes/how-tos/publishing_changesets#within-the-ui). [#18277](https://github.com/sourcegraph/sourcegraph/issues/18277)
- The repository page now has a new button to view batch change changesets created in that specific repository, with a badge indicating how many changesets are currently open. [#22804](https://github.com/sourcegraph/sourcegraph/pull/22804)
- Experimental: Search-based code insights can run over all repositories on the instance. To enable, use the feature flag `"experimentalFeatures": { "codeInsightsAllRepos": true }` and tick the checkbox in the insight creation/edit UI. [#22759](https://github.com/sourcegraph/sourcegraph/issues/22759)
- Search References is a new search sidebar section to simplify learning about the available search filters directly where they are used. [#21539](https://github.com/sourcegraph/sourcegraph/issues/21539)

### Changed

- Backend Code Insights only fills historical data frames that have changed to reduce the number of searches required. [#22298](https://github.com/sourcegraph/sourcegraph/pull/22298)
- Backend Code Insights displays data points for a fixed 6 months period in 2 week intervals, and will carry observations forward that are missing. [#22298](https://github.com/sourcegraph/sourcegraph/pull/22298)
- Backend Code Insights now aggregate over 26 weeks instead of 6 months. [#22527](https://github.com/sourcegraph/sourcegraph/pull/22527)
- Search queries now disallow specifying `rev:` without `repo:`. Note that to search across potentially multiple revisions, a query like `repo:.* rev:<revision>` remains valid. [#22705](https://github.com/sourcegraph/sourcegraph/pull/22705)
- The extensions status bar on diff pages has been redesigned and now shows information for both the base and head commits. [#22123](https://github.com/sourcegraph/sourcegraph/pull/22123/files)
- The `applyBatchChange` and `createBatchChange` mutations now accept an optional `publicationStates` argument to set the publication state of specific changesets within the batch change. [#22485](https://github.com/sourcegraph/sourcegraph/pull/22485) and [#22854](https://github.com/sourcegraph/sourcegraph/pull/22854)
- Search queries now return up to 80 suggested filters. Previously we returned up to 24. [#22863](https://github.com/sourcegraph/sourcegraph/pull/22863)
- GitHub code host connections can now include `repositoryQuery` entries that match more than 1000 repositories from the GitHub search API without requiring the previously documented work-around of splitting the query up with `created:` qualifiers, which is now done automatically. [#2562](https://github.com/sourcegraph/sourcegraph/issues/2562)

### Fixed

- The Batch Changes user and site credential encryption migrators added in Sourcegraph 3.28 could report zero progress when encryption was disabled, even though they had nothing to do. This has been fixed, and progress will now be correctly reported. [#22277](https://github.com/sourcegraph/sourcegraph/issues/22277)
- Listing Github Entreprise org repos now returns internal repos as well. [#22339](https://github.com/sourcegraph/sourcegraph/pull/22339)
- Jaeger works in Docker-compose deployments again. [#22691](https://github.com/sourcegraph/sourcegraph/pull/22691)
- A bug where the pattern `)` makes the browser unresponsive. [#22738](https://github.com/sourcegraph/sourcegraph/pull/22738)
- An issue where using `select:repo` in conjunction with `and` patterns did not yield expected repo results. [#22743](https://github.com/sourcegraph/sourcegraph/pull/22743)
- The `isLocked` and `isDisabled` fields of GitHub repositories are now fetched correctly from the GraphQL API of GitHub Enterprise instances. Users that rely on the `repos` config in GitHub code host connections should update so that locked and disabled repositories defined in that list are actually skipped. [#22788](https://github.com/sourcegraph/sourcegraph/pull/22788)
- Homepage no longer fails to load if there are invalid entries in user's search history. [#22857](https://github.com/sourcegraph/sourcegraph/pull/22857)
- An issue where regexp query highlighting in the search bar would render incorrectly on Firefox. [#23043](https://github.com/sourcegraph/sourcegraph/pull/23043)
- Code intelligence uploads and indexes are restricted to only site-admins. It was read-only for any user. [#22890](https://github.com/sourcegraph/sourcegraph/pull/22890)
- Daily usage statistics are restricted to only site-admins. It was read-only for any user. [#23026](https://github.com/sourcegraph/sourcegraph/pull/23026)
- Ephemeral storage requests now match their cache size requests for Kubernetes deployments. [#2953](https://github.com/sourcegraph/deploy-sourcegraph/pull/2953)

### Removed

- The experimental paginated search feature (the `stable:` keyword) has been removed, to be replaced with streaming search. [#22428](https://github.com/sourcegraph/sourcegraph/pull/22428)
- The experimental extensions view page has been removed. [#22565](https://github.com/sourcegraph/sourcegraph/pull/22565)
- A search query diagnostic that previously warned the user when quotes are interpreted literally has been removed. The literal meaning has been Sourcegraph's default search behavior for some time now. [#22892](https://github.com/sourcegraph/sourcegraph/pull/22892)
- Non-root overlays were removed for `deploy-sourcegraph` in favor of using `non-privileged`. [#3404](https://github.com/sourcegraph/deploy-sourcegraph/pull/3404)

### API docs (experimental)

API docs is a new experimental feature of Sourcegraph ([learn more](https://docs.sourcegraph.com/code_intelligence/apidocs)). It is enabled by default in Sourcegraph 3.30.0.

- API docs is enabled by default in Sourcegraph 3.30.0. It can be disabled by adding `"apiDocs": false` to the `experimentalFeatures` section of user settings.
- The API docs landing page now indicates what API docs are and provide more info.
- The API docs landing page now represents the code in the repository root, instead of an empty page.
- Pages now correctly indicate it is an experimental feature, and include a feedback widget.
- Subpages linked via the sidebar are now rendered much better, and have an expandable section.
- Symbols in documentation now have distinct icons for e.g. functions/vars/consts/etc.
- Symbols are now sorted in exported-first, alphabetical order.
- Repositories without LSIF documentation data now show a friendly error page indicating what languages are supported, how to set it up, etc.
- API docs can now distinguish between different types of symbols, tests, examples, benchmarks, etc. and whether symbols are public/private—to support filtering in the future.
- Only public/exported symbols are included by default for now.
- URL paths for Go packages are now friendlier, e.g. `/-/docs/cmd/frontend/auth` instead of `/-/docs/cmd-frontend-auth`.
- URLs are now formatted by the language indexer, in a way that makes sense for the language, e.g. `#Mocks.CreateUserAndSave` instead of `#ypeMocksCreateUserAndSave` for a Go method `CreateUserAndSave` on type `Mocks`.
- Go blank identifier assignments `var _ = ...` are no longer incorrectly included.
- Go symbols defined within functions, e.g. a `var` inside a `func` scope are no longer incorrectly included.
- `Functions`, `Variables`, and other top-level sections are no longer rendered empty if there are none in that section.
- A new test suite for LSIF indexers implementing the Sourcegraph documentation extension to LSIF [is available](https://github.com/sourcegraph/lsif-static-doc).
- We now emit the LSIF data needed to in the future support "Jump to API docs" from code views, "View code" from API docs, usage examples in API docs, and search indexing.
- Various UI style issues, color contrast issues, etc. have been fixed.
- Major improvements to the GraphQL APIs for API documentation.

## 3.29.0

### Added

- Code Insights queries can now run concurrently up to a limit set by the `insights.query.worker.concurrency` site config. [#21219](https://github.com/sourcegraph/sourcegraph/pull/21219)
- Code Insights workers now support a rate limit for query execution and historical data frame analysis using the `insights.query.worker.rateLimit` and `insights.historical.worker.rateLimit` site configurations. [#21533](https://github.com/sourcegraph/sourcegraph/pull/21533)
- The GraphQL `Site` `SettingsSubject` type now has an `allowSiteSettingsEdits` field to allow clients to determine whether the instance uses the `GLOBAL_SETTINGS_FILE` environment variable. [#21827](https://github.com/sourcegraph/sourcegraph/pull/21827)
- The Code Insights creation UI now remembers previously filled-in field values when returning to the form after having navigated away. [#21744](https://github.com/sourcegraph/sourcegraph/pull/21744)
- The Code Insights creation UI now shows autosuggestions for the repository field. [#21699](https://github.com/sourcegraph/sourcegraph/pull/21699)
- A new bulk operation to retry many changesets at once has been added to Batch Changes. [#21173](https://github.com/sourcegraph/sourcegraph/pull/21173)
- A `security_event_logs` database table has been added in support of upcoming security-related efforts. [#21949](https://github.com/sourcegraph/sourcegraph/pull/21949)
- Added featured Sourcegraph extensions query to the GraphQL API, as well as a section in the extension registry to display featured extensions. [#21665](https://github.com/sourcegraph/sourcegraph/pull/21665)
- The search page now has a `create insight` button to create search-based insight based on your search query [#21943](https://github.com/sourcegraph/sourcegraph/pull/21943)
- Added support for Terraform syntax highlighting. [#22040](https://github.com/sourcegraph/sourcegraph/pull/22040)
- A new bulk operation to merge many changesets at once has been added to Batch Changes. [#21959](https://github.com/sourcegraph/sourcegraph/pull/21959)
- Pings include aggregated usage for the Code Insights creation UI, organization visible insight count per insight type, and insight step size in days. [#21671](https://github.com/sourcegraph/sourcegraph/pull/21671)
- Search-based insight creation UI now supports `count:` filter in data series query input. [#22049](https://github.com/sourcegraph/sourcegraph/pull/22049)
- Code Insights background workers will now index commits in a new table `commit_index` for future optimization efforts. [#21994](https://github.com/sourcegraph/sourcegraph/pull/21994)
- The creation UI for search-based insights now supports the `count:` filter in the data series query input. [#22049](https://github.com/sourcegraph/sourcegraph/pull/22049)
- A new service, `worker`, has been introduced to run background jobs that were previously run in the frontend. See the [deployment documentation](https://docs.sourcegraph.com/admin/workers) for additional details. [#21768](https://github.com/sourcegraph/sourcegraph/pull/21768)

### Changed

- SSH public keys generated to access code hosts with batch changes now include a comment indicating they originated from Sourcegraph. [#20523](https://github.com/sourcegraph/sourcegraph/issues/20523)
- The copy query button is now permanently enabled and `experimentalFeatures.copyQueryButton` setting has been deprecated. [#21364](https://github.com/sourcegraph/sourcegraph/pull/21364)
- Search streaming is now permanently enabled and `experimentalFeatures.searchStreaming` setting has been deprecated. [#21522](https://github.com/sourcegraph/sourcegraph/pull/21522)
- Pings removes the collection of aggregate search filter usage counts and adds a smaller set of aggregate usage counts for query operators, predicates, and pattern counts. [#21320](https://github.com/sourcegraph/sourcegraph/pull/21320)
- Sourcegraph will now refuse to start if there are unfinished [out-of-band-migrations](https://docs.sourcegraph.com/admin/migrations) that are deprecated in the current version. See the [upgrade documentation](https://docs.sourcegraph.com/admin/updates) for changes to the upgrade process. [#20967](https://github.com/sourcegraph/sourcegraph/pull/20967)
- Code Insight pages now have new URLs [#21856](https://github.com/sourcegraph/sourcegraph/pull/21856)
- We are proud to bring you [an entirely new visual design for the Sourcegraph UI](https://about.sourcegraph.com/blog/introducing-sourcegraphs-new-ui/). We think you’ll find this new design improves your experience and sets the stage for some incredible features to come. Some of the highlights include:

  - **Refined search results:** The redesigned search bar provides more space for expressive queries, and the new results sidebar helps to discover search syntax without referencing documentation.
  - **Improved focus on code:** We’ve reduced non-essential UI elements to provide greater focus on the code itself, and positioned the most important items so they’re unobtrusive and located exactly where they are needed.
  - **Improved layouts:** We’ve improved pages like diff views to make them easier to use and to help find information quickly.
  - **New navigation:** A new global navigation provides immediate discoverability and access to current and future functionality.
  - **Promoting extensibility:** We've brought the extension registry back to the main navigation and improved its design and navigation.

  With bulk of the redesign complete, future releases will include more improvements and refinements.

### Fixed

- Stricter validation of structural search queries. The `type:` parameter is not supported for structural searches and returns an appropriate alert. [#21487](https://github.com/sourcegraph/sourcegraph/pull/21487)
- Batch changeset specs that are not attached to changesets will no longer prematurely expire before the batch specs that they are associated with. [#21678](https://github.com/sourcegraph/sourcegraph/pull/21678)
- The Y-axis of Code Insights line charts no longer start at a negative value. [#22018](https://github.com/sourcegraph/sourcegraph/pull/22018)
- Correctly handle field aliases in the query (like `r:` versus `repo:`) when used with `contains` predicates. [#22105](https://github.com/sourcegraph/sourcegraph/pull/22105)
- Running a code insight over a timeframe when the repository didn't yet exist doesn't break the entire insight anymore. [#21288](https://github.com/sourcegraph/sourcegraph/pull/21288)

### Removed

- The deprecated GraphQL `icon` field on CommitSearchResult and Repository was removed. [#21310](https://github.com/sourcegraph/sourcegraph/pull/21310)
- The undocumented `index` filter was removed from search type-ahead suggestions. [#18806](https://github.com/sourcegraph/sourcegraph/issues/18806)
- Code host connection tokens aren't used for creating changesets anymore when the user is site admin and no credential has been specified. [#16814](https://github.com/sourcegraph/sourcegraph/issues/16814)

## 3.28.0

### Added

- Added `select:commit.diff.added` and `select:commit.diff.removed` for `type:diff` search queries. These selectors return commit diffs only if a pattern matches in `added` (respespectively, `removed`) lines. [#20328](https://github.com/sourcegraph/sourcegraph/pull/20328)
- Additional language autocompletions for the `lang:` filter in the search bar. [#20535](https://github.com/sourcegraph/sourcegraph/pull/20535)
- Steps in batch specs can now have an `if:` attribute to enable conditional execution of different steps. [#20701](https://github.com/sourcegraph/sourcegraph/pull/20701)
- Extensions can now log messages through `sourcegraph.app.log` to aid debugging user issues. [#20474](https://github.com/sourcegraph/sourcegraph/pull/20474)
- Bulk comments on many changesets are now available in Batch Changes. [#20361](https://github.com/sourcegraph/sourcegraph/pull/20361)
- Batch specs are now viewable when previewing changesets. [#19534](https://github.com/sourcegraph/sourcegraph/issues/19534)
- Added a new UI for creating code insights. [#20212](https://github.com/sourcegraph/sourcegraph/issues/20212)

### Changed

- User and site credentials used in Batch Changes are now encrypted in the database if encryption is enabled with the `encryption.keys` config. [#19570](https://github.com/sourcegraph/sourcegraph/issues/19570)
- All Sourcegraph images within [deploy-sourcegraph](https://github.com/sourcegraph/deploy-sourcegraph) now specify the registry. Thanks! @k24dizzle [#2901](https://github.com/sourcegraph/deploy-sourcegraph/pull/2901).
- Default reviewers are now added to Bitbucket Server PRs opened by Batch Changes. [#20551](https://github.com/sourcegraph/sourcegraph/pull/20551)
- The default memory requirements for the `redis-*` containers have been raised by 1GB (to a new total of 7GB). This change allows Redis to properly run its key-eviction routines (when under memory pressure) without getting killed by the host machine. This affects both the docker-compose and Kubernetes deployments. [sourcegraph/deploy-sourcegraph-docker#373](https://github.com/sourcegraph/deploy-sourcegraph-docker/pull/373) and [sourcegraph/deploy-sourcegraph#2898](https://github.com/sourcegraph/deploy-sourcegraph/pull/2898)
- Only site admins can now list users on an instance. [#20619](https://github.com/sourcegraph/sourcegraph/pull/20619)
- Repository permissions can now be enabled for site admins via the `authz.enforceForSiteAdmins` setting. [#20674](https://github.com/sourcegraph/sourcegraph/pull/20674)
- Site admins can no longer view user added code host configuration. [#20851](https://github.com/sourcegraph/sourcegraph/pull/20851)
- Site admins cannot add access tokens for any user by default. [#20988](https://github.com/sourcegraph/sourcegraph/pull/20988)
- Our namespaced overlays now only scrape container metrics within that namespace. [#2969](https://github.com/sourcegraph/deploy-sourcegraph/pull/2969)
- The extension registry main page has a new visual design that better conveys the most useful information about extensions, and individual extension pages have better information architecture. [#20822](https://github.com/sourcegraph/sourcegraph/pull/20822)

### Fixed

- Search returned inconsistent result counts when a `count:` limit was not specified.
- Indexed search failed when the `master` branch needed indexing but was not the default. [#20260](https://github.com/sourcegraph/sourcegraph/pull/20260)
- `repo:contains(...)` built-in did not respect parameters that affect repo filtering (e.g., `repogroup`, `fork`). It now respects these. [#20339](https://github.com/sourcegraph/sourcegraph/pull/20339)
- An issue where duplicate results would render for certain `or`-expressions. [#20480](https://github.com/sourcegraph/sourcegraph/pull/20480)
- Issue where the search query bar suggests that some `lang` values are not valid. [#20534](https://github.com/sourcegraph/sourcegraph/pull/20534)
- Pull request event webhooks received from GitHub with unexpected actions no longer cause panics. [#20571](https://github.com/sourcegraph/sourcegraph/pull/20571)
- Repository search patterns like `^repo/(prefix-suffix|prefix)$` now correctly match both `repo/prefix-suffix` and `repo/prefix`. [#20389](https://github.com/sourcegraph/sourcegraph/issues/20389)
- Ephemeral storage requests and limits now match the default cache size to avoid Symbols pods being evicted. The symbols pod now requires 10GB of ephemeral space as a minimum to scheduled. [#2369](https://github.com/sourcegraph/deploy-sourcegraph/pull/2369)
- Minor query syntax highlighting bug for `repo:contains` predicate. [#21038](https://github.com/sourcegraph/sourcegraph/pull/21038)
- An issue causing diff and commit results with file filters to return invalid results. [#21039](https://github.com/sourcegraph/sourcegraph/pull/21039)
- All databases now have the Kubernetes Quality of Service class of 'Guaranteed' which should reduce the chance of them
  being evicted during NodePressure events. [#2900](https://github.com/sourcegraph/deploy-sourcegraph/pull/2900)
- An issue causing diff views to display without syntax highlighting [#21160](https://github.com/sourcegraph/sourcegraph/pull/21160)

### Removed

- The deprecated `SetRepositoryEnabled` mutation was removed. [#21044](https://github.com/sourcegraph/sourcegraph/pull/21044)

## 3.27.5

### Fixed

- Fix scp style VCS url parsing. [#20799](https://github.com/sourcegraph/sourcegraph/pull/20799)

## 3.27.4

### Fixed

- Fixed an issue related to Gitolite repos with `@` being prepended with a `?`. [#20297](https://github.com/sourcegraph/sourcegraph/pull/20297)
- Add missing return from handler when DisableAutoGitUpdates is true. [#20451](https://github.com/sourcegraph/sourcegraph/pull/20451)

## 3.27.3

### Fixed

- Pushing batch changes to Bitbucket Server code hosts over SSH was broken in 3.27.0, and has been fixed. [#20324](https://github.com/sourcegraph/sourcegraph/issues/20324)

## 3.27.2

### Fixed

- Fixed an issue with our release tooling that was preventing all images from being tagged with the correct version.
  All sourcegraph images have the proper release version now.

## 3.27.1

### Fixed

- Indexed search failed when the `master` branch needed indexing but was not the default. [#20260](https://github.com/sourcegraph/sourcegraph/pull/20260)
- Fixed a regression that caused "other" code hosts urls to not be built correctly which prevents code to be cloned / updated in 3.27.0. This change will provoke some cloning errors on repositories that are already sync'ed, until the next code host sync. [#20258](https://github.com/sourcegraph/sourcegraph/pull/20258)

## 3.27.0

### Added

- `count:` now supports "all" as value. Queries with `count:all` will return up to 999999 results. [#19756](https://github.com/sourcegraph/sourcegraph/pull/19756)
- Credentials for Batch Changes are now validated when adding them. [#19602](https://github.com/sourcegraph/sourcegraph/pull/19602)
- Batch Changes now ignore repositories that contain a `.batchignore` file. [#19877](https://github.com/sourcegraph/sourcegraph/pull/19877) and [src-cli#509](https://github.com/sourcegraph/src-cli/pull/509)
- Side-by-side diff for commit visualization. [#19553](https://github.com/sourcegraph/sourcegraph/pull/19553)
- The site configuration now supports defining batch change rollout windows, which can be used to slow or disable pushing changesets at particular times of day or days of the week. [#19796](https://github.com/sourcegraph/sourcegraph/pull/19796), [#19797](https://github.com/sourcegraph/sourcegraph/pull/19797), and [#19951](https://github.com/sourcegraph/sourcegraph/pull/19951).
- Search functionality via built-in `contains` predicate: `repo:contains(...)`, `repo:contains.file(...)`, `repo:contains.content(...)`, repo:contains.commit.after(...)`. [#18584](https://github.com/sourcegraph/sourcegraph/issues/18584)
- Database encryption, external service config & user auth data can now be encrypted in the database using the `encryption.keys` config. See [the docs](https://docs.sourcegraph.com/admin/encryption) for more info.
- Repositories that gitserver fails to clone or fetch are now gradually moved to the back of the background update queue instead of remaining at the front. [#20204](https://github.com/sourcegraph/sourcegraph/pull/20204)
- The new `disableAutoCodeHostSyncs` setting allows site admins to disable any periodic background syncing of configured code host connections. That includes syncing of repository metadata (i.e. not git updates, use `disableAutoGitUpdates` for that), permissions and batch changes changesets, but may include other data we'd sync from the code host API in the future.

### Changed

- Bumped the minimum supported version of Postgres from `9.6` to `12`. The upgrade procedure is mostly automated for existing deployments, but may require action if using the single-container deployment or an external database. See the [upgrade documentation](https://docs.sourcegraph.com/admin/updates) for your deployment type for detailed instructions.
- Changesets in batch changes will now be marked as archived instead of being detached when a new batch spec that doesn't include the changesets is applied. Once they're archived users can manually detach them in the UI. [#19527](https://github.com/sourcegraph/sourcegraph/pull/19527)
- The default replica count on `sourcegraph-frontend` and `precise-code-intel-worker` for Kubernetes has changed from `1` -> `2`.
- Changes to code monitor trigger search queries [#19680](https://github.com/sourcegraph/sourcegraph/pull/19680)
  - A `repo:` filter is now required. This is due to an existing limitations where only 50 repositories can be searched at a time, so using a `repo:` filter makes sure the right code is being searched. Any existing code monitor without `repo:` in the trigger query will continue to work (with the limitation that not all repositories will be searched) but will require a `repo:` filter to be added when making any changes to it.
  - A `patternType` filter is no longer required. `patternType:literal` will be added to a code monitor query if not specified.
  - Added a new checklist UI to make it more intuitive to create code monitor trigger queries.
- Deprecated the GraphQL `icon` field on `GenericSearchResultInterface`. It will be removed in a future release. [#20028](https://github.com/sourcegraph/sourcegraph/pull/20028/files)
- Creating changesets through Batch Changes as a site-admin without configured Batch Changes credentials has been deprecated. Please configure user or global credentials before Sourcegraph 3.29 to not experience any interruptions in changeset creation. [#20143](https://github.com/sourcegraph/sourcegraph/pull/20143)
- Deprecated the GraphQL `limitHit` field on `LineMatch`. It will be removed in a future release. [#20164](https://github.com/sourcegraph/sourcegraph/pull/20164)

### Fixed

- A regression caused by search onboarding tour logic to never focus input in the search bar on the homepage. Input now focuses on the homepage if the search tour isn't in effect. [#19678](https://github.com/sourcegraph/sourcegraph/pull/19678)
- New changes of a Perforce depot will now be reflected in `master` branch after the initial clone. [#19718](https://github.com/sourcegraph/sourcegraph/pull/19718)
- Gitolite and Other type code host connection configuration can be correctly displayed. [#19976](https://github.com/sourcegraph/sourcegraph/pull/19976)
- Fixed a regression that caused user and code host limits to be ignored. [#20089](https://github.com/sourcegraph/sourcegraph/pull/20089)
- A regression where incorrect query highlighting happens for certain quoted values. [#20110](https://github.com/sourcegraph/sourcegraph/pull/20110)
- We now respect the `disableAutoGitUpdates` setting when cloning or fetching repos on demand and during cleanup tasks that may re-clone old repos. [#20194](https://github.com/sourcegraph/sourcegraph/pull/20194)

## 3.26.3

### Fixed

- Setting `gitMaxCodehostRequestsPerSecond` to `0` now actually blocks all Git operations happening on the gitserver. [#19716](https://github.com/sourcegraph/sourcegraph/pull/19716)

## 3.26.2

### Fixed

- Our indexed search logic now correctly handles de-duplication of search results across multiple replicas. [#19743](https://github.com/sourcegraph/sourcegraph/pull/19743)

## 3.26.1

### Added

- Experimental: Sync permissions of Perforce depots through the Sourcegraph UI. To enable, use the feature flag `"experimentalFeatures": { "perforce": "enabled" }`. For more information, see [how to enable permissions for your Perforce depots](https://docs.sourcegraph.com/admin/repo/perforce). [#16705](https://github.com/sourcegraph/sourcegraph/issues/16705)
- Added support for user email headers in the HTTP auth proxy. See [HTTP Auth Proxy docs](https://docs.sourcegraph.com/admin/auth#http-authentication-proxies) for more information.
- Ignore locked and disabled GitHub Enterprise repositories. [#19500](https://github.com/sourcegraph/sourcegraph/pull/19500)
- Remote code host git operations (such as `clone` or `ls-remote`) can now be rate limited beyond concurrency (which was already possible with `gitMaxConcurrentClones`). Set `gitMaxCodehostRequestsPerSecond` in site config to control the maximum rate of these operations per git-server instance. [#19504](https://github.com/sourcegraph/sourcegraph/pull/19504)

### Changed

-

### Fixed

- Commit search returning duplicate commits. [#19460](https://github.com/sourcegraph/sourcegraph/pull/19460)
- Clicking the Code Monitoring tab tries to take users to a non-existent repo. [#19525](https://github.com/sourcegraph/sourcegraph/pull/19525)
- Diff and commit search not highlighting search terms correctly for some files. [#19543](https://github.com/sourcegraph/sourcegraph/pull/19543), [#19639](https://github.com/sourcegraph/sourcegraph/pull/19639)
- File actions weren't appearing on large window sizes in Firefox and Safari. [#19380](https://github.com/sourcegraph/sourcegraph/pull/19380)

### Removed

-

## 3.26.0

### Added

- Searches are streamed into Sourcegraph by default. [#19300](https://github.com/sourcegraph/sourcegraph/pull/19300)
  - This gives a faster time to first result.
  - Several heuristics around result limits have been improved. You should see more consistent result counts now.
  - Can be disabled with the setting `experimentalFeatures.streamingSearch`.
- Opsgenie API keys can now be added via an environment variable. [#18662](https://github.com/sourcegraph/sourcegraph/pull/18662)
- It's now possible to control where code insights are displayed through the boolean settings `insights.displayLocation.homepage`, `insights.displayLocation.insightsPage` and `insights.displayLocation.directory`. [#18979](https://github.com/sourcegraph/sourcegraph/pull/18979)
- Users can now create changesets in batch changes on repositories that are cloned using SSH. [#16888](https://github.com/sourcegraph/sourcegraph/issues/16888)
- Syntax highlighting for Elixir, Elm, REG, Julia, Move, Nix, Puppet, VimL, Coq. [#19282](https://github.com/sourcegraph/sourcegraph/pull/19282)
- `BUILD.in` files are now highlighted as Bazel/Starlark build files. Thanks to @jjwon0 [#19282](https://github.com/sourcegraph/sourcegraph/pull/19282)
- `*.pyst` and `*.pyst-include` are now highlighted as Python files. Thanks to @jjwon0 [#19282](https://github.com/sourcegraph/sourcegraph/pull/19282)
- The code monitoring feature flag is now enabled by default. [#19295](https://github.com/sourcegraph/sourcegraph/pull/19295)
- New query field `select` enables returning only results of the desired type. See [documentation](https://docs.sourcegraph.com/code_search/reference/language#select) for details. [#19236](https://github.com/sourcegraph/sourcegraph/pull/19236)
- Syntax highlighting for Elixer, Elm, REG, Julia, Move, Nix, Puppet, VimL thanks to @rvantonder
- `BUILD.in` files are now highlighted as Bazel/Starlark build files. Thanks to @jjwon0
- `*.pyst` and `*.pyst-include` are now highlighted as Python files. Thanks to @jjwon0
- Added a `search.defaultCaseSensitive` setting to configure whether query patterns should be treated case sensitivitely by default.

### Changed

- Campaigns have been renamed to Batch Changes! See [#18771](https://github.com/sourcegraph/sourcegraph/issues/18771) for a detailed log on what has been renamed.
  - A new [Sourcegraph CLI](https://docs.sourcegraph.com/cli) version will use `src batch [preview|apply]` commands, while keeping the old ones working to be used with older Sourcegraph versions.
  - Old URLs in the application and in the documentation will redirect.
  - GraphQL API entities with "campaign" in their name have been deprecated and have new Batch Changes counterparts:
    - Deprecated GraphQL entities: `CampaignState`, `Campaign`, `CampaignSpec`, `CampaignConnection`, `CampaignsCodeHostConnection`, `CampaignsCodeHost`, `CampaignsCredential`, `CampaignDescription`
    - Deprecated GraphQL mutations: `createCampaign`, `applyCampaign`, `moveCampaign`, `closeCampaign`, `deleteCampaign`, `createCampaignSpec`, `createCampaignsCredential`, `deleteCampaignsCredential`
    - Deprecated GraphQL queries: `Org.campaigns`, `User.campaigns`, `User.campaignsCodeHosts`, `camapigns`, `campaign`
  - Site settings with `campaigns` in their name have been replaced with equivalent `batchChanges` settings.
- A repository's `remote.origin.url` is not stored on gitserver disk anymore. Note: if you use the experimental feature `customGitFetch` your setting may need to be updated to specify the remote URL. [#18535](https://github.com/sourcegraph/sourcegraph/pull/18535)
- Repositories and files containing spaces will now render with escaped spaces in the query bar rather than being
  quoted. [#18642](https://github.com/sourcegraph/sourcegraph/pull/18642)
- Sourcegraph is now built with Go 1.16. [#18447](https://github.com/sourcegraph/sourcegraph/pull/18447)
- Cursor hover information in the search query bar will now display after 150ms (previously 0ms). [#18916](https://github.com/sourcegraph/sourcegraph/pull/18916)
- The `repo.cloned` column is deprecated in favour of `gitserver_repos.clone_status`. It will be removed in a subsequent release.
- Precision class indicators have been improved for code intelligence results in both the hover overlay as well as the definition and references locations panel. [#18843](https://github.com/sourcegraph/sourcegraph/pull/18843)
- Pings now contain added, aggregated campaigns usage data: aggregate counts of unique monthly users and Weekly campaign and changesets counts for campaign cohorts created in the last 12 months. [#18604](https://github.com/sourcegraph/sourcegraph/pull/18604)

### Fixed

- Auto complete suggestions for repositories and files containing spaces will now be automatically escaped when accepting the suggestion. [#18635](https://github.com/sourcegraph/sourcegraph/issues/18635)
- An issue causing repository results containing spaces to not be clickable in some cases. [#18668](https://github.com/sourcegraph/sourcegraph/pull/18668)
- Closing a batch change now correctly closes the entailed changesets, when requested by the user. [#18957](https://github.com/sourcegraph/sourcegraph/pull/18957)
- TypesScript highlighting bug. [#15930](https://github.com/sourcegraph/sourcegraph/issues/15930)
- The number of shards is now reported accurately in Site Admin > Repository Status > Settings > Indexing. [#19265](https://github.com/sourcegraph/sourcegraph/pull/19265)

### Removed

- Removed the deprecated GraphQL fields `SearchResults.repositoriesSearched` and `SearchResults.indexedRepositoriesSearched`.
- Removed the deprecated search field `max`
- Removed the `experimentalFeatures.showBadgeAttachments` setting

## 3.25.2

### Fixed

- A security vulnerability with in the authentication workflow has been fixed. [#18686](https://github.com/sourcegraph/sourcegraph/pull/18686)

## 3.25.1

### Added

- Experimental: Sync Perforce depots directly through the Sourcegraph UI. To enable, use the feature flag `"experimentalFeatures": { "perforce": "enabled" }`. For more information, see [how to add your Perforce depots](https://docs.sourcegraph.com/admin/repo/perforce). [#16703](https://github.com/sourcegraph/sourcegraph/issues/16703)

## 3.25.0

**IMPORTANT** Sourcegraph now uses Go 1.15. This may break AWS RDS database connections with older x509 certificates. Please follow the Amazon [docs](https://docs.aws.amazon.com/AmazonRDS/latest/UserGuide/UsingWithRDS.SSL-certificate-rotation.html) to rotate your certificate.

### Added

- New site config option `"log": { "sentry": { "backendDSN": "<REDACTED>" } }` to use a separate Sentry project for backend errors. [#17363](https://github.com/sourcegraph/sourcegraph/pull/17363)
- Structural search now supports searching indexed branches other than default. [#17726](https://github.com/sourcegraph/sourcegraph/pull/17726)
- Structural search now supports searching unindexed revisions. [#17967](https://github.com/sourcegraph/sourcegraph/pull/17967)
- New site config option `"allowSignup"` for SAML authentication to determine if automatically create new users is allowed. [#17989](https://github.com/sourcegraph/sourcegraph/pull/17989)
- Experimental: The webapp can now stream search results to the client, improving search performance. To enable it, add `{ "experimentalFeatures": { "searchStreaming": true } }` in user settings. [#16097](https://github.com/sourcegraph/sourcegraph/pull/16097)
- New product research sign-up page. This can be accessed by all users in their user settings. [#17945](https://github.com/sourcegraph/sourcegraph/pull/17945)
- New site config option `productResearchPage.enabled` to disable access to the product research sign-up page. [#17945](https://github.com/sourcegraph/sourcegraph/pull/17945)
- Pings now contain Sourcegraph extension activation statistics. [#16421](https://github.com/sourcegraph/sourcegraph/pull/16421)
- Pings now contain aggregate Sourcegraph extension activation statistics: the number of users and number of activations per (public) extension per week, and the number of total extension users per week and average extensions activated per user. [#16421](https://github.com/sourcegraph/sourcegraph/pull/16421)
- Pings now contain aggregate code insights usage data: total insight views, interactions, edits, creations, removals, and counts of unique users that view and create insights. [#16421](https://github.com/sourcegraph/sourcegraph/pull/17805)
- When previewing a campaign spec, changesets can be filtered by current state or the action(s) to be performed. [#16960](https://github.com/sourcegraph/sourcegraph/issues/16960)

### Changed

- Alert solutions links included in [monitoring alerts](https://docs.sourcegraph.com/admin/observability/alerting) now link to the relevant documentation version. [#17828](https://github.com/sourcegraph/sourcegraph/pull/17828)
- Secrets (such as access tokens and passwords) will now appear as REDACTED when editing external service config, and in graphql API responses. [#17261](https://github.com/sourcegraph/sourcegraph/issues/17261)
- Sourcegraph is now built with Go 1.15
  - Go `1.15` introduced changes to SSL/TLS connection validation which requires certificates to include a `SAN`. This field was not included in older certificates and clients relied on the `CN` field. You might see an error like `x509: certificate relies on legacy Common Name field`. We recommend that customers using Sourcegraph with an external database and connecting to it using SSL/TLS check whether the certificate is up to date.
  - RDS Customers please reference [AWS' documentation on updating the SSL/TLS certificate](https://docs.aws.amazon.com/AmazonRDS/latest/UserGuide/UsingWithRDS.SSL-certificate-rotation.html).
- Search results on `.rs` files now recommend `lang:rust` instead of `lang:renderscript` as a filter. [#18316](https://github.com/sourcegraph/sourcegraph/pull/18316)
- Campaigns users creating Personal Access Tokens on GitHub are now asked to request the `user:email` scope in addition to the [previous scopes](https://docs.sourcegraph.com/@3.24/admin/external_service/github#github-api-token-and-access). This will be used in a future Sourcegraph release to display more fine-grained information on the progress of pull requests. [#17555](https://github.com/sourcegraph/sourcegraph/issues/17555)

### Fixed

- Fixes an issue that prevented the hard deletion of a user if they had saved searches. [#17461](https://github.com/sourcegraph/sourcegraph/pull/17461)
- Fixes an issue that caused some missing results for `type:commit` when a pattern was used instead of the `message` field. [#17490](https://github.com/sourcegraph/sourcegraph/pull/17490#issuecomment-764004758)
- Fixes an issue where cAdvisor-based alerts would not fire correctly for services with multiple replicas. [#17600](https://github.com/sourcegraph/sourcegraph/pull/17600)
- Significantly improved performance of structural search on monorepo deployments [#17846](https://github.com/sourcegraph/sourcegraph/pull/17846)
- Fixes an issue where upgrades on Kubernetes may fail due to null environment variable lists in deployment manifests [#1781](https://github.com/sourcegraph/deploy-sourcegraph/pull/1781)
- Fixes an issue where counts on search filters were inaccurate. [#18158](https://github.com/sourcegraph/sourcegraph/pull/18158)
- Fixes services with emptyDir volumes being evicted from nodes. [#1852](https://github.com/sourcegraph/deploy-sourcegraph/pull/1852)

### Removed

- Removed the `search.migrateParser` setting. As of 3.20 and onward, a new parser processes search queries by default. Previously, `search.migrateParser` was available to enable the legacy parser. Enabling/disabling this setting now no longer has any effect. [#17344](https://github.com/sourcegraph/sourcegraph/pull/17344)

## 3.24.1

### Fixed

- Fixes an issue that SAML is not able to proceed with the error `Expected Enveloped and C14N transforms`. [#13032](https://github.com/sourcegraph/sourcegraph/issues/13032)

## 3.24.0

### Added

- Panels in the [Sourcegraph monitoring dashboards](https://docs.sourcegraph.com/admin/observability/metrics#grafana) now:
  - include links to relevant alerts documentation and the new [monitoring dashboards reference](https://docs.sourcegraph.com/admin/observability/dashboards). [#16939](https://github.com/sourcegraph/sourcegraph/pull/16939)
  - include alert events and version changes annotations that can be enabled from the top of each service dashboard. [#17198](https://github.com/sourcegraph/sourcegraph/pull/17198)
- Suggested filters in the search results page can now be scrolled. [#17097](https://github.com/sourcegraph/sourcegraph/pull/17097)
- Structural search queries can now be used in saved searches by adding `patternType:structural`. [#17265](https://github.com/sourcegraph/sourcegraph/pull/17265)

### Changed

- Dashboard links included in [monitoring alerts](https://docs.sourcegraph.com/admin/observability/alerting) now:
  - link directly to the relevant Grafana panel, instead of just the service dashboard. [#17014](https://github.com/sourcegraph/sourcegraph/pull/17014)
  - link to a time frame relevant to the alert, instead of just the past few hours. [#17034](https://github.com/sourcegraph/sourcegraph/pull/17034)
- Added `serviceKind` field of the `ExternalServiceKind` type to `Repository.externalURLs` GraphQL API, `serviceType` field is deprecated and will be removed in the future releases. [#14979](https://github.com/sourcegraph/sourcegraph/issues/14979)
- Deprecated the GraphQL fields `SearchResults.repositoriesSearched` and `SearchResults.indexedRepositoriesSearched`.
- The minimum Kubernetes version required to use the [Kubernetes deployment option](https://docs.sourcegraph.com/admin/install/kubernetes) is now [v1.15 (released June 2019)](https://kubernetes.io/blog/2019/06/19/kubernetes-1-15-release-announcement/).

### Fixed

- Imported changesets acquired an extra button to download the "generated diff", which did nothing, since imported changesets don't have a generated diff. This button has been removed. [#16778](https://github.com/sourcegraph/sourcegraph/issues/16778)
- Quoted global filter values (case, patterntype) are now properly extracted and set in URL parameters. [#16186](https://github.com/sourcegraph/sourcegraph/issues/16186)
- The endpoint for "Open in Sourcegraph" functionality in editor extensions now uses code host connection information to resolve the repository, which makes it more correct and respect the `repositoryPathPattern` setting. [#16846](https://github.com/sourcegraph/sourcegraph/pull/16846)
- Fixed an issue that prevented search expressions of the form `repo:foo (rev:a or rev:b)` from evaluating all revisions [#16873](https://github.com/sourcegraph/sourcegraph/pull/16873)
- Updated language detection library. Includes language detection for `lang:starlark`. [#16900](https://github.com/sourcegraph/sourcegraph/pull/16900)
- Fixed retrieving status for indexed tags and deduplicated main branches in the indexing settings page. [#13787](https://github.com/sourcegraph/sourcegraph/issues/13787)
- Specifying a ref that doesn't exist would show an alert, but still return results [#15576](https://github.com/sourcegraph/sourcegraph/issues/15576)
- Fixed search highlighting the wrong line. [#10468](https://github.com/sourcegraph/sourcegraph/issues/10468)
- Fixed an issue where searches of the form `foo type:file` returned results of type `path` too. [#17076](https://github.com/sourcegraph/sourcegraph/issues/17076)
- Fixed queries like `(type:commit or type:diff)` so that if the query matches both the commit message and the diff, both are returned as results. [#16899](https://github.com/sourcegraph/sourcegraph/issues/16899)
- Fixed container monitoring and provisioning dashboard panels not displaying metrics in certain deployment types and environments. If you continue to have issues with these panels not displaying any metrics after upgrading, please [open an issue](https://github.com/sourcegraph/sourcegraph/issues/new).
- Fixed a nonexistent field in site configuration being marked as "required" when configuring PagerDuty alert notifications. [#17277](https://github.com/sourcegraph/sourcegraph/pull/17277)
- Fixed cases of incorrect highlighting for symbol definitions in the definitions panel. [#17258](https://github.com/sourcegraph/sourcegraph/pull/17258)
- Fixed a Cross-Site Scripting vulnerability where quick links created on the homepage were not sanitized and allowed arbitrary JavaScript execution. [#17099](https://github.com/sourcegraph/sourcegraph/pull/17099)

### Removed

- Interactive mode has now been removed. [#16868](https://github.com/sourcegraph/sourcegraph/pull/16868).

## 3.23.0

### Added

- Password reset link expiration can be customized via `auth.passwordResetLinkExpiry` in the site config. [#13999](https://github.com/sourcegraph/sourcegraph/issues/13999)
- Campaign steps may now include environment variables from outside of the campaign spec using [array syntax](http://docs.sourcegraph.com/campaigns/references/campaign_spec_yaml_reference#environment-array). [#15822](https://github.com/sourcegraph/sourcegraph/issues/15822)
- The total size of all Git repositories and the lines of code for indexed branches are displayed in the site admin overview. [#15125](https://github.com/sourcegraph/sourcegraph/issues/15125)
- Extensions can now add decorations to files on the sidebar tree view and tree page through the experimental `FileDecoration` API. [#15833](https://github.com/sourcegraph/sourcegraph/pull/15833)
- Extensions can now easily query the Sourcegraph GraphQL API through a dedicated API method. [#15566](https://github.com/sourcegraph/sourcegraph/pull/15566)
- Individual changesets can now be downloaded as a diff. [#16098](https://github.com/sourcegraph/sourcegraph/issues/16098)
- The campaigns preview page is much more detailed now, especially when updating existing campaigns. [#16240](https://github.com/sourcegraph/sourcegraph/pull/16240)
- When a newer version of a campaign spec is uploaded, a message is now displayed when viewing the campaign or an outdated campaign spec. [#14532](https://github.com/sourcegraph/sourcegraph/issues/14532)
- Changesets in a campaign can now be searched by title and repository name. [#15781](https://github.com/sourcegraph/sourcegraph/issues/15781)
- Experimental: [`transformChanges` in campaign specs](https://docs.sourcegraph.com/campaigns/references/campaign_spec_yaml_reference#transformchanges) is now available as a feature preview to allow users to create multiple changesets in a single repository. [#16235](https://github.com/sourcegraph/sourcegraph/pull/16235)
- The `gitUpdateInterval` site setting was added to allow custom git update intervals based on repository names. [#16765](https://github.com/sourcegraph/sourcegraph/pull/16765)
- Various additions to syntax highlighting and hover tooltips in the search query bar (e.g., regular expressions). Can be disabled with `{ "experimentalFeatures": { "enableSmartQuery": false } }` in case of unlikely adverse effects. [#16742](https://github.com/sourcegraph/sourcegraph/pull/16742)
- Search queries may now scope subexpressions across repositories and files, and also allow greater freedom for combining search filters. See the updated documentation on [search subexpressions](https://docs.sourcegraph.com/code_search/tutorials/search_subexpressions) to learn more. [#16866](https://github.com/sourcegraph/sourcegraph/pull/16866)

### Changed

- Search indexer tuned to wait longer before assuming a deadlock has occurred. Previously if the indexserver had many cores (40+) and indexed a monorepo it could give up. [#16110](https://github.com/sourcegraph/sourcegraph/pull/16110)
- The total size of all Git repositories and the lines of code for indexed branches will be sent back in pings as part of critical telemetry. [#16188](https://github.com/sourcegraph/sourcegraph/pull/16188)
- The `gitserver` container now has a dependency on Postgres. This does not require any additional configuration unless access to Postgres requires a sidecar proxy / firewall rules. [#16121](https://github.com/sourcegraph/sourcegraph/pull/16121)
- Licensing is now enforced for campaigns: creating a campaign with more than five changesets requires a valid license. Please [contact Sourcegraph with any licensing questions](https://about.sourcegraph.com/contact/sales/). [#15715](https://github.com/sourcegraph/sourcegraph/issues/15715)

### Fixed

- Syntax highlighting on files with mixed extension case (e.g. `.CPP` vs `.cpp`) now works as expected. [#11327](https://github.com/sourcegraph/sourcegraph/issues/11327)
- After applying a campaign, some GitLab MRs might have had outdated state shown in the UI until the next sync with the code host. [#16100](https://github.com/sourcegraph/sourcegraph/pull/16100)
- The web app no longer sends stale text document content to extensions. [#14965](https://github.com/sourcegraph/sourcegraph/issues/14965)
- The blob viewer now supports multiple decorations per line as intended. [#15063](https://github.com/sourcegraph/sourcegraph/issues/15063)
- Repositories with plus signs in their name can now be navigated to as expected. [#15079](https://github.com/sourcegraph/sourcegraph/issues/15079)

### Removed

-

## 3.22.1

### Changed

- Reduced memory and CPU required for updating the code intelligence commit graph [#16517](https://github.com/sourcegraph/sourcegraph/pull/16517)

## 3.22.0

### Added

- GraphQL and TOML syntax highlighting is now back (special thanks to @rvantonder) [#13935](https://github.com/sourcegraph/sourcegraph/issues/13935)
- Zig and DreamMaker syntax highlighting.
- Campaigns now support publishing GitHub draft PRs and GitLab WIP MRs. [#7998](https://github.com/sourcegraph/sourcegraph/issues/7998)
- `indexed-searcher`'s watchdog can be configured and has additional instrumentation. This is useful when diagnosing [zoekt-webserver is restarting due to watchdog](https://docs.sourcegraph.com/admin/observability/troubleshooting#scenario-zoekt-webserver-is-restarting-due-to-watchdog). [#15148](https://github.com/sourcegraph/sourcegraph/pull/15148)
- Pings now contain Redis & Postgres server versions. [14405](https://github.com/sourcegraph/sourcegraph/14405)
- Aggregated usage data of the search onboarding tour is now included in pings. The data tracked are: total number of views of the onboarding tour, total number of views of each step in the onboarding tour, total number of tours closed. [#15113](https://github.com/sourcegraph/sourcegraph/pull/15113)
- Users can now specify credentials for code hosts to enable campaigns for non site-admin users. [#15506](https://github.com/sourcegraph/sourcegraph/pull/15506)
- A `campaigns.restrictToAdmins` site configuration option has been added to prevent non site-admin users from using campaigns. [#15785](https://github.com/sourcegraph/sourcegraph/pull/15785)
- Number of page views on campaign apply page, page views on campaign details page after create/update, closed campaigns, created campaign specs and changesets specs and the sum of changeset diff stats will be sent back in pings. [#15279](https://github.com/sourcegraph/sourcegraph/pull/15279)
- Users can now explicitly set their primary email address. [#15683](https://github.com/sourcegraph/sourcegraph/pull/15683)
- "[Why code search is still needed for monorepos](https://docs.sourcegraph.com/adopt/code_search_in_monorepos)" doc page

### Changed

- Improved contrast / visibility in comment syntax highlighting. [#14546](https://github.com/sourcegraph/sourcegraph/issues/14546)
- Campaigns are no longer in beta. [#14900](https://github.com/sourcegraph/sourcegraph/pull/14900)
- Campaigns now have a fancy new icon. [#14740](https://github.com/sourcegraph/sourcegraph/pull/14740)
- Search queries with an unbalanced closing paren `)` are now invalid, since this likely indicates an error. Previously, patterns with dangling `)` were valid in some cases. Note that patterns with dangling `)` can still be searched, but should be quoted via `content:"foo)"`. [#15042](https://github.com/sourcegraph/sourcegraph/pull/15042)
- Extension providers can now return AsyncIterables, enabling dynamic provider results without dependencies. [#15042](https://github.com/sourcegraph/sourcegraph/issues/15061)
- Deprecated the `"email.smtp": { "disableTLS" }` site config option, this field has been replaced by `"email.smtp": { "noVerifyTLS" }`. [#15682](https://github.com/sourcegraph/sourcegraph/pull/15682)

### Fixed

- The `file:` added to the search field when navigating to a tree or file view will now behave correctly when the file path contains spaces. [#12296](https://github.com/sourcegraph/sourcegraph/issues/12296)
- OAuth login now respects site configuration `experimentalFeatures: { "tls.external": {...} }` for custom certificates and skipping TLS verify. [#14144](https://github.com/sourcegraph/sourcegraph/issues/14144)
- If the `HEAD` file in a cloned repo is absent or truncated, background cleanup activities will use a best-effort default to remedy the situation. [#14962](https://github.com/sourcegraph/sourcegraph/pull/14962)
- Search input will always show suggestions. Previously we only showed suggestions for letters and some special characters. [#14982](https://github.com/sourcegraph/sourcegraph/pull/14982)
- Fixed an issue where `not` keywords were not recognized inside expression groups, and treated incorrectly as patterns. [#15139](https://github.com/sourcegraph/sourcegraph/pull/15139)
- Fixed an issue where hover pop-ups would not show on the first character of a valid hover range in search queries. [#15410](https://github.com/sourcegraph/sourcegraph/pull/15410)
- Fixed an issue where submodules configured with a relative URL resulted in non-functional hyperlinks in the file tree UI. [#15286](https://github.com/sourcegraph/sourcegraph/issues/15286)
- Pushing commits to public GitLab repositories with campaigns now works, since we use the configured token even if the repository is public. [#15536](https://github.com/sourcegraph/sourcegraph/pull/15536)
- `.kts` is now highlighted properly as Kotlin code, fixed various other issues in Kotlin syntax highlighting.
- Fixed an issue where the value of `content:` was treated literally when the regular expression toggle is active. [#15639](https://github.com/sourcegraph/sourcegraph/pull/15639)
- Fixed an issue where non-site admins were prohibited from updating some of their other personal metadata when `auth.enableUsernameChanges` was `false`. [#15663](https://github.com/sourcegraph/sourcegraph/issues/15663)
- Fixed the `url` fields of repositories and trees in GraphQL returning URLs that were not %-encoded (e.g. when the repository name contained spaces). [#15667](https://github.com/sourcegraph/sourcegraph/issues/15667)
- Fixed "Find references" showing errors in the references panel in place of the syntax-highlighted code for repositories with spaces in their name. [#15618](https://github.com/sourcegraph/sourcegraph/issues/15618)
- Fixed an issue where specifying the `repohasfile` filter did not return results as expected unless `repo` was specified. [#15894](https://github.com/sourcegraph/sourcegraph/pull/15894)
- Fixed an issue causing user input in the search query field to be erased in some cases. [#15921](https://github.com/sourcegraph/sourcegraph/issues/15921).

### Removed

-

## 3.21.2

:warning: WARNING :warning: For users of single-image Sourcegraph instance, please delete the secret key file `/var/lib/sourcegraph/token` inside the container before attempting to upgrade to 3.21.x.

### Fixed

- Fix externalURLs alert logic [#14980](https://github.com/sourcegraph/sourcegraph/pull/14980)

## 3.21.1

:warning: WARNING :warning: For users of single-image Sourcegraph instance, please delete the secret key file `/var/lib/sourcegraph/token` inside the container before attempting to upgrade to 3.21.x.

### Fixed

- Fix alerting for native integration condition [#14775](https://github.com/sourcegraph/sourcegraph/pull/14775)
- Fix query with large repo count hanging [#14944](https://github.com/sourcegraph/sourcegraph/pull/14944)
- Fix server upgrade where codeintel database does not exist [#14953](https://github.com/sourcegraph/sourcegraph/pull/14953)
- CVE-2019-18218 in postgres docker image [#14954](https://github.com/sourcegraph/sourcegraph/pull/14954)
- Fix an issue where .git/HEAD in invalid [#14962](https://github.com/sourcegraph/sourcegraph/pull/14962)
- Repository syncing will not happen more frequently than the repoListUpdateInterval config value [#14901](https://github.com/sourcegraph/sourcegraph/pull/14901) [#14983](https://github.com/sourcegraph/sourcegraph/pull/14983)

## 3.21.0

:warning: WARNING :warning: For users of single-image Sourcegraph instance, please delete the secret key file `/var/lib/sourcegraph/token` inside the container before attempting to upgrade to 3.21.x.

### Added

- The new GraphQL API query field `namespaceByName(name: String!)` makes it easier to look up the user or organization with the given name. Previously callers needed to try looking up the user and organization separately.
- Changesets created by campaigns will now include a link back to the campaign in their body text. [#14033](https://github.com/sourcegraph/sourcegraph/issues/14033)
- Users can now preview commits that are going to be created in their repositories in the campaign preview UI. [#14181](https://github.com/sourcegraph/sourcegraph/pull/14181)
- If emails are configured, the user will be sent an email when important account information is changed. This currently encompasses changing/resetting the password, adding/removing emails, and adding/removing access tokens. [#14320](https://github.com/sourcegraph/sourcegraph/pull/14320)
- A subset of changesets can now be published by setting the `published` flag in campaign specs [to an array](https://docs.sourcegraph.com/@main/campaigns/campaign_spec_yaml_reference#publishing-only-specific-changesets), which allows only specific changesets within a campaign to be published based on the repository name. [#13476](https://github.com/sourcegraph/sourcegraph/pull/13476)
- Homepage panels are now enabled by default. [#14287](https://github.com/sourcegraph/sourcegraph/issues/14287)
- The most recent ping data is now available to site admins via the Site-admin > Pings page. [#13956](https://github.com/sourcegraph/sourcegraph/issues/13956)
- Homepage panel engagement metrics will be sent back in pings. [#14589](https://github.com/sourcegraph/sourcegraph/pull/14589)
- Homepage now has a footer with links to different extensibility features. [#14638](https://github.com/sourcegraph/sourcegraph/issues/14638)
- Added an onboarding tour of Sourcegraph for new users. It can be enabled in user settings with `experimentalFeatures.showOnboardingTour` [#14636](https://github.com/sourcegraph/sourcegraph/pull/14636)
- Added an onboarding tour of Sourcegraph for new users. [#14636](https://github.com/sourcegraph/sourcegraph/pull/14636)
- Repository GraphQL queries now support an `after` parameter that permits cursor-based pagination. [#13715](https://github.com/sourcegraph/sourcegraph/issues/13715)
- Searches in the Recent Searches panel and other places are now syntax highlighted. [#14443](https://github.com/sourcegraph/sourcegraph/issues/14443)

### Changed

- Interactive search mode is now disabled by default because the new plain text search input is smarter. To reenable it, add `{ "experimentalFeatures": { "splitSearchModes": true } }` in user settings.
- The extension registry has been redesigned to make it easier to find non-default Sourcegraph extensions.
- Tokens and similar sensitive information included in the userinfo portion of remote repository URLs will no longer be visible on the Mirroring settings page. [#14153](https://github.com/sourcegraph/sourcegraph/pull/14153)
- The sign in and sign up forms have been redesigned with better input validation.
- Kubernetes admins mounting [configuration files](https://docs.sourcegraph.com/admin/config/advanced_config_file#kubernetes-configmap) are encouraged to change how the ConfigMap is mounted. See the new documentation. Previously our documentation suggested using subPath. However, this lead to Kubernetes not automatically updating the files on configuration change. [#14297](https://github.com/sourcegraph/sourcegraph/pull/14297)
- The precise code intel bundle manager will now expire any converted LSIF data that is older than `PRECISE_CODE_INTEL_MAX_DATA_AGE` (30 days by default) that is also not visible from the tip of the default branch.
- `SRC_LOG_LEVEL=warn` is now the default in Docker Compose and Kubernetes deployments, reducing the amount of uninformative log spam. [#14458](https://github.com/sourcegraph/sourcegraph/pull/14458)
- Permissions data that were stored in deprecated binary format are abandoned. Downgrade from 3.21 to 3.20 is OK, but to 3.19 or prior versions might experience missing/incomplete state of permissions for a short period of time. [#13740](https://github.com/sourcegraph/sourcegraph/issues/13740)
- The query builder page is now disabled by default. To reenable it, add `{ "experimentalFeatures": { "showQueryBuilder": true } }` in user settings.
- The GraphQL `updateUser` mutation now returns the updated user (instead of an empty response).

### Fixed

- Git clone URLs now validate their format correctly. [#14313](https://github.com/sourcegraph/sourcegraph/pull/14313)
- Usernames set in Slack `observability.alerts` now apply correctly. [#14079](https://github.com/sourcegraph/sourcegraph/pull/14079)
- Path segments in breadcrumbs get truncated correctly again on small screen sizes instead of inflating the header bar. [#14097](https://github.com/sourcegraph/sourcegraph/pull/14097)
- GitLab pipelines are now parsed correctly and show their current status in campaign changesets. [#14129](https://github.com/sourcegraph/sourcegraph/pull/14129)
- Fixed an issue where specifying any repogroups would effectively search all repositories for all repogroups. [#14190](https://github.com/sourcegraph/sourcegraph/pull/14190)
- Changesets that were previously closed after being detached from a campaign are now reopened when being reattached. [#14099](https://github.com/sourcegraph/sourcegraph/pull/14099)
- Previously large files that match the site configuration [search.largeFiles](https://docs.sourcegraph.com/admin/config/site_config#search-largeFiles) would not be indexed if they contained a large number of unique trigrams. We now index those files as well. Note: files matching the glob still need to be valid utf-8. [#12443](https://github.com/sourcegraph/sourcegraph/issues/12443)
- Git tags without a `creatordate` value will no longer break tag search within a repository. [#5453](https://github.com/sourcegraph/sourcegraph/issues/5453)
- Campaigns pages now work properly on small viewports. [#14292](https://github.com/sourcegraph/sourcegraph/pull/14292)
- Fix an issue with viewing repositories that have spaces in the repository name [#2867](https://github.com/sourcegraph/sourcegraph/issues/2867)

### Removed

- Syntax highlighting for GraphQL, INI, TOML, and Perforce files has been removed [due to incompatible/absent licenses](https://github.com/sourcegraph/sourcegraph/issues/13933). We plan to [add it back in the future](https://github.com/sourcegraph/sourcegraph/issues?q=is%3Aissue+is%3Aopen+add+syntax+highlighting+for+develop+a+).
- Search scope pages (`/search/scope/:id`) were removed.
- User-defined search scopes are no longer shown below the search bar on the homepage. Use the [`quicklinks`](https://docs.sourcegraph.com/user/personalization/quick_links) setting instead to display links there.
- The explore page (`/explore`) was removed.
- The sign out page was removed.
- The unused GraphQL types `DiffSearchResult` and `DeploymentConfiguration` were removed.
- The deprecated GraphQL mutation `updateAllMirrorRepositories`.
- The deprecated GraphQL field `Site.noRepositoriesEnabled`.
- Total counts of users by product area have been removed from pings.
- Aggregate daily, weekly, and monthly latencies (in ms) of code intelligence events (e.g., hover tooltips) have been removed from pings.

## 3.20.1

### Fixed

- gomod: rollback go-diff to v0.5.3 (v0.6.0 causes panic in certain cases) [#13973](https://github.com/sourcegraph/sourcegraph/pull/13973).
- Fixed an issue causing the scoped query in the search field to be erased when viewing files. [#13954](https://github.com/sourcegraph/sourcegraph/pull/13954).

## 3.20.0

### Added

- Site admins can now force a specific user to re-authenticate on their next request or visit. [#13647](https://github.com/sourcegraph/sourcegraph/pull/13647)
- Sourcegraph now watches its [configuration files](https://docs.sourcegraph.com/admin/config/advanced_config_file) (when using external files) and automatically applies the changes to Sourcegraph's configuration when they change. For example, this allows Sourcegraph to detect when a Kubernetes ConfigMap changes. [#13646](https://github.com/sourcegraph/sourcegraph/pull/13646)
- To define repository groups (`search.repositoryGroups` in global, org, or user settings), you can now specify regular expressions in addition to single repository names. [#13730](https://github.com/sourcegraph/sourcegraph/pull/13730)
- The new site configuration property `search.limits` configures the maximum search timeout and the maximum number of repositories to search for various types of searches. [#13448](https://github.com/sourcegraph/sourcegraph/pull/13448)
- Files and directories can now be excluded from search by adding the file `.sourcegraph/ignore` to the root directory of a repository. Each line in the _ignore_ file is interpreted as a globbing pattern. [#13690](https://github.com/sourcegraph/sourcegraph/pull/13690)
- Structural search syntax now allows regular expressions in patterns. Also, `...` can now be used in place of `:[_]`. See the [documentation](https://docs.sourcegraph.com/@main/code_search/reference/structural) for example syntax. [#13809](https://github.com/sourcegraph/sourcegraph/pull/13809)
- The total size of all Git repositories and the lines of code for indexed branches will be sent back in pings. [#13764](https://github.com/sourcegraph/sourcegraph/pull/13764)
- Experimental: A new homepage UI for Sourcegraph Server shows the user their recent searches, repositories, files, and saved searches. It can be enabled with `experimentalFeatures.showEnterpriseHomePanels`. [#13407](https://github.com/sourcegraph/sourcegraph/issues/13407)

### Changed

- Campaigns are enabled by default for all users. Site admins may view and create campaigns; everyone else may only view campaigns. The new site configuration property `campaigns.enabled` can be used to disable campaigns for all users. The properties `campaigns.readAccess`, `automation.readAccess.enabled`, and `"experimentalFeatures": { "automation": "enabled" }}` are deprecated and no longer have any effect.
- Diff and commit searches are limited to 10,000 repositories (if `before:` or `after:` filters are used), or 50 repositories (if no time filters are used). You can configure this limit in the site configuration property `search.limits`. [#13386](https://github.com/sourcegraph/sourcegraph/pull/13386)
- The site configuration `maxReposToSearch` has been deprecated in favor of the property `maxRepos` on `search.limits`. [#13439](https://github.com/sourcegraph/sourcegraph/pull/13439)
- Search queries are now processed by a new parser that will always be enabled going forward. There should be no material difference in behavior. In case of adverse effects, the previous parser can be reenabled by setting `"search.migrateParser": false` in settings. [#13435](https://github.com/sourcegraph/sourcegraph/pull/13435)
- It is now possible to search for file content that excludes a term using the `NOT` operator. [#12412](https://github.com/sourcegraph/sourcegraph/pull/12412)
- `NOT` is available as an alternative syntax of `-` on supported keywords `repo`, `file`, `content`, `lang`, and `repohasfile`. [#12412](https://github.com/sourcegraph/sourcegraph/pull/12412)
- Negated content search is now also supported for unindexed repositories. Previously it was only supported for indexed repositories [#13359](https://github.com/sourcegraph/sourcegraph/pull/13359).
- The experimental feature flag `andOrQuery` is deprecated. [#13435](https://github.com/sourcegraph/sourcegraph/pull/13435)
- After a user's password changes, they will be signed out on all devices and must sign in again. [#13647](https://github.com/sourcegraph/sourcegraph/pull/13647)
- `rev:` is available as alternative syntax of `@` for searching revisions instead of the default branch [#13133](https://github.com/sourcegraph/sourcegraph/pull/13133)
- Campaign URLs have changed to use the campaign name instead of an opaque ID. The old URLs no longer work. [#13368](https://github.com/sourcegraph/sourcegraph/pull/13368)
- A new `external_service_repos` join table was added. The migration required to make this change may take a few minutes.

### Fixed

- User satisfaction/NPS surveys will now correctly provide a range from 0–10, rather than 0–9. [#13163](https://github.com/sourcegraph/sourcegraph/pull/13163)
- Fixed a bug where we returned repositories with invalid revisions in the search results. Now, if a user specifies an invalid revision, we show an alert. [#13271](https://github.com/sourcegraph/sourcegraph/pull/13271)
- Previously it wasn't possible to search for certain patterns containing `:` because they would not be considered valid filters. We made these checks less strict. [#10920](https://github.com/sourcegraph/sourcegraph/pull/10920)
- When a user signs out of their account, all of their sessions will be invalidated, not just the session where they signed out. [#13647](https://github.com/sourcegraph/sourcegraph/pull/13647)
- URL information will no longer be leaked by the HTTP referer header. This prevents the user's password reset code from being leaked. [#13804](https://github.com/sourcegraph/sourcegraph/pull/13804)
- GitLab OAuth2 user authentication now respects `tls.external` site setting. [#13814](https://github.com/sourcegraph/sourcegraph/pull/13814)

### Removed

- The smartSearchField feature is now always enabled. The `experimentalFeatures.smartSearchField` settings option has been removed.

## 3.19.2

### Fixed

- search: always limit commit and diff to less than 10,000 repos [a97f81b0f7](https://github.com/sourcegraph/sourcegraph/commit/a97f81b0f79535253bd7eae6c30d5c91d48da5ca)
- search: configurable limits on commit/diff search [1c22d8ce1](https://github.com/sourcegraph/sourcegraph/commit/1c22d8ce13c149b3fa3a7a26f8cb96adc89fc556)
- search: add site configuration for maxTimeout [d8d61b43c0f](https://github.com/sourcegraph/sourcegraph/commit/d8d61b43c0f0d229d46236f2f128ca0f93455172)

## 3.19.1

### Fixed

- migrations: revert migration causing deadlocks in some deployments [#13194](https://github.com/sourcegraph/sourcegraph/pull/13194)

## 3.19.0

### Added

- Emails can be now be sent to SMTP servers with self-signed certificates, using `email.smtp.disableTLS`. [#12243](https://github.com/sourcegraph/sourcegraph/pull/12243)
- Saved search emails now include a link to the user's saved searches page. [#11651](https://github.com/sourcegraph/sourcegraph/pull/11651)
- Campaigns can now be synced using GitLab webhooks. [#12139](https://github.com/sourcegraph/sourcegraph/pull/12139)
- Configured `observability.alerts` can now be tested using a GraphQL endpoint, `triggerObservabilityTestAlert`. [#12532](https://github.com/sourcegraph/sourcegraph/pull/12532)
- The Sourcegraph CLI can now serve local repositories for Sourcegraph to clone. This was previously in a command called `src-expose`. See [serving local repositories](https://docs.sourcegraph.com/admin/external_service/src_serve_git) in our documentation to find out more. [#12363](https://github.com/sourcegraph/sourcegraph/issues/12363)
- The count of retained, churned, resurrected, new and deleted users will be sent back in pings. [#12136](https://github.com/sourcegraph/sourcegraph/pull/12136)
- Saved search usage will be sent back in pings. [#12956](https://github.com/sourcegraph/sourcegraph/pull/12956)
- Any request with `?trace=1` as a URL query parameter will enable Jaeger tracing (if Jaeger is enabled). [#12291](https://github.com/sourcegraph/sourcegraph/pull/12291)
- Password reset emails will now be automatically sent to users created by a site admin if email sending is configured and password reset is enabled. Previously, site admins needed to manually send the user this password reset link. [#12803](https://github.com/sourcegraph/sourcegraph/pull/12803)
- Syntax highlighting for `and` and `or` search operators. [#12694](https://github.com/sourcegraph/sourcegraph/pull/12694)
- It is now possible to search for file content that excludes a term using the `NOT` operator. Negating pattern syntax requires setting `"search.migrateParser": true` in settings and is currently only supported for literal and regexp queries on indexed repositories. [#12412](https://github.com/sourcegraph/sourcegraph/pull/12412)
- `NOT` is available as an alternative syntax of `-` on supported keywords `repo`, `file`, `content`, `lang`, and `repohasfile`. `NOT` requires setting `"search.migrateParser": true` option in settings. [#12520](https://github.com/sourcegraph/sourcegraph/pull/12520)

### Changed

- Repository permissions are now always checked and updated asynchronously ([background permissions syncing](https://docs.sourcegraph.com/admin/repo/permissions#background-permissions-syncing)) instead of blocking each operation. The site config option `permissions.backgroundSync` (which enabled this behavior in previous versions) is now a no-op and is deprecated.
- [Background permissions syncing](https://docs.sourcegraph.com/admin/repo/permissions#background-permissions-syncing) (`permissions.backgroundSync`) has become the only option for mirroring repository permissions from code hosts. All relevant site configurations are deprecated.

### Fixed

- Fixed site admins are getting errors when visiting user settings page in OSS version. [#12313](https://github.com/sourcegraph/sourcegraph/pull/12313)
- `github-proxy` now respects the environment variables `HTTP_PROXY`, `HTTPS_PROXY` and `NO_PROXY` (or the lowercase versions thereof). Other services already respect these variables, but this was missed. If you need a proxy to access github.com set the environment variable for the github-proxy container. [#12377](https://github.com/sourcegraph/sourcegraph/issues/12377)
- `sourcegraph-frontend` now respects the `tls.external` experimental setting as well as the proxy environment variables. In proxy environments this allows Sourcegraph to fetch extensions. [#12633](https://github.com/sourcegraph/sourcegraph/issues/12633)
- Fixed a bug that would sometimes cause trailing parentheses to be removed from search queries upon page load. [#12960](https://github.com/sourcegraph/sourcegraph/issues/12690)
- Indexed search will no longer stall if a specific index job stalls. Additionally at scale many corner cases causing indexing to stall have been fixed. [#12502](https://github.com/sourcegraph/sourcegraph/pull/12502)
- Indexed search will quickly recover from rebalancing / roll outs. When a indexed search shard goes down, its repositories are re-indexed by other shards. This takes a while and during a rollout leads to effectively re-indexing all repositories. We now avoid indexing the redistributed repositories once a shard comes back online. [#12474](https://github.com/sourcegraph/sourcegraph/pull/12474)
- Indexed search has many improvements to observability. More detailed Jaeger traces, detailed logging during startup and more prometheus metrics.
- The site admin repository needs-index page is significantly faster. Previously on large instances it would usually timeout. Now it should load within a second. [#12513](https://github.com/sourcegraph/sourcegraph/pull/12513)
- User password reset page now respects the value of site config `auth.minPasswordLength`. [#12971](https://github.com/sourcegraph/sourcegraph/pull/12971)
- Fixed an issue where duplicate search results would show for queries with `or`-expressions. [#12531](https://github.com/sourcegraph/sourcegraph/pull/12531)
- Faster indexed search queries over a large number of repositories. Searching 100k+ repositories is now ~400ms faster and uses much less memory. [#12546](https://github.com/sourcegraph/sourcegraph/pull/12546)

### Removed

- Deprecated site settings `lightstepAccessToken` and `lightstepProject` have been removed. We now only support sending traces to Jaeger. Configure Jaeger with `observability.tracing` site setting.
- Removed `CloneInProgress` option from GraphQL Repositories API. [#12560](https://github.com/sourcegraph/sourcegraph/pull/12560)

## 3.18.0

### Added

- To search across multiple revisions of the same repository, list multiple branch names (or other revspecs) separated by `:` in your query, as in `repo:myrepo@branch1:branch2:branch2`. To search all branches, use `repo:myrepo@*refs/heads/`. Previously this was only supported for diff and commit searches and only available via the experimental site setting `searchMultipleRevisionsPerRepository`.
- The "Add repositories" page (/site-admin/external-services/new) now displays a dismissible notification explaining how and why we access code host data. [#11789](https://github.com/sourcegraph/sourcegraph/pull/11789).
- New `observability.alerts` features:
  - Notifications now provide more details about relevant alerts.
  - Support for email and OpsGenie notifications has been added. Note that to receive email alerts, `email.address` and `email.smtp` must be configured.
  - Some notifiers now have new options:
    - PagerDuty notifiers: `severity` and `apiUrl`
    - Webhook notifiers: `bearerToken`
  - A new `disableSendResolved` option disables notifications for when alerts resolve themselves.
- Recently firing critical alerts can now be displayed to admins via site alerts, use the flag `{ "alerts.hideObservabilitySiteAlerts": false }` to enable these alerts in user configuration.
- Specific alerts can now be silenced using `observability.silenceAlerts`. [#12087](https://github.com/sourcegraph/sourcegraph/pull/12087)
- Revisions listed in `experimentalFeatures.versionContext` will be indexed for faster searching. This is the first support towards indexing non-default branches. [#6728](https://github.com/sourcegraph/sourcegraph/issues/6728)
- Revisions listed in `experimentalFeatures.versionContext` or `experimentalFeatures.search.index.branches` will be indexed for faster searching. This is the first support towards indexing non-default branches. [#6728](https://github.com/sourcegraph/sourcegraph/issues/6728)
- Campaigns are now supported on GitLab.
- Campaigns now support GitLab and allow users to create, update and track merge requests on GitLab instances.
- Added a new section on the search homepage on Sourcegraph.com. It is currently feature flagged behind `experimentalFeatures.showRepogroupHomepage` in settings.
- Added new repository group pages.

### Changed

- Some monitoring alerts now have more useful descriptions. [#11542](https://github.com/sourcegraph/sourcegraph/pull/11542)
- Searching `fork:true` or `archived:true` has the same behaviour as searching `fork:yes` or `archived:yes` respectively. Previously it incorrectly had the same behaviour as `fork:only` and `archived:only` respectively. [#11740](https://github.com/sourcegraph/sourcegraph/pull/11740)
- Configuration for `observability.alerts` has changed and notifications are now provided by Prometheus Alertmanager. [#11832](https://github.com/sourcegraph/sourcegraph/pull/11832)
  - Removed: `observability.alerts.id`.
  - Removed: Slack notifiers no longer accept `mentionUsers`, `mentionGroups`, `mentionChannel`, and `token` options.

### Fixed

- The single-container `sourcegraph/server` image now correctly reports its version.
- An issue where repositories would not clone and index in some edge cases where the clones were deleted or not successful on gitserver. [#11602](https://github.com/sourcegraph/sourcegraph/pull/11602)
- An issue where repositories previously deleted on gitserver would not immediately reclone on system startup. [#11684](https://github.com/sourcegraph/sourcegraph/issues/11684)
- An issue where the sourcegraph/server Jaeger config was invalid. [#11661](https://github.com/sourcegraph/sourcegraph/pull/11661)
- An issue where valid search queries were improperly hinted as being invalid in the search field. [#11688](https://github.com/sourcegraph/sourcegraph/pull/11688)
- Reduce frontend memory spikes by limiting the number of goroutines launched by our GraphQL resolvers. [#11736](https://github.com/sourcegraph/sourcegraph/pull/11736)
- Fixed a bug affecting Sourcegraph icon display in our Phabricator native integration [#11825](https://github.com/sourcegraph/sourcegraph/pull/11825).
- Improve performance of site-admin repositories status page. [#11932](https://github.com/sourcegraph/sourcegraph/pull/11932)
- An issue where search autocomplete for files didn't add the right path. [#12241](https://github.com/sourcegraph/sourcegraph/pull/12241)

### Removed

- Backwards compatibility for "critical configuration" (a type of configuration that was deprecated in December 2019) was removed. All critical configuration now belongs in site configuration.
- Experimental feature setting `{ "experimentalFeatures": { "searchMultipleRevisionsPerRepository": true } }` will be removed in 3.19. It is now always on. Please remove references to it.
- Removed "Cloning" tab in site-admin Repository Status page. [#12043](https://github.com/sourcegraph/sourcegraph/pull/12043)
- The `blacklist` configuration option for Gitolite that was deprecated in 3.17 has been removed in 3.19. Use `exclude.pattern` instead. [#12345](https://github.com/sourcegraph/sourcegraph/pull/12345)

## 3.17.3

### Fixed

- git: Command retrying made a copy that was never used [#11807](https://github.com/sourcegraph/sourcegraph/pull/11807)
- frontend: Allow opt out of EnsureRevision when making a comparison query [#11811](https://github.com/sourcegraph/sourcegraph/pull/11811)
- Fix Phabricator icon class [#11825](https://github.com/sourcegraph/sourcegraph/pull/11825)

## 3.17.2

### Fixed

- An issue where repositories previously deleted on gitserver would not immediately reclone on system startup. [#11684](https://github.com/sourcegraph/sourcegraph/issues/11684)

## 3.17.1

### Added

- Improved search indexing metrics

### Changed

- Some monitoring alerts now have more useful descriptions. [#11542](https://github.com/sourcegraph/sourcegraph/pull/11542)

### Fixed

- The single-container `sourcegraph/server` image now correctly reports its version.
- An issue where repositories would not clone and index in some edge cases where the clones were deleted or not successful on gitserver. [#11602](https://github.com/sourcegraph/sourcegraph/pull/11602)
- An issue where the sourcegraph/server Jaeger config was invalid. [#11661](https://github.com/sourcegraph/sourcegraph/pull/11661)

## 3.17.0

### Added

- The search results page now shows a small UI notification if either repository forks or archives are excluded, when `fork` or `archived` options are not explicitly set. [#10624](https://github.com/sourcegraph/sourcegraph/pull/10624)
- Prometheus metric `src_gitserver_repos_removed_disk_pressure` which is incremented everytime we remove a repository due to disk pressure. [#10900](https://github.com/sourcegraph/sourcegraph/pull/10900)
- `gitolite.exclude` setting in [Gitolite external service config](https://docs.sourcegraph.com/admin/external_service/gitolite#configuration) now supports a regular expression via the `pattern` field. This is consistent with how we exclude in other external services. Additionally this is a replacement for the deprecated `blacklist` configuration. [#11403](https://github.com/sourcegraph/sourcegraph/pull/11403)
- Notifications about Sourcegraph being out of date will now be shown to site admins and users (depending on how out-of-date it is).
- Alerts are now configured using `observability.alerts` in the site configuration, instead of via the Grafana web UI. This does not yet support all Grafana notification channel types, and is not yet supported on `sourcegraph/server` ([#11473](https://github.com/sourcegraph/sourcegraph/issues/11473)). For more details, please refer to the [Sourcegraph alerting guide](https://docs.sourcegraph.com/admin/observability/alerting).
- Experimental basic support for detecting if your Sourcegraph instance is over or under-provisioned has been added through a set of dashboards and warning-level alerts based on container utilization.
- Query [operators](https://docs.sourcegraph.com/code_search/reference/queries#boolean-operators) `and` and `or` are now enabled by default in all search modes for searching file content. [#11521](https://github.com/sourcegraph/sourcegraph/pull/11521)

### Changed

- Repository search within a version context will link to the revision in the version context. [#10860](https://github.com/sourcegraph/sourcegraph/pull/10860)
- Background permissions syncing becomes the default method to sync permissions from code hosts. Please [read our documentation for things to keep in mind before upgrading](https://docs.sourcegraph.com/admin/repo/permissions#background-permissions-syncing). [#10972](https://github.com/sourcegraph/sourcegraph/pull/10972)
- The styling of the hover overlay was overhauled to never have badges or the close button overlap content while also always indicating whether the overlay is currently pinned. The styling on code hosts was also improved. [#10956](https://github.com/sourcegraph/sourcegraph/pull/10956)
- Previously, it was required to quote most patterns in structural search. This is no longer a restriction and single and double quotes in structural search patterns are interpreted literally. Note: you may still use `content:"structural-pattern"` if the pattern without quotes conflicts with other syntax. [#11481](https://github.com/sourcegraph/sourcegraph/pull/11481)

### Fixed

- Dynamic repo search filters on branches which contain special characters are correctly escaped now. [#10810](https://github.com/sourcegraph/sourcegraph/pull/10810)
- Forks and archived repositories at a specific commit are searched without the need to specify "fork:yes" or "archived:yes" in the query. [#10864](https://github.com/sourcegraph/sourcegraph/pull/10864)
- The git history for binary files is now correctly shown. [#11034](https://github.com/sourcegraph/sourcegraph/pull/11034)
- Links to AWS Code Commit repositories have been fixed after the URL schema has been changed. [#11019](https://github.com/sourcegraph/sourcegraph/pull/11019)
- A link to view all repositories will now always appear on the Explore page. [#11113](https://github.com/sourcegraph/sourcegraph/pull/11113)
- The Site-admin > Pings page no longer incorrectly indicates that pings are disabled when they aren't. [#11229](https://github.com/sourcegraph/sourcegraph/pull/11229)
- Match counts are now accurately reported for indexed search. [#11242](https://github.com/sourcegraph/sourcegraph/pull/11242)
- When background permissions syncing is enabled, it is now possible to only enforce permissions for repositories from selected code hosts (instead of enforcing permissions for repositories from all code hosts). [#11336](https://github.com/sourcegraph/sourcegraph/pull/11336)
- When more than 200+ repository revisions in a search are unindexed (very rare), the remaining repositories are reported as missing instead of Sourcegraph issuing e.g. several thousand unindexed search requests which causes system slowness and ultimately times out—ensuring searches are still fast even if there are indexing issues on a deployment of Sourcegraph. This does not apply if `index:no` is present in the query.

### Removed

- Automatic syncing of Campaign webhooks for Bitbucket Server. [#10962](https://github.com/sourcegraph/sourcegraph/pull/10962)
- The `blacklist` configuration option for Gitolite is DEPRECATED and will be removed in 3.19. Use `exclude.pattern` instead.

## 3.16.2

### Fixed

- Search: fix indexed search match count [#7fc96](https://github.com/sourcegraph/sourcegraph/commit/7fc96d319f49f55da46a7649ccf261aa7e8327c3)
- Sort detected languages properly [#e7750](https://github.com/sourcegraph/sourcegraph/commit/e77507d060a40355e7b86fb093d21a7149ea03ac)

## 3.16.1

### Fixed

- Fix repo not found error for patches [#11021](https://github.com/sourcegraph/sourcegraph/pull/11021).
- Show expired license screen [#10951](https://github.com/sourcegraph/sourcegraph/pull/10951).
- Sourcegraph is now built with Go 1.14.3, fixing issues running Sourcegraph onUbuntu 19 and 20. [#10447](https://github.com/sourcegraph/sourcegraph/issues/10447)

## 3.16.0

### Added

- Autocompletion for `repogroup` filters in search queries. [#10141](https://github.com/sourcegraph/sourcegraph/pull/10286)
- If the experimental feature flag `codeInsights` is enabled, extensions can contribute content to directory pages through the experimental `ViewProvider` API. [#10236](https://github.com/sourcegraph/sourcegraph/pull/10236)
  - Directory pages are then represented as an experimental `DirectoryViewer` in the `visibleViewComponents` of the extension API. **Note: This may break extensions that were assuming `visibleViewComponents` were always `CodeEditor`s and did not check the `type` property.** Extensions checking the `type` property will continue to work. [#10236](https://github.com/sourcegraph/sourcegraph/pull/10236)
- [Major syntax highlighting improvements](https://github.com/sourcegraph/syntect_server/pull/29), including:
  - 228 commits / 1 year of improvements to the syntax highlighter library Sourcegraph uses ([syntect](https://github.com/trishume/syntect)).
  - 432 commits / 1 year of improvements to the base syntax definitions for ~36 languages Sourcegraph uses ([sublimehq/Packages](https://github.com/sublimehq/Packages)).
  - 30 new file extensions/names now detected.
  - Likely fixes other major instability and language support issues. #9557
  - Added [Smarty](#2885), [Ethereum / Solidity / Vyper)](#2440), [Cuda](#5907), [COBOL](#10154), [vb.NET](#4901), and [ASP.NET](#4262) syntax highlighting.
  - Fixed OCaml syntax highlighting #3545
  - Bazel/Starlark support improved (.star, BUILD, and many more extensions now properly highlighted). #8123
- New permissions page in both user and repository settings when background permissions syncing is enabled (`"permissions.backgroundSync": {"enabled": true}`). [#10473](https://github.com/sourcegraph/sourcegraph/pull/10473) [#10655](https://github.com/sourcegraph/sourcegraph/pull/10655)
- A new dropdown for choosing version contexts appears on the left of the query input when version contexts are specified in `experimentalFeatures.versionContext` in site configuration. Version contexts allow you to scope your search to specific sets of repos at revisions.
- Campaign changeset usage counts including changesets created, added and merged will be sent back in pings. [#10591](https://github.com/sourcegraph/sourcegraph/pull/10591)
- Diff views now feature syntax highlighting and can be properly copy-pasted. [#10437](https://github.com/sourcegraph/sourcegraph/pull/10437)
- Admins can now download an anonymized usage statistics ZIP archive in the **Site admin > Usage stats**. Opting to share this archive with the Sourcegraph team helps us make the product even better. [#10475](https://github.com/sourcegraph/sourcegraph/pull/10475)
- Extension API: There is now a field `versionContext` and subscribable `versionContextChanges` in `Workspace` to allow extensions to respect the instance's version context.
- The smart search field, providing syntax highlighting, hover tooltips, and validation on filters in search queries, is now activated by default. It can be disabled by setting `{ "experimentalFeatures": { "smartSearchField": false } }` in global settings.

### Changed

- The `userID` and `orgID` fields in the SavedSearch type in the GraphQL API have been replaced with a `namespace` field. To get the ID of the user or org that owns the saved search, use `namespace.id`. [#5327](https://github.com/sourcegraph/sourcegraph/pull/5327)
- Tree pages now redirect to blob pages if the path is not a tree and vice versa. [#10193](https://github.com/sourcegraph/sourcegraph/pull/10193)
- Files and directories that are not found now return a 404 status code. [#10193](https://github.com/sourcegraph/sourcegraph/pull/10193)
- The site admin flag `disableNonCriticalTelemetry` now allows Sourcegraph admins to disable most anonymous telemetry. Visit https://docs.sourcegraph.com/admin/pings to learn more. [#10402](https://github.com/sourcegraph/sourcegraph/pull/10402)

### Fixed

- In the OSS version of Sourcegraph, authorization providers are properly initialized and GraphQL APIs are no longer blocked. [#3487](https://github.com/sourcegraph/sourcegraph/issues/3487)
- Previously, GitLab repository paths containing certain characters could not be excluded (slashes and periods in parts of the paths). These characters are now allowed, so the repository paths can be excluded. [#10096](https://github.com/sourcegraph/sourcegraph/issues/10096)
- Symbols for indexed commits in languages Haskell, JSONNet, Kotlin, Scala, Swift, Thrift, and TypeScript will show up again. Previously our symbol indexer would not know how to extract symbols for those languages even though our unindexed symbol service did. [#10357](https://github.com/sourcegraph/sourcegraph/issues/10357)
- When periodically re-cloning a repository it will still be available. [#10663](https://github.com/sourcegraph/sourcegraph/pull/10663)

### Removed

- The deprecated feature discussions has been removed. [#9649](https://github.com/sourcegraph/sourcegraph/issues/9649)

## 3.15.2

### Fixed

- Fix repo not found error for patches [#11021](https://github.com/sourcegraph/sourcegraph/pull/11021).
- Show expired license screen [#10951](https://github.com/sourcegraph/sourcegraph/pull/10951).

## 3.15.1

### Fixed

- A potential security vulnerability with in the authentication workflow has been fixed. [#10167](https://github.com/sourcegraph/sourcegraph/pull/10167)
- An issue where `sourcegraph/postgres-11.4:3.15.0` was incorrectly an older version of the image incompatible with non-root Kubernetes deployments. `sourcegraph/postgres-11.4:3.15.1` now matches the same image version found in Sourcegraph 3.14.3 (`20-04-07_56b20163`).
- An issue that caused the search result type tabs to be overlapped in Safari. [#10191](https://github.com/sourcegraph/sourcegraph/pull/10191)

## 3.15.0

### Added

- Users and site administrators can now view a log of their actions/events in the user settings. [#9141](https://github.com/sourcegraph/sourcegraph/pull/9141)
- With the new `visibility:` filter search results can now be filtered based on a repository's visibility (possible filter values: `any`, `public` or `private`). [#8344](https://github.com/sourcegraph/sourcegraph/issues/8344)
- [`sourcegraph/git-extras`](https://sourcegraph.com/extensions/sourcegraph/git-extras) is now enabled by default on new instances [#3501](https://github.com/sourcegraph/sourcegraph/issues/3501)
- The Sourcegraph Docker image will now copy `/etc/sourcegraph/gitconfig` to `$HOME/.gitconfig`. This is a convenience similiar to what we provide for [repositories that need HTTP(S) or SSH authentication](https://docs.sourcegraph.com/admin/repo/auth). [#658](https://github.com/sourcegraph/sourcegraph/issues/658)
- Permissions background syncing is now supported for GitHub via site configuration `"permissions.backgroundSync": {"enabled": true}`. [#8890](https://github.com/sourcegraph/sourcegraph/issues/8890)
- Search: Adding `stable:true` to a query ensures a deterministic search result order. This is an experimental parameter. It applies only to file contents, and is limited to at max 5,000 results (consider using [the paginated search API](https://docs.sourcegraph.com/api/graphql/search#sourcegraph-3-9-experimental-paginated-search) if you need more than that.). [#9681](https://github.com/sourcegraph/sourcegraph/pull/9681).
- After completing the Sourcegraph user feedback survey, a button may appear for tweeting this feedback at [@sourcegraph](https://twitter.com/sourcegraph). [#9728](https://github.com/sourcegraph/sourcegraph/pull/9728)
- `git fetch` and `git clone` now inherit the parent process environment variables. This allows site admins to set `HTTPS_PROXY` or [git http configurations](https://git-scm.com/docs/git-config/2.26.0#Documentation/git-config.txt-httpproxy) via environment variables. For cluster environments site admins should set this on the gitserver container. [#250](https://github.com/sourcegraph/sourcegraph/issues/250)
- Experimental: Search for file contents using `and`- and `or`-expressions in queries. Enabled via the global settings value `{"experimentalFeatures": {"andOrQuery": "enabled"}}`. [#8567](https://github.com/sourcegraph/sourcegraph/issues/8567)
- Always include forks or archived repositories in searches via the global/org/user settings with `"search.includeForks": true` or `"search.includeArchived": true` respectively. [#9927](https://github.com/sourcegraph/sourcegraph/issues/9927)
- observability (debugging): It is now possible to log all Search and GraphQL requests slower than N milliseconds, using the new site configuration options `observability.logSlowGraphQLRequests` and `observability.logSlowSearches`.
- observability (monitoring): **More metrics monitored and alerted on, more legible dashboards**
  - Dashboard panels now show an orange/red background color when the defined warning/critical alert threshold has been met, making it even easier to see on a dashboard what is in a bad state.
  - Symbols: failing `symbols` -> `frontend-internal` requests are now monitored. [#9732](https://github.com/sourcegraph/sourcegraph/issues/9732)
  - Frontend dasbhoard: Search error types are now broken into distinct panels for improved visibility/legibility.
    - **IMPORTANT**: If you have previously configured alerting on any of these panels or on "hard search errors", you will need to reconfigure it after upgrading.
  - Frontend dasbhoard: Search error and latency are now broken down by type: Browser requests, search-based code intel requests, and API requests.
- observability (debugging): **Distributed tracing is a powerful tool for investigating performance issues.** The following changes have been made with the goal of making it easier to use distributed tracing with Sourcegraph:

  - The site configuration field `"observability.tracing": { "sampling": "..." }` allows a site admin to control which requests generate tracing data.
    - `"all"` will trace all requests.
    - `"selective"` (recommended) will trace all requests initiated from an end-user URL with `?trace=1`. Non-end-user-initiated requests can set a HTTP header `X-Sourcegraph-Should-Trace: true`. This is the recommended setting, as `"all"` can generate large amounts of tracing data that may cause network and memory resource contention in the Sourcegraph instance.
    - `"none"` (default) turns off tracing.
  - Jaeger is now the officially supported distributed tracer. The following is the recommended site configuration to connect Sourcegraph to a Jaeger agent (which must be deployed on the same host and listening on the default ports):

    ```
    "observability.tracing": {
      "sampling": "selective"
    }
    ```

  - Jaeger is now included in the Sourcegraph deployment configuration by default if you are using Kubernetes, Docker Compose, or the pure Docker cluster deployment model. (It is not yet included in the single Docker container distribution.) It will be included as part of upgrading to 3.15 in these deployment models, unless disabled.
  - The site configuration field, `useJaeger`, is deprecated in favor of `observability.tracing`.
  - Support for configuring Lightstep as a distributed tracer is deprecated and will be removed in a subsequent release. Instances that use Lightstep with Sourcegraph are encouraged to migrate to Jaeger (directions for running Jaeger alongside Sourcegraph are included in the installation instructions).

### Changed

- Multiple backwards-incompatible changes in the parts of the GraphQL API related to Campaigns [#9106](https://github.com/sourcegraph/sourcegraph/issues/9106):
  - `CampaignPlan.status` has been removed, since we don't need it anymore after moving execution of campaigns to src CLI in [#8008](https://github.com/sourcegraph/sourcegraph/pull/8008).
  - `CampaignPlan` has been renamed to `PatchSet`.
  - `ChangesetPlan`/`ChangesetPlanConnection` has been renamed to `Patch`/`PatchConnection`.
  - `CampaignPlanPatch` has been renamed to `PatchInput`.
  - `Campaign.plan` has been renamed to `Campaign.patchSet`.
  - `Campaign.changesetPlans` has been renamed to `campaign.changesetPlan`.
  - `createCampaignPlanFromPatches` mutation has been renamed to `createPatchSetFromPatches`.
- Removed the scoped search field on tree pages. When browsing code, the global search query will now get scoped to the current tree or file. [#9225](https://github.com/sourcegraph/sourcegraph/pull/9225)
- Instances without a license key that exceed the published user limit will now display a notice to all users.

### Fixed

- `.*` in the filter pattern were ignored and led to missing search results. [#9152](https://github.com/sourcegraph/sourcegraph/pull/9152)
- The Phabricator integration no longer makes duplicate requests to Phabricator's API on diff views. [#8849](https://github.com/sourcegraph/sourcegraph/issues/8849)
- Changesets on repositories that aren't available on the instance anymore are now hidden instead of failing. [#9656](https://github.com/sourcegraph/sourcegraph/pull/9656)
- observability (monitoring):
  - **Dashboard and alerting bug fixes**
    - Syntect Server dashboard: "Worker timeouts" can no longer appear to go negative. [#9523](https://github.com/sourcegraph/sourcegraph/issues/9523)
    - Symbols dashboard: "Store fetch queue size" can no longer appear to go negative. [#9731](https://github.com/sourcegraph/sourcegraph/issues/9731)
    - Syntect Server dashboard: "Worker timeouts" no longer incorrectly shows multiple values. [#9524](https://github.com/sourcegraph/sourcegraph/issues/9524)
    - Searcher dashboard: "Search errors on unindexed repositories" no longer includes cancelled search requests (which are expected).
    - Fixed an issue where NaN could leak into the `alert_count` metric. [#9832](https://github.com/sourcegraph/sourcegraph/issues/9832)
    - Gitserver: "resolve_revision_duration_slow" alert is no longer flaky / non-deterministic. [#9751](https://github.com/sourcegraph/sourcegraph/issues/9751)
    - Git Server dashboard: there is now a panel to show concurrent command executions to match the defined alerts. [#9354](https://github.com/sourcegraph/sourcegraph/issues/9354)
    - Git Server dashboard: adjusted the critical disk space alert to 15% so it can now fire. [#9351](https://github.com/sourcegraph/sourcegraph/issues/9351)
  - **Dashboard visiblity and legibility improvements**
    - all: "frontend internal errors" are now broken down just by route, which makes reading the graph easier. [#9668](https://github.com/sourcegraph/sourcegraph/issues/9668)
    - Frontend dashboard: panels no longer show misleading duplicate labels. [#9660](https://github.com/sourcegraph/sourcegraph/issues/9660)
    - Syntect Server dashboard: panels are no longer compacted, for improved visibility. [#9525](https://github.com/sourcegraph/sourcegraph/issues/9525)
    - Frontend dashboard: panels are no longer compacted, for improved visibility. [#9356](https://github.com/sourcegraph/sourcegraph/issues/9356)
    - Searcher dashboard: "Search errors on unindexed repositories" is now broken down by code instead of instance for improved readability. [#9670](https://github.com/sourcegraph/sourcegraph/issues/9670)
    - Symbols dashboard: metrics are now aggregated instead of per-instance, for improved visibility. [#9730](https://github.com/sourcegraph/sourcegraph/issues/9730)
    - Firing alerts are now correctly sorted at the top of dashboards by default. [#9766](https://github.com/sourcegraph/sourcegraph/issues/9766)
    - Panels at the bottom of the home dashboard no longer appear clipped / cut off. [#9768](https://github.com/sourcegraph/sourcegraph/issues/9768)
    - Git Server dashboard: disk usage now shown in percentages to match the alerts that can fire. [#9352](https://github.com/sourcegraph/sourcegraph/issues/9352)
    - Git Server dashboard: the 'echo command duration test' panel now properly displays units in seconds. [#7628](https://github.com/sourcegraph/sourcegraph/issues/7628)
    - Dashboard panels showing firing alerts no longer over-count firing alerts due to the number of service replicas. [#9353](https://github.com/sourcegraph/sourcegraph/issues/9353)

### Removed

- The experimental feature discussions is marked as deprecated. GraphQL and configuration fields related to it will be removed in 3.16. [#9649](https://github.com/sourcegraph/sourcegraph/issues/9649)

## 3.14.4

### Fixed

- A potential security vulnerability with in the authentication workflow has been fixed. [#10167](https://github.com/sourcegraph/sourcegraph/pull/10167)

## 3.14.3

### Fixed

- phabricator: Duplicate requests to phabricator API from sourcegraph extensions. [#8849](https://github.com/sourcegraph/sourcegraph/issues/8849)

## 3.14.2

### Fixed

- campaigns: Ignore changesets where repo does not exist anymore. [#9656](https://github.com/sourcegraph/sourcegraph/pull/9656)

## 3.14.1

### Added

- monitoring: new Permissions dashboard to show stats of repository permissions.

### Changed

- Site-Admin/Instrumentation in the Kubernetes cluster deployment now includes indexed-search.

## 3.14.0

### Added

- Site-Admin/Instrumentation is now available in the Kubernetes cluster deployment [8805](https://github.com/sourcegraph/sourcegraph/pull/8805).
- Extensions can now specify a `baseUri` in the `DocumentFilter` when registering providers.
- Admins can now exclude GitHub forks and/or archived repositories from the set of repositories being mirrored in Sourcegraph with the `"exclude": [{"forks": true}]` or `"exclude": [{"archived": true}]` GitHub external service configuration. [#8974](https://github.com/sourcegraph/sourcegraph/pull/8974)
- Campaign changesets can be filtered by State, Review State and Check State. [#8848](https://github.com/sourcegraph/sourcegraph/pull/8848)
- Counts of users of and searches conducted with interactive and plain text search modes will be sent back in pings, aggregated daily, weekly, and monthly.
- Aggregated counts of daily, weekly, and monthly active users of search will be sent back in pings.
- Counts of number of searches conducted using each filter will be sent back in pings, aggregated daily, weekly, and monthly.
- Counts of number of users conducting searches containing each filter will be sent back in pings, aggregated daily, weekly, and monthly.
- Added more entries (Bash, Erlang, Julia, OCaml, Scala) to the list of suggested languages for the `lang:` filter.
- Permissions background sync is now supported for GitLab and Bitbucket Server via site configuration `"permissions.backgroundSync": {"enabled": true}`.
- Indexed search exports more prometheus metrics and debug logs to aid debugging performance issues. [#9111](https://github.com/sourcegraph/sourcegraph/issues/9111)
- monitoring: the Frontend dashboard now shows in excellent detail how search is behaving overall and at a glance.
- monitoring: added alerts for when hard search errors (both timeouts and general errors) are high.
- monitoring: added alerts for when partial search timeouts are high.
- monitoring: added alerts for when search 90th and 99th percentile request duration is high.
- monitoring: added alerts for when users are being shown an abnormally large amount of search alert user suggestions and no results.
- monitoring: added alerts for when the internal indexed and unindexed search services are returning bad responses.
- monitoring: added alerts for when gitserver may be under heavy load due to many concurrent command executions or under-provisioning.

### Changed

- The "automation" feature was renamed to "campaigns".
  - `campaigns.readAccess.enabled` replaces the deprecated site configuration property `automation.readAccess.enabled`.
  - The experimental feature flag was not renamed (because it will go away soon) and remains `{"experimentalFeatures": {"automation": "enabled"}}`.
- The [Kubernetes deployment](https://github.com/sourcegraph/deploy-sourcegraph) for **existing** installations requires a
  [migration step](https://github.com/sourcegraph/deploy-sourcegraph/blob/master/docs/migrate.md) when upgrading
  past commit [821032e2ee45f21f701](https://github.com/sourcegraph/deploy-sourcegraph/commit/821032e2ee45f21f701caac624e4f090c59fd259) or when upgrading to 3.14.
  New installations starting with the mentioned commit or with 3.14 do not need this migration step.
- Aggregated search latencies (in ms) of search queries are now included in [pings](https://docs.sourcegraph.com/admin/pings).
- The [Kubernetes deployment](https://github.com/sourcegraph/deploy-sourcegraph) frontend role has added services as a resource to watch/listen/get.
  This change does not affect the newly-introduced, restricted Kubernetes config files.
- Archived repositories are excluded from search by default. Adding `archived:yes` includes archived repositories.
- Forked repositories are excluded from search by default. Adding `fork:yes` includes forked repositories.
- CSRF and session cookies now set `SameSite=None` when Sourcegraph is running behind HTTPS and `SameSite=Lax` when Sourcegraph is running behind HTTP in order to comply with a [recent IETF proposal](https://web.dev/samesite-cookies-explained/#samesitenone-must-be-secure). As a side effect, the Sourcegraph browser extension and GitLab/Bitbucket native integrations can only connect to private instances that have HTTPS configured. If your private instance is only running behind HTTP, please configure your instance to use HTTPS in order to continue using these.
- The Bitbucket Server rate limit that Sourcegraph self-imposes has been raised from 120 req/min to 480 req/min to account for Sourcegraph instances that make use of Sourcegraphs' Bitbucket Server repository permissions and campaigns at the same time (which require a larger number of API requests against Bitbucket Server). The new number is based on Sourcegraph consuming roughly 8% the average API request rate of a large customers' Bitbucket Server instance. [#9048](https://github.com/sourcegraph/sourcegraph/pull/9048/files)
- If a single, unambiguous commit SHA is used in a search query (e.g., `repo@c98f56`) and a search index exists at this commit (i.e., it is the `HEAD` commit), then the query is searched using the index. Prior to this change, unindexed search was performed for any query containing an `@commit` specifier.

### Fixed

- Zoekt's watchdog ensures the service is down upto 3 times before exiting. The watchdog would misfire on startup on resource constrained systems, with the retries this should make a false positive far less likely. [#7867](https://github.com/sourcegraph/sourcegraph/issues/7867)
- A regression in repo-updater was fixed that lead to every repository's git clone being updated every time the list of repositories was synced from the code host. [#8501](https://github.com/sourcegraph/sourcegraph/issues/8501)
- The default timeout of indexed search has been increased. Previously indexed search would always return within 3s. This lead to broken behaviour on new instances which had yet to tune resource allocations. [#8720](https://github.com/sourcegraph/sourcegraph/pull/8720)
- Bitbucket Server older than 5.13 failed to sync since Sourcegraph 3.12. This was due to us querying for the `archived` label, but Bitbucket Server 5.13 does not support labels. [#8883](https://github.com/sourcegraph/sourcegraph/issues/8883)
- monitoring: firing alerts are now ordered at the top of the list in dashboards by default for better visibility.
- monitoring: fixed an issue where some alerts would fail to report in for the "Total alerts defined" panel in the overview dashboard.

### Removed

- The v3.11 migration to merge critical and site configuration has been removed. If you are still making use of the deprecated `CRITICAL_CONFIG_FILE`, your instance may not start up. See the [migration notes for Sourcegraph 3.11](https://docs.sourcegraph.com/admin/migration/3_11) for more information.

## 3.13.2

### Fixed

- The default timeout of indexed search has been increased. Previously indexed search would always return within 3s. This lead to broken behaviour on new instances which had yet to tune resource allocations. [#8720](https://github.com/sourcegraph/sourcegraph/pull/8720)
- Bitbucket Server older than 5.13 failed to sync since Sourcegraph 3.12. This was due to us querying for the `archived` label, but Bitbucket Server 5.13 does not support labels. [#8883](https://github.com/sourcegraph/sourcegraph/issues/8883)
- A regression in repo-updater was fixed that lead to every repository's git clone being updated every time the list of repositories was synced from the code host. [#8501](https://github.com/sourcegraph/sourcegraph/issues/8501)

## 3.13.1

### Fixed

- To reduce the chance of users running into "502 Bad Gateway" errors an internal timeout has been increased from 60 seconds to 10 minutes so that long running requests are cut short by the proxy in front of `sourcegraph-frontend` and correctly reported as "504 Gateway Timeout". [#8606](https://github.com/sourcegraph/sourcegraph/pull/8606)
- Sourcegraph instances that are not connected to the internet will no longer display errors when users submit NPS survey responses (the responses will continue to be stored locally). Rather, an error will be printed to the frontend logs. [#8598](https://github.com/sourcegraph/sourcegraph/issues/8598)
- Showing `head>` in the search results if the first line of the file is shown [#8619](https://github.com/sourcegraph/sourcegraph/issues/8619)

## 3.13.0

### Added

- Experimental: Added new field `experimentalFeatures.customGitFetch` that allows defining custom git fetch commands for code hosts and repositories with special settings. [#8435](https://github.com/sourcegraph/sourcegraph/pull/8435)
- Experimental: the search query input now provides syntax highlighting, hover tooltips, and diagnostics on filters in search queries. Requires the global settings value `{ "experimentalFeatures": { "smartSearchField": true } }`.
- Added a setting `search.hideSuggestions`, which when set to `true`, will hide search suggestions in the search bar. [#8059](https://github.com/sourcegraph/sourcegraph/pull/8059)
- Experimental: A tool, [src-expose](https://docs.sourcegraph.com/admin/external_service/other#experimental-src-expose), can be used to import code from any code host.
- Experimental: Added new field `certificates` as in `{ "experimentalFeatures" { "tls.external": { "certificates": ["<CERT>"] } } }`. This allows you to add certificates to trust when communicating with a code host (via API or git+http). We expect this to be useful for adding internal certificate authorities/self-signed certificates. [#71](https://github.com/sourcegraph/sourcegraph/issues/71)
- Added a setting `auth.minPasswordLength`, which when set, causes a minimum password length to be enforced when users sign up or change passwords. [#7521](https://github.com/sourcegraph/sourcegraph/issues/7521)
- GitHub labels associated with code change campaigns are now displayed. [#8115](https://github.com/sourcegraph/sourcegraph/pull/8115)
- GitHub labels associated with campaigns are now displayed. [#8115](https://github.com/sourcegraph/sourcegraph/pull/8115)
- When creating a campaign, users can now specify the branch name that will be used on code host. This is also a breaking change for users of the GraphQL API since the `branch` attribute is now required in `CreateCampaignInput` when a `plan` is also specified. [#7646](https://github.com/sourcegraph/sourcegraph/issues/7646)
- Added an optional `content:` parameter for specifying a search pattern. This parameter overrides any other search patterns in a query. Useful for unambiguously specifying what to search for when search strings clash with other query syntax. [#6490](https://github.com/sourcegraph/sourcegraph/issues/6490)
- Interactive search mode, which helps users construct queries using UI elements, is now made available to users by default. A dropdown to the left of the search bar allows users to toggle between interactive and plain text modes. The option to use interactive search mode can be disabled by adding `{ "experimentalFeatures": { "splitSearchModes": false } }` in global settings. [#8461](https://github.com/sourcegraph/sourcegraph/pull/8461)
- Our [upgrade policy](https://docs.sourcegraph.com/#upgrading-sourcegraph) is now enforced by the `sourcegraph-frontend` on startup to prevent admins from mistakenly jumping too many versions. [#8157](https://github.com/sourcegraph/sourcegraph/pull/8157) [#7702](https://github.com/sourcegraph/sourcegraph/issues/7702)
- Repositories with bad object packs or bad objects are automatically repaired. We now detect suspect output of git commands to mark a repository for repair. [#6676](https://github.com/sourcegraph/sourcegraph/issues/6676)
- Hover tooltips for Scala and Perl files now have syntax highlighting. [#8456](https://github.com/sourcegraph/sourcegraph/pull/8456) [#8307](https://github.com/sourcegraph/sourcegraph/issues/8307)

### Changed

- `experimentalFeatures.splitSearchModes` was removed as a site configuration option. It should be set in global/org/user settings.
- Sourcegraph now waits for `90s` instead of `5s` for Redis to be available before quitting. This duration is configurable with the new `SRC_REDIS_WAIT_FOR` environment variable.
- Code intelligence usage statistics will be sent back via pings by default. Aggregated event counts can be disabled via the site admin flag `disableNonCriticalTelemetry`.
- The Sourcegraph Docker image optimized its use of Redis to make start-up significantly faster in certain scenarios (e.g when container restarts were frequent). ([#3300](https://github.com/sourcegraph/sourcegraph/issues/3300), [#2904](https://github.com/sourcegraph/sourcegraph/issues/2904))
- Upgrading Sourcegraph is officially supported for one minor version increment (e.g., 3.12 -> 3.13). Previously, upgrades from 2 minor versions previous were supported. Please reach out to support@sourcegraph.com if you would like assistance upgrading from a much older version of Sourcegraph.
- The GraphQL mutation `previewCampaignPlan` has been renamed to `createCampaignPlan`. This mutation is part of campaigns, which is still in beta and behind a feature flag and thus subject to possible breaking changes while we still work on it.
- The GraphQL mutation `previewCampaignPlan` has been renamed to `createCampaignPlan`. This mutation is part of the campaigns feature, which is still in beta and behind a feature flag and thus subject to possible breaking changes while we still work on it.
- The GraphQL field `CampaignPlan.changesets` has been deprecated and will be removed in 3.15. A new field called `CampaignPlan.changesetPlans` has been introduced to make the naming more consistent with the `Campaign.changesetPlans` field. Please use that instead. [#7966](https://github.com/sourcegraph/sourcegraph/pull/7966)
- Long lines (>2000 bytes) are no longer highlighted, in order to prevent performance issues in browser rendering. [#6489](https://github.com/sourcegraph/sourcegraph/issues/6489)
- No longer requires `read:org` permissions for GitHub OAuth if `allowOrgs` is not enabled in the site configuration. [#8163](https://github.com/sourcegraph/sourcegraph/issues/8163)
- [Documentation](https://github.com/sourcegraph/deploy-sourcegraph/blob/master/configure/jaeger/README.md) in github.com/sourcegraph/deploy-sourcegraph for deploying Jaeger in Kubernetes clusters running Sourcegraph has been updated to use the [Jaeger Operator](https://www.jaegertracing.io/docs/1.16/operator/), the recommended standard way of deploying Jaeger in a Kubernetes cluster. We recommend existing customers that use Jaeger adopt this new method of deployment. Please reach out to support@sourcegraph.com if you'd like assistance updating.

### Fixed

- The syntax highlighter (syntect-server) no longer fails when run in environments without IPv6 support. [#8463](https://github.com/sourcegraph/sourcegraph/pull/8463)
- After adding/removing a gitserver replica the admin interface will correctly report that repositories that need to move replicas as cloning. [#7970](https://github.com/sourcegraph/sourcegraph/issues/7970)
- Show download button for images. [#7924](https://github.com/sourcegraph/sourcegraph/issues/7924)
- gitserver backoffs trying to re-clone repositories if they fail to clone. In the case of large monorepos that failed this lead to gitserver constantly cloning them and using many resources. [#7804](https://github.com/sourcegraph/sourcegraph/issues/7804)
- It is now possible to escape spaces using `\` in the search queries when using regexp. [#7604](https://github.com/sourcegraph/sourcegraph/issues/7604)
- Clicking filter chips containing whitespace is now correctly quoted in the web UI. [#6498](https://github.com/sourcegraph/sourcegraph/issues/6498)
- **Monitoring:** Fixed an issue with the **Frontend** -> **Search responses by status** panel which caused search response types to not be aggregated as expected. [#7627](https://github.com/sourcegraph/sourcegraph/issues/7627)
- **Monitoring:** Fixed an issue with the **Replacer**, **Repo Updater**, and **Searcher** dashboards would incorrectly report on a metric from the unrelated query-runner service. [#7531](https://github.com/sourcegraph/sourcegraph/issues/7531)
- Deterministic ordering of results from indexed search. Previously when refreshing a page with many results some results may come and go.
- Spread out periodic git reclones. Previously we would reclone all git repositories every 45 days. We now add in a jitter of 12 days to spread out the load for larger installations. [#8259](https://github.com/sourcegraph/sourcegraph/issues/8259)
- Fixed an issue with missing commit information in graphql search results. [#8343](https://github.com/sourcegraph/sourcegraph/pull/8343)

### Removed

- All repository fields related to `enabled` and `disabled` have been removed from the GraphQL API. These fields have been deprecated since 3.4. [#3971](https://github.com/sourcegraph/sourcegraph/pull/3971)
- The deprecated extension API `Hover.__backcompatContents` was removed.

## 3.12.10

This release backports the fixes released in `3.13.2` for customers still on `3.12`.

### Fixed

- The default timeout of indexed search has been increased. Previously indexed search would always return within 3s. This lead to broken behaviour on new instances which had yet to tune resource allocations. [#8720](https://github.com/sourcegraph/sourcegraph/pull/8720)
- Bitbucket Server older than 5.13 failed to sync since Sourcegraph 3.12. This was due to us querying for the `archived` label, but Bitbucket Server 5.13 does not support labels. [#8883](https://github.com/sourcegraph/sourcegraph/issues/8883)
- A regression in repo-updater was fixed that lead to every repository's git clone being updated every time the list of repositories was synced from the code host. [#8501](https://github.com/sourcegraph/sourcegraph/issues/8501)

## 3.12.9

This is `3.12.8` release with internal infrastructure fixes to publish the docker images.

## 3.12.8

### Fixed

- Extension API showInputBox and other Window methods now work on search results pages [#8519](https://github.com/sourcegraph/sourcegraph/issues/8519)
- Extension error notification styling is clearer [#8521](https://github.com/sourcegraph/sourcegraph/issues/8521)

## 3.12.7

### Fixed

- Campaigns now gracefully handle GitHub review dismissals when rendering the burndown chart.

## 3.12.6

### Changed

- When GitLab permissions are turned on using GitLab OAuth authentication, GitLab project visibility is fetched in batches, which is generally more efficient than fetching them individually. The `minBatchingThreshold` and `maxBatchRequests` fields of the `authorization.identityProvider` object in the GitLab repositories configuration control when such batch fetching is used. [#8171](https://github.com/sourcegraph/sourcegraph/pull/8171)

## 3.12.5

### Fixed

- Fixed an internal race condition in our Docker build process. The previous patch version 3.12.4 contained an lsif-server version that was newer than expected. The affected artifacts have since been removed from the Docker registry.

## 3.12.4

### Added

- New optional `apiURL` configuration option for Bitbucket Cloud code host connection [#8082](https://github.com/sourcegraph/sourcegraph/pull/8082)

## 3.12.3

### Fixed

- Fixed an issue in `sourcegraph/*` Docker images where data folders were either not created or had incorrect permissions—preventing the use of Docker volumes. [#7991](https://github.com/sourcegraph/sourcegraph/pull/7991)

## 3.12.2

### Added

- Experimental: The site configuration field `campaigns.readAccess.enabled` allows site-admins to give read-only access for code change campaigns to non-site-admins. This is a setting for the experimental feature campaigns and will only have an effect when campaigns are enabled under `experimentalFeatures`. [#8013](https://github.com/sourcegraph/sourcegraph/issues/8013)

### Fixed

- A regression in 3.12.0 which caused [find-leaked-credentials campaigns](https://docs.sourcegraph.com/user/campaigns#finding-leaked-credentials) to not return any results for private repositories. [#7914](https://github.com/sourcegraph/sourcegraph/issues/7914)
- Experimental: The site configuration field `campaigns.readAccess.enabled` allows site-admins to give read-only access for campaigns to non-site-admins. This is a setting for the experimental campaigns feature and will only have an effect when campaigns is enabled under `experimentalFeatures`. [#8013](https://github.com/sourcegraph/sourcegraph/issues/8013)

### Fixed

- A regression in 3.12.0 which caused find-leaked-credentials campaigns to not return any results for private repositories. [#7914](https://github.com/sourcegraph/sourcegraph/issues/7914)
- A regression in 3.12.0 which removed the horizontal bar between search result matches.
- Manual campaigns were wrongly displayed as being in draft mode. [#8009](https://github.com/sourcegraph/sourcegraph/issues/8009)
- Manual campaigns could be published and create the wrong changesets on code hosts, even though the campaign was never in draft mode (see line above). [#8012](https://github.com/sourcegraph/sourcegraph/pull/8012)
- A regression in 3.12.0 which caused manual campaigns to not properly update the UI after adding a changeset. [#8023](https://github.com/sourcegraph/sourcegraph/pull/8023)
- Minor improvements to manual campaign form fields. [#8033](https://github.com/sourcegraph/sourcegraph/pull/8033)

## 3.12.1

### Fixed

- The ephemeral `/site-config.json` escape-hatch config file has moved to `$HOME/site-config.json`, to support non-root container environments. [#7873](https://github.com/sourcegraph/sourcegraph/issues/7873)
- Fixed an issue where repository permissions would sometimes not be cached, due to improper Redis nil value handling. [#7912](https://github.com/sourcegraph/sourcegraph/issues/7912)

## 3.12.0

### Added

- Bitbucket Server repositories with the label `archived` can be excluded from search with `archived:no` [syntax](https://docs.sourcegraph.com/code_search/reference/queries). [#5494](https://github.com/sourcegraph/sourcegraph/issues/5494)
- Add button to download file in code view. [#5478](https://github.com/sourcegraph/sourcegraph/issues/5478)
- The new `allowOrgs` site config setting in GitHub `auth.providers` enables admins to restrict GitHub logins to members of specific GitHub organizations. [#4195](https://github.com/sourcegraph/sourcegraph/issues/4195)
- Support case field in repository search. [#7671](https://github.com/sourcegraph/sourcegraph/issues/7671)
- Skip LFS content when cloning git repositories. [#7322](https://github.com/sourcegraph/sourcegraph/issues/7322)
- Hover tooltips and _Find Reference_ results now display a badge to indicate when a result is search-based. These indicators can be disabled by adding `{ "experimentalFeatures": { "showBadgeAttachments": false } }` in global settings.
- Campaigns can now be created as drafts, which can be shared and updated without creating changesets (pull requests) on code hosts. When ready, a draft can then be published, either completely or changeset by changeset, to create changesets on the code host. [#7659](https://github.com/sourcegraph/sourcegraph/pull/7659)
- Experimental: feature flag `BitbucketServerFastPerm` can be enabled to speed up fetching ACL data from Bitbucket Server instances. This requires [Bitbucket Server Sourcegraph plugin](https://github.com/sourcegraph/bitbucket-server-plugin) to be installed.
- Experimental: A site configuration field `{ "experimentalFeatures" { "tls.external": { "insecureSkipVerify": true } } }` which allows you to configure SSL/TLS settings for Sourcegraph contacting your code hosts. Currently just supports turning off TLS/SSL verification. [#71](https://github.com/sourcegraph/sourcegraph/issues/71)
- Experimental: To search across multiple revisions of the same repository, list multiple branch names (or other revspecs) separated by `:` in your query, as in `repo:myrepo@branch1:branch2:branch2`. To search all branches, use `repo:myrepo@*refs/heads/`. Requires the site configuration value `{ "experimentalFeatures": { "searchMultipleRevisionsPerRepository": true } }`. Previously this was only supported for diff and commit searches.
- Experimental: interactive search mode, which helps users construct queries using UI elements. Requires the site configuration value `{ "experimentalFeatures": { "splitSearchModes": true } }`. The existing plain text search format is still available via the dropdown menu on the left of the search bar.
- A case sensitivity toggle now appears in the search bar.
- Add explicit repository permissions support with site configuration field `{ "permissions.userMapping" { "enabled": true, "bindID": "email" } }`.

### Changed

- The "Files" tab in the search results page has been renamed to "Filenames" for clarity.
- The search query builder now lives on its own page at `/search/query-builder`. The home search page has a link to it.
- User passwords when using builtin auth are limited to 256 characters. Existing passwords longer than 256 characters will continue to work.
- GraphQL API: Campaign.changesetCreationStatus has been renamed to Campaign.status to be aligned with CampaignPlan. [#7654](https://github.com/sourcegraph/sourcegraph/pull/7654)
- When using GitHub as an authentication provider, `read:org` scope is now required. This is used to support the new `allowOrgs` site config setting in the GitHub `auth.providers` configuration, which enables site admins to restrict GitHub logins to members of a specific GitHub organization. This for example allows having a Sourcegraph instance with GitHub sign in configured be exposed to the public internet without allowing everyone with a GitHub account access to your Sourcegraph instance.

### Fixed

- The experimental search pagination API no longer times out when large repositories are encountered. [#6384](https://github.com/sourcegraph/sourcegraph/issues/6384)
- We resolve relative symbolic links from the directory of the symlink, rather than the root of the repository. [#6034](https://github.com/sourcegraph/sourcegraph/issues/6034)
- Show errors on repository settings page when repo-updater is down. [#3593](https://github.com/sourcegraph/sourcegraph/issues/3593)
- Remove benign warning that verifying config took more than 10s when updating or saving an external service. [#7176](https://github.com/sourcegraph/sourcegraph/issues/7176)
- repohasfile search filter works again (regressed in 3.10). [#7380](https://github.com/sourcegraph/sourcegraph/issues/7380)
- Structural search can now run on very large repositories containing any number of files. [#7133](https://github.com/sourcegraph/sourcegraph/issues/7133)

### Removed

- The deprecated GraphQL mutation `setAllRepositoriesEnabled` has been removed. [#7478](https://github.com/sourcegraph/sourcegraph/pull/7478)
- The deprecated GraphQL mutation `deleteRepository` has been removed. [#7483](https://github.com/sourcegraph/sourcegraph/pull/7483)

## 3.11.4

### Fixed

- The `/.auth/saml/metadata` endpoint has been fixed. Previously it panicked if no encryption key was set.
- The version updating logic has been fixed for `sourcegraph/server`. Users running `sourcegraph/server:3.11.1` will need to manually modify their `docker run` command to use `sourcegraph/server:3.11.4` or higher. [#7442](https://github.com/sourcegraph/sourcegraph/issues/7442)

## 3.11.1

### Fixed

- The syncing process for newly created campaign changesets has been fixed again after they have erroneously been marked as deleted in the database. [#7522](https://github.com/sourcegraph/sourcegraph/pull/7522)
- The syncing process for newly created changesets (in campaigns) has been fixed again after they have erroneously been marked as deleted in the database. [#7522](https://github.com/sourcegraph/sourcegraph/pull/7522)

## 3.11.0

**Important:** If you use `SITE_CONFIG_FILE` or `CRITICAL_CONFIG_FILE`, please be sure to follow the steps in: [migration notes for Sourcegraph v3.11+](https://docs.sourcegraph.com/admin/migration/3_11.md) after upgrading.

### Added

- Language statistics by commit are available via the API. [#6737](https://github.com/sourcegraph/sourcegraph/pull/6737)
- Added a new page that shows [language statistics for the results of a search query](https://docs.sourcegraph.com/user/search#statistics).
- Global settings can be configured from a local file using the environment variable `GLOBAL_SETTINGS_FILE`.
- High-level health metrics and dashboards have been added to Sourcegraph's monitoring (found under the **Site admin** -> **Monitoring** area). [#7216](https://github.com/sourcegraph/sourcegraph/pull/7216)
- Logging for GraphQL API requests not issued by Sourcegraph is now much more verbose, allowing for easier debugging of problematic queries and where they originate from. [#5706](https://github.com/sourcegraph/sourcegraph/issues/5706)
- A new campaign type finds and removes leaked npm credentials. [#6893](https://github.com/sourcegraph/sourcegraph/pull/6893)
- Campaigns can now be retried to create failed changesets due to ephemeral errors (e.g. network problems when creating a pull request on GitHub). [#6718](https://github.com/sourcegraph/sourcegraph/issues/6718)
- The initial release of [structural code search](https://docs.sourcegraph.com/code_search/reference/structural).

### Changed

- `repohascommitafter:` search filter uses a more efficient git command to determine inclusion. [#6739](https://github.com/sourcegraph/sourcegraph/pull/6739)
- `NODE_NAME` can be specified instead of `HOSTNAME` for zoekt-indexserver. `HOSTNAME` was a confusing configuration to use in [Pure-Docker Sourcegraph deployments](https://github.com/sourcegraph/deploy-sourcegraph-docker). [#6846](https://github.com/sourcegraph/sourcegraph/issues/6846)
- The feedback toast now requests feedback every 60 days of usage (was previously only once on the 3rd day of use). [#7165](https://github.com/sourcegraph/sourcegraph/pull/7165)
- The lsif-server container now only has a dependency on Postgres, whereas before it also relied on Redis. [#6880](https://github.com/sourcegraph/sourcegraph/pull/6880)
- Renamed the GraphQL API `LanguageStatistics` fields to `name`, `totalBytes`, and `totalLines` (previously the field names started with an uppercase letter, which was inconsistent).
- Detecting a file's language uses a more accurate but slower algorithm. To revert to the old (faster and less accurate) algorithm, set the `USE_ENHANCED_LANGUAGE_DETECTION` env var to the string `false` (on the `sourcegraph/server` container, or if using the cluster deployment, on the `sourcegraph-frontend` pod).
- Diff and commit searches that make use of `before:` and `after:` filters to narrow their search area are now no longer subject to the 50-repository limit. This allows for creating saved searches on more than 50 repositories as before. [#7215](https://github.com/sourcegraph/sourcegraph/issues/7215)

### Fixed

- Changes to external service configurations are reflected much faster. [#6058](https://github.com/sourcegraph/sourcegraph/issues/6058)
- Deleting an external service will not show warnings for the non-existent service. [#5617](https://github.com/sourcegraph/sourcegraph/issues/5617)
- Suggested search filter chips are quoted if necessary. [#6498](https://github.com/sourcegraph/sourcegraph/issues/6498)
- Remove potential panic in gitserver if heavily loaded. [#6710](https://github.com/sourcegraph/sourcegraph/issues/6710)
- Multiple fixes to make the preview and creation of campaigns more robust and a smoother user experience. [#6682](https://github.com/sourcegraph/sourcegraph/pull/6682) [#6625](https://github.com/sourcegraph/sourcegraph/issues/6625) [#6658](https://github.com/sourcegraph/sourcegraph/issues/6658) [#7088](https://github.com/sourcegraph/sourcegraph/issues/7088) [#6766](https://github.com/sourcegraph/sourcegraph/issues/6766) [#6717](https://github.com/sourcegraph/sourcegraph/issues/6717) [#6659](https://github.com/sourcegraph/sourcegraph/issues/6659)
- Repositories referenced in campaigns that are removed in an external service configuration change won't lead to problems with the syncing process anymore. [#7015](https://github.com/sourcegraph/sourcegraph/pull/7015)
- The Searcher dashboard (and the `src_graphql_search_response` Prometheus metric) now properly account for search alerts instead of them being incorrectly added to the `timeout` category. [#7214](https://github.com/sourcegraph/sourcegraph/issues/7214)
- In the experimental search pagination API, the `cloning`, `missing`, and other repository fields now return a well-defined set of results. [#6000](https://github.com/sourcegraph/sourcegraph/issues/6000)

### Removed

- The management console has been removed. All critical configuration previously stored in the management console will be automatically migrated to your site configuration. For more information about this change, or if you use `SITE_CONFIG_FILE` / `CRITICAL_CONFIG_FILE`, please see the [migration notes for Sourcegraph v3.11+](https://docs.sourcegraph.com/admin/migration/3_11.md).

## 3.10.4

### Fixed

- An issue where diff/commit searches that would run over more than 50 repositories would incorrectly display a timeout error instead of the correct error suggesting users scope their query to less repositories. [#7090](https://github.com/sourcegraph/sourcegraph/issues/7090)

## 3.10.3

### Fixed

- A critical regression in 3.10.2 which caused diff, commit, and repository searches to timeout. [#7090](https://github.com/sourcegraph/sourcegraph/issues/7090)
- A critical regression in 3.10.2 which caused "No results" to appear frequently on pages with search results. [#7095](https://github.com/sourcegraph/sourcegraph/pull/7095)
- An issue where the built-in Grafana Searcher dashboard would show duplicate success/error metrics. [#7078](https://github.com/sourcegraph/sourcegraph/pull/7078)

## 3.10.2

### Added

- Site admins can now use the built-in Grafana Searcher dashboard to observe how many search requests are successful, or resulting in errors or timeouts. [#6756](https://github.com/sourcegraph/sourcegraph/issues/6756)

### Fixed

- When searches timeout, a consistent UI with clear actions like a button to increase the timeout is now returned. [#6754](https://github.com/sourcegraph/sourcegraph/issues/6754)
- To reduce the chance of search timeouts in some cases, the default indexed search timeout has been raised from 1.5s to 3s. [#6754](https://github.com/sourcegraph/sourcegraph/issues/6754)
- We now correctly inform users of the limitations of diff/commit search. If a diff/commit search would run over more than 50 repositories, users will be shown an error suggesting they scope their search to less repositories using the `repo:` filter. Global diff/commit search support is being tracked in [#6826](https://github.com/sourcegraph/sourcegraph/issues/6826). [#5519](https://github.com/sourcegraph/sourcegraph/issues/5519)

## 3.10.1

### Added

- Syntax highlighting for Starlark (Bazel) files. [#6827](https://github.com/sourcegraph/sourcegraph/issues/6827)

### Fixed

- The experimental search pagination API no longer times out when large repositories are encountered. [#6384](https://github.com/sourcegraph/sourcegraph/issues/6384) [#6383](https://github.com/sourcegraph/sourcegraph/issues/6383)
- In single-container deployments, the builtin `postgres_exporter` now correctly respects externally configured databases. This previously caused PostgreSQL metrics to not show up in Grafana when an external DB was in use. [#6735](https://github.com/sourcegraph/sourcegraph/issues/6735)

## 3.10.0

### Added

- Indexed Search supports horizontally scaling. Instances with large number of repositories can update the `replica` field of the `indexed-search` StatefulSet. See [configure indexed-search replica count](https://github.com/sourcegraph/deploy-sourcegraph/blob/master/docs/configure.md#configure-indexed-search-replica-count). [#5725](https://github.com/sourcegraph/sourcegraph/issues/5725)
- Bitbucket Cloud external service supports `exclude` config option. [#6035](https://github.com/sourcegraph/sourcegraph/issues/6035)
- `sourcegraph/server` Docker deployments now support the environment variable `IGNORE_PROCESS_DEATH`. If set to true the container will keep running, even if a subprocess has died. This is useful when manually fixing problems in the container which the container refuses to start. For example a bad database migration.
- Search input now offers filter type suggestions [#6105](https://github.com/sourcegraph/sourcegraph/pull/6105).
- The keyboard shortcut <kbd>Ctrl</kbd>+<kbd>Space</kbd> in the search input shows a list of available filter types.
- Sourcegraph Kubernetes cluster site admins can configure PostgreSQL by specifying `postgresql.conf` via ConfigMap. [sourcegraph/deploy-sourcegraph#447](https://github.com/sourcegraph/deploy-sourcegraph/pull/447)

### Changed

- **Required Kubernetes Migration:** The [Kubernetes deployment](https://github.com/sourcegraph/deploy-sourcegraph) manifest for indexed-search services has changed from a Normal Service to a Headless Service. This is to enable Sourcegraph to individually resolve indexed-search pods. Services are immutable, so please follow the [migration guide](https://github.com/sourcegraph/deploy-sourcegraph/blob/master/docs/migrate.md#310).
- Fields of type `String` in our GraphQL API that contain [JSONC](https://komkom.github.io/) now have the custom scalar type `JSONCString`. [#6209](https://github.com/sourcegraph/sourcegraph/pull/6209)
- `ZOEKT_HOST` environment variable has been deprecated. Please use `INDEXED_SEARCH_SERVERS` instead. `ZOEKT_HOST` will be removed in 3.12.
- Directory names on the repository tree page are now shown in bold to improve readability.
- Added support for Bitbucket Server pull request activity to the [campaign](https://about.sourcegraph.com/product/code-change-management/) burndown chart. When used, this feature leads to more requests being sent to Bitbucket Server, since Sourcegraph needs to keep track of how a pull request's state changes over time. With [the instance scoped webhooks](https://docs.google.com/document/d/1I3Aq1WSUh42BP8KvKr6AlmuCfo8tXYtJu40WzdNT6go/edit) in our [Bitbucket Server plugin](https://github.com/sourcegraph/bitbucket-server-plugin/pull/10) as well as up-coming [heuristical syncing changes](#6389), this additional load will be significantly reduced in the future.
- Added support for Bitbucket Server pull request activity to the campaign burndown chart. When used, this feature leads to more requests being sent to Bitbucket Server, since Sourcegraph needs to keep track of how a pull request's state changes over time. With [the instance scoped webhooks](https://docs.google.com/document/d/1I3Aq1WSUh42BP8KvKr6AlmuCfo8tXYtJu40WzdNT6go/edit) in our [Bitbucket Server plugin](https://github.com/sourcegraph/bitbucket-server-plugin/pull/10) as well as up-coming [heuristical syncing changes](#6389), this additional load will be significantly reduced in the future.

### Fixed

- Support hyphens in Bitbucket Cloud team names. [#6154](https://github.com/sourcegraph/sourcegraph/issues/6154)
- Server will run `redis-check-aof --fix` on startup to fix corrupted AOF files. [#651](https://github.com/sourcegraph/sourcegraph/issues/651)
- Authorization provider configuration errors in external services will be shown as site alerts. [#6061](https://github.com/sourcegraph/sourcegraph/issues/6061)

### Removed

## 3.9.4

### Changed

- The experimental search pagination API's `PageInfo` object now returns a `String` instead of an `ID` for its `endCursor`, and likewise for the `after` search field. Experimental paginated search API users may need to update their usages to replace `ID` cursor types with `String` ones.

### Fixed

- The experimental search pagination API no longer omits a single repository worth of results at the end of the result set. [#6286](https://github.com/sourcegraph/sourcegraph/issues/6286)
- The experimental search pagination API no longer produces search cursors that can get "stuck". [#6287](https://github.com/sourcegraph/sourcegraph/issues/6287)
- In literal search mode, searching for quoted strings now works as expected. [#6255](https://github.com/sourcegraph/sourcegraph/issues/6255)
- In literal search mode, quoted field values now work as expected. [#6271](https://github.com/sourcegraph/sourcegraph/pull/6271)
- `type:path` search queries now correctly work in indexed search again. [#6220](https://github.com/sourcegraph/sourcegraph/issues/6220)

## 3.9.3

### Changed

- Sourcegraph is now built using Go 1.13.3 [#6200](https://github.com/sourcegraph/sourcegraph/pull/6200).

## 3.9.2

### Fixed

- URI-decode the username, password, and pathname when constructing Postgres connection paramers in lsif-server [#6174](https://github.com/sourcegraph/sourcegraph/pull/6174). Fixes a crashing lsif-server process for users with passwords containing special characters.

## 3.9.1

### Changed

- Reverted [#6094](https://github.com/sourcegraph/sourcegraph/pull/6094) because it introduced a minor security hole involving only Grafana.
  [#6075](https://github.com/sourcegraph/sourcegraph/issues/6075) will be fixed with a different approach.

## 3.9.0

### Added

- Our external service syncing model will stream in new repositories to Sourcegraph. Previously we could only add a repository to our database and clone it once we had synced all information from all external services (to detect deletions and renames). Now adding a repository to an external service configuration should be reflected much sooner, even on large instances. [#5145](https://github.com/sourcegraph/sourcegraph/issues/5145)
- There is now an easy way for site admins to view and export settings and configuration when reporting a bug. The page for doing so is at /site-admin/report-bug, linked to from the site admin side panel under "Report a bug".
- An experimental search pagination API to enable better programmatic consumption of search results is now available to try. For more details and known limitations see [the documentation](https://docs.sourcegraph.com/api/graphql/search).
- Search queries can now be interpreted literally.
  - There is now a dot-star icon in the search input bar to toggle the pattern type of a query between regexp and literal.
  - There is a new `search.defaultPatternType` setting to configure the default pattern type, regexp or literal, for searches.
  - There is a new `patternType:` search token which overrides the `search.defaultPatternType` setting, and the active state of the dot-star icon in determining the pattern type of the query.
  - Old URLs without a patternType URL parameter will be redirected to the same URL with
    patternType=regexp appended to preserve intended behavior.
- Added support for GitHub organization webhooks to enable faster updates of metadata used by [campaigns](https://about.sourcegraph.com/product/code-change-management/), such as pull requests or issue comments. See the [GitHub webhook documentation](https://docs.sourcegraph.com/admin/external_service/github#webhooks) for instructions on how to enable webhooks.
- Added support for GitHub organization webhooks to enable faster updates of changeset metadata used by campaigns. See the [GitHub webhook documentation](https://docs.sourcegraph.com/admin/external_service/github#webhooks) for instructions on how to enable webhooks.
- Added burndown chart to visualize progress of campaigns.
- Added ability to edit campaign titles and descriptions.

### Changed

- **Recommended Kubernetes Migration:** The [Kubernetes deployment](https://github.com/sourcegraph/deploy-sourcegraph) manifest for indexed-search pods has changed from a Deployment to a StatefulSet. This is to enable future work on horizontally scaling indexed search. To retain your existing indexes there is a [migration guide](https://github.com/sourcegraph/deploy-sourcegraph/blob/master/docs/migrate.md#39).
- Allow single trailing hyphen in usernames and org names [#5680](https://github.com/sourcegraph/sourcegraph/pull/5680)
- Indexed search won't spam the logs on startup if the frontend API is not yet available. [zoekt#30](https://github.com/sourcegraph/zoekt/pull/30), [#5866](https://github.com/sourcegraph/sourcegraph/pull/5866)
- Search query fields are now case insensitive. For example `repoHasFile:` will now be recognized, not just `repohasfile:`. [#5168](https://github.com/sourcegraph/sourcegraph/issues/5168)
- Search queries are now interpreted literally by default, rather than as regular expressions. [#5899](https://github.com/sourcegraph/sourcegraph/pull/5899)
- The `search` GraphQL API field now takes a two new optional parameters: `version` and `patternType`. `version` determines the search syntax version to use, and `patternType` determines the pattern type to use for the query. `version` defaults to "V1", which is regular expression searches by default, if not explicitly passed in. `patternType` overrides the pattern type determined by version.
- Saved searches have been updated to support the new patternType filter. All existing saved searches have been updated to append `patternType:regexp` to the end of queries to ensure deterministic results regardless of the patternType configurations on an instance. All new saved searches are required to have a `patternType:` field in the query.
- Allow text selection in search result headers (to allow for e.g. copying filenames)

### Fixed

- Web app: Fix paths with special characters (#6050)
- Fixed an issue that rendered the search filter `repohascommitafter` unusable in the presence of an empty repository. [#5149](https://github.com/sourcegraph/sourcegraph/issues/5149)
- An issue where `externalURL` not being configured in the management console could go unnoticed. [#3899](https://github.com/sourcegraph/sourcegraph/issues/3899)
- Listing branches and refs now falls back to a fast path if there are a large number of branches. Previously we would time out. [#4581](https://github.com/sourcegraph/sourcegraph/issues/4581)
- Sourcegraph will now ignore the ambiguous ref HEAD if a repository contains it. [#5291](https://github.com/sourcegraph/sourcegraph/issues/5291)

### Removed

## 3.8.2

### Fixed

- Sourcegraph cluster deployments now run a more stable syntax highlighting server which can self-recover from rarer failure cases such as getting stuck at high CPU usage when highlighting some specific files. [#5406](https://github.com/sourcegraph/sourcegraph/issues/5406) This will be ported to single-container deployments [at a later date](https://github.com/sourcegraph/sourcegraph/issues/5841).

## 3.8.1

### Added

- Add `nameTransformations` setting to GitLab external service to help transform repository name that shows up in the Sourcegraph UI.

## 3.8.0

### Added

- A toggle button for browser extension to quickly enable/disable the core functionality without actually enable/disable the entire extension in the browser extension manager.
- Tabs to easily toggle between the different search result types on the search results page.

### Changed

- A `hardTTL` setting was added to the [Bitbucket Server `authorization` config](https://docs.sourcegraph.com/admin/external_service/bitbucketserver#configuration). This setting specifies a duration after which a user's cached permissions must be updated before any user action is authorized. This contrasts with the already existing `ttl` setting which defines a duration after which a user's cached permissions will get updated in the background, but the previously cached (and now stale) permissions are used to authorize any user action occuring before the update concludes. If your previous `ttl` value is larger than the default of the new `hardTTL` setting (i.e. **3 days**), you must change the `ttl` to be smaller or, `hardTTL` to be larger.

### Fixed

### Removed

- The `statusIndicator` feature flag has been removed from the site configuration's `experimentalFeatures` section. The status indicator has been enabled by default since 3.6.0 and you can now safely remove the feature flag from your configuration.
- Public usage is now only available on Sourcegraph.com. Because many core features rely on persisted user settings, anonymous usage leads to a degraded experience for most users. As a result, for self-hosted private instances it is preferable for all users to have accounts. But on sourcegraph.com, users will continue to have to opt-in to accounts, despite the degraded UX.

## 3.7.2

### Added

- A [migration guide for Sourcegraph v3.7+](https://docs.sourcegraph.com/admin/migration/3_7.md).

### Fixed

- Fixed an issue where some repositories with very long symbol names would fail to index after v3.7.
- We now retain one prior search index version after an upgrade, meaning upgrading AND downgrading from v3.6.2 <-> v3.7.2 is now 100% seamless and involves no downtime or negated search performance while repositories reindex. Please refer to the [v3.7+ migration guide](https://docs.sourcegraph.com/admin/migration/3_7.md) for details.

## 3.7.1

### Fixed

- When re-indexing repositories, we now continue to serve from the old index in the meantime. Thus, you can upgrade to 3.7.1 without downtime.
- Indexed symbol search is now faster, as we've fixed a performance issue that occurred when many repositories without any symbols existed.
- Indexed symbol search now uses less disk space when upgrading directly to v3.7.1 as we properly remove old indexes.

## 3.7.0

### Added

- Indexed search now supports symbol queries. This feature will require re-indexing all repositories. This will increase the disk and memory usage of indexed search by roughly 10%. You can disable the feature with the configuration `search.index.symbols.enabled`. [#3534](https://github.com/sourcegraph/sourcegraph/issues/3534)
- Multi-line search now works for non-indexed search. [#4518](https://github.com/sourcegraph/sourcegraph/issues/4518)
- When using `SITE_CONFIG_FILE` and `EXTSVC_CONFIG_FILE`, you [may now also specify e.g. `SITE_CONFIG_ALLOW_EDITS=true`](https://docs.sourcegraph.com/admin/config/advanced_config_file) to allow edits to be made to the config in the application which will be overwritten on the next process restart. [#4912](https://github.com/sourcegraph/sourcegraph/issues/4912)

### Changed

- In the [GitHub external service config](https://docs.sourcegraph.com/admin/external_service/github#configuration) it's now possible to specify `orgs` without specifying `repositoryQuery` or `repos` too.
- Out-of-the-box TypeScript code intelligence is much better with an updated ctags version with a built-in TypeScript parser.
- Sourcegraph uses Git protocol version 2 for increased efficiency and performance when fetching data from compatible code hosts.
- Searches with `repohasfile:` are faster at finding repository matches. [#4833](https://github.com/sourcegraph/sourcegraph/issues/4833).
- Zoekt now runs with GOGC=50 by default, helping to reduce the memory consumption of Sourcegraph. [#3792](https://github.com/sourcegraph/sourcegraph/issues/3792)
- Upgraded the version of Go in use, which improves security for publicly accessible Sourcegraph instances.

### Fixed

- Disk cleanup in gitserver is now done in terms of percentages to fix [#5059](https://github.com/sourcegraph/sourcegraph/issues/5059).
- Search results now correctly show highlighting of matches with runes like 'İ' that lowercase to runes with a different number of bytes in UTF-8 [#4791](https://github.com/sourcegraph/sourcegraph/issues/4791).
- Fixed an issue where search would sometimes crash with a panic due to a nil pointer. [#5246](https://github.com/sourcegraph/sourcegraph/issues/5246)

### Removed

## 3.6.2

### Fixed

- Fixed Phabricator external services so they won't stop the syncing process for repositories when Phabricator doesn't return clone URLs. [#5101](https://github.com/sourcegraph/sourcegraph/pull/5101)

## 3.6.1

### Added

- New site config option `branding.brandName` configures the brand name to display in the Sourcegraph \<title\> element.
- `repositoryPathPattern` option added to the "Other" external service type for repository name customization.

## 3.6.0

### Added

- The `github.exclude` setting in [GitHub external service config](https://docs.sourcegraph.com/admin/external_service/github#configuration) additionally allows you to specify regular expressions with `{"pattern": "regex"}`.
- A new [`quicklinks` setting](https://docs.sourcegraph.com/user/personalization/quick_links) allows adding links to be displayed on the homepage and search page for all users (or users in an organization).
- Compatibility with the [Sourcegraph for Bitbucket Server](https://github.com/sourcegraph/bitbucket-server-plugin) plugin.
- Support for [Bitbucket Cloud](https://bitbucket.org) as an external service.

### Changed

- Updating or creating an external service will no longer block until the service is synced.
- The GraphQL fields `Repository.createdAt` and `Repository.updatedAt` are deprecated and will be removed in 3.8. Now `createdAt` is always the current time and updatedAt is always null.
- In the [GitHub external service config](https://docs.sourcegraph.com/admin/external_service/github#configuration) and [Bitbucket Server external service config](https://docs.sourcegraph.com/admin/external_service/bitbucket_server#permissions) `repositoryQuery` is now only required if `repos` is not set.
- Log messages from query-runner when saved searches fail now include the raw query as part of the message.
- The status indicator in the navigation bar is now enabled by default
- Usernames and org names can now contain the `.` character. [#4674](https://github.com/sourcegraph/sourcegraph/issues/4674)

### Fixed

- Commit searches now correctly highlight unicode characters, for example 加. [#4512](https://github.com/sourcegraph/sourcegraph/issues/4512)
- Symbol searches now show the number of symbol matches rather than the number of file matches found. [#4578](https://github.com/sourcegraph/sourcegraph/issues/4578)
- Symbol searches with truncated results now show a `+` on the results page to signal that some results have been omitted. [#4579](https://github.com/sourcegraph/sourcegraph/issues/4579)

## 3.5.4

### Fixed

- Fixed Phabricator external services so they won't stop the syncing process for repositories when Phabricator doesn't return clone URLs. [#5101](https://github.com/sourcegraph/sourcegraph/pull/5101)

## 3.5.2

### Changed

- Usernames and org names can now contain the `.` character. [#4674](https://github.com/sourcegraph/sourcegraph/issues/4674)

### Added

- Syntax highlighting requests that fail are now logged and traced. A new Prometheus metric `src_syntax_highlighting_requests` allows monitoring and alerting. [#4877](https://github.com/sourcegraph/sourcegraph/issues/4877).
- Sourcegraph's SAML authentication now supports RSA PKCS#1 v1.5. [#4869](https://github.com/sourcegraph/sourcegraph/pull/4869)

### Fixed

- Increased nginx proxy buffer size to fix issue where login failed when SAML AuthnRequest was too large. [#4849](https://github.com/sourcegraph/sourcegraph/pull/4849)
- A regression in 3.3.8 where `"corsOrigin": "*"` was improperly forbidden. [#4424](https://github.com/sourcegraph/sourcegraph/issues/4424)

## 3.5.1

### Added

- A new [`quicklinks` setting](https://docs.sourcegraph.com/user/personalization/quick_links) allows adding links to be displayed on the homepage and search page for all users (or users in an organization).
- Site admins can prevent the icon in the top-left corner of the screen from spinning on hovers by setting `"branding": { "disableSymbolSpin": true }` in their site configuration.

### Fixed

- Fix `repository.language` GraphQL field (previously returned empty for most repositories).

## 3.5.0

### Added

- Indexed search now supports matching consecutive literal newlines, with queries like e.g. `foo\nbar.*` to search over multiple lines. [#4138](https://github.com/sourcegraph/sourcegraph/issues/4138)
- The `orgs` setting in [GitHub external service config](https://docs.sourcegraph.com/admin/external_service/github) allows admins to select all repositories from the specified organizations to be synced.
- A new experimental search filter `repohascommitafter:"30 days ago"` allows users to exclude stale repositories that don't contain commits (to the branch being searched over) past a specified date from their search query.
- The `authorization` setting in the [Bitbucket Server external service config](https://docs.sourcegraph.com/admin/external_service/bitbucket_server#permissions) enables Sourcegraph to enforce the repository permissions defined in Bitbucket Server.
- A new, experimental status indicator in the navigation bar allows admins to quickly see whether the configured repositories are up to date or how many are currently being updated in the background. You can enable the status indicator with the following site configuration: `"experimentalFeatures": { "statusIndicator": "enabled" }`.
- A new search filter `repohasfile` allows users to filter results to just repositories containing a matching file. For example `ubuntu file:Dockerfile repohasfile:\.py$` would find Dockerfiles mentioning Ubuntu in repositories that contain Python files. [#4501](https://github.com/sourcegraph/sourcegraph/pull/4501)

### Changed

- The saved searches UI has changed. There is now a Saved searches page in the user and organizations settings area. A saved search appears in the settings area of the user or organization it is associated with.

### Removed

### Fixed

- Fixed repository search patterns which contain `.*`. Previously our optimizer would ignore `.*`, which in some cases would lead to our repository search excluding some repositories from the results.
- Fixed an issue where the Phabricator native integration would be broken on recent Phabricator versions. This fix depends on v1.2 of the [Phabricator extension](https://github.com/sourcegraph/phabricator-extension).
- Fixed an issue where the "Empty repository" banner would be shown on a repository page when starting to clone a repository.
- Prevent data inconsistency on cached archives due to restarts. [#4366](https://github.com/sourcegraph/sourcegraph/pull/4366)
- On the /extensions page, the UI is now less ambiguous when an extension has not been activated. [#4446](https://github.com/sourcegraph/sourcegraph/issues/4446)

## 3.4.5

### Fixed

- Fixed an issue where syntax highlighting taking too long would result in errors or wait long amounts of time without properly falling back to plaintext rendering after a few seconds. [#4267](https://github.com/sourcegraph/sourcegraph/issues/4267) [#4268](https://github.com/sourcegraph/sourcegraph/issues/4268) (this fix was intended to be in 3.4.3, but was in fact left out by accident)
- Fixed an issue with `sourcegraph/server` Docker deployments where syntax highlighting could produce `server closed idle connection` errors. [#4269](https://github.com/sourcegraph/sourcegraph/issues/4269) (this fix was intended to be in 3.4.3, but was in fact left out by accident)
- Fix `repository.language` GraphQL field (previously returned empty for most repositories).

## 3.4.4

### Fixed

- Fixed an out of bounds error in the GraphQL repository query. [#4426](https://github.com/sourcegraph/sourcegraph/issues/4426)

## 3.4.3

### Fixed

- Improved performance of the /site-admin/repositories page significantly (prevents timeouts). [#4063](https://github.com/sourcegraph/sourcegraph/issues/4063)
- Fixed an issue where Gitolite repositories would be inaccessible to non-admin users after upgrading to 3.3.0+ from an older version. [#4263](https://github.com/sourcegraph/sourcegraph/issues/4263)
- Repository names are now treated as case-sensitive, fixing an issue where users saw `pq: duplicate key value violates unique constraint \"repo_name_unique\"` [#4283](https://github.com/sourcegraph/sourcegraph/issues/4283)
- Repositories containing submodules not on Sourcegraph will now load without error [#2947](https://github.com/sourcegraph/sourcegraph/issues/2947)
- HTTP metrics in Prometheus/Grafana now distinguish between different types of GraphQL requests.

## 3.4.2

### Fixed

- Fixed incorrect wording in site-admin onboarding. [#4127](https://github.com/sourcegraph/sourcegraph/issues/4127)

## 3.4.1

### Added

- You may now specify `DISABLE_CONFIG_UPDATES=true` on the management console to prevent updates to the critical configuration. This is useful when loading critical config via a file using `CRITICAL_CONFIG_FILE` on the frontend.

### Changed

- When `EXTSVC_CONFIG_FILE` or `SITE_CONFIG_FILE` are specified, updates to external services and the site config are now prevented.
- Site admins will now see a warning if creating or updating an external service was successful but the process could not complete entirely due to an ephemeral error (such as GitHub API search queries running into timeouts and returning incomplete results).

### Removed

### Fixed

- Fixed an issue where `EXTSVC_CONFIG_FILE` being specified would incorrectly cause a panic.
- Fixed an issue where user/org/global settings from old Sourcegraph versions (2.x) could incorrectly be null, leading to various errors.
- Fixed an issue where an ephemeral infrastructure error (`tar/archive: invalid tar header`) would fail a search.

## 3.4.0

### Added

- When `repositoryPathPattern` is configured, paths from the full long name will redirect to the configured name. Extensions will function with the configured name. `repositoryPathPattern` allows administrators to configure "nice names". For example `sourcegraph.example.com/github.com/foo/bar` can configured to be `sourcegraph.example.com/gh/foo/bar` with `"repositoryPathPattern": "gh/{nameWithOwner}"`. (#462)
- Admins can now turn off site alerts for patch version release updates using the `alerts.showPatchUpdates` setting. Alerts will still be shown for major and minor version updates.
- The new `gitolite.exclude` setting in [Gitolite external service config](https://docs.sourcegraph.com/admin/external_service/gitolite#configuration) allows you to exclude specific repositories by their Gitolite name so that they won't be mirrored. Upon upgrading, previously "disabled" repositories will be automatically migrated to this exclusion list.
- The new `aws_codecommit.exclude` setting in [AWS CodeCommit external service config](https://docs.sourcegraph.com/admin/external_service/aws_codecommit#configuration) allows you to exclude specific repositories by their AWS name or ID so that they won't be synced. Upon upgrading, previously "disabled" repositories will be automatically migrated to this exclusion list.
- Added a new, _required_ `aws_codecommit.gitCredentials` setting to the [AWS CodeCommit external service config](https://docs.sourcegraph.com/admin/external_service/aws_codecommit#configuration). These Git credentials are required to create long-lived authenticated clone URLs for AWS CodeCommit repositories. For more information about Git credentials, see the AWS CodeCommit documentation: https://docs.aws.amazon.com/IAM/latest/UserGuide/id_credentials_ssh-keys.html#git-credentials-code-commit. For detailed instructions on how to create the credentials in IAM, see this page: https://docs.aws.amazon.com/codecommit/latest/userguide/setting-up-gc.html
- Added support for specifying a URL formatted `gitolite.host` setting in [Gitolite external service config](https://docs.sourcegraph.com/admin/external_service/gitolite#configuration) (e.g. `ssh://git@gitolite.example.org:2222/`), in addition to the already supported SCP like format (e.g `git@gitolite.example.org`)
- Added support for overriding critical, site, and external service configurations via files. Specify `CRITICAL_CONFIG_FILE=critical.json`, `SITE_CONFIG_FILE=site.json`, and/or `EXTSVC_CONFIG_FILE=extsvc.json` on the `frontend` container to do this.

### Changed

- Kinds of external services in use are now included in [server pings](https://docs.sourcegraph.com/admin/pings).
- Bitbucket Server: An actual Bitbucket icon is now used for the jump-to-bitbucket action on repository pages instead of the previously generic icon.
- Default config for GitHub, GitHub Enterprise, GitLab, Bitbucket Server, and AWS Code Commit external services has been revised to make it easier for first time admins.

### Removed

- Fields related to Repository enablement have been deprecated. Mutations are now NOOPs, and for repositories returned the value is always true for Enabled. The enabled field and mutations will be removed in 3.6. Mutations: `setRepositoryEnabled`, `setAllRepositoriesEnabled`, `updateAllMirrorRepositories`, `deleteRepository`. Query parameters: `repositories.enabled`, `repositories.disabled`. Field: `Repository.enabled`.
- Global saved searches are now deprecated. Any existing global saved searches have been assigned to the Sourcegraph instance's first site admin's user account.
- The `search.savedQueries` configuration option is now deprecated. Existing entries remain in user and org settings for backward compatibility, but are unused as saved searches are now stored in the database.

### Fixed

- Fixed a bug where submitting a saved query without selecting the location would fail for non-site admins (#3628).
- Fixed settings editors only having a few pixels height.
- Fixed a bug where browser extension and code review integration usage stats were not being captured on the site-admin Usage Stats page.
- Fixed an issue where in some rare cases PostgreSQL starting up slowly could incorrectly trigger a panic in the `frontend` service.
- Fixed an issue where the management console password would incorrectly reset to a new secure one after a user account was created.
- Fixed a bug where gitserver would leak file descriptors when performing common operations.
- Substantially improved the performance of updating Bitbucket Server external service configurations on instances with thousands of repositories, going from e.g. several minutes to about a minute for ~20k repositories (#4037).
- Fully resolved the search performance regression in v3.2.0, restoring performance of search back to the same levels it was before changes made in v3.2.0.
- Fix a bug where using a repo search filter with the prefix `github.com` only searched for repos whose name starts with `github.com`, even though no `^` was specified in the search filter. (#4103)
- Fixed an issue where files that fail syntax highlighting would incorrectly render an error instead of gracefully falling back to their plaintext form.

## 3.3.9

### Added

- Syntax highlighting requests that fail are now logged and traced. A new Prometheus metric `src_syntax_highlighting_requests` allows monitoring and alerting. [#4877](https://github.com/sourcegraph/sourcegraph/issues/4877).

## 3.3.8

### Fixed

- Fully resolved the search performance regression in v3.2.0, restoring performance of search back to the same levels it was before changes made in v3.2.0.
- Fixed an issue where files that fail syntax highlighting would incorrectly render an error instead of gracefully falling back to their plaintext form.
- Fixed an issue introduced in v3.3 where Sourcegraph would under specific circumstances incorrectly have to re-clone and re-index repositories from Bitbucket Server and AWS CodeCommit.

## 3.3.7

### Added

- The `bitbucketserver.exclude` setting in [Bitbucket Server external service config](https://docs.sourcegraph.com/admin/external_service/bitbucketserver#configuration) additionally allows you to exclude repositories matched by a regular expression (so that they won't be synced).

### Changed

### Removed

### Fixed

- Fixed a major indexed search performance regression that occurred in v3.2.0. (#3685)
- Fixed an issue where Sourcegraph would fail to update repositories on some instances (`pq: duplicate key value violates unique constraint "repo_external_service_unique_idx"`) (#3680)
- Fixed an issue where Sourcegraph would not exclude unavailable Bitbucket Server repositories. (#3772)

## 3.3.6

## Changed

- All 24 language extensions are enabled by default.

## 3.3.5

## Changed

- Indexed search is now enabled by default for new Docker deployments. (#3540)

### Removed

- Removed smart-casing behavior from search.

### Fixed

- Removes corrupted archives in the searcher cache and tries to populate the cache again instead of returning an error.
- Fixed a bug where search scopes would not get merged, and only the lowest-level list of search scopes would appear.
- Fixed an issue where repo-updater was slower in performing its work which could sometimes cause other performance issues. https://github.com/sourcegraph/sourcegraph/pull/3633

## 3.3.4

### Fixed

- Fixed bundling of the Phabricator integration assets in the Sourcegraph docker image.

## 3.3.3

### Fixed

- Fixed bug that prevented "Find references" action from being completed in the activation checklist.

## 3.3.2

### Fixed

- Fixed an issue where the default `bitbucketserver.repositoryQuery` would not be created on migration from older Sourcegraph versions. https://github.com/sourcegraph/sourcegraph/issues/3591
- Fixed an issue where Sourcegraph would add deleted repositories to the external service configuration. https://github.com/sourcegraph/sourcegraph/issues/3588
- Fixed an issue where a repo-updater migration would hit code host rate limits. https://github.com/sourcegraph/sourcegraph/issues/3582
- The required `bitbucketserver.username` field of a [Bitbucket Server external service configuration](https://docs.sourcegraph.com/admin/external_service/bitbucketserver#configuration), if unset or empty, is automatically migrated to match the user part of the `url` (if defined). https://github.com/sourcegraph/sourcegraph/issues/3592
- Fixed a panic that would occur in indexed search / the frontend when a search error ocurred. https://github.com/sourcegraph/sourcegraph/issues/3579
- Fixed an issue where the repo-updater service could become deadlocked while performing a migration. https://github.com/sourcegraph/sourcegraph/issues/3590

## 3.3.1

### Fixed

- Fixed a bug that prevented external service configurations specifying client certificates from working (#3523)

## 3.3.0

### Added

- In search queries, treat `foo(` as `foo\(` and `bar[` as `bar\[` rather than failing with an error message.
- Enterprise admins can now customize the appearance of the homepage and search icon.
- A new settings property `notices` allows showing custom informational messages on the homepage and at the top of each page. The `motd` property is deprecated and its value is automatically migrated to the new `notices` property.
- The new `gitlab.exclude` setting in [GitLab external service config](https://docs.sourcegraph.com/admin/external_service/gitlab#configuration) allows you to exclude specific repositories matched by `gitlab.projectQuery` and `gitlab.projects` (so that they won't be synced). Upon upgrading, previously "disabled" repositories will be automatically migrated to this exclusion list.
- The new `gitlab.projects` setting in [GitLab external service config](https://docs.sourcegraph.com/admin/external_service/gitlab#configuration) allows you to select specific repositories to be synced.
- The new `bitbucketserver.exclude` setting in [Bitbucket Server external service config](https://docs.sourcegraph.com/admin/external_service/bitbucketserver#configuration) allows you to exclude specific repositories matched by `bitbucketserver.repositoryQuery` and `bitbucketserver.repos` (so that they won't be synced). Upon upgrading, previously "disabled" repositories will be automatically migrated to this exclusion list.
- The new `bitbucketserver.repos` setting in [Bitbucket Server external service config](https://docs.sourcegraph.com/admin/external_service/bitbucketserver#configuration) allows you to select specific repositories to be synced.
- The new required `bitbucketserver.repositoryQuery` setting in [Bitbucket Server external service configuration](https://docs.sourcegraph.com/admin/external_service/bitbucketserver#configuration) allows you to use Bitbucket API repository search queries to select repos to be synced. Existing configurations will be migrate to have it set to `["?visibility=public", "?visibility=private"]` which is equivalent to the previous implicit behaviour that this setting supersedes.
- "Quick configure" buttons for common actions have been added to the config editor for all external services.
- "Quick configure" buttons for common actions have been added to the management console.
- Site-admins now receive an alert every day for the seven days before their license key expires.
- The user menu (in global nav) now lists the user's organizations.
- All users on an instance now see a non-dismissible alert when when there's no license key in use and the limit of free user accounts is exceeded.
- All users will see a dismissible warning about limited search performance and accuracy on when using the sourcegraph/server Docker image with more than 100 repositories enabled.

### Changed

- Indexed searches that time out more consistently report a timeout instead of erroneously saying "No results."
- The symbols sidebar now only shows symbols defined in the current file or directory.
- The dynamic filters on search results pages will now display `lang:` instead of `file:` filters for language/file-extension filter suggestions.
- The default `github.repositoryQuery` of a [GitHub external service configuration](https://docs.sourcegraph.com/admin/external_service/github#configuration) has been changed to `["none"]`. Existing configurations that had this field unset will be migrated to have the previous default explicitly set (`["affiliated", "public"]`).
- The default `gitlab.projectQuery` of a [GitLab external service configuration](https://docs.sourcegraph.com/admin/external_service/gitlab#configuration) has been changed to `["none"]`. Existing configurations that had this field unset will be migrated to have the previous default explicitly set (`["?membership=true"]`).
- The default value of `maxReposToSearch` is now unlimited (was 500).
- The default `github.repositoryQuery` of a [GitHub external service configuration](https://docs.sourcegraph.com/admin/external_service/github#configuration) has been changed to `["none"]` and is now a required field. Existing configurations that had this field unset will be migrated to have the previous default explicitly set (`["affiliated", "public"]`).
- The default `gitlab.projectQuery` of a [GitLab external service configuration](https://docs.sourcegraph.com/admin/external_service/gitlab#configuration) has been changed to `["none"]` and is now a required field. Existing configurations that had this field unset will be migrated to have the previous default explicitly set (`["?membership=true"]`).
- The `bitbucketserver.username` field of a [Bitbucket Server external service configuration](https://docs.sourcegraph.com/admin/external_service/bitbucketserver#configuration) is now **required**. This field is necessary to authenticate with the Bitbucket Server API with either `password` or `token`.
- The settings and account pages for users and organizations are now combined into a single tab.

### Removed

- Removed the option to show saved searches on the Sourcegraph homepage.

### Fixed

- Fixed an issue where the site-admin repositories page `Cloning`, `Not Cloned`, `Needs Index` tabs were very slow on instances with thousands of repositories.
- Fixed an issue where failing to syntax highlight a single file would take down the entire syntax highlighting service.

## 3.2.6

### Fixed

- Fully resolved the search performance regression in v3.2.0, restoring performance of search back to the same levels it was before changes made in v3.2.0.

## 3.2.5

### Fixed

- Fixed a major indexed search performance regression that occurred in v3.2.0. (#3685)

## 3.2.4

### Fixed

- Fixed bundling of the Phabricator integration assets in the Sourcegraph docker image.

## 3.2.3

### Fixed

- Fixed https://github.com/sourcegraph/sourcegraph/issues/3336.
- Clearer error message when a repository sync fails due to the inability to clone a repository.
- Rewrite '@' character in Gitolite repository names to '-', which permits them to be viewable in the UI.

## 3.2.2

### Changed

- When using an external Zoekt instance (specified via the `ZOEKT_HOST` environment variable), sourcegraph/server no longer spins up a redundant internal Zoekt instance.

## 3.2.1

### Fixed

- Jaeger tracing, once enabled, can now be configured via standard [environment variables](https://github.com/jaegertracing/jaeger-client-go/blob/v2.14.0/README.md#environment-variables).
- Fixed an issue where some search and zoekt errors would not be logged.

## 3.2.0

### Added

- Sourcegraph can now automatically use the system's theme.
  To enable, open the user menu in the top right and make sure the theme dropdown is set to "System".
  This is currently supported on macOS Mojave with Safari Technology Preview 68 and later.
- The `github.exclude` setting was added to the [GitHub external service config](https://docs.sourcegraph.com/admin/external_service/github#configuration) to allow excluding repositories yielded by `github.repos` or `github.repositoryQuery` from being synced.

### Changed

- Symbols search is much faster now. After the initial indexing, you can expect code intelligence to be nearly instant no matter the size of your repository.
- Massively reduced the number of code host API requests Sourcegraph performs, which caused rate limiting issues such as slow search result loading to appear.
- The [`corsOrigin`](https://docs.sourcegraph.com/admin/config/site_config) site config property is no longer needed for integration with GitHub, GitLab, etc., via the [Sourcegraph browser extension](https://docs.sourcegraph.com/integration/browser_extension). Only the [Phabricator extension](https://github.com/sourcegraph/phabricator-extension) requires it.

### Fixed

- Fixed a bug where adding a search scope that adds a `repogroup` filter would cause invalid queries if `repogroup:sample` was already part of the query.
- An issue where errors during displaying search results would not be displayed.

### Removed

- The `"updateScheduler2"` experiment is now the default and it's no longer possible to configure.

## 3.1.2

### Added

- The `search.contextLines` setting was added to allow configuration of the number of lines of context to be displayed around search results.

### Changed

- Massively reduced the number of code host API requests Sourcegraph performs, which caused rate limiting issues such as slow search result loading to appear.
- Improved logging in various situations where Sourcegraph would potentially hit code host API rate limits.

### Fixed

- Fixed an issue where search results loading slowly would display a `Cannot read property "lastChild" of undefined` error.

## 3.1.1

### Added

- Query builder toggle (open/closed) state is now retained.

### Fixed

- Fixed an issue where single-term values entered into the "Exact match" field in the query builder were not getting wrapped in quotes.

## 3.1.0

### Added

- Added Docker-specific help text when running the Sourcegraph docker image in an environment with an sufficient open file descriptor limit.
- Added syntax highlighting for Kotlin and Dart.
- Added a management console environment variable to disable HTTPS, see [the docs](https://docs.sourcegraph.com/admin/management_console.md#can-i-disable-https-on-the-management-console) for more information.
- Added `auth.disableUsernameChanges` to critical configuration to prevent users from changing their usernames.
- Site admins can query a user by email address or username from the GraphQL API.
- Added a search query builder to the main search page. Click "Use search query builder" to open the query builder, which is a form with separate inputs for commonly used search keywords.

### Changed

- File match search results now show full repository name if there are results from mirrors on different code hosts (e.g. github.com/sourcegraph/sourcegraph and gitlab.com/sourcegraph/sourcegraph)
- Search queries now use "smart case" by default. Searches are case insensitive unless you use uppercase letters. To explicitly set the case, you can still use the `case` field (e.g. `case:yes`, `case:no`). To explicitly set smart case, use `case:auto`.

### Fixed

- Fixed an issue where the management console would improperly regenerate the TLS cert/key unless `CUSTOM_TLS=true` was set. See the documentation for [how to use your own TLS certificate with the management console](https://docs.sourcegraph.com/admin/management_console.md#how-can-i-use-my-own-tls-certificates-with-the-management-console).

## 3.0.1

### Added

- Symbol search now supports Elixir, Haskell, Kotlin, Scala, and Swift

### Changed

- Significantly optimized how file search suggestions are provided when using indexed search (cluster deployments).
- Both the `sourcegraph/server` image and the [Kubernetes deployment](https://github.com/sourcegraph/deploy-sourcegraph) manifests ship with Postgres `11.1`. For maximum compatibility, however, the minimum supported version remains `9.6`. The upgrade procedure is mostly automated for existing deployments. Please refer to [this page](https://docs.sourcegraph.com/admin/postgres) for detailed instructions.

### Removed

- The deprecated `auth.disableAccessTokens` site config property was removed. Use `auth.accessTokens` instead.
- The `disableBrowserExtension` site config property was removed. [Configure nginx](https://docs.sourcegraph.com/admin/nginx) instead to block clients (if needed).

## 3.0.0

See the changelog entries for 3.0.0 beta releases and our [3.0](https://docs.sourcegraph.com/admin/migration/3_0.md) upgrade guide if you are upgrading from 2.x.

## 3.0.0-beta.4

### Added

- Basic code intelligence for the top 10 programming languages works out of the box without any configuration. [TypeScript/JavaScript](https://sourcegraph.com/extensions/sourcegraph/typescript), [Python](https://sourcegraph.com/extensions/sourcegraph/python), [Java](https://sourcegraph.com/extensions/sourcegraph/java), [Go](https://sourcegraph.com/extensions/sourcegraph/go), [C/C++](https://sourcegraph.com/extensions/sourcegraph/cpp), [Ruby](https://sourcegraph.com/extensions/sourcegraph/ruby), [PHP](https://sourcegraph.com/extensions/sourcegraph/php), [C#](https://sourcegraph.com/extensions/sourcegraph/csharp), [Shell](https://sourcegraph.com/extensions/sourcegraph/shell), and [Scala](https://sourcegraph.com/extensions/sourcegraph/scala) are enabled by default, and you can find more in the [extension registry](https://sourcegraph.com/extensions?query=category%3A"Programming+languages").

## 3.0.0-beta.3

- Fixed an issue where the site admin is redirected to the start page instead of being redirected to the repositories overview page after deleting a repo.

## 3.0.0-beta

### Added

- Repositories can now be queried by a git clone URL through the GraphQL API.
- A new Explore area is linked from the top navigation bar (when the `localStorage.explore=true;location.reload()` feature flag is enabled).
- Authentication via GitHub is now supported. To enable, add an item to the `auth.providers` list with `type: "github"`. By default, GitHub identities must be linked to an existing Sourcegraph user account. To enable new account creation via GitHub, use the `allowSignup` option in the `GitHubConnection` config.
- Authentication via GitLab is now supported. To enable, add an item to the `auth.providers` list with `type: "gitlab"`.
- GitHub repository permissions are supported if authentication via GitHub is enabled. See the
  documentation for the `authorization` field of the `GitHubConnection` configuration.
- The repository settings mirroring page now shows when a repo is next scheduled for an update (requires experiment `"updateScheduler2": "enabled"`).
- Configured repositories are periodically scheduled for updates using a new algorithm. You can disable the new algorithm with the following site configuration: `"experimentalFeatures": { "updateScheduler2": "disabled" }`. If you do so, please file a public issue to describe why you needed to disable it.
- When using HTTP header authentication, [`stripUsernameHeaderPrefix`](https://docs.sourcegraph.com/admin/auth/#username-header-prefixes) field lets an admin specify a prefix to strip from the HTTP auth header when converting the header value to a username.
- Sourcegraph extensions whose package.json contains `"wip": true` are considered [work-in-progress extensions](https://docs.sourcegraph.com/extensions/authoring/publishing#wip-extensions) and are indicated as such to avoid users accidentally using them.
- Information about user survey submissions and a chart showing weekly active users is now displayed on the site admin Overview page.
- A new GraphQL API field `UserEmail.isPrimary` was added that indicates whether an email is the user's primary email.
- The filters bar in the search results page can now display filters from extensions.
- Extensions' `activate` functions now receive a `sourcegraph.ExtensionContext` parameter (i.e., `export function activate(ctx: sourcegraph.ExtensionContext): void { ... }`) to support deactivation and running multiple extensions in the same process.
- Users can now request an Enterprise trial license from the site init page.
- When searching, a filter button `case:yes` will now appear when relevant. This helps discovery and makes it easier to use our case-sensitive search syntax.
- Extensions can now report progress in the UI through the `withProgress()` extension API.
- When calling `editor.setDecorations()`, extensions must now provide an instance of `TextDocumentDecorationType` as first argument. This helps gracefully displaying decorations from several extensions.

### Changed

- The Postgres database backing Sourcegraph has been upgraded from 9.4 to 11.1. Existing Sourcegraph users must conduct an [upgrade procedure](https://docs.sourcegraph.com/admin/postgres_upgrade)
- Code host configuration has moved out of the site config JSON into the "External services" area of the site admin web UI. Sourcegraph instances will automatically perform a one time migration of existing data in the site config JSON. After the migration these keys can be safely deleted from the site config JSON: `awsCodeCommit`, `bitbucketServer`, `github`, `gitlab`, `gitolite`, and `phabricator`.
- Site and user usage statistics are now visible to all users. Previously only site admins (and users, for their own usage statistics) could view this information. The information consists of aggregate counts of actions such as searches, page views, etc.
- The Git blame information shown at the end of a line is now provided by the [Git extras extension](https://sourcegraph.com/extensions/sourcegraph/git-extras). You must add that extension to continue using this feature.
- The `appURL` site configuration option was renamed to `externalURL`.
- The repository and directory pages now show all entries together instead of showing files and (sub)directories separately.
- Extensions no longer can specify titles (in the `title` property in the `package.json` extension manifest). Their extension ID (such as `alice/myextension`) is used.

### Fixed

- Fixed an issue where the site admin License page showed a count of current users, rather than the max number of users over the life of the license.
- Fixed number formatting issues on site admin Overview and Survey Response pages.
- Fixed resolving of git clone URLs with `git+` prefix through the GraphQL API
- Fixed an issue where the graphql Repositories endpoint would order by a field which was not indexed. Times on Sourcegraph.com went from 10s to 200ms.
- Fixed an issue where whitespace was not handled properly in environment variable lists (`SYMBOLS_URL`, `SEARCHER_URL`).
- Fixed an issue where clicking inside the repository popover or clicking "Show more" would dismiss the popover.

### Removed

- The `siteID` site configuration option was removed because it is no longer needed. If you previously specified this in site configuration, a new, random site ID will be generated upon server startup. You can safely remove the existing `siteID` value from your site configuration after upgrading.
- The **Info** panel was removed. The information it presented can be viewed in the hover.
- The top-level `repos.list` site configuration was removed in favour of each code-host's equivalent options,
  now configured via the new _External Services UI_ available at `/site-admin/external-services`. Equivalent options in code hosts configuration:
  - GitHub via [`github.repos`](https://docs.sourcegraph.com/admin/site_config/all#repos-array)
  - Gitlab via [`gitlab.projectQuery`](https://docs.sourcegraph.com/admin/site_config/all#projectquery-array)
  - Phabricator via [`phabricator.repos`](https://docs.sourcegraph.com/admin/site_config/all#phabricator-array)
  - [Other external services](https://docs.sourcegraph.com/admin/repo/add_from_other_external_services)
- Removed the `httpStrictTransportSecurity` site configuration option. Use [nginx configuration](https://docs.sourcegraph.com/admin/nginx) for this instead.
- Removed the `tls.letsencrypt` site configuration option. Use [nginx configuration](https://docs.sourcegraph.com/admin/nginx) for this instead.
- Removed the `tls.cert` and `tls.key` site configuration options. Use [nginx configuration](https://docs.sourcegraph.com/admin/nginx) for this instead.
- Removed the `httpToHttpsRedirect` and `experimentalFeatures.canonicalURLRedireect` site configuration options. Use [nginx configuration](https://docs.sourcegraph.com/admin/nginx) for these instead.
- Sourcegraph no longer requires access to `/var/run/docker.sock`.

## 2.13.6

### Added

- The `/-/editor` endpoint now accepts a `hostname_patterns` URL parameter, which specifies a JSON
  object mapping from hostname to repository name pattern. This serves as a hint to Sourcegraph when
  resolving git clone URLs to repository names. The name pattern is the same style as is used in
  code host configurations. The default value is `{hostname}/{path}`.

## 2.13.5

### Fixed

- Fixed another issue where Sourcegraph would try to fetch more than the allowed number of repositories from AWS CodeCommit.

## 2.13.4

### Changed

- The default for `experimentalFeatures.canonicalURLRedirect` in site config was changed back to `disabled` (to avoid [#807](https://github.com/sourcegraph/sourcegraph/issues/807)).

## 2.13.3

### Fixed

- Fixed an issue that would cause the frontend health check endpoint `/healthz` to not respond. This only impacts Kubernetes deployments.
- Fixed a CORS policy issue that caused requests to be rejected when they come from origins not in our [manifest.json](https://sourcegraph.com/github.com/sourcegraph/sourcegraph/-/blob/browser/src/extension/manifest.spec.json#L72) (i.e. requested via optional permissions by the user).
- Fixed an issue that prevented `repositoryQuery` from working correctly on GitHub enterprise instances.

## 2.13.2

### Fixed

- Fixed an issue where Sourcegraph would try to fetch more than the allowed number of repositories from AWS CodeCommit.

## 2.13.1

### Changed

- The timeout when running `git ls-remote` to determine if a remote url is cloneable has been increased from 5s to 30s.
- Git commands now use [version 2 of the Git wire protocol](https://opensource.googleblog.com/2018/05/introducing-git-protocol-version-2.html), which should speed up certain operations (e.g. `git ls-remote`, `git fetch`) when communicating with a v2 enabled server.

## 2.13.0

### Added

- A new site config option `search.index.enabled` allows toggling on indexed search.
- Search now uses [Sourcegraph extensions](https://docs.sourcegraph.com/extensions) that register `queryTransformer`s.
- GitLab repository permissions are now supported. To enable this, you will need to set the `authz`
  field in the `GitLabConnection` configuration object and ensure that the access token set in the
  `token` field has both `sudo` and `api` scope.

### Changed

- When the `DEPLOY_TYPE` environment variable is incorrectly specified, Sourcegraph now shuts down and logs an error message.
- The `experimentalFeatures.canonicalURLRedirect` site config property now defaults to `enabled`. Set it to `disabled` to disable redirection to the `appURL` from other hosts.
- Updating `maxReposToSearch` site config no longer requires a server restart to take effect.
- The update check page no longer shows an error if you are using an insiders build. Insiders builds will now notify site administrators that updates are available 40 days after the release date of the installed build.
- The `github.repositoryQuery` site config property now accepts arbitrary GitHub repository searches.

### Fixed

- The user account sidebar "Password" link (to the change-password form) is now shown correctly.
- Fixed an issue where GitHub rate limits were underutilized if the remaining
  rate limit dropped below 150.
- Fixed an issue where GraphQL field `elapsedMilliseconds` returned invalid value on empty searches
- Editor extensions now properly search the selection as a literal string, instead of incorrectly using regexp.
- Fixed a bug where editing and deleting global saved searches was not possible.
- In index search, if the search regex produces multiline matches, search results are still processed per line and highlighted correctly.
- Go-To-GitHub and Go-To-GitLab buttons now link to the right branch, line and commit range.
- Go-to-GitHub button links to default branch when no rev is given.
- The close button in the panel header stays located on the top.
- The Phabricator icon is now displayed correctly.
- The view mode button in the BlobPage now shows the correct view mode to switch to.

### Removed

- The experimental feature flag to disable the new repo update scheduler has been removed.
- The `experimentalFeatures.configVars` feature flag was removed.
- The `experimentalFeatures.multipleAuthProviders` feature flag was removed because the feature is now always enabled.
- The following deprecated auth provider configuration properties were removed: `auth.provider`, `auth.saml`, `auth.openIDConnect`, `auth.userIdentityHTTPHeader`, and `auth.allowSignup`. Use `auth.providers` for all auth provider configuration. (If you were still using the deprecated properties and had no `auth.providers` set, all access to your instance will be rejected until you manually set `auth.providers`.)
- The deprecated site configuration properties `search.scopes` and `settings` were removed. Define search scopes and settings in global settings in the site admin area instead of in site configuration.
- The `pendingContents` property has been removed from our GraphQL schema.
- The **Explore** page was replaced with a **Repositories** search link in the top navigation bar.

## 2.12.3

### Fixed

- Fixed an error that prevented users without emails from submitting satisfaction surveys.

## 2.12.2

### Fixed

- Fixed an issue where private GitHub Enterprise repositories were not fetched.

## 2.12.1

### Fixed

- We use GitHub's REST API to query affliated repositories. This API has wider support on older GitHub enterprise versions.
- Fixed an issue that prevented users without email addresses from signing in (https://github.com/sourcegraph/sourcegraph/issues/426).

## 2.12.0

### Changed

- Reduced the size of in-memory data structured used for storing search results. This should reduce the backend memory usage of large result sets.
- Code intelligence is now provided by [Sourcegraph extensions](https://docs.sourcegraph.com/extensions). The extension for each language in the site configuration `langservers` property is automatically enabled.
- Support for multiple authentication providers is now enabled by default. To disable it, set the `experimentalFeatures.multipleAuthProviders` site config option to `"disabled"`. This only applies to Sourcegraph Enterprise.
- When using the `http-header` auth provider, valid auth cookies (from other auth providers that are currently configured or were previously configured) are now respected and will be used for authentication. These auth cookies also take precedence over the `http-header` auth. Previously, the `http-header` auth took precedence.
- Bitbucket Server username configuration is now used to clone repositories if the Bitbucket Server API does not set a username.
- Code discussions: On Sourcegraph.com / when `discussions.abuseProtection` is enabled in the site config, rate limits to thread creation, comment creation, and @mentions are now applied.

### Added

- Search syntax for filtering archived repositories. `archived:no` will exclude archived repositories from search results, `archived:only` will search over archived repositories only. This applies for GitHub and GitLab repositories.
- A Bitbucket Server option to exclude personal repositories in the event that you decide to give an admin-level Bitbucket access token to Sourcegraph and do not want to create a bot account. See https://docs.sourcegraph.com/integration/bitbucket_server#excluding-personal-repositories for more information.
- Site admins can now see when users of their Sourcegraph instance last used it via a code host integration (e.g. Sourcegraph browser extensions). Visit the site admin Analytics page (e.g. https://sourcegraph.example.com/site-admin/analytics) to view this information.
- A new site config option `extensions.allowRemoteExtensions` lets you explicitly specify the remote extensions (from, e.g., Sourcegraph.com) that are allowed.
- Pings now include a total count of user accounts.

### Fixed

- Files with the gitattribute `export-ignore` are no longer excluded for language analysis and search.
- "Discard changes?" confirmation popup doesn't pop up every single time you try to navigate to a new page after editting something in the site settings page anymore.
- Fixed an issue where Git repository URLs would sometimes be logged, potentially containing e.g. basic auth tokens.
- Fixed date formatting on the site admin Analytics page.
- File names of binary and large files are included in search results.

### Removed

- The deprecated environment variables `SRC_SESSION_STORE_REDIS` and `REDIS_MASTER_ENDPOINT` are no longer used to configure alternative redis endpoints. For more information, see "[using external services with Sourcegraph](https://docs.sourcegraph.com/admin/external_services)".

## 2.11.1

### Added

- A new site config option `git.cloneURLToRepositoryName` specifies manual mapping from Git clone URLs to Sourcegraph repository names. This is useful, for example, for Git submodules that have local clone URLs.

### Fixed

- Slack notifications for saved searches have been fixed.

## 2.11.0

### Changed

### Added

- Support for ACME "tls-alpn-01" challenges to obtain LetsEncrypt certificates. Previously Sourcegraph only supported ACME "http-01" challenges which required port 80 to be accessible.
- gitserver periodically removes stale lock files that git can leave behind.
- Commits with empty trees no longer return 404.
- Clients (browser/editor extensions) can now query configuration details from the `ClientConfiguration` GraphQL API.
- The config field `auth.accessTokens.allow` allows or restricts use of access tokens. It can be set to one of three values: "all-users-create" (the default), "none" (all access tokens are disabled), and "site-admin-create" (access tokens are enabled, but only site admins can create new access tokens). The field `auth.disableAccessTokens` is now deprecated in favor of this new field.
- A webhook endpoint now exists to trigger repository updates. For example, `curl -XPOST -H 'Authorization: token $ACCESS_TOKEN' $SOURCEGRAPH_ORIGIN/.api/repos/$REPO_URI/-/refresh`.
- Git submodules entries in the file tree now link to the submodule repository.

### Fixed

- An issue / edge case where the Code Intelligence management admin page would incorrectly show language servers as `Running` when they had been removed from Docker.
- Log level is respected in lsp-proxy logs.
- Fixed an error where text searches could be routed to a faulty search worker.
- Gitolite integration should correctly detect names which Gitolite would consider to be patterns, and not treat them as repositories.
- repo-updater backs off fetches on a repo that's failing to fetch.
- Attempts to add a repo with an empty string for the name are checked for and ignored.
- Fixed an issue where non-site-admin authenticated users could modify global settings (not site configuration), other organizations' settings, and other users' settings.
- Search results are rendered more eagerly, resulting in fewer blank file previews
- An issue where automatic code intelligence would fail to connect to the underlying `lsp` network, leading to `dial tcp: lookup lang on 0.0.0.0:53: no such host` errors.
- More useful error messages from lsp-proxy when a language server can't get a requested revision of a repository.
- Creation of a new user with the same name as an existing organization (and vice versa) is prevented.

### Removed

## 2.10.5

### Fixed

- Slack notifications for saved searches have been fixed.

## 2.10.4

### Fixed

- Fixed an issue that caused the frontend to return a HTTP 500 and log an error message like:
  ```
  lvl=eror msg="ui HTTP handler error response" method=GET status_code=500 error="Post http://127.0.0.1:3182/repo-lookup: context canceled"
  ```

## 2.10.3

### Fixed

- The SAML AuthnRequest signature when using HTTP redirect binding is now computed using a URL query string with correct ordering of parameters. Previously, the ordering was incorrect and caused errors when the IdP was configured to check the signature in the AuthnRequest.

## 2.10.2

### Fixed

- SAML IdP-initiated login previously failed with the IdP set a RelayState value. This now works.

## 2.10.1

### Changed

- Most `experimentalFeatures` in the site configuration now respond to configuration changes live, without requiring a server restart. As usual, you will be prompted for a restart after saving your configuration changes if one is required.
- Gravatar image avatars are no longer displayed for committers.

## 2.10.0

### Changed

- In the file tree, if a directory that contains only a single directory is expanded, its child directory is now expanded automatically.

### Fixed

- Fixed an issue where `sourcegraph/server` would not start code intelligence containers properly when the `sourcegraph/server` container was shut down non-gracefully.
- Fixed an issue where the file tree would return an error when navigating between repositories.

## 2.9.4

### Changed

- Repo-updater has a new and improved scheduler for periodic repo fetches. If you have problems with it, you can revert to the old behavior by adding `"experimentalFeatures": { "updateScheduler": "disabled" }` to your `config.json`.
- A once-off migration will run changing the layout of cloned repos on disk. This should only affect installations created January 2018 or before. There should be no user visible changes.
- Experimental feature flag "updateScheduler" enables a smarter and less spammy algorithm for automatic repository updates.
- It is no longer possible to disable code intelligence by unsetting the LSP_PROXY environment variable. Instead, code intelligence can be disabled per language on the site admin page (e.g. https://sourcegraph.example.com/site-admin/code-intelligence).
- Bitbucket API requests made by Sourcegraph are now under a self-enforced API rate limit (since Bitbucket Server does not have a concept of rate limiting yet). This will reduce any chance of Sourcegraph slowing down or causing trouble for Bitbucket Server instances connected to it. The limits are: 7,200 total requests/hr, with a bucket size / maximum burst size of 500 requests.
- Global, org, and user settings are now validated against the schema, so invalid settings will be shown in the settings editor with a red squiggly line.
- The `http-header` auth provider now supports being used with other auth providers (still only when `experimentalFeatures.multipleAuthProviders` is `true`).
- Periodic fetches of Gitolite-hosted repositories are now handled internally by repo-updater.

### Added

- The `log.sentry.dsn` field in the site config makes Sourcegraph log application errors to a Sentry instance.
- Two new repository page hotkeys were added: <kbd>r</kbd> to open the repositories menu and <kbd>v</kbd> to open the revision selector.
- Repositories are periodically (~45 days) recloned from the codehost. The codehost can be relied on to give an efficient packing. This is an alternative to running a memory and CPU intensive git gc and git prune.
- The `auth.sessionExpiry` field sets the session expiration age in seconds (defaults to 90 days).

### Fixed

- Fixed a bug in the API console that caused it to display as a blank page in some cases.
- Fixed cases where GitHub rate limit wasn't being respected.
- Fixed a bug where scrolling in references, history, etc. file panels was not possible in Firefox.
- Fixed cases where gitserver directory structure migration could fail/crash.
- Fixed "Generate access token" link on user settings page. Previously, this link would 404.
- Fixed a bug where the search query was not updated in the search bar when searching from the homepage.
- Fixed a possible crash in github-proxy.
- Fixed a bug where file matching for diff search was case sensitive by default.

### Removed

- `SOURCEGRAPH_CONFIG` environment variable has been removed. Site configuration is always read from and written to disk. You can configure the location by providing `SOURCEGRAPH_CONFIG_FILE`. The default path is `/etc/sourcegraph/config.json`.

## 2.9.3

### Changed

- The search results page will merge duplicated lines of context.
- The following deprecated site configuration properties have been removed: `github[].preemptivelyClone`, `gitOriginMap`, `phabricatorURL`, `githubPersonalAccessToken`, `githubEnterpriseURL`, `githubEnterpriseCert`, and `githubEnterpriseAccessToken`.
- The `settings` field in the site config file is deprecated and will not be supported in a future release. Site admins should move those settings (if any) to global settings (in the site admin UI). Global settings are preferred to site config file settings because the former can be applied without needing to restart/redeploy the Sourcegraph server or cluster.

### Fixed

- Fixed a goroutine leak which occurs when search requests are canceled.
- Console output should have fewer spurious line breaks.
- Fixed an issue where it was not possible to override the `StrictHostKeyChecking` SSH option in the SSH configuration.
- Cross-repository code intelligence indexing for non-Go languages is now working again (originally broken in 2.9.2).

## 2.9.1

### Fixed

- Fixed an issue where saving an organization's configuration would hang indefinitely.

## 2.9.0

### Changed

- Hover tooltips were rewritten to fix a couple of issues and are now much more robust, received a new design and show more information.
- The `max:` search flag was renamed to `count:` in 2.8.8, but for backward compatibility `max:` has been added back as a deprecated alias for `count:`.
- Drastically improved the performance / load time of the Code Intelligence site admin page.

### Added

- The site admin code intelligence page now displays an error or reason whenever language servers are unable to be managed from the UI or Sourcegraph API.
- The ability to directly specify the root import path of a repository via `.sourcegraph/config.json` in the repo root, instead of relying on the heuristics of the Go language server to detect it.

### Fixed

- Configuring Bitbucket Server now correctly suppresses the the toast message "Configure repositories and code hosts to add to Sourcegraph."
- A bug where canonical import path comments would not be detected by the Go language server's heuristics under `cmd/` folders.
- Fixed an issue where a repository would only be refreshed on demand by certain user actions (such as a page reload) and would otherwise not be updated when expected.
- If a code host returned a repository-not-found or unauthorized error (to `repo-updater`) for a repository that previously was known to Sourcegraph, then in some cases a misleading "Empty repository" screen was shown. Now the repository is displayed as though it still existed, using cached data; site admins must explicitly delete repositories on Sourcegraph after they have been deleted on the code host.
- Improved handling of GitHub API rate limit exhaustion cases. Cached repository metadata and Git data will be used to provide full functionality during this time, and log messages are more informative. Previously, in some cases, repositories would become inaccessible.
- Fixed an issue where indexed search would sometimes not indicate that there were more results to show for a given file.
- Fixed an issue where the code intelligence admin page would never finish loading language servers.

## 2.9.0-pre0

### Changed

- Search scopes have been consolidated into the "Filters" bar on the search results page.
- Usernames and organization names of up to 255 characters are allowed. Previously the max length was 38.

### Fixed

- The target commit ID of a Git tag object (i.e., not lightweight Git tag refs) is now dereferenced correctly. Previously the tag object's OID was given.
- Fixed an issue where AWS Code Commit would hit the rate limit.
- Fixed an issue where dismissing the search suggestions dropdown did not unfocus previously highlighted suggestions.
- Fixed an issue where search suggestions would appear twice.
- Indexed searches now return partial results if they timeout.
- Git repositories with files whose paths contain `.git` path components are now usable (via indexed and non-indexed search and code intelligence). These corrupt repositories are rare and generally were created by converting some other VCS repository to Git (the Git CLI will forbid creation of such paths).
- Various diff search performance improvements and bug fixes.
- New Phabricator extension versions would used cached stylesheets instead of the upgraded version.
- Fixed an issue where hovers would show an error for Rust and C/C++ files.

### Added

- The `sourcegraph/server` container now emits the most recent log message when redis terminates to make it easier to debug why redis stopped.
- Organization invites (which allow users to invite other users to join organizations) are significantly improved. A new accept-invitation page was added.
- The new help popover allows users to easily file issues in the Sourcegraph public issue tracker and view documentation.
- An issue where Java files would be highlighted incorrectly if they contained JavaDoc blocks with an uneven number of opening/closing `*`s.

### Removed

- The `secretKey` site configuration value is no longer needed. It was only used for generating tokens for inviting a user to an organization. The invitation is now stored in the database associated with the recipient, so a secret token is no longer needed.
- The `experimentalFeatures.searchTimeoutParameter` site configuration value has been removed. It defaulted to `enabled` in 2.8 and it is no longer possible to disable.

### Added

- Syntax highlighting for:
  - TOML files (including Go `Gopkg.lock` and Rust `Cargo.lock` files).
  - Rust files.
  - GraphQL files.
  - Protobuf files.
  - `.editorconfig` files.

## 2.8.9

### Changed

- The "invite user" site admin page was moved to a sub-page of the users page (`/site-admin/users/new`).
- It is now possible for a site admin to create a new user without providing an email address.

### Fixed

- Checks for whether a repo is cloned will no longer exhaust open file pools over time.

### Added

- The Phabricator extension shows code intelligence status and supports enabling / disabling code intelligence for files.

## 2.8.8

### Changed

- Queries for repositories (in the explore, site admin repositories, and repository header dropdown) are matched on case-insensitive substrings, not using fuzzy matching logic.
- HTTP Authorization headers with an unrecognized scheme are ignored; they no longer cause the HTTP request to be rejected with HTTP 401 Unauthorized and an "Invalid Authorization header." error.
- Renamed the `max` search flag to `count`. Searches that specify `count:` will fetch at least that number of results, or the full result set.
- Bumped `lsp-proxy`'s `initialize` timeout to 3 minutes for every language.
- Search results are now sorted by repository and file name.
- More easily accessible "Show more" button at the top of the search results page.
- Results from user satisfaction surveys are now always hosted locally and visible to admins. The `"experimentalFeatures": { "hostSurveysLocally" }` config option has been deprecated.
- If the OpenID Connect authentication provider reports that a user's email address is not verified, the authentication attempt will fail.

### Fixed

- Fixed an issue where the search results page would not update its title.
- The session cookie name is now `sgs` (not `sg-session`) so that Sourcegraph 2.7 and Sourcegraph 2.8 can be run side-by-side temporarily during a rolling update without clearing each other's session cookies.
- Fixed the default hostnames of the C# and R language servers
- Fixed an issue where deleting an organization prevented the creation of organizations with the name of the deleted organization.
- Non-UTF8 encoded files (e.g. ISO-8859-1/Latin1, UTF16, etc) are now displayed as text properly rather than being detected as binary files.
- Improved error message when lsp-proxy's initalize timeout occurs
- Fixed compatibility issues and added [instructions for using Microsoft ADFS 2.1 and 3.0 for SAML authentication](https://docs.sourcegraph.com/admin/auth/saml_with_microsoft_adfs).
- Fixed an issue where external accounts associated with deleted user accounts would still be returned by the GraphQL API. This caused the site admin external accounts page to fail to render in some cases.
- Significantly reduced the number of code host requests for non github.com or gitlab.com repositories.

### Added

- The repository revisions popover now shows the target commit's last-committed/authored date for branches and tags.
- Setting the env var `INSECURE_SAML_LOG_TRACES=1` on the server (or the `sourcegraph-frontend` pod in Kubernetes) causes all SAML requests and responses to be logged, which helps with debugging SAML.
- Site admins can now view user satisfaction surveys grouped by user, in addition to chronological order, and aggregate summary values (including the average score and the net promoter score over the last 30 days) are now displayed.
- The site admin overview page displays the site ID, the primary admin email, and premium feature usage information.
- Added Haskell as an experimental language server on the code intelligence admin page.

## 2.8.0

### Changed

- `gitMaxConcurrentClones` now also limits the concurrency of updates to repos in addition to the initial clone.
- In the GraphQL API, `site.users` has been renamed to `users`, `site.orgs` has been renamed to `organizations`, and `site.repositories` has been renamed to `repositories`.
- An authentication provider must be set in site configuration (see [authentication provider documentation](https://docs.sourcegraph.com/admin/auth)). Previously the server defaulted to builtin auth if none was set.
- If a process dies inside the Sourcegraph container the whole container will shut down. We suggest operators configure a [Docker Restart Policy](https://docs.docker.com/config/containers/start-containers-automatically/#restart-policy-details) or a [Kubernetes Restart Policy](https://kubernetes.io/docs/concepts/workloads/pods/pod-lifecycle/#restart-policy). Previously the container would operate in a degraded mode if a process died.
- Changes to the `auth.public` site config are applied immediately in `sourcegraph/server` (no restart needed).
- The new search timeout behavior is now enabled by default. Set `"experimentalFeatures": {"searchTimeoutParameter": "disabled"}` in site config to disable it.
- Search includes files up to 1MB (previous limit was 512KB for unindexed search and 128KB for indexed search).
- Usernames and email addresses reported by OpenID Connect and SAML auth providers are now trusted, and users will sign into existing Sourcegraph accounts that match on the auth provider's reported username or email.
- The repository sidebar file tree is much, much faster on massive repositories (200,000+ files)
- The SAML authentication provider was significantly improved. Users who were signed in using SAML previously will need to reauthenticate via SAML next time they visit Sourcegraph.
- The SAML `serviceProviderCertificate` and `serviceProviderPrivateKey` site config properties are now optional.

### Fixed

- Fixed an issue where Index Search status page failed to render.
- User data on the site admin Analytics page is now paginated, filterable by a user's recent activity, and searchable.
- The link to the root of a repository in the repository header now preserves the revision you're currently viewing.
- When using the `http-header` auth provider, signin/signup/signout links are now hidden.
- Repository paths beginning with `go/` are no longer reservered by Sourcegraph.
- Interpret `X-Forwarded-Proto` HTTP header when `httpToHttpsRedirect` is set to `load-balanced`.
- Deleting a user account no longer prevents the creation of a new user account with the same username and/or association with authentication provider account (SAML/OpenID/etc.)
- It is now possible for a user to verify an email address that was previously associated with now-deleted user account.
- Diff searches over empty repositories no longer fail (this was not an issue for Sourcegraph cluster deployments).
- Stray `tmp_pack_*` files from interrupted fetches should now go away.
- When multiple `repo:` tokens match the same repo, process @revspec requirements from all of them, not just the first one in the search.

### Removed

- The `ssoUserHeader` site config property (deprecated since January 2018) has been removed. The functionality was moved to the `http-header` authentication provider.
- The experiment flag `showMissingReposEnabled`, which defaulted to enabled, has been removed so it is no longer possible to disable this feature.
- Event-level telemetry has been completely removed from self-hosted Sourcegraph instances. As a result, the `disableTelemetry` site configuration option has been deprecated. The new site-admin Pings page clarifies the only high-level telemetry being sent to Sourcegraph.com.
- The deprecated `adminUsernames` site config property (deprecated since January 2018) has been removed because it is no longer necessary. Site admins can designate other users as site admins in the site admin area, and the first user to sign into a new instance always becomes a site admin (even when using an external authentication provider).

### Added

- The new repository contributors page (linked from the repository homepage) displays the top Git commit authors in a repository, with filtering options.
- Custom language servers in the site config may now specify a `metadata` property containing things like homepage/docs/issues URLs for the language server project, as well as whether or not the language server should be considered experimental (not ready for prime-time). This `metadata` will be displayed in the UI to better communicate the status of a language server project.
- Access tokens now have scopes (which define the set of operations they permit). All access tokens still provide full control of all resources associated with the user account (the `user:all` scope, which is now explicitly displayed).
- The new access token scope `site-admin:sudo` allows the holder to perform any action as any other user. Only site admins may create this token.
- Links to Sourcegraph's changelog have been added to the site admin Updates page and update alert.
- If the site configuration is invalid or uses deprecated properties, a global alert will be shown to all site admins.
- There is now a code intelligence status indicator when viewing files. It contains information about the capabailities of the language server that is providing code intelligence for the file.
- Java code intelligence can now be enabled for repositories that aren't automatically supported using a
  `javaconfig.json` file. For Gradle plugins, this file can be generated using
  the [Javaconfig Gradle plugin](https://docs.sourcegraph.com/extensions/language_servers/java#gradle-execution).
- The new `auth.providers` site config is an array of authentication provider objects. Currently only 1 auth provider is supported. The singular `auth.provider` is deprecated.
- Users authenticated with OpenID Connect are now able to sign out of Sourcegraph (if the provider supports token revocation or the end-session endpoint).
- Users can now specify the number of days, weeks, and months of site activity to query through the GraphQL API.
- Added 14 new experimental language servers on the code intelligence admin page.
- Added `httpStrictTransportSecurity` site configuration option to customize the Strict-Transport-Security HTTP header. It defaults to `max-age=31536000` (one year).
- Added `nameIDFormat` in the `saml` auth provider to set the SAML NameID format. The default changed from transient to persistent.
- (This feature has been removed.) Experimental env var expansion in site config JSON: set `SOURCEGRAPH_EXPAND_CONFIG_VARS=1` to replace `${var}` or `$var` (based on environment variables) in any string value in site config JSON (except for JSON object property names).
- The new (optional) SAML `serviceProviderIssuer` site config property (in an `auth.providers` array entry with `{"type":"saml", ...}`) allows customizing the SAML Service Provider issuer name.
- The site admin area now has an "Auth" section that shows the enabled authentication provider(s) and users' external accounts.

## 2.7.6

### Fixed

- If a user's account is deleted, session cookies for that user are no longer considered valid.

## 2.7.5

### Changed

- When deploying Sourcegraph to Kubernetes, RBAC is now used by default. Most Kubernetes clusters require it. See the Kubernetes installation instructions for more information (including disabling if needed).
- Increased git ssh connection timeout to 30s from 7s.
- The Phabricator integration no longer requires staging areas, but using them is still recommended because it improves performance.

### Fixed

- Fixed an issue where language servers that were not enabled would display the "Restart" button in the Code Intelligence management panel.
- Fixed an issue where the "Update" button in the Code Intelligence management panel would be displayed inconsistently.
- Fixed an issue where toggling a dynamic search scope would not also remove `@rev` (if specified)
- Fixed an issue where where modes that can only be determined by the full filename (not just the file extension) of a path weren't supported (Dockerfiles are the first example of this).
- Fixed an issue where the GraphiQL console failed when variables are specified.
- Indexed search no longer maintains its own git clones. For Kubernetes cluster deployments, this significantly reduces disk size requirements for the indexed-search pod.
- Fixed an issue where language server Docker containers would not be automatically restarted if they crashed (`sourcegraph/server` only).
- Fixed an issue where if the first user on a site authenticated via SSO, the site would remain stuck in uninitialized mode.

### Added

- More detailed progress information is displayed on pages that are waiting for repositories to clone.
- Admins can now see charts with daily, weekly, and monthly unique user counts by visiting the site-admin Analytics page.
- Admins can now host and see results from Sourcegraph user satisfaction surveys locally by setting the `"experimentalFeatures": { "hostSurveysLocally": "enabled"}` site config option. This feature will be enabled for all instances once stable.
- Access tokens are now supported for all authentication providers (including OpenID Connect and SAML, which were previously not supported).
- The new `motd` setting (in global, organization, and user settings) displays specified messages at the top of all pages.
- Site admins may now view all access tokens site-wide (for all users) and revoke tokens from the new access tokens page in the site admin area.

## 2.7.0

### Changed

- Missing repositories no longer appear as search results. Instead, a count of repositories that were not found is displayed above the search results. Hovering over the count will reveal the names of the missing repositories.
- "Show more" on the search results page will now reveal results that have already been fetched (if such results exist) without needing to do a new query.
- The bottom panel (on a file) now shows more tabs, including docstrings, multiple definitions, references (as before), external references grouped by repository, implementations (if supported by the language server), and file history.
- The repository sidebar file tree is much faster on massive repositories (200,000+ files)

### Fixed

- Searches no longer block if the index is unavailable (e.g. after the index pod restarts). Instead, it respects the normal search timeout and reports the situation to the user if the index is not yet available.
- Repository results are no longer returned for filters that are not supported (e.g. if `file:` is part of the search query)
- Fixed an issue where file tree elements may be scrolled out of view on page load.
- Fixed an issue that caused "Could not ensure repository updated" log messages when trying to update a large number of repositories from gitolite.
- When using an HTTP authentication proxy (`"auth.provider": "http-header"`), usernames are now properly normalized (special characters including `.` replaced with `-`). This fixes an issue preventing users from signing in if their username contained these special characters.
- Fixed an issue where the site-admin Updates page would incorrectly report that update checking was turned off when `telemetryDisabled` was set, even as it continued to report new updates.
- `repo:` filters that match multiple repositories and contain a revision specifier now correctly return partial results even if some of the matching repositories don't have a matching revision.
- Removed hardcoded list of supported languages for code intelligence. Any language can work now and support is determined from the server response.
- Fixed an issue where modifying `config.json` on disk would not correctly mark the server as needing a restart.
- Fixed an issue where certain diff searches (with very sparse matches in a repository's history) would incorrectly report no results found.
- Fixed an issue where the `langservers` field in the site-configuration didn't require both the `language` and `address` field to be specified for each entry

### Added

- Users (and site admins) may now create and manage access tokens to authenticate API clients. The site config `auth.disableAccessTokens` (renamed to `auth.accessTokens` in 2.11) disables this new feature. Access tokens are currently only supported when using the `builtin` and `http-header` authentication providers (not OpenID Connect or SAML).
- User and site admin management capabilities for user email addresses are improved.
- The user and organization management UI has been greatly improved. Site admins may now administer all organizations (even those they aren't a member of) and may edit profile info and configuration for all users.
- If SSO is enabled (via OpenID Connect or SAML) and the SSO system provides user avatar images and/or display names, those are now used by Sourcegraph.
- Enable new search timeout behavior by setting `"experimentalFeatures": { "searchTimeoutParameter": "enabled"}` in your site config.
  - Adds a new `timeout:` parameter to customize the timeout for searches. It defaults to 10s and may not be set higher than 1m.
  - The value of the `timeout:` parameter is a string that can be parsed by [time.Duration](https://golang.org/pkg/time/#ParseDuration) (e.g. "100ms", "2s").
  - When `timeout:` is not provided, search optimizes for retuning results as soon as possible and will include slower kinds of results (e.g. symbols) only if they are found quickly.
  - When `timeout:` is provided, all result kinds are given the full timeout to complete.
- A new user settings tokens page was added that allows users to obtain a token that they can use to authenticate to the Sourcegraph API.
- Code intelligence indexes are now built for all repositories in the background, regardless of whether or not they are visited directly by a user.
- Language servers are now automatically enabled when visiting a repository. For example, visiting a Go repository will now automatically download and run the relevant Docker container for Go code intelligence.
  - This change only affects when Sourcegraph is deployed using the `sourcegraph/server` Docker image (not using Kubernetes).
  - You will need to use the new `docker run` command at https://docs.sourcegraph.com/#quick-install in order for this feature to be enabled. Otherwise, you will receive errors in the log about `/var/run/docker.sock` and things will work just as they did before. See https://docs.sourcegraph.com/extensions/language_servers for more information.
- The site admin Analytics page will now display the number of "Code Intelligence" actions each user has made, including hovers, jump to definitions, and find references, on the Sourcegraph webapp or in a code host integration or extension.
- An experimental cross repository jump to definition which consults the OSS index on Sourcegraph.com. This is disabled by default; use `"experimentalFeatures": { "jumpToDefOSSIndex": "enabled" }` in your site configuration to enable it.
- Users can now view Git branches, tags, and commits, and compare Git branches and revisions on Sourcegraph. (The code host icon in the header takes you to the commit on the code host.)
- A new admin panel allows you to view and manage language servers. For Docker deployments, it allows you to enable/disable/update/restart language servers at the click of a button. For cluster deployments, it shows the current status of language servers.
- Users can now tweet their feedback about Sourcegraph when clicking on the feedback smiley located in the navbar and filling out a Twitter feedback form.
- A new button in the repository header toggles on/off the Git history panel for the current file.

## 2.6.8

### Bug fixes

- Searches of `type:repo` now work correctly with "Show more" and the `max` parameter.
- Fixes an issue where the server would crash if the DB was not available upon startup.

## 2.6.7

### Added

- The duration that the frontend waits for the PostgreSQL database to become available is now configurable with the `DB_STARTUP_TIMEOUT` env var (the value is any valid Go duration string).
- Dynamic search filters now suggest exclusions of Go test files, vendored files and node_modules files.

## 2.6.6

### Added

- Authentication to Bitbucket Server using username-password credentials is now supported (in the `bitbucketServer` site config `username`/`password` options), for servers running Bitbucket Server version 2.4 and older (which don't support personal access tokens).

## 2.6.5

### Added

- The externally accessible URL path `/healthz` performs a basic application health check, returning HTTP 200 on success and HTTP 500 on failure.

### Behavior changes

- Read-only forks on GitHub are no longer synced by default. If you want to add a readonly fork, navigate directly to the repository page on Sourcegraph to add it (e.g. https://sourcegraph.mycompany.internal/github.com/owner/repo). This prevents your repositories list from being cluttered with a large number of private forks of a private repository that you have access to. One notable example is https://github.com/EpicGames/UnrealEngine.
- SAML cookies now expire after 90 days. The previous behavior was every 1 hour, which was unintentionally low.

## 2.6.4

### Added

- Improve search timeout error messages
- Performance improvements for searching regular expressions that do not start with a literal.

## 2.6.3

### Bug fixes

- Symbol results are now only returned for searches that contain `type:symbol`

## 2.6.2

### Added

- More detailed logging to help diagnose errors with third-party authentication providers.
- Anchors (such as `#my-section`) in rendered Markdown files are now supported.
- Instrumentation section for admins. For each service we expose pprof, prometheus metrics and traces.

### Bug fixes

- Applies a 1s timeout to symbol search if invoked without specifying `type:` to not block plain text results. No change of behaviour if `type:symbol` is given explicitly.
- Only show line wrap toggle for code-view-rendered files.

## 2.6.1

### Bug fixes

- Fixes a bug where typing in the search query field would modify the expanded state of file search results.
- Fixes a bug where new logins via OpenID Connect would fail with the error `SSO error: ID Token verification failed`.

## 2.6.0

### Added

- Support for [Bitbucket Server](https://www.atlassian.com/software/bitbucket/server) as a codehost. Configure via the `bitbucketServer` site config field.
- Prometheus gauges for git clone queue depth (`src_gitserver_clone_queue`) and git ls-remote queue depth (`src_gitserver_lsremote_queue`).
- Slack notifications for saved searches may now be added for individual users (not just organizations).
- The new search filter `lang:` filters results by programming language (example: `foo lang:go` or `foo -lang:clojure`).
- Dynamic filters: filters generated from your search results to help refine your results.
- Search queries that consist only of `file:` now show files whose path matches the filters (instead of no results).
- Sourcegraph now automatically detects basic `$GOPATH` configurations found in `.envrc` files in the root of repositories.
- You can now configure the effective `$GOPATH`s of a repository by adding a `.sourcegraph/config.json` file to your repository with the contents `{"go": {"GOPATH": ["mygopath"]}}`.
- A new `"blacklistGoGet": ["mydomain.org,myseconddomain.com"]` offers users a quick escape hatch in the event that Sourcegraph is making unwanted `go get` or `git clone` requests to their website due to incorrectly-configured monorepos. Most users will never use this option.
- Search suggestions and results now include symbol results. The new filter `type:symbol` causes only symbol results to be shown.
  Additionally, symbols for a repository can be browsed in the new symbols sidebar.
- You can now expand and collapse all items on a search results page or selectively expand and collapse individual items.

### Configuration changes

- Reduced the `gitMaxConcurrentClones` site config option's default value from 100 to 5, to help prevent too many concurrent clones from causing issues on code hosts.
- Changes to some site configuration options are now automatically detected and no longer require a server restart. After hitting Save in the UI, you will be informed if a server restart is required, per usual.
- Saved search notifications are now only sent to the owner of a saved search (all of an organization's members for an organization-level saved search, or a single user for a user-level saved search). The `notifyUsers` and `notifyOrganizations` properties underneath `search.savedQueries` have been removed.
- Slack webhook URLs are now defined in user/organization JSON settings, not on the organization profile page. Previously defined organization Slack webhook URLs are automatically migrated to the organization's JSON settings.
- The "unlimited" value for `maxReposToSearch` is now `-1` instead of `0`, and `0` now means to use the default.
- `auth.provider` must be set (`builtin`, `openidconnect`, `saml`, `http-header`, etc.) to configure an authentication provider. Previously you could just set the detailed configuration property (`"auth.openIDConnect": {...}`, etc.) and it would implicitly enable that authentication provider.
- The `autoRepoAdd` site configuration property was removed. Site admins can add repositories via site configuration.

### Bug fixes

- Only cross reference index enabled repositories.
- Fixed an issue where search would return results with empty file contents for matches in submodules with indexing enabled. Searching over submodules is not supported yet, so these (empty) results have been removed.
- Fixed an issue where match highlighting would be incorrect on lines that contained multibyte characters.
- Fixed an issue where search suggestions would always link to master (and 404) even if the file only existed on a branch. Now suggestions always link to the revision that is being searched over.
- Fixed an issue where all file and repository links on the search results page (for all search results types) would always link to master branch, even if the results only existed in another branch. Now search results links always link to the revision that is being searched over.
- The first user to sign up for a (not-yet-initialized) server is made the site admin, even if they signed up using SSO. Previously if the first user signed up using SSO, they would not be a site admin and no site admin could be created.
- Fixed an issue where our code intelligence archive cache (in `lsp-proxy`) would not evict items from the disk. This would lead to disks running out of free space.

## 2.5.16, 2.5.17

- Version bump to keep deployment variants in sync.

## 2.5.15

### Bug fixes

- Fixed issue where a Sourcegraph cluster would incorrectly show "An update is available".
- Fixed Phabricator links to repositories
- Searches over a single repository are now less likely to immediately time out the first time they are searched.
- Fixed a bug where `auth.provider == "http-header"` would incorrectly require builtin authentication / block site access when `auth.public == "false"`.

### Phabricator Integration Changes

We now display a "View on Phabricator" link rather than a "View on other code host" link if you are using Phabricator and hosting on GitHub or another code host with a UI. Commit links also will point to Phabricator.

### Improvements to SAML authentication

You may now optionally provide the SAML Identity Provider metadata XML file contents directly, with the `auth.saml` `identityProviderMetadata` site configuration property. (Previously, you needed to specify the URL where that XML file was available; that is still possible and is more common.) The new option is useful for organizations whose SAML metadata is not web-accessible or while testing SAML metadata configuration changes.

## 2.5.13

### Improvements to builtin authentication

When using `auth.provider == "builtin"`, two new important changes mean that a Sourcegraph server will be locked down and only accessible to users who are invited by an admin user (previously, we advised users to place their own auth proxy in front of Sourcegraph servers).

1.  When `auth.provider == "builtin"` Sourcegraph will now by default require an admin to invite users instead of allowing anyone who can visit the site to sign up. Set `auth.allowSignup == true` to retain the old behavior of allowing anyone who can access the site to signup.
2.  When `auth.provider == "builtin"`, Sourcegraph will now respects a new `auth.public` site configuration option (default value: `false`). When `auth.public == false`, Sourcegraph will not allow anyone to access the site unless they have an account and are signed in.

## 2.4.3

### Added

- Code Intelligence support
- Custom links to code hosts with the `links:` config options in `repos.list`

### Changed

- Search by file path enabled by default

## 2.4.2

### Added

- Repository settings mirror/cloning diagnostics page

### Changed

- Repositories added from GitHub are no longer enabled by default. The site admin UI for enabling/disabling repositories is improved.

## 2.4.0

### Added

- Search files by name by including `type:path` in a search query
- Global alerts for configuration-needed and cloning-in-progress
- Better list interfaces for repositories, users, organizations, and threads
- Users can change their own password in settings
- Repository groups can now be specified in settings by site admins, organizations, and users. Then `repogroup:foo` in a search query will search over only those repositories specified for the `foo` repository group.

### Changed

- Log messages are much quieter by default

## 2.3.11

### Added

- Added site admin updates page and update checking
- Added site admin telemetry page

### Changed

- Enhanced site admin panel
- Changed repo- and SSO-related site config property names to be consistent, updated documentation

## 2.3.10

### Added

- Online site configuration editing and reloading

### Changed

- Site admins are now configured in the site admin area instead of in the `adminUsernames` config key or `ADMIN_USERNAMES` env var. Users specified in those deprecated configs will be designated as site admins in the database upon server startup until those configs are removed in a future release.

## 2.3.9

### Fixed

- An issue that prevented creation and deletion of saved queries

## 2.3.8

### Added

- Built-in authentication: you can now sign up without an SSO provider.
- Faster default branch code search via indexing.

### Fixed

- Many performance improvements to search.
- Much log spam has been eliminated.

### Changed

- We optionally read `SOURCEGRAPH_CONFIG` from `$DATA_DIR/config.json`.
- SSH key required to clone repositories from GitHub Enterprise when using a self-signed certificate.

## 0.3 - 13 December 2017

The last version without a CHANGELOG.<|MERGE_RESOLUTION|>--- conflicted
+++ resolved
@@ -20,11 +20,8 @@
 - Added rate and latency instrumentation for git / package repository syncing operations. These are visible in the gitserver dashboards (VCS "Clone/Fetch/IsCloneable" Metrics). [#61708](https://github.com/sourcegraph/sourcegraph/pull/61708)
 - Added syntax highlighting for the [Pkl](https://pkl-lang.org/) configuration language. [#61478](https://github.com/sourcegraph/sourcegraph/pull/61478)
 - New `rev:at.time()` search filter that allows you to search a branch at a point in time. [#61513](https://github.com/sourcegraph/sourcegraph/pull/61513)
-<<<<<<< HEAD
 - "cody.contextFilters" field to the site config. Admins can set include and exclude rules to define context from which repositories Cody can use as context in its requests to third-party LLMs. [#61101](https://github.com/sourcegraph/sourcegraph/pull/61101), [#61641](https://github.com/sourcegraph/sourcegraph/pull/61641)
-=======
 - Added exhaustive logging for all gRPC requests sent to gitserver. This feature is off by default, and can be enabled by setting the `SRC_GITSERVER_EXHAUSTIVE_LOGGING_ENABLED` environment variable to `true`. [#61270](https://github.com/sourcegraph/sourcegraph/pull/61270)
->>>>>>> b83c9d7c
 
 ### Changed
 
