--- conflicted
+++ resolved
@@ -15,11 +15,8 @@
 
 - Site-Admin/Instrumentation is now available in the Kubernetes cluster deployment [8805](https://github.com/sourcegraph/sourcegraph/pull/8805).
 - Extensions can now specify a `baseUri` in the `DocumentFilter` when registering providers.
-<<<<<<< HEAD
 - Admins can now exclude GitHub forks from the set of repositories being mirrored in Sourcegraph with the `"exclude": [{"forks": true}]` GitHub external service configuration. [#8974](https://github.com/sourcegraph/sourcegraph/pull/8974)
-=======
 - Campaign changesets can be filtered by State, Review State and Check State [8848](https://github.com/sourcegraph/sourcegraph/pull/8848)
->>>>>>> 975aa91b
 
 ### Changed
 
