<!--
###################################### READ ME ###########################################
### This changelog should always be read on `master` branch. Its contents on version   ###
### branches do not necessarily reflect the changes that have gone into that branch.   ###
##########################################################################################
-->

# Changelog

All notable changes to Sourcegraph are documented in this file.

## Unreleased

### Added

- Emails can be now be sent to SMTP servers with self-signed certificates, using `email.smtp.disableTLS`. [#12359](https://github.com/sourcegraph/sourcegraph/pull/12359)
- Saved search emails now include a link to the user's saved searches page. [#11651](https://github.com/sourcegraph/sourcegraph/pull/11651)
- Configured `observability.alerts` can now be tested using a GraphQL endpoint, `triggerObservabilityTestAlert`. [#12532](https://github.com/sourcegraph/sourcegraph/pull/12532)

### Changed

- [Background permissions syncing](https://docs.sourcegraph.com/admin/repo/permissions#background-permissions-syncing) (`permissions.backgroundSync`) has become the only option for mirroring repository permissions from code hosts. All relevant site configurations are deprecated.

### Fixed

- Fixed site admins are getting errors when visiting user settings page in OSS version. [#12313](https://github.com/sourcegraph/sourcegraph/pull/12313)
- `github-proxy` now respects the environment variables `HTTP_PROXY`, `HTTPS_PROXY` and `NO_PROXY` (or the lowercase versions thereof). Other services already respect these variables, but this was missed. If you need a proxy to access github.com set the environment variable for the github-proxy container. [#12377](https://github.com/sourcegraph/sourcegraph/issues/12377)

### Removed

<<<<<<< HEAD
- Removed `CloneInProgress` option from GraphQL Repositories API. [#12560](https://github.com/sourcegraph/sourcegraph/pull/12560)
=======
- Deprecated site settings `lightstepAccessToken` and `lightstepProject` have been removed. We now only support sending traces to Jaeger. Configure Jaeger with `observability.tracing` site setting.
>>>>>>> e1fc002c

## 3.18.0

### Added

- To search across multiple revisions of the same repository, list multiple branch names (or other revspecs) separated by `:` in your query, as in `repo:myrepo@branch1:branch2:branch2`. To search all branches, use `repo:myrepo@*refs/heads/`. Previously this was only supported for diff and commit searches and only available via the experimental site setting `searchMultipleRevisionsPerRepository`.
- The "Add repositories" page (/site-admin/external-services/new) now displays a dismissable notification explaining how and why we access code host data. [#11789](https://github.com/sourcegraph/sourcegraph/pull/11789).
- New `observability.alerts` features:
  - Notifications now provide more details about relevant alerts.
  - Support for email and OpsGenie notifications has been added. Note that to receive email alerts, `email.address` and `email.smtp` must be configured.
  - Some notifiers now have new options:
    - PagerDuty notifiers: `severity` and `apiUrl`
    - Webhook notifiers: `bearerToken`
  - A new `disableSendResolved` option disables notifications for when alerts resolve themselves.
- Recently firing critical alerts can now be displayed to admins via site alerts, use the flag `{ "alerts.hideObservabilitySiteAlerts": false }` to enable these alerts in user configuration.
- Specific alerts can now be silenced using `observability.silenceAlerts`. [#12087](https://github.com/sourcegraph/sourcegraph/pull/12087)
- Revisions listed in `experimentalFeatures.versionContext` will be indexed for faster searching. This is the first support towards indexing non-default branches. [#6728](https://github.com/sourcegraph/sourcegraph/issues/6728)
- Revisions listed in `experimentalFeatures.versionContext` or `experimentalFeatures.search.index.branches` will be indexed for faster searching. This is the first support towards indexing non-default branches. [#6728](https://github.com/sourcegraph/sourcegraph/issues/6728)
- Campaigns are now supported on GitLab.
- Campaigns now support GitLab and allow users to create, update and track merge requests on GitLab instances.

### Changed

- Some monitoring alerts now have more useful descriptions. [#11542](https://github.com/sourcegraph/sourcegraph/pull/11542)
- Searching `fork:true` or `archived:true` has the same behaviour as searching `fork:yes` or `archived:yes` respectively. Previously it incorrectly had the same behaviour as `fork:only` and `archived:only` respectively. [#11740](https://github.com/sourcegraph/sourcegraph/pull/11740)
- Configuration for `observability.alerts` has changed and notifications are now provided by Prometheus Alertmanager. [#11832](https://github.com/sourcegraph/sourcegraph/pull/11832)
  - Removed: `observability.alerts.id`.
  - Removed: Slack notifiers no longer accept `mentionUsers`, `mentionGroups`, `mentionChannel`, and `token` options.
-

### Fixed

- The single-container `sourcegraph/server` image now correctly reports its version.
- An issue where repositories would not clone and index in some edge cases where the clones were deleted or not successful on gitserver. [#11602](https://github.com/sourcegraph/sourcegraph/pull/11602)
- An issue where repositories previously deleted on gitserver would not immediately reclone on system startup. [#11684](https://github.com/sourcegraph/sourcegraph/issues/11684)
- An issue where the sourcegraph/server Jaeger config was invalid. [#11661](https://github.com/sourcegraph/sourcegraph/pull/11661)
- An issue where valid search queries were improperly hinted as being invalid in the search field. [#11688](https://github.com/sourcegraph/sourcegraph/pull/11688)
- Reduce frontend memory spikes by limiting the number of goroutines launched by our GraphQL resolvers. [#11736](https://github.com/sourcegraph/sourcegraph/pull/11736)
- Fixed a bug affecting Sourcegraph icon display in our Phabricator native integration [#11825](https://github.com/sourcegraph/sourcegraph/pull/11825).
- Improve performance of site-admin repositories status page. [#11932](https://github.com/sourcegraph/sourcegraph/pull/11932)
- An issue where search autocomplete for files didn't add the right path. [#12241](https://github.com/sourcegraph/sourcegraph/pull/12241)

### Removed

- Backwards compatibility for "critical configuration" (a type of configuration that was deprecated in December 2019) was removed. All critical configuration now belongs in site configuration.
- Experimental feature setting `{ "experimentalFeatures": { "searchMultipleRevisionsPerRepository": true } }` will be removed in 3.19. It is now always on. Please remove references to it.
- Removed "Cloning" tab in site-admin Repository Status page. [#12043](https://github.com/sourcegraph/sourcegraph/pull/12043)
- The `blacklist` configuration option for Gitolite that was deprecated in 3.17 has been removed in 3.19. Use `exclude.pattern` instead. [#12345](https://github.com/sourcegraph/sourcegraph/pull/12345)

## 3.17.3

### Fixed

- git: Command retrying made a copy that was never used [#11807](https://github.com/sourcegraph/sourcegraph/pull/11807)
- frontend: Allow opt out of EnsureRevision when making a comparison query [#11811](https://github.com/sourcegraph/sourcegraph/pull/11811)
- Fix Phabricator icon class [#11825](https://github.com/sourcegraph/sourcegraph/pull/11825)

## 3.17.2

### Fixed

- An issue where repositories previously deleted on gitserver would not immediately reclone on system startup. [#11684](https://github.com/sourcegraph/sourcegraph/issues/11684)

## 3.17.1

### Added

- Improved search indexing metrics

### Changed

- Some monitoring alerts now have more useful descriptions. [#11542](https://github.com/sourcegraph/sourcegraph/pull/11542)

### Fixed

- The single-container `sourcegraph/server` image now correctly reports its version.
- An issue where repositories would not clone and index in some edge cases where the clones were deleted or not successful on gitserver. [#11602](https://github.com/sourcegraph/sourcegraph/pull/11602)
- An issue where the sourcegraph/server Jaeger config was invalid. [#11661](https://github.com/sourcegraph/sourcegraph/pull/11661)

## 3.17.0

### Added

- The search results page now shows a small UI notification if either repository forks or archives are excluded, when `fork` or `archived` options are not explicitly set. [#10624](https://github.com/sourcegraph/sourcegraph/pull/10624)
- Prometheus metric `src_gitserver_repos_removed_disk_pressure` which is incremented everytime we remove a repository due to disk pressure. [#10900](https://github.com/sourcegraph/sourcegraph/pull/10900)
- `gitolite.exclude` setting in [Gitolite external service config](https://docs.sourcegraph.com/admin/external_service/gitolite#configuration) now supports a regular expression via the `pattern` field. This is consistent with how we exclude in other external services. Additionally this is a replacement for the deprecated `blacklist` configuration. [#11403](https://github.com/sourcegraph/sourcegraph/pull/11403)
- Notifications about Sourcegraph being out of date will now be shown to site admins and users (depending on how out-of-date it is).
- Alerts are now configured using `observability.alerts` in the site configuration, instead of via the Grafana web UI. This does not yet support all Grafana notification channel types, and is not yet supported on `sourcegraph/server` ([#11473](https://github.com/sourcegraph/sourcegraph/issues/11473)). For more details, please refer to the [Sourcegraph alerting guide](https://docs.sourcegraph.com/admin/observability/alerting).
- Experimental basic support for detecting if your Sourcegraph instance is over or under-provisioned has been added through a set of dashboards and warning-level alerts based on container utilization.
- Query [operators](https://docs.sourcegraph.com/user/search/queries#operators) `and` and `or` are now enabled by default in all search modes for searching file content. [#11521](https://github.com/sourcegraph/sourcegraph/pull/11521)

### Changed

- Repository search within a version context will link to the revision in the version context. [#10860](https://github.com/sourcegraph/sourcegraph/pull/10860)
- Background permissions syncing becomes the default method to sync permissions from code hosts. Please [read our documentation for things to keep in mind before upgrading](https://docs.sourcegraph.com/admin/repo/permissions#background-permissions-syncing). [#10972](https://github.com/sourcegraph/sourcegraph/pull/10972)
- The styling of the hover overlay was overhauled to never have badges or the close button overlap content while also always indicating whether the overlay is currently pinned. The styling on code hosts was also improved. [#10956](https://github.com/sourcegraph/sourcegraph/pull/10956)
- Previously, it was required to quote most patterns in structural search. This is no longer a restriction and single and double quotes in structural search patterns are interpreted literally. Note: you may still use `content:"structural-pattern"` if the pattern without quotes conflicts with other syntax. [#11481](https://github.com/sourcegraph/sourcegraph/pull/11481)

### Fixed

- Dynamic repo search filters on branches which contain special characters are correctly escaped now. [#10810](https://github.com/sourcegraph/sourcegraph/pull/10810)
- Forks and archived repositories at a specific commit are searched without the need to specify "fork:yes" or "archived:yes" in the query. [#10864](https://github.com/sourcegraph/sourcegraph/pull/10864)
- The git history for binary files is now correctly shown. [#11034](https://github.com/sourcegraph/sourcegraph/pull/11034)
- Links to AWS Code Commit repositories have been fixed after the URL schema has been changed. [#11019](https://github.com/sourcegraph/sourcegraph/pull/11019)
- A link to view all repositories will now always appear on the Explore page. [#11113](https://github.com/sourcegraph/sourcegraph/pull/11113)
- The Site-admin > Pings page no longer incorrectly indicates that pings are disabled when they aren't. [#11229](https://github.com/sourcegraph/sourcegraph/pull/11229)
- Match counts are now accurately reported for indexed search. [#11242](https://github.com/sourcegraph/sourcegraph/pull/11242)
- When background permissions syncing is enabled, it is now possible to only enforce permissions for repositories from selected code hosts (instead of enforcing permissions for repositories from all code hosts). [#11336](https://github.com/sourcegraph/sourcegraph/pull/11336)
- When more than 200+ repository revisions in a search are unindexed (very rare), the remaining repositories are reported as missing instead of Sourcegraph issuing e.g. several thousand unindexed search requests which causes system slowness and ultimately times out - ensuring searches are still fast even if there are indexing issues on a deployment of Sourcegraph. This does not apply if `index:no` is present in the query.

### Removed

- Automatic syncing of Campaign webhooks for Bitbucket Server. [#10962](https://github.com/sourcegraph/sourcegraph/pull/10962)
- The `blacklist` configuration option for Gitolite is DEPRECATED and will be removed in 3.19. Use `exclude.pattern` instead.

## 3.16.2

### Fixed

- Search: fix indexed search match count [#7fc96](https://github.com/sourcegraph/sourcegraph/commit/7fc96d319f49f55da46a7649ccf261aa7e8327c3)
- Sort detected languages properly [#e7750](https://github.com/sourcegraph/sourcegraph/commit/e77507d060a40355e7b86fb093d21a7149ea03ac)

## 3.16.1

### Fixed

- Fix repo not found error for patches [#11021](https://github.com/sourcegraph/sourcegraph/pull/11021).
- Show expired license screen [#10951](https://github.com/sourcegraph/sourcegraph/pull/10951).
- Sourcegraph is now built with Go 1.14.3, fixing issues running Sourcegraph onUbuntu 19 and 20. [#10447](https://github.com/sourcegraph/sourcegraph/issues/10447)

## 3.16.0

### Added

- Autocompletion for `repogroup` filters in search queries. [#10141](https://github.com/sourcegraph/sourcegraph/pull/10286)
- If the experimental feature flag `codeInsights` is enabled, extensions can contribute content to directory pages through the experimental `ViewProvider` API. [#10236](https://github.com/sourcegraph/sourcegraph/pull/10236)
  - Directory pages are then represented as an experimental `DirectoryViewer` in the `visibleViewComponents` of the extension API. **Note: This may break extensions that were assuming `visibleViewComponents` were always `CodeEditor`s and did not check the `type` property.** Extensions checking the `type` property will continue to work. [#10236](https://github.com/sourcegraph/sourcegraph/pull/10236)
- [Major syntax highlighting improvements](https://github.com/sourcegraph/syntect_server/pull/29), including:
  - 228 commits / 1 year of improvements to the syntax highlighter library Sourcegraph uses ([syntect](https://github.com/trishume/syntect)).
  - 432 commits / 1 year of improvements to the base syntax definitions for ~36 languages Sourcegraph uses ([sublimehq/Packages](https://github.com/sublimehq/Packages)).
  - 30 new file extensions/names now detected.
  - Likely fixes other major instability and language support issues. #9557
  - Added [Smarty](#2885), [Ethereum / Solidity / Vyper)](#2440), [Cuda](#5907), [COBOL](#10154), [vb.NET](#4901), and [ASP.NET](#4262) syntax highlighting.
  - Fixed OCaml syntax highlighting #3545
  - Bazel/Starlark support improved (.star, BUILD, and many more extensions now properly highlighted). #8123
- New permissions page in both user and repository settings when background permissions syncing is enabled (`"permissions.backgroundSync": {"enabled": true}`). [#10473](https://github.com/sourcegraph/sourcegraph/pull/10473) [#10655](https://github.com/sourcegraph/sourcegraph/pull/10655)
- A new dropdown for choosing version contexts appears on the left of the query input when version contexts are specified in `experimentalFeatures.versionContext` in site configuration. Version contexts allow you to scope your search to specific sets of repos at revisions.
- Campaign changeset usage counts including changesets created, added and merged will be sent back in pings. [#10591](https://github.com/sourcegraph/sourcegraph/pull/10591)
- Diff views now feature syntax highlighting and can be properly copy-pasted. [#10437](https://github.com/sourcegraph/sourcegraph/pull/10437)
- Admins can now download an anonymized usage statistics ZIP archive in the **Site admin > Usage stats**. Opting to share this archive with the Sourcegraph team helps us make the product even better. [#10475](https://github.com/sourcegraph/sourcegraph/pull/10475)
- Extension API: There is now a field `versionContext` and subscribable `versionContextChanges` in `Workspace` to allow extensions to respect the instance's version context.
- The smart search field, providing syntax highlighting, hover tooltips, and validation on filters in search queries, is now activated by default. It can be disabled by setting `{ "experimentalFeatures": { "smartSearchField": false } }` in global settings.

### Changed

- The `userID` and `orgID` fields in the SavedSearch type in the GraphQL API have been replaced with a `namespace` field. To get the ID of the user or org that owns the saved search, use `namespace.id`. [#5327](https://github.com/sourcegraph/sourcegraph/pull/5327)
- Tree pages now redirect to blob pages if the path is not a tree and vice versa. [#10193](https://github.com/sourcegraph/sourcegraph/pull/10193)
- Files and directories that are not found now return a 404 status code. [#10193](https://github.com/sourcegraph/sourcegraph/pull/10193)
- The site admin flag `disableNonCriticalTelemetry` now allows Sourcegraph admins to disable most anonymous telemetry. Visit https://docs.sourcegraph.com/admin/pings to learn more. [#10402](https://github.com/sourcegraph/sourcegraph/pull/10402)

### Fixed

- In the OSS version of Sourcegraph, authorization providers are properly initialized and GraphQL APIs are no longer blocked. [#3487](https://github.com/sourcegraph/sourcegraph/issues/3487)
- Previously, GitLab repository paths containing certain characters could not be excluded (slashes and periods in parts of the paths). These characters are now allowed, so the repository paths can be excluded. [#10096](https://github.com/sourcegraph/sourcegraph/issues/10096)
- Symbols for indexed commits in languages Haskell, JSONNet, Kotlin, Scala, Swift, Thrift, and TypeScript will show up again. Previously our symbol indexer would not know how to extract symbols for those languages even though our unindexed symbol service did. [#10357](https://github.com/sourcegraph/sourcegraph/issues/10357)
- When periodically re-cloning a repository it will still be available. [#10663](https://github.com/sourcegraph/sourcegraph/pull/10663)

### Removed

- The deprecated feature discussions has been removed. [#9649](https://github.com/sourcegraph/sourcegraph/issues/9649)

## 3.15.2

### Fixed

- Fix repo not found error for patches [#11021](https://github.com/sourcegraph/sourcegraph/pull/11021).
- Show expired license screen [#10951](https://github.com/sourcegraph/sourcegraph/pull/10951).

## 3.15.1

### Fixed

- A potential security vulnerability with in the authentication workflow has been fixed. [#10167](https://github.com/sourcegraph/sourcegraph/pull/10167)
- An issue where `sourcegraph/postgres-11.4:3.15.0` was incorrectly an older version of the image incompatible with non-root Kubernetes deployments. `sourcegraph/postgres-11.4:3.15.1` now matches the same image version found in Sourcegraph 3.14.3 (`20-04-07_56b20163`).
- An issue that caused the search result type tabs to be overlapped in Safari. [#10191](https://github.com/sourcegraph/sourcegraph/pull/10191)

## 3.15.0

### Added

- Users and site administrators can now view a log of their actions/events in the user settings. [#9141](https://github.com/sourcegraph/sourcegraph/pull/9141)
- With the new `visibility:` filter search results can now be filtered based on a repository's visibility (possible filter values: `any`, `public` or `private`). [#8344](https://github.com/sourcegraph/sourcegraph/issues/8344)
- [`sourcegraph/git-extras`](https://sourcegraph.com/extensions/sourcegraph/git-extras) is now enabled by default on new instances [#3501](https://github.com/sourcegraph/sourcegraph/issues/3501)
- The Sourcegraph Docker image will now copy `/etc/sourcegraph/gitconfig` to `$HOME/.gitconfig`. This is a convenience similiar to what we provide for [repositories that need HTTP(S) or SSH authentication](https://docs.sourcegraph.com/admin/repo/auth). [#658](https://github.com/sourcegraph/sourcegraph/issues/658)
- Permissions background syncing is now supported for GitHub via site configuration `"permissions.backgroundSync": {"enabled": true}`. [#8890](https://github.com/sourcegraph/sourcegraph/issues/8890)
- Search: Adding `stable:true` to a query ensures a deterministic search result order. This is an experimental parameter. It applies only to file contents, and is limited to at max 5,000 results (consider using [the paginated search API](https://docs.sourcegraph.com/api/graphql/search#sourcegraph-3-9-experimental-paginated-search) if you need more than that.). [#9681](https://github.com/sourcegraph/sourcegraph/pull/9681).
- After completing the Sourcegraph user feedback survey, a button may appear for tweeting this feedback at [@srcgraph](https://twitter.com/srcgraph). [#9728](https://github.com/sourcegraph/sourcegraph/pull/9728)
- `git fetch` and `git clone` now inherit the parent process environment variables. This allows site admins to set `HTTPS_PROXY` or [git http configurations](https://git-scm.com/docs/git-config/2.26.0#Documentation/git-config.txt-httpproxy) via environment variables. For cluster environments site admins should set this on the gitserver container. [#250](https://github.com/sourcegraph/sourcegraph/issues/250)
- Experimental: Search for file contents using `and`- and `or`-expressions in queries. Enabled via the global settings value `{"experimentalFeatures": {"andOrQuery": "enabled"}}`. [#8567](https://github.com/sourcegraph/sourcegraph/issues/8567)
- Always include forks or archived repositories in searches via the global/org/user settings with `"search.includeForks": true` or `"search.includeArchived": true` respectively. [#9927](https://github.com/sourcegraph/sourcegraph/issues/9927)
- observability (debugging): It is now possible to log all Search and GraphQL requests slower than N milliseconds, using the new site configuration options `observability.logSlowGraphQLRequests` and `observability.logSlowSearches`.
- observability (monitoring): **More metrics monitored and alerted on, more legible dashboards**
  - Dashboard panels now show an orange/red background color when the defined warning/critical alert threshold has been met, making it even easier to see on a dashboard what is in a bad state.
  - Symbols: failing `symbols` -> `frontend-internal` requests are now monitored. [#9732](https://github.com/sourcegraph/sourcegraph/issues/9732)
  - Frontend dasbhoard: Search error types are now broken into distinct panels for improved visibility/legibility.
    - **IMPORTANT**: If you have previously configured alerting on any of these panels or on "hard search errors", you will need to reconfigure it after upgrading.
  - Frontend dasbhoard: Search error and latency are now broken down by type: Browser requests, search-based code intel requests, and API requests.
- observability (debugging): **Distributed tracing is a powerful tool for investigating performance issues.** The following changes have been made with the goal of making it easier to use distributed tracing with Sourcegraph:

  - The site configuration field `"observability.tracing": { "sampling": "..." }` allows a site admin to control which requests generate tracing data.
    - `"all"` will trace all requests.
    - `"selective"` (recommended) will trace all requests initiated from an end-user URL with `?trace=1`. Non-end-user-initiated requests can set a HTTP header `X-Sourcegraph-Should-Trace: true`. This is the recommended setting, as `"all"` can generate large amounts of tracing data that may cause network and memory resource contention in the Sourcegraph instance.
    - `"none"` (default) turns off tracing.
  - Jaeger is now the officially supported distributed tracer. The following is the recommended site configuration to connect Sourcegraph to a Jaeger agent (which must be deployed on the same host and listening on the default ports):

    ```
    "observability.tracing": {
      "sampling": "selective"
    }
    ```

  - Jaeger is now included in the Sourcegraph deployment configuration by default if you are using Kubernetes, Docker Compose, or the pure Docker cluster deployment model. (It is not yet included in the single Docker container distribution.) It will be included as part of upgrading to 3.15 in these deployment models, unless disabled.
  - The site configuration field, `useJaeger`, is deprecated in favor of `observability.tracing`.
  - Support for configuring Lightstep as a distributed tracer is deprecated and will be removed in a subsequent release. Instances that use Lightstep with Sourcegraph are encouraged to migrate to Jaeger (directions for running Jaeger alongside Sourcegraph are included in the installation instructions).

### Changed

- Multiple backwards-incompatible changes in the parts of the GraphQL API related to Campaigns [#9106](https://github.com/sourcegraph/sourcegraph/issues/9106):
  - `CampaignPlan.status` has been removed, since we don't need it anymore after moving execution of campaigns to src CLI in [#8008](https://github.com/sourcegraph/sourcegraph/pull/8008).
  - `CampaignPlan` has been renamed to `PatchSet`.
  - `ChangesetPlan`/`ChangesetPlanConnection` has been renamed to `Patch`/`PatchConnection`.
  - `CampaignPlanPatch` has been renamed to `PatchInput`.
  - `Campaign.plan` has been renamed to `Campaign.patchSet`.
  - `Campaign.changesetPlans` has been renamed to `campaign.changesetPlan`.
  - `createCampaignPlanFromPatches` mutation has been renamed to `createPatchSetFromPatches`.
- Removed the scoped search field on tree pages. When browsing code, the global search query will now get scoped to the current tree or file. [#9225](https://github.com/sourcegraph/sourcegraph/pull/9225)
- Instances without a license key that exceed the published user limit will now display a notice to all users.

### Fixed

- `.*` in the filter pattern were ignored and led to missing search results. [#9152](https://github.com/sourcegraph/sourcegraph/pull/9152)
- The Phabricator integration no longer makes duplicate requests to Phabricator's API on diff views. [#8849](https://github.com/sourcegraph/sourcegraph/issues/8849)
- Changesets on repositories that aren't available on the instance anymore are now hidden instead of failing. [#9656](https://github.com/sourcegraph/sourcegraph/pull/9656)
- observability (monitoring):
  - **Dashboard and alerting bug fixes**
    - Syntect Server dashboard: "Worker timeouts" can no longer appear to go negative. [#9523](https://github.com/sourcegraph/sourcegraph/issues/9523)
    - Symbols dashboard: "Store fetch queue size" can no longer appear to go negative. [#9731](https://github.com/sourcegraph/sourcegraph/issues/9731)
    - Syntect Server dashboard: "Worker timeouts" no longer incorrectly shows multiple values. [#9524](https://github.com/sourcegraph/sourcegraph/issues/9524)
    - Searcher dashboard: "Search errors on unindexed repositories" no longer includes cancelled search requests (which are expected).
    - Fixed an issue where NaN could leak into the `alert_count` metric. [#9832](https://github.com/sourcegraph/sourcegraph/issues/9832)
    - Gitserver: "resolve_revision_duration_slow" alert is no longer flaky / non-deterministic. [#9751](https://github.com/sourcegraph/sourcegraph/issues/9751)
    - Git Server dashboard: there is now a panel to show concurrent command executions to match the defined alerts. [#9354](https://github.com/sourcegraph/sourcegraph/issues/9354)
    - Git Server dashboard: adjusted the critical disk space alert to 15% so it can now fire. [#9351](https://github.com/sourcegraph/sourcegraph/issues/9351)
  - **Dashboard visiblity and legibility improvements**
    - all: "frontend internal errors" are now broken down just by route, which makes reading the graph easier. [#9668](https://github.com/sourcegraph/sourcegraph/issues/9668)
    - Frontend dashboard: panels no longer show misleading duplicate labels. [#9660](https://github.com/sourcegraph/sourcegraph/issues/9660)
    - Syntect Server dashboard: panels are no longer compacted, for improved visibility. [#9525](https://github.com/sourcegraph/sourcegraph/issues/9525)
    - Frontend dashboard: panels are no longer compacted, for improved visibility. [#9356](https://github.com/sourcegraph/sourcegraph/issues/9356)
    - Searcher dashboard: "Search errors on unindexed repositories" is now broken down by code instead of instance for improved readability. [#9670](https://github.com/sourcegraph/sourcegraph/issues/9670)
    - Symbols dashboard: metrics are now aggregated instead of per-instance, for improved visibility. [#9730](https://github.com/sourcegraph/sourcegraph/issues/9730)
    - Firing alerts are now correctly sorted at the top of dashboards by default. [#9766](https://github.com/sourcegraph/sourcegraph/issues/9766)
    - Panels at the bottom of the home dashboard no longer appear clipped / cut off. [#9768](https://github.com/sourcegraph/sourcegraph/issues/9768)
    - Git Server dashboard: disk usage now shown in percentages to match the alerts that can fire. [#9352](https://github.com/sourcegraph/sourcegraph/issues/9352)
    - Git Server dashboard: the 'echo command duration test' panel now properly displays units in seconds. [#7628](https://github.com/sourcegraph/sourcegraph/issues/7628)
    - Dashboard panels showing firing alerts no longer over-count firing alerts due to the number of service replicas. [#9353](https://github.com/sourcegraph/sourcegraph/issues/9353)

### Removed

- The experimental feature discussions is marked as deprecated. GraphQL and configuration fields related to it will be removed in 3.16. [#9649](https://github.com/sourcegraph/sourcegraph/issues/9649)

## 3.14.4

### Fixed

- A potential security vulnerability with in the authentication workflow has been fixed. [#10167](https://github.com/sourcegraph/sourcegraph/pull/10167)

## 3.14.3

### Fixed

- phabricator: Duplicate requests to phabricator API from sourcegraph extensions. [#8849](https://github.com/sourcegraph/sourcegraph/issues/8849)

## 3.14.2

### Fixed

- campaigns: Ignore changesets where repo does not exist anymore. [#9656](https://github.com/sourcegraph/sourcegraph/pull/9656)

## 3.14.1

### Added

- monitoring: new Permissions dashboard to show stats of repository permissions.

### Changed

- Site-Admin/Instrumentation in the Kubernetes cluster deployment now includes indexed-search.

## 3.14.0

### Added

- Site-Admin/Instrumentation is now available in the Kubernetes cluster deployment [8805](https://github.com/sourcegraph/sourcegraph/pull/8805).
- Extensions can now specify a `baseUri` in the `DocumentFilter` when registering providers.
- Admins can now exclude GitHub forks and/or archived repositories from the set of repositories being mirrored in Sourcegraph with the `"exclude": [{"forks": true}]` or `"exclude": [{"archived": true}]` GitHub external service configuration. [#8974](https://github.com/sourcegraph/sourcegraph/pull/8974)
- Campaign changesets can be filtered by State, Review State and Check State. [#8848](https://github.com/sourcegraph/sourcegraph/pull/8848)
- Counts of users of and searches conducted with interactive and plain text search modes will be sent back in pings, aggregated daily, weekly, and monthly.
- Aggregated counts of daily, weekly, and monthly active users of search will be sent back in pings.
- Counts of number of searches conducted using each filter will be sent back in pings, aggregated daily, weekly, and monthly.
- Counts of number of users conducting searches containing each filter will be sent back in pings, aggregated daily, weekly, and monthly.
- Added more entries (Bash, Erlang, Julia, OCaml, Scala) to the list of suggested languages for the `lang:` filter.
- Permissions background sync is now supported for GitLab and Bitbucket Server via site configuration `"permissions.backgroundSync": {"enabled": true}`.
- Indexed search exports more prometheus metrics and debug logs to aid debugging performance issues. [#9111](https://github.com/sourcegraph/sourcegraph/issues/9111)
- monitoring: the Frontend dashboard now shows in excellent detail how search is behaving overall and at a glance.
- monitoring: added alerts for when hard search errors (both timeouts and general errors) are high.
- monitoring: added alerts for when partial search timeouts are high.
- monitoring: added alerts for when search 90th and 99th percentile request duration is high.
- monitoring: added alerts for when users are being shown an abnormally large amount of search alert user suggestions and no results.
- monitoring: added alerts for when the internal indexed and unindexed search services are returning bad responses.
- monitoring: added alerts for when gitserver may be under heavy load due to many concurrent command executions or under-provisioning.

### Changed

- The "automation" feature was renamed to "campaigns".
  - `campaigns.readAccess.enabled` replaces the deprecated site configuration property `automation.readAccess.enabled`.
  - The experimental feature flag was not renamed (because it will go away soon) and remains `{"experimentalFeatures": {"automation": "enabled"}}`.
- The [Kubernetes deployment](https://github.com/sourcegraph/deploy-sourcegraph) for **existing** installations requires a
  [migration step](https://github.com/sourcegraph/deploy-sourcegraph/blob/master/docs/migrate.md) when upgrading
  past commit [821032e2ee45f21f701](https://github.com/sourcegraph/deploy-sourcegraph/commit/821032e2ee45f21f701caac624e4f090c59fd259) or when upgrading to 3.14.
  New installations starting with the mentioned commit or with 3.14 do not need this migration step.
- Aggregated search latencies (in ms) of search queries are now included in [pings](https://docs.sourcegraph.com/admin/pings).
- The [Kubernetes deployment](https://github.com/sourcegraph/deploy-sourcegraph) frontend role has added services as a resource to watch/listen/get.
  This change does not affect the newly-introduced, restricted Kubernetes config files.
- Archived repositories are excluded from search by default. Adding `archived:yes` includes archived repositories.
- Forked repositories are excluded from search by default. Adding `fork:yes` includes forked repositories.
- CSRF and session cookies now set `SameSite=None` when Sourcegraph is running behind HTTPS and `SameSite=Lax` when Sourcegraph is running behind HTTP in order to comply with a [recent IETF proposal](https://web.dev/samesite-cookies-explained/#samesitenone-must-be-secure). As a side effect, the Sourcegraph browser extension and GitLab/Bitbucket native integrations can only connect to private instances that have HTTPS configured. If your private instance is only running behind HTTP, please configure your instance to use HTTPS in order to continue using these.
- The Bitbucket Server rate limit that Sourcegraph self-imposes has been raised from 120 req/min to 480 req/min to account for Sourcegraph instances that make use of Sourcegraphs' Bitbucket Server repository permissions and campaigns at the same time (which require a larger number of API requests against Bitbucket Server). The new number is based on Sourcegraph consuming roughly 8% the average API request rate of a large customers' Bitbucket Server instance. [#9048](https://github.com/sourcegraph/sourcegraph/pull/9048/files)
- If a single, unambiguous commit SHA is used in a search query (e.g., `repo@c98f56`) and a search index exists at this commit (i.e., it is the `HEAD` commit), then the query is searched using the index. Prior to this change, unindexed search was performed for any query containing an `@commit` specifier.

### Fixed

- Zoekt's watchdog ensures the service is down upto 3 times before exiting. The watchdog would misfire on startup on resource constrained systems, with the retries this should make a false positive far less likely. [#7867](https://github.com/sourcegraph/sourcegraph/issues/7867)
- A regression in repo-updater was fixed that lead to every repository's git clone being updated every time the list of repositories was synced from the code host. [#8501](https://github.com/sourcegraph/sourcegraph/issues/8501)
- The default timeout of indexed search has been increased. Previously indexed search would always return within 3s. This lead to broken behaviour on new instances which had yet to tune resource allocations. [#8720](https://github.com/sourcegraph/sourcegraph/pull/8720)
- Bitbucket Server older than 5.13 failed to sync since Sourcegraph 3.12. This was due to us querying for the `archived` label, but Bitbucket Server 5.13 does not support labels. [#8883](https://github.com/sourcegraph/sourcegraph/issues/8883)
- monitoring: firing alerts are now ordered at the top of the list in dashboards by default for better visibility.
- monitoring: fixed an issue where some alerts would fail to report in for the "Total alerts defined" panel in the overview dashboard.

### Removed

- The v3.11 migration to merge critical and site configuration has been removed. If you are still making use of the deprecated `CRITICAL_CONFIG_FILE`, your instance may not start up. See the [migration notes for Sourcegraph 3.11](https://docs.sourcegraph.com/admin/migration/3_11) for more information.

## 3.13.2

### Fixed

- The default timeout of indexed search has been increased. Previously indexed search would always return within 3s. This lead to broken behaviour on new instances which had yet to tune resource allocations. [#8720](https://github.com/sourcegraph/sourcegraph/pull/8720)
- Bitbucket Server older than 5.13 failed to sync since Sourcegraph 3.12. This was due to us querying for the `archived` label, but Bitbucket Server 5.13 does not support labels. [#8883](https://github.com/sourcegraph/sourcegraph/issues/8883)
- A regression in repo-updater was fixed that lead to every repository's git clone being updated every time the list of repositories was synced from the code host. [#8501](https://github.com/sourcegraph/sourcegraph/issues/8501)

## 3.13.1

### Fixed

- To reduce the chance of users running into "502 Bad Gateway" errors an internal timeout has been increased from 60 seconds to 10 minutes so that long running requests are cut short by the proxy in front of `sourcegraph-frontend` and correctly reported as "504 Gateway Timeout". [#8606](https://github.com/sourcegraph/sourcegraph/pull/8606)
- Sourcegraph instances that are not connected to the internet will no longer display errors when users submit NPS survey responses (the responses will continue to be stored locally). Rather, an error will be printed to the frontend logs. [#8598](https://github.com/sourcegraph/sourcegraph/issues/8598)
- Showing `head>` in the search results if the first line of the file is shown [#8619](https://github.com/sourcegraph/sourcegraph/issues/8619)

## 3.13.0

### Added

- Experimental: Added new field `experimentalFeatures.customGitFetch` that allows defining custom git fetch commands for code hosts and repositories with special settings. [#8435](https://github.com/sourcegraph/sourcegraph/pull/8435)
- Experimental: the search query input now provides syntax highlighting, hover tooltips, and diagnostics on filters in search queries. Requires the global settings value `{ "experimentalFeatures": { "smartSearchField": true } }`.
- Added a setting `search.hideSuggestions`, which when set to `true`, will hide search suggestions in the search bar. [#8059](https://github.com/sourcegraph/sourcegraph/pull/8059)
- Experimental: A tool, [src-expose](https://docs.sourcegraph.com/admin/external_service/other#experimental-src-expose), can be used to import code from any code host.
- Experimental: Added new field `certificates` as in `{ "experimentalFeatures" { "tls.external": { "certificates": ["<CERT>"] } } }`. This allows you to add certificates to trust when communicating with a code host (via API or git+http). We expect this to be useful for adding internal certificate authorities/self-signed certificates. [#71](https://github.com/sourcegraph/sourcegraph/issues/71)
- Added a setting `auth.minPasswordLength`, which when set, causes a minimum password length to be enforced when users sign up or change passwords. [#7521](https://github.com/sourcegraph/sourcegraph/issues/7521)
- GitHub labels associated with code change campaigns are now displayed. [#8115](https://github.com/sourcegraph/sourcegraph/pull/8115)
- GitHub labels associated with campaigns are now displayed. [#8115](https://github.com/sourcegraph/sourcegraph/pull/8115)
- When creating a campaign, users can now specify the branch name that will be used on code host. This is also a breaking change for users of the GraphQL API since the `branch` attribute is now required in `CreateCampaignInput` when a `plan` is also specified. [#7646](https://github.com/sourcegraph/sourcegraph/issues/7646)
- Added an optional `content:` parameter for specifying a search pattern. This parameter overrides any other search patterns in a query. Useful for unambiguously specifying what to search for when search strings clash with other query syntax. [#6490](https://github.com/sourcegraph/sourcegraph/issues/6490)
- Interactive search mode, which helps users construct queries using UI elements, is now made available to users by default. A dropdown to the left of the search bar allows users to toggle between interactive and plain text modes. The option to use interactive search mode can be disabled by adding `{ "experimentalFeatures": { "splitSearchModes": false } }` in global settings. [#8461](https://github.com/sourcegraph/sourcegraph/pull/8461)
- Our [upgrade policy](https://docs.sourcegraph.com/#upgrading-sourcegraph) is now enforced by the `sourcegraph-frontend` on startup to prevent admins from mistakenly jumping too many versions. [#8157](https://github.com/sourcegraph/sourcegraph/pull/8157) [#7702](https://github.com/sourcegraph/sourcegraph/issues/7702)
- Repositories with bad object packs or bad objects are automatically repaired. We now detect suspect output of git commands to mark a repository for repair. [#6676](https://github.com/sourcegraph/sourcegraph/issues/6676)
- Hover tooltips for Scala and Perl files now have syntax highlighting. [#8456](https://github.com/sourcegraph/sourcegraph/pull/8456) [#8307](https://github.com/sourcegraph/sourcegraph/issues/8307)

### Changed

- `experimentalFeatures.splitSearchModes` was removed as a site configuration option. It should be set in global/org/user settings.
- Sourcegraph now waits for `90s` instead of `5s` for Redis to be available before quitting. This duration is configurable with the new `SRC_REDIS_WAIT_FOR` environment variable.
- Code intelligence usage statistics will be sent back via pings by default. Aggregated event counts can be disabled via the site admin flag `disableNonCriticalTelemetry`.
- The Sourcegraph Docker image optimized its use of Redis to make start-up significantly faster in certain scenarios (e.g when container restarts were frequent). ([#3300](https://github.com/sourcegraph/sourcegraph/issues/3300), [#2904](https://github.com/sourcegraph/sourcegraph/issues/2904))
- Upgrading Sourcegraph is officially supported for one minor version increment (e.g., 3.12 -> 3.13). Previously, upgrades from 2 minor versions previous were supported. Please reach out to support@sourcegraph.com if you would like assistance upgrading from a much older version of Sourcegraph.
- The GraphQL mutation `previewCampaignPlan` has been renamed to `createCampaignPlan`. This mutation is part of campaigns, which is still in beta and behind a feature flag and thus subject to possible breaking changes while we still work on it.
- The GraphQL mutation `previewCampaignPlan` has been renamed to `createCampaignPlan`. This mutation is part of the campaigns feature, which is still in beta and behind a feature flag and thus subject to possible breaking changes while we still work on it.
- The GraphQL field `CampaignPlan.changesets` has been deprecated and will be removed in 3.15. A new field called `CampaignPlan.changesetPlans` has been introduced to make the naming more consistent with the `Campaign.changesetPlans` field. Please use that instead. [#7966](https://github.com/sourcegraph/sourcegraph/pull/7966)
- Long lines (>2000 bytes) are no longer highlighted, in order to prevent performance issues in browser rendering. [#6489](https://github.com/sourcegraph/sourcegraph/issues/6489)
- No longer requires `read:org` permissions for GitHub OAuth if `allowOrgs` is not enabled in the site configuration. [#8163](https://github.com/sourcegraph/sourcegraph/issues/8163)
- [Documentation](https://github.com/sourcegraph/deploy-sourcegraph/blob/master/configure/jaeger/README.md) in github.com/sourcegraph/deploy-sourcegraph for deploying Jaeger in Kubernetes clusters running Sourcegraph has been updated to use the [Jaeger Operator](https://www.jaegertracing.io/docs/1.16/operator/), the recommended standard way of deploying Jaeger in a Kubernetes cluster. We recommend existing customers that use Jaeger adopt this new method of deployment. Please reach out to support@sourcegraph.com if you'd like assistance updating.

### Fixed

- The syntax highlighter (syntect-server) no longer fails when run in environments without IPv6 support. [#8463](https://github.com/sourcegraph/sourcegraph/pull/8463)
- After adding/removing a gitserver replica the admin interface will correctly report that repositories that need to move replicas as cloning. [#7970](https://github.com/sourcegraph/sourcegraph/issues/7970)
- Show download button for images. [#7924](https://github.com/sourcegraph/sourcegraph/issues/7924)
- gitserver backoffs trying to re-clone repositories if they fail to clone. In the case of large monorepos that failed this lead to gitserver constantly cloning them and using many resources. [#7804](https://github.com/sourcegraph/sourcegraph/issues/7804)
- It is now possible to escape spaces using `\` in the search queries when using regexp. [#7604](https://github.com/sourcegraph/sourcegraph/issues/7604)
- Clicking filter chips containing whitespace is now correctly quoted in the web UI. [#6498](https://github.com/sourcegraph/sourcegraph/issues/6498)
- **Monitoring:** Fixed an issue with the **Frontend** -> **Search responses by status** panel which caused search response types to not be aggregated as expected. [#7627](https://github.com/sourcegraph/sourcegraph/issues/7627)
- **Monitoring:** Fixed an issue with the **Replacer**, **Repo Updater**, and **Searcher** dashboards would incorrectly report on a metric from the unrelated query-runner service. [#7531](https://github.com/sourcegraph/sourcegraph/issues/7531)
- Deterministic ordering of results from indexed search. Previously when refreshing a page with many results some results may come and go.
- Spread out periodic git reclones. Previously we would reclone all git repositories every 45 days. We now add in a jitter of 12 days to spread out the load for larger installations. [#8259](https://github.com/sourcegraph/sourcegraph/issues/8259)
- Fixed an issue with missing commit information in graphql search results. [#8343](https://github.com/sourcegraph/sourcegraph/pull/8343)

### Removed

- All repository fields related to `enabled` and `disabled` have been removed from the GraphQL API. These fields have been deprecated since 3.4. [#3971](https://github.com/sourcegraph/sourcegraph/pull/3971)
- The deprecated extension API `Hover.__backcompatContents` was removed.

## 3.12.10

This release backports the fixes released in `3.13.2` for customers still on `3.12`.

### Fixed

- The default timeout of indexed search has been increased. Previously indexed search would always return within 3s. This lead to broken behaviour on new instances which had yet to tune resource allocations. [#8720](https://github.com/sourcegraph/sourcegraph/pull/8720)
- Bitbucket Server older than 5.13 failed to sync since Sourcegraph 3.12. This was due to us querying for the `archived` label, but Bitbucket Server 5.13 does not support labels. [#8883](https://github.com/sourcegraph/sourcegraph/issues/8883)
- A regression in repo-updater was fixed that lead to every repository's git clone being updated every time the list of repositories was synced from the code host. [#8501](https://github.com/sourcegraph/sourcegraph/issues/8501)

## 3.12.9

This is `3.12.8` release with internal infrastructure fixes to publish the docker images.

## 3.12.8

### Fixed

- Extension API showInputBox and other Window methods now work on search results pages [#8519](https://github.com/sourcegraph/sourcegraph/issues/8519)
- Extension error notification styling is clearer [#8521](https://github.com/sourcegraph/sourcegraph/issues/8521)

## 3.12.7

### Fixed

- Campaigns now gracefully handle GitHub review dismissals when rendering the burndown chart.

## 3.12.6

### Changed

- When GitLab permissions are turned on using GitLab OAuth authentication, GitLab project visibility is fetched in batches, which is generally more efficient than fetching them individually. The `minBatchingThreshold` and `maxBatchRequests` fields of the `authorization.identityProvider` object in the GitLab repositories configuration control when such batch fetching is used. [#8171](https://github.com/sourcegraph/sourcegraph/pull/8171)

## 3.12.5

### Fixed

- Fixed an internal race condition in our Docker build process. The previous patch version 3.12.4 contained an lsif-server version that was newer than expected. The affected artifacts have since been removed from the Docker registry.

## 3.12.4

### Added

- New optional `apiURL` configuration option for Bitbucket Cloud code host connection [#8082](https://github.com/sourcegraph/sourcegraph/pull/8082)

## 3.12.3

### Fixed

- Fixed an issue in `sourcegraph/*` Docker images where data folders were either not created or had incorrect permissions - preventing the use of Docker volumes. [#7991](https://github.com/sourcegraph/sourcegraph/pull/7991)

## 3.12.2

### Added

- Experimental: The site configuration field `campaigns.readAccess.enabled` allows site-admins to give read-only access for code change campaigns to non-site-admins. This is a setting for the experimental feature campaigns and will only have an effect when campaigns are enabled under `experimentalFeatures`. [#8013](https://github.com/sourcegraph/sourcegraph/issues/8013)

### Fixed

- A regression in 3.12.0 which caused [find-leaked-credentials campaigns](https://docs.sourcegraph.com/user/campaigns#finding-leaked-credentials) to not return any results for private repositories. [#7914](https://github.com/sourcegraph/sourcegraph/issues/7914)
- Experimental: The site configuration field `campaigns.readAccess.enabled` allows site-admins to give read-only access for campaigns to non-site-admins. This is a setting for the experimental campaigns feature and will only have an effect when campaigns is enabled under `experimentalFeatures`. [#8013](https://github.com/sourcegraph/sourcegraph/issues/8013)

### Fixed

- A regression in 3.12.0 which caused find-leaked-credentials campaigns to not return any results for private repositories. [#7914](https://github.com/sourcegraph/sourcegraph/issues/7914)
- A regression in 3.12.0 which removed the horizontal bar between search result matches.
- Manual campaigns were wrongly displayed as being in draft mode. [#8009](https://github.com/sourcegraph/sourcegraph/issues/8009)
- Manual campaigns could be published and create the wrong changesets on code hosts, even though the campaign was never in draft mode (see line above). [#8012](https://github.com/sourcegraph/sourcegraph/pull/8012)
- A regression in 3.12.0 which caused manual campaigns to not properly update the UI after adding a changeset. [#8023](https://github.com/sourcegraph/sourcegraph/pull/8023)
- Minor improvements to manual campaign form fields. [#8033](https://github.com/sourcegraph/sourcegraph/pull/8033)

## 3.12.1

### Fixed

- The ephemeral `/site-config.json` escape-hatch config file has moved to `$HOME/site-config.json`, to support non-root container environments. [#7873](https://github.com/sourcegraph/sourcegraph/issues/7873)
- Fixed an issue where repository permissions would sometimes not be cached, due to improper Redis nil value handling. [#7912](https://github.com/sourcegraph/sourcegraph/issues/7912)

## 3.12.0

### Added

- Bitbucket Server repositories with the label `archived` can be excluded from search with `archived:no` [syntax](https://docs.sourcegraph.com/user/search/queries). [#5494](https://github.com/sourcegraph/sourcegraph/issues/5494)
- Add button to download file in code view. [#5478](https://github.com/sourcegraph/sourcegraph/issues/5478)
- The new `allowOrgs` site config setting in GitHub `auth.providers` enables admins to restrict GitHub logins to members of specific GitHub organizations. [#4195](https://github.com/sourcegraph/sourcegraph/issues/4195)
- Support case field in repository search. [#7671](https://github.com/sourcegraph/sourcegraph/issues/7671)
- Skip LFS content when cloning git repositories. [#7322](https://github.com/sourcegraph/sourcegraph/issues/7322)
- Hover tooltips and _Find Reference_ results now display a badge to indicate when a result is search-based. These indicators can be disabled by adding `{ "experimentalFeatures": { "showBadgeAttachments": false } }` in global settings.
- Campaigns can now be created as drafts, which can be shared and updated without creating changesets (pull requests) on code hosts. When ready, a draft can then be published, either completely or changeset by changeset, to create changesets on the code host. [#7659](https://github.com/sourcegraph/sourcegraph/pull/7659)
- Experimental: feature flag `BitbucketServerFastPerm` can be enabled to speed up fetching ACL data from Bitbucket Server instances. This requires [Bitbucket Server Sourcegraph plugin](https://github.com/sourcegraph/bitbucket-server-plugin) to be installed.
- Experimental: A site configuration field `{ "experimentalFeatures" { "tls.external": { "insecureSkipVerify": true } } }` which allows you to configure SSL/TLS settings for Sourcegraph contacting your code hosts. Currently just supports turning off TLS/SSL verification. [#71](https://github.com/sourcegraph/sourcegraph/issues/71)
- Experimental: To search across multiple revisions of the same repository, list multiple branch names (or other revspecs) separated by `:` in your query, as in `repo:myrepo@branch1:branch2:branch2`. To search all branches, use `repo:myrepo@*refs/heads/`. Requires the site configuration value `{ "experimentalFeatures": { "searchMultipleRevisionsPerRepository": true } }`. Previously this was only supported for diff and commit searches.
- Experimental: interactive search mode, which helps users construct queries using UI elements. Requires the site configuration value `{ "experimentalFeatures": { "splitSearchModes": true } }`. The existing plain text search format is still available via the dropdown menu on the left of the search bar.
- A case sensitivity toggle now appears in the search bar.
- Add explicit repository permissions support with site configuration field `{ "permissions.userMapping" { "enabled": true, "bindID": "email" } }`.

### Changed

- The "Files" tab in the search results page has been renamed to "Filenames" for clarity.
- The search query builder now lives on its own page at `/search/query-builder`. The home search page has a link to it.
- User passwords when using builtin auth are limited to 256 characters. Existing passwords longer than 256 characters will continue to work.
- GraphQL API: Campaign.changesetCreationStatus has been renamed to Campaign.status to be aligned with CampaignPlan. [#7654](https://github.com/sourcegraph/sourcegraph/pull/7654)
- When using GitHub as an authentication provider, `read:org` scope is now required. This is used to support the new `allowOrgs` site config setting in the GitHub `auth.providers` configuration, which enables site admins to restrict GitHub logins to members of a specific GitHub organization. This for example allows having a Sourcegraph instance with GitHub sign in configured be exposed to the public internet without allowing everyone with a GitHub account access to your Sourcegraph instance.

### Fixed

- The experimental search pagination API no longer times out when large repositories are encountered. [#6384](https://github.com/sourcegraph/sourcegraph/issues/6384)
- We resolve relative symbolic links from the directory of the symlink, rather than the root of the repository. [#6034](https://github.com/sourcegraph/sourcegraph/issues/6034)
- Show errors on repository settings page when repo-updater is down. [#3593](https://github.com/sourcegraph/sourcegraph/issues/3593)
- Remove benign warning that verifying config took more than 10s when updating or saving an external service. [#7176](https://github.com/sourcegraph/sourcegraph/issues/7176)
- repohasfile search filter works again (regressed in 3.10). [#7380](https://github.com/sourcegraph/sourcegraph/issues/7380)
- Structural search can now run on very large repositories containing any number of files. [#7133](https://github.com/sourcegraph/sourcegraph/issues/7133)

### Removed

- The deprecated GraphQL mutation `setAllRepositoriesEnabled` has been removed. [#7478](https://github.com/sourcegraph/sourcegraph/pull/7478)
- The deprecated GraphQL mutation `deleteRepository` has been removed. [#7483](https://github.com/sourcegraph/sourcegraph/pull/7483)

## 3.11.4

### Fixed

- The `/.auth/saml/metadata` endpoint has been fixed. Previously it panicked if no encryption key was set.
- The version updating logic has been fixed for `sourcegraph/server`. Users running `sourcegraph/server:3.11.1` will need to manually modify their `docker run` command to use `sourcegraph/server:3.11.4` or higher. [#7442](https://github.com/sourcegraph/sourcegraph/issues/7442)

## 3.11.1

### Fixed

- The syncing process for newly created campaign changesets has been fixed again after they have erroneously been marked as deleted in the database. [#7522](https://github.com/sourcegraph/sourcegraph/pull/7522)
- The syncing process for newly created changesets (in campaigns) has been fixed again after they have erroneously been marked as deleted in the database. [#7522](https://github.com/sourcegraph/sourcegraph/pull/7522)

## 3.11.0

**Important:** If you use `SITE_CONFIG_FILE` or `CRITICAL_CONFIG_FILE`, please be sure to follow the steps in: [migration notes for Sourcegraph v3.11+](doc/admin/migration/3_11.md) after upgrading.

### Added

- Language statistics by commit are available via the API. [#6737](https://github.com/sourcegraph/sourcegraph/pull/6737)
- Added a new page that shows [language statistics for the results of a search query](https://docs.sourcegraph.com/user/search#statistics).
- Global settings can be configured from a local file using the environment variable `GLOBAL_SETTINGS_FILE`.
- High-level health metrics and dashboards have been added to Sourcegraph's monitoring (found under the **Site admin** -> **Monitoring** area). [#7216](https://github.com/sourcegraph/sourcegraph/pull/7216)
- Logging for GraphQL API requests not issued by Sourcegraph is now much more verbose, allowing for easier debugging of problematic queries and where they originate from. [#5706](https://github.com/sourcegraph/sourcegraph/issues/5706)
- A new campaign type finds and removes leaked NPM credentials. [#6893](https://github.com/sourcegraph/sourcegraph/pull/6893)
- Campaigns can now be retried to create failed changesets due to ephemeral errors (e.g. network problems when creating a pull request on GitHub). [#6718](https://github.com/sourcegraph/sourcegraph/issues/6718)
- The initial release of [structural code search](https://docs.sourcegraph.com/user/search/structural).

### Changed

- `repohascommitafter:` search filter uses a more efficient git command to determine inclusion. [#6739](https://github.com/sourcegraph/sourcegraph/pull/6739)
- `NODE_NAME` can be specified instead of `HOSTNAME` for zoekt-indexserver. `HOSTNAME` was a confusing configuration to use in [Pure-Docker Sourcegraph deployments](https://github.com/sourcegraph/deploy-sourcegraph-docker). [#6846](https://github.com/sourcegraph/sourcegraph/issues/6846)
- The feedback toast now requests feedback every 60 days of usage (was previously only once on the 3rd day of use). [#7165](https://github.com/sourcegraph/sourcegraph/pull/7165)
- The lsif-server container now only has a dependency on Postgres, whereas before it also relied on Redis. [#6880](https://github.com/sourcegraph/sourcegraph/pull/6880)
- Renamed the GraphQL API `LanguageStatistics` fields to `name`, `totalBytes`, and `totalLines` (previously the field names started with an uppercase letter, which was inconsistent).
- Detecting a file's language uses a more accurate but slower algorithm. To revert to the old (faster and less accurate) algorithm, set the `USE_ENHANCED_LANGUAGE_DETECTION` env var to the string `false` (on the `sourcegraph/server` container, or if using the cluster deployment, on the `sourcegraph-frontend` pod).
- Diff and commit searches that make use of `before:` and `after:` filters to narrow their search area are now no longer subject to the 50-repository limit. This allows for creating saved searches on more than 50 repositories as before. [#7215](https://github.com/sourcegraph/sourcegraph/issues/7215)

### Fixed

- Changes to external service configurations are reflected much faster. [#6058](https://github.com/sourcegraph/sourcegraph/issues/6058)
- Deleting an external service will not show warnings for the non-existent service. [#5617](https://github.com/sourcegraph/sourcegraph/issues/5617)
- Suggested search filter chips are quoted if necessary. [#6498](https://github.com/sourcegraph/sourcegraph/issues/6498)
- Remove potential panic in gitserver if heavily loaded. [#6710](https://github.com/sourcegraph/sourcegraph/issues/6710)
- Multiple fixes to make the preview and creation of campaigns more robust and a smoother user experience. [#6682](https://github.com/sourcegraph/sourcegraph/pull/6682) [#6625](https://github.com/sourcegraph/sourcegraph/issues/6625) [#6658](https://github.com/sourcegraph/sourcegraph/issues/6658) [#7088](https://github.com/sourcegraph/sourcegraph/issues/7088) [#6766](https://github.com/sourcegraph/sourcegraph/issues/6766) [#6717](https://github.com/sourcegraph/sourcegraph/issues/6717) [#6659](https://github.com/sourcegraph/sourcegraph/issues/6659)
- Repositories referenced in campaigns that are removed in an external service configuration change won't lead to problems with the syncing process anymore. [#7015](https://github.com/sourcegraph/sourcegraph/pull/7015)
- The Searcher dashboard (and the `src_graphql_search_response` Prometheus metric) now properly account for search alerts instead of them being incorrectly added to the `timeout` category. [#7214](https://github.com/sourcegraph/sourcegraph/issues/7214)
- In the experimental search pagination API, the `cloning`, `missing`, and other repository fields now return a well-defined set of results. [#6000](https://github.com/sourcegraph/sourcegraph/issues/6000)

### Removed

- The management console has been removed. All critical configuration previously stored in the management console will be automatically migrated to your site configuration. For more information about this change, or if you use `SITE_CONFIG_FILE` / `CRITICAL_CONFIG_FILE`, please see the [migration notes for Sourcegraph v3.11+](doc/admin/migration/3_11.md).

## 3.10.4

### Fixed

- An issue where diff/commit searches that would run over more than 50 repositories would incorrectly display a timeout error instead of the correct error suggesting users scope their query to less repositories. [#7090](https://github.com/sourcegraph/sourcegraph/issues/7090)

## 3.10.3

### Fixed

- A critical regression in 3.10.2 which caused diff, commit, and repository searches to timeout. [#7090](https://github.com/sourcegraph/sourcegraph/issues/7090)
- A critical regression in 3.10.2 which caused "No results" to appear frequently on pages with search results. [#7095](https://github.com/sourcegraph/sourcegraph/pull/7095)
- An issue where the built-in Grafana Searcher dashboard would show duplicate success/error metrics. [#7078](https://github.com/sourcegraph/sourcegraph/pull/7078)

## 3.10.2

### Added

- Site admins can now use the built-in Grafana Searcher dashboard to observe how many search requests are successful, or resulting in errors or timeouts. [#6756](https://github.com/sourcegraph/sourcegraph/issues/6756)

### Fixed

- When searches timeout, a consistent UI with clear actions like a button to increase the timeout is now returned. [#6754](https://github.com/sourcegraph/sourcegraph/issues/6754)
- To reduce the chance of search timeouts in some cases, the default indexed search timeout has been raised from 1.5s to 3s. [#6754](https://github.com/sourcegraph/sourcegraph/issues/6754)
- We now correctly inform users of the limitations of diff/commit search. If a diff/commit search would run over more than 50 repositories, users will be shown an error suggesting they scope their search to less repositories using the `repo:` filter. Global diff/commit search support is being tracked in [#6826](https://github.com/sourcegraph/sourcegraph/issues/6826). [#5519](https://github.com/sourcegraph/sourcegraph/issues/5519)

## 3.10.1

### Added

- Syntax highlighting for Starlark (Bazel) files. [#6827](https://github.com/sourcegraph/sourcegraph/issues/6827)

### Fixed

- The experimental search pagination API no longer times out when large repositories are encountered. [#6384](https://github.com/sourcegraph/sourcegraph/issues/6384) [#6383](https://github.com/sourcegraph/sourcegraph/issues/6383)
- In single-container deployments, the builtin `postgres_exporter` now correctly respects externally configured databases. This previously caused PostgreSQL metrics to not show up in Grafana when an external DB was in use. [#6735](https://github.com/sourcegraph/sourcegraph/issues/6735)

## 3.10.0

### Added

- Indexed Search supports horizontally scaling. Instances with large number of repositories can update the `replica` field of the `indexed-search` StatefulSet. See [configure indexed-search replica count](https://github.com/sourcegraph/deploy-sourcegraph/blob/master/docs/configure.md#configure-indexed-search-replica-count). [#5725](https://github.com/sourcegraph/sourcegraph/issues/5725)
- Bitbucket Cloud external service supports `exclude` config option. [#6035](https://github.com/sourcegraph/sourcegraph/issues/6035)
- `sourcegraph/server` Docker deployments now support the environment variable `IGNORE_PROCESS_DEATH`. If set to true the container will keep running, even if a subprocess has died. This is useful when manually fixing problems in the container which the container refuses to start. For example a bad database migration.
- Search input now offers filter type suggestions [#6105](https://github.com/sourcegraph/sourcegraph/pull/6105).
- The keyboard shortcut <kbd>Ctrl</kbd>+<kbd>Space</kbd> in the search input shows a list of available filter types.
- Sourcegraph Kubernetes cluster site admins can configure PostgreSQL by specifying `postgresql.conf` via ConfigMap. [sourcegraph/deploy-sourcegraph#447](https://github.com/sourcegraph/deploy-sourcegraph/pull/447)

### Changed

- **Required Kubernetes Migration:** The [Kubernetes deployment](https://github.com/sourcegraph/deploy-sourcegraph) manifest for indexed-search services has changed from a Normal Service to a Headless Service. This is to enable Sourcegraph to individually resolve indexed-search pods. Services are immutable, so please follow the [migration guide](https://github.com/sourcegraph/deploy-sourcegraph/blob/master/docs/migrate.md#310).
- Fields of type `String` in our GraphQL API that contain [JSONC](https://komkom.github.io/) now have the custom scalar type `JSONCString`. [#6209](https://github.com/sourcegraph/sourcegraph/pull/6209)
- `ZOEKT_HOST` environment variable has been deprecated. Please use `INDEXED_SEARCH_SERVERS` instead. `ZOEKT_HOST` will be removed in 3.12.
- Directory names on the repository tree page are now shown in bold to improve readability.
- Added support for Bitbucket Server pull request activity to the [campaign](https://about.sourcegraph.com/product/code-change-management/) burndown chart. When used, this feature leads to more requests being sent to Bitbucket Server, since Sourcegraph needs to keep track of how a pull request's state changes over time. With [the instance scoped webhooks](https://docs.google.com/document/d/1I3Aq1WSUh42BP8KvKr6AlmuCfo8tXYtJu40WzdNT6go/edit) in our [Bitbucket Server plugin](https://github.com/sourcegraph/bitbucket-server-plugin/pull/10) as well as up-coming [heuristical syncing changes](#6389), this additional load will be significantly reduced in the future.
- Added support for Bitbucket Server pull request activity to the campaign burndown chart. When used, this feature leads to more requests being sent to Bitbucket Server, since Sourcegraph needs to keep track of how a pull request's state changes over time. With [the instance scoped webhooks](https://docs.google.com/document/d/1I3Aq1WSUh42BP8KvKr6AlmuCfo8tXYtJu40WzdNT6go/edit) in our [Bitbucket Server plugin](https://github.com/sourcegraph/bitbucket-server-plugin/pull/10) as well as up-coming [heuristical syncing changes](#6389), this additional load will be significantly reduced in the future.

### Fixed

- Support hyphens in Bitbucket Cloud team names. [#6154](https://github.com/sourcegraph/sourcegraph/issues/6154)
- Server will run `redis-check-aof --fix` on startup to fix corrupted AOF files. [#651](https://github.com/sourcegraph/sourcegraph/issues/651)
- Authorization provider configuration errors in external services will be shown as site alerts. [#6061](https://github.com/sourcegraph/sourcegraph/issues/6061)

### Removed

## 3.9.4

### Changed

- The experimental search pagination API's `PageInfo` object now returns a `String` instead of an `ID` for its `endCursor`, and likewise for the `after` search field. Experimental paginated search API users may need to update their usages to replace `ID` cursor types with `String` ones.

### Fixed

- The experimental search pagination API no longer omits a single repository worth of results at the end of the result set. [#6286](https://github.com/sourcegraph/sourcegraph/issues/6286)
- The experimental search pagination API no longer produces search cursors that can get "stuck". [#6287](https://github.com/sourcegraph/sourcegraph/issues/6287)
- In literal search mode, searching for quoted strings now works as expected. [#6255](https://github.com/sourcegraph/sourcegraph/issues/6255)
- In literal search mode, quoted field values now work as expected. [#6271](https://github.com/sourcegraph/sourcegraph/pull/6271)
- `type:path` search queries now correctly work in indexed search again. [#6220](https://github.com/sourcegraph/sourcegraph/issues/6220)

## 3.9.3

### Changed

- Sourcegraph is now built using Go 1.13.3 [#6200](https://github.com/sourcegraph/sourcegraph/pull/6200).

## 3.9.2

### Fixed

- URI-decode the username, password, and pathname when constructing Postgres connection paramers in lsif-server [#6174](https://github.com/sourcegraph/sourcegraph/pull/6174). Fixes a crashing lsif-server process for users with passwords containing special characters.

## 3.9.1

### Changed

- Reverted [#6094](https://github.com/sourcegraph/sourcegraph/pull/6094) because it introduced a minor security hole involving only Grafana.
  [#6075](https://github.com/sourcegraph/sourcegraph/issues/6075) will be fixed with a different approach.

## 3.9.0

### Added

- Our external service syncing model will stream in new repositories to Sourcegraph. Previously we could only add a repository to our database and clone it once we had synced all information from all external services (to detect deletions and renames). Now adding a repository to an external service configuration should be reflected much sooner, even on large instances. [#5145](https://github.com/sourcegraph/sourcegraph/issues/5145)
- There is now an easy way for site admins to view and export settings and configuration when reporting a bug. The page for doing so is at /site-admin/report-bug, linked to from the site admin side panel under "Report a bug".
- An experimental search pagination API to enable better programmatic consumption of search results is now available to try. For more details and known limitations see [the documentation](https://docs.sourcegraph.com/api/graphql/search).
- Search queries can now be interpreted literally.
  - There is now a dot-star icon in the search input bar to toggle the pattern type of a query between regexp and literal.
  - There is a new `search.defaultPatternType` setting to configure the default pattern type, regexp or literal, for searches.
  - There is a new `patternType:` search token which overrides the `search.defaultPatternType` setting, and the active state of the dot-star icon in determining the pattern type of the query.
  - Old URLs without a patternType URL parameter will be redirected to the same URL with
    patternType=regexp appended to preserve intended behavior.
- Added support for GitHub organization webhooks to enable faster updates of metadata used by [campaigns](https://about.sourcegraph.com/product/code-change-management/), such as pull requests or issue comments. See the [GitHub webhook documentation](https://docs.sourcegraph.com/admin/external_service/github#webhooks) for instructions on how to enable webhooks.
- Added support for GitHub organization webhooks to enable faster updates of changeset metadata used by campaigns. See the [GitHub webhook documentation](https://docs.sourcegraph.com/admin/external_service/github#webhooks) for instructions on how to enable webhooks.
- Added burndown chart to visualize progress of campaigns.
- Added ability to edit campaign titles and descriptions.

### Changed

- **Recommended Kubernetes Migration:** The [Kubernetes deployment](https://github.com/sourcegraph/deploy-sourcegraph) manifest for indexed-search pods has changed from a Deployment to a StatefulSet. This is to enable future work on horizontally scaling indexed search. To retain your existing indexes there is a [migration guide](https://github.com/sourcegraph/deploy-sourcegraph/blob/master/docs/migrate.md#39).
- Allow single trailing hyphen in usernames and org names [#5680](https://github.com/sourcegraph/sourcegraph/pull/5680)
- Indexed search won't spam the logs on startup if the frontend API is not yet available. [zoekt#30](https://github.com/sourcegraph/zoekt/pull/30), [#5866](https://github.com/sourcegraph/sourcegraph/pull/5866)
- Search query fields are now case insensitive. For example `repoHasFile:` will now be recognized, not just `repohasfile:`. [#5168](https://github.com/sourcegraph/sourcegraph/issues/5168)
- Search queries are now interpreted literally by default, rather than as regular expressions. [#5899](https://github.com/sourcegraph/sourcegraph/pull/5899)
- The `search` GraphQL API field now takes a two new optional parameters: `version` and `patternType`. `version` determines the search syntax version to use, and `patternType` determines the pattern type to use for the query. `version` defaults to "V1", which is regular expression searches by default, if not explicitly passed in. `patternType` overrides the pattern type determined by version.
- Saved searches have been updated to support the new patternType filter. All existing saved searches have been updated to append `patternType:regexp` to the end of queries to ensure deterministic results regardless of the patternType configurations on an instance. All new saved searches are required to have a `patternType:` field in the query.
- Allow text selection in search result headers (to allow for e.g. copying filenames)

### Fixed

- Web app: Fix paths with special characters (#6050)
- Fixed an issue that rendered the search filter `repohascommitafter` unusable in the presence of an empty repository. [#5149](https://github.com/sourcegraph/sourcegraph/issues/5149)
- An issue where `externalURL` not being configured in the management console could go unnoticed. [#3899](https://github.com/sourcegraph/sourcegraph/issues/3899)
- Listing branches and refs now falls back to a fast path if there are a large number of branches. Previously we would time out. [#4581](https://github.com/sourcegraph/sourcegraph/issues/4581)
- Sourcegraph will now ignore the ambiguous ref HEAD if a repository contains it. [#5291](https://github.com/sourcegraph/sourcegraph/issues/5291)

### Removed

## 3.8.2

### Fixed

- Sourcegraph cluster deployments now run a more stable syntax highlighting server which can self-recover from rarer failure cases such as getting stuck at high CPU usage when highlighting some specific files. [#5406](https://github.com/sourcegraph/sourcegraph/issues/5406) This will be ported to single-container deployments [at a later date](https://github.com/sourcegraph/sourcegraph/issues/5841).

## 3.8.1

### Added

- Add `nameTransformations` setting to GitLab external service to help transform repository name that shows up in the Sourcegraph UI.

## 3.8.0

### Added

- A toggle button for browser extension to quickly enable/disable the core functionality without actually enable/disable the entire extension in the browser extension manager.
- Tabs to easily toggle between the different search result types on the search results page.

### Changed

- A `hardTTL` setting was added to the [Bitbucket Server `authorization` config](https://docs.sourcegraph.com/admin/external_service/bitbucketserver#configuration). This setting specifies a duration after which a user's cached permissions must be updated before any user action is authorized. This contrasts with the already existing `ttl` setting which defines a duration after which a user's cached permissions will get updated in the background, but the previously cached (and now stale) permissions are used to authorize any user action occuring before the update concludes. If your previous `ttl` value is larger than the default of the new `hardTTL` setting (i.e. **3 days**), you must change the `ttl` to be smaller or, `hardTTL` to be larger.

### Fixed

### Removed

- The `statusIndicator` feature flag has been removed from the site configuration's `experimentalFeatures` section. The status indicator has been enabled by default since 3.6.0 and you can now safely remove the feature flag from your configuration.
- Public usage is now only available on Sourcegraph.com. Because many core features rely on persisted user settings, anonymous usage leads to a degraded experience for most users. As a result, for self-hosted private instances it is preferable for all users to have accounts. But on sourcegraph.com, users will continue to have to opt-in to accounts, despite the degraded UX.

## 3.7.2

### Added

- A [migration guide for Sourcegraph v3.7+](doc/admin/migration/3_7.md).

### Fixed

- Fixed an issue where some repositories with very long symbol names would fail to index after v3.7.
- We now retain one prior search index version after an upgrade, meaning upgrading AND downgrading from v3.6.2 <-> v3.7.2 is now 100% seamless and involves no downtime or negated search performance while repositories reindex. Please refer to the [v3.7+ migration guide](doc/admin/migration/3_7.md) for details.

## 3.7.1

### Fixed

- When re-indexing repositories, we now continue to serve from the old index in the meantime. Thus, you can upgrade to 3.7.1 without downtime.
- Indexed symbol search is now faster, as we've fixed a performance issue that occurred when many repositories without any symbols existed.
- Indexed symbol search now uses less disk space when upgrading directly to v3.7.1 as we properly remove old indexes.

## 3.7.0

### Added

- Indexed search now supports symbol queries. This feature will require re-indexing all repositories. This will increase the disk and memory usage of indexed search by roughly 10%. You can disable the feature with the configuration `search.index.symbols.enabled`. [#3534](https://github.com/sourcegraph/sourcegraph/issues/3534)
- Multi-line search now works for non-indexed search. [#4518](https://github.com/sourcegraph/sourcegraph/issues/4518)
- When using `SITE_CONFIG_FILE` and `EXTSVC_CONFIG_FILE`, you [may now also specify e.g. `SITE_CONFIG_ALLOW_EDITS=true`](https://docs.sourcegraph.com/admin/config/advanced_config_file) to allow edits to be made to the config in the application which will be overwritten on the next process restart. [#4912](https://github.com/sourcegraph/sourcegraph/issues/4912)

### Changed

- In the [GitHub external service config](https://docs.sourcegraph.com/admin/external_service/github#configuration) it's now possible to specify `orgs` without specifying `repositoryQuery` or `repos` too.
- Out-of-the-box TypeScript code intelligence is much better with an updated ctags version with a built-in TypeScript parser.
- Sourcegraph uses Git protocol version 2 for increased efficiency and performance when fetching data from compatible code hosts.
- Searches with `repohasfile:` are faster at finding repository matches. [#4833](https://github.com/sourcegraph/sourcegraph/issues/4833).
- Zoekt now runs with GOGC=50 by default, helping to reduce the memory consumption of Sourcegraph. [#3792](https://github.com/sourcegraph/sourcegraph/issues/3792)
- Upgraded the version of Go in use, which improves security for publicly accessible Sourcegraph instances.

### Fixed

- Disk cleanup in gitserver is now done in terms of percentages to fix [#5059](https://github.com/sourcegraph/sourcegraph/issues/5059).
- Search results now correctly show highlighting of matches with runes like 'İ' that lowercase to runes with a different number of bytes in UTF-8 [#4791](https://github.com/sourcegraph/sourcegraph/issues/4791).
- Fixed an issue where search would sometimes crash with a panic due to a nil pointer. [#5246](https://github.com/sourcegraph/sourcegraph/issues/5246)

### Removed

## 3.6.2

### Fixed

- Fixed Phabricator external services so they won't stop the syncing process for repositories when Phabricator doesn't return clone URLs. [#5101](https://github.com/sourcegraph/sourcegraph/pull/5101)

## 3.6.1

### Added

- New site config option `branding.brandName` configures the brand name to display in the Sourcegraph \<title\> element.
- `repositoryPathPattern` option added to the "Other" external service type for repository name customization.

## 3.6.0

### Added

- The `github.exclude` setting in [GitHub external service config](https://docs.sourcegraph.com/admin/external_service/github#configuration) additionally allows you to specify regular expressions with `{"pattern": "regex"}`.
- A new [`quicklinks` setting](https://docs.sourcegraph.com/user/quick_links) allows adding links to be displayed on the homepage and search page for all users (or users in an organization).
- Compatibility with the [Sourcegraph for Bitbucket Server](https://github.com/sourcegraph/bitbucket-server-plugin) plugin.
- Support for [Bitbucket Cloud](https://bitbucket.org) as an external service.

### Changed

- Updating or creating an external service will no longer block until the service is synced.
- The GraphQL fields `Repository.createdAt` and `Repository.updatedAt` are deprecated and will be removed in 3.8. Now `createdAt` is always the current time and updatedAt is always null.
- In the [GitHub external service config](https://docs.sourcegraph.com/admin/external_service/github#configuration) and [Bitbucket Server external service config](https://docs.sourcegraph.com/admin/external_service/bitbucket_server#permissions) `repositoryQuery` is now only required if `repos` is not set.
- Log messages from query-runner when saved searches fail now include the raw query as part of the message.
- The status indicator in the navigation bar is now enabled by default
- Usernames and org names can now contain the `.` character. [#4674](https://github.com/sourcegraph/sourcegraph/issues/4674)

### Fixed

- Commit searches now correctly highlight unicode characters, for example 加. [#4512](https://github.com/sourcegraph/sourcegraph/issues/4512)
- Symbol searches now show the number of symbol matches rather than the number of file matches found. [#4578](https://github.com/sourcegraph/sourcegraph/issues/4578)
- Symbol searches with truncated results now show a `+` on the results page to signal that some results have been omitted. [#4579](https://github.com/sourcegraph/sourcegraph/issues/4579)

## 3.5.4

### Fixed

- Fixed Phabricator external services so they won't stop the syncing process for repositories when Phabricator doesn't return clone URLs. [#5101](https://github.com/sourcegraph/sourcegraph/pull/5101)

## 3.5.2

### Changed

- Usernames and org names can now contain the `.` character. [#4674](https://github.com/sourcegraph/sourcegraph/issues/4674)

### Added

- Syntax highlighting requests that fail are now logged and traced. A new Prometheus metric `src_syntax_highlighting_requests` allows monitoring and alerting. [#4877](https://github.com/sourcegraph/sourcegraph/issues/4877).
- Sourcegraph's SAML authentication now supports RSA PKCS#1 v1.5. [#4869](https://github.com/sourcegraph/sourcegraph/pull/4869)

### Fixed

- Increased nginx proxy buffer size to fix issue where login failed when SAML AuthnRequest was too large. [#4849](https://github.com/sourcegraph/sourcegraph/pull/4849)
- A regression in 3.3.8 where `"corsOrigin": "*"` was improperly forbidden. [#4424](https://github.com/sourcegraph/sourcegraph/issues/4424)

## 3.5.1

### Added

- A new [`quicklinks` setting](https://docs.sourcegraph.com/user/quick_links) allows adding links to be displayed on the homepage and search page for all users (or users in an organization).
- Site admins can prevent the icon in the top-left corner of the screen from spinning on hovers by setting `"branding": { "disableSymbolSpin": true }` in their site configuration.

### Fixed

- Fix `repository.language` GraphQL field (previously returned empty for most repositories).

## 3.5.0

### Added

- Indexed search now supports matching consecutive literal newlines, with queries like e.g. `foo\nbar.*` to search over multiple lines. [#4138](https://github.com/sourcegraph/sourcegraph/issues/4138)
- The `orgs` setting in [GitHub external service config](https://docs.sourcegraph.com/admin/external_service/github) allows admins to select all repositories from the specified organizations to be synced.
- A new experimental search filter `repohascommitafter:"30 days ago"` allows users to exclude stale repositories that don't contain commits (to the branch being searched over) past a specified date from their search query.
- The `authorization` setting in the [Bitbucket Server external service config](https://docs.sourcegraph.com/admin/external_service/bitbucket_server#permissions) enables Sourcegraph to enforce the repository permissions defined in Bitbucket Server.
- A new, experimental status indicator in the navigation bar allows admins to quickly see whether the configured repositories are up to date or how many are currently being updated in the background. You can enable the status indicator with the following site configuration: `"experimentalFeatures": { "statusIndicator": "enabled" }`.
- A new search filter `repohasfile` allows users to filter results to just repositories containing a matching file. For example `ubuntu file:Dockerfile repohasfile:\.py$` would find Dockerfiles mentioning Ubuntu in repositories that contain Python files. [#4501](https://github.com/sourcegraph/sourcegraph/pull/4501)

### Changed

- The saved searches UI has changed. There is now a Saved searches page in the user and organizations settings area. A saved search appears in the settings area of the user or organization it is associated with.

### Removed

### Fixed

- Fixed repository search patterns which contain `.*`. Previously our optimizer would ignore `.*`, which in some cases would lead to our repository search excluding some repositories from the results.
- Fixed an issue where the Phabricator native integration would be broken on recent Phabricator versions. This fix depends on v1.2 of the [Phabricator extension](https://github.com/sourcegraph/phabricator-extension).
- Fixed an issue where the "Empty repository" banner would be shown on a repository page when starting to clone a repository.
- Prevent data inconsistency on cached archives due to restarts. [#4366](https://github.com/sourcegraph/sourcegraph/pull/4366)
- On the /extensions page, the UI is now less ambiguous when an extension has not been activated. [#4446](https://github.com/sourcegraph/sourcegraph/issues/4446)

## 3.4.5

### Fixed

- Fixed an issue where syntax highlighting taking too long would result in errors or wait long amounts of time without properly falling back to plaintext rendering after a few seconds. [#4267](https://github.com/sourcegraph/sourcegraph/issues/4267) [#4268](https://github.com/sourcegraph/sourcegraph/issues/4268) (this fix was intended to be in 3.4.3, but was in fact left out by accident)
- Fixed an issue with `sourcegraph/server` Docker deployments where syntax highlighting could produce `server closed idle connection` errors. [#4269](https://github.com/sourcegraph/sourcegraph/issues/4269) (this fix was intended to be in 3.4.3, but was in fact left out by accident)
- Fix `repository.language` GraphQL field (previously returned empty for most repositories).

## 3.4.4

### Fixed

- Fixed an out of bounds error in the GraphQL repository query. [#4426](https://github.com/sourcegraph/sourcegraph/issues/4426)

## 3.4.3

### Fixed

- Improved performance of the /site-admin/repositories page significantly (prevents timeouts). [#4063](https://github.com/sourcegraph/sourcegraph/issues/4063)
- Fixed an issue where Gitolite repositories would be inaccessible to non-admin users after upgrading to 3.3.0+ from an older version. [#4263](https://github.com/sourcegraph/sourcegraph/issues/4263)
- Repository names are now treated as case-sensitive, fixing an issue where users saw `pq: duplicate key value violates unique constraint \"repo_name_unique\"` [#4283](https://github.com/sourcegraph/sourcegraph/issues/4283)
- Repositories containing submodules not on Sourcegraph will now load without error [#2947](https://github.com/sourcegraph/sourcegraph/issues/2947)
- HTTP metrics in Prometheus/Grafana now distinguish between different types of GraphQL requests.

## 3.4.2

### Fixed

- Fixed incorrect wording in site-admin onboarding. [#4127](https://github.com/sourcegraph/sourcegraph/issues/4127)

## 3.4.1

### Added

- You may now specify `DISABLE_CONFIG_UPDATES=true` on the management console to prevent updates to the critical configuration. This is useful when loading critical config via a file using `CRITICAL_CONFIG_FILE` on the frontend.

### Changed

- When `EXTSVC_CONFIG_FILE` or `SITE_CONFIG_FILE` are specified, updates to external services and the site config are now prevented.
- Site admins will now see a warning if creating or updating an external service was successful but the process could not complete entirely due to an ephemeral error (such as GitHub API search queries running into timeouts and returning incomplete results).

### Removed

### Fixed

- Fixed an issue where `EXTSVC_CONFIG_FILE` being specified would incorrectly cause a panic.
- Fixed an issue where user/org/global settings from old Sourcegraph versions (2.x) could incorrectly be null, leading to various errors.
- Fixed an issue where an ephemeral infrastructure error (`tar/archive: invalid tar header`) would fail a search.

## 3.4.0

### Added

- When `repositoryPathPattern` is configured, paths from the full long name will redirect to the configured name. Extensions will function with the configured name. `repositoryPathPattern` allows administrators to configure "nice names". For example `sourcegraph.example.com/github.com/foo/bar` can configured to be `sourcegraph.example.com/gh/foo/bar` with `"repositoryPathPattern": "gh/{nameWithOwner}"`. (#462)
- Admins can now turn off site alerts for patch version release updates using the `alerts.showPatchUpdates` setting. Alerts will still be shown for major and minor version updates.
- The new `gitolite.exclude` setting in [Gitolite external service config](https://docs.sourcegraph.com/admin/external_service/gitolite#configuration) allows you to exclude specific repositories by their Gitolite name so that they won't be mirrored. Upon upgrading, previously "disabled" repositories will be automatically migrated to this exclusion list.
- The new `aws_codecommit.exclude` setting in [AWS CodeCommit external service config](https://docs.sourcegraph.com/admin/external_service/aws_codecommit#configuration) allows you to exclude specific repositories by their AWS name or ID so that they won't be synced. Upon upgrading, previously "disabled" repositories will be automatically migrated to this exclusion list.
- Added a new, _required_ `aws_codecommit.gitCredentials` setting to the [AWS CodeCommit external service config](https://docs.sourcegraph.com/admin/external_service/aws_codecommit#configuration). These Git credentials are required to create long-lived authenticated clone URLs for AWS CodeCommit repositories. For more information about Git credentials, see the AWS CodeCommit documentation: https://docs.aws.amazon.com/IAM/latest/UserGuide/id_credentials_ssh-keys.html#git-credentials-code-commit. For detailed instructions on how to create the credentials in IAM, see this page: https://docs.aws.amazon.com/codecommit/latest/userguide/setting-up-gc.html
- Added support for specifying a URL formatted `gitolite.host` setting in [Gitolite external service config](https://docs.sourcegraph.com/admin/external_service/gitolite#configuration) (e.g. `ssh://git@gitolite.example.org:2222/`), in addition to the already supported SCP like format (e.g `git@gitolite.example.org`)
- Added support for overriding critical, site, and external service configurations via files. Specify `CRITICAL_CONFIG_FILE=critical.json`, `SITE_CONFIG_FILE=site.json`, and/or `EXTSVC_CONFIG_FILE=extsvc.json` on the `frontend` container to do this.

### Changed

- Kinds of external services in use are now included in [server pings](https://docs.sourcegraph.com/admin/pings).
- Bitbucket Server: An actual Bitbucket icon is now used for the jump-to-bitbucket action on repository pages instead of the previously generic icon.
- Default config for GitHub, GitHub Enterprise, GitLab, Bitbucket Server, and AWS Code Commit external services has been revised to make it easier for first time admins.

### Removed

- Fields related to Repository enablement have been deprecated. Mutations are now NOOPs, and for repositories returned the value is always true for Enabled. The enabled field and mutations will be removed in 3.6. Mutations: `setRepositoryEnabled`, `setAllRepositoriesEnabled`, `updateAllMirrorRepositories`, `deleteRepository`. Query parameters: `repositories.enabled`, `repositories.disabled`. Field: `Repository.enabled`.
- Global saved searches are now deprecated. Any existing global saved searches have been assigned to the Sourcegraph instance's first site admin's user account.
- The `search.savedQueries` configuration option is now deprecated. Existing entries remain in user and org settings for backward compatibility, but are unused as saved searches are now stored in the database.

### Fixed

- Fixed a bug where submitting a saved query without selecting the location would fail for non-site admins (#3628).
- Fixed settings editors only having a few pixels height.
- Fixed a bug where browser extension and code review integration usage stats were not being captured on the site-admin Usage Stats page.
- Fixed an issue where in some rare cases PostgreSQL starting up slowly could incorrectly trigger a panic in the `frontend` service.
- Fixed an issue where the management console password would incorrectly reset to a new secure one after a user account was created.
- Fixed a bug where gitserver would leak file descriptors when performing common operations.
- Substantially improved the performance of updating Bitbucket Server external service configurations on instances with thousands of repositories, going from e.g. several minutes to about a minute for ~20k repositories (#4037).
- Fully resolved the search performance regression in v3.2.0, restoring performance of search back to the same levels it was before changes made in v3.2.0.
- Fix a bug where using a repo search filter with the prefix `github.com` only searched for repos whose name starts with `github.com`, even though no `^` was specified in the search filter. (#4103)
- Fixed an issue where files that fail syntax highlighting would incorrectly render an error instead of gracefully falling back to their plaintext form.

## 3.3.9

### Added

- Syntax highlighting requests that fail are now logged and traced. A new Prometheus metric `src_syntax_highlighting_requests` allows monitoring and alerting. [#4877](https://github.com/sourcegraph/sourcegraph/issues/4877).

## 3.3.8

### Fixed

- Fully resolved the search performance regression in v3.2.0, restoring performance of search back to the same levels it was before changes made in v3.2.0.
- Fixed an issue where files that fail syntax highlighting would incorrectly render an error instead of gracefully falling back to their plaintext form.
- Fixed an issue introduced in v3.3 where Sourcegraph would under specific circumstances incorrectly have to re-clone and re-index repositories from Bitbucket Server and AWS CodeCommit.

## 3.3.7

### Added

- The `bitbucketserver.exclude` setting in [Bitbucket Server external service config](https://docs.sourcegraph.com/admin/external_service/bitbucketserver#configuration) additionally allows you to exclude repositories matched by a regular expression (so that they won't be synced).

### Changed

### Removed

### Fixed

- Fixed a major indexed search performance regression that occurred in v3.2.0. (#3685)
- Fixed an issue where Sourcegraph would fail to update repositories on some instances (`pq: duplicate key value violates unique constraint "repo_external_service_unique_idx"`) (#3680)
- Fixed an issue where Sourcegraph would not exclude unavailable Bitbucket Server repositories. (#3772)

## 3.3.6

## Changed

- All 24 language extensions are enabled by default.

## 3.3.5

## Changed

- Indexed search is now enabled by default for new Docker deployments. (#3540)

### Removed

- Removed smart-casing behavior from search.

### Fixed

- Removes corrupted archives in the searcher cache and tries to populate the cache again instead of returning an error.
- Fixed a bug where search scopes would not get merged, and only the lowest-level list of search scopes would appear.
- Fixed an issue where repo-updater was slower in performing its work which could sometimes cause other performance issues. https://github.com/sourcegraph/sourcegraph/pull/3633

## 3.3.4

### Fixed

- Fixed bundling of the Phabricator integration assets in the Sourcegraph docker image.

## 3.3.3

### Fixed

- Fixed bug that prevented "Find references" action from being completed in the activation checklist.

## 3.3.2

### Fixed

- Fixed an issue where the default `bitbucketserver.repositoryQuery` would not be created on migration from older Sourcegraph versions. https://github.com/sourcegraph/sourcegraph/issues/3591
- Fixed an issue where Sourcegraph would add deleted repositories to the external service configuration. https://github.com/sourcegraph/sourcegraph/issues/3588
- Fixed an issue where a repo-updater migration would hit code host rate limits. https://github.com/sourcegraph/sourcegraph/issues/3582
- The required `bitbucketserver.username` field of a [Bitbucket Server external service configuration](https://docs.sourcegraph.com/admin/external_service/bitbucketserver#configuration), if unset or empty, is automatically migrated to match the user part of the `url` (if defined). https://github.com/sourcegraph/sourcegraph/issues/3592
- Fixed a panic that would occur in indexed search / the frontend when a search error ocurred. https://github.com/sourcegraph/sourcegraph/issues/3579
- Fixed an issue where the repo-updater service could become deadlocked while performing a migration. https://github.com/sourcegraph/sourcegraph/issues/3590

## 3.3.1

### Fixed

- Fixed a bug that prevented external service configurations specifying client certificates from working (#3523)

## 3.3.0

### Added

- In search queries, treat `foo(` as `foo\(` and `bar[` as `bar\[` rather than failing with an error message.
- Enterprise admins can now customize the appearance of the homepage and search icon.
- A new settings property `notices` allows showing custom informational messages on the homepage and at the top of each page. The `motd` property is deprecated and its value is automatically migrated to the new `notices` property.
- The new `gitlab.exclude` setting in [GitLab external service config](https://docs.sourcegraph.com/admin/external_service/gitlab#configuration) allows you to exclude specific repositories matched by `gitlab.projectQuery` and `gitlab.projects` (so that they won't be synced). Upon upgrading, previously "disabled" repositories will be automatically migrated to this exclusion list.
- The new `gitlab.projects` setting in [GitLab external service config](https://docs.sourcegraph.com/admin/external_service/gitlab#configuration) allows you to select specific repositories to be synced.
- The new `bitbucketserver.exclude` setting in [Bitbucket Server external service config](https://docs.sourcegraph.com/admin/external_service/bitbucketserver#configuration) allows you to exclude specific repositories matched by `bitbucketserver.repositoryQuery` and `bitbucketserver.repos` (so that they won't be synced). Upon upgrading, previously "disabled" repositories will be automatically migrated to this exclusion list.
- The new `bitbucketserver.repos` setting in [Bitbucket Server external service config](https://docs.sourcegraph.com/admin/external_service/bitbucketserver#configuration) allows you to select specific repositories to be synced.
- The new required `bitbucketserver.repositoryQuery` setting in [Bitbucket Server external service configuration](https://docs.sourcegraph.com/admin/external_service/bitbucketserver#configuration) allows you to use Bitbucket API repository search queries to select repos to be synced. Existing configurations will be migrate to have it set to `["?visibility=public", "?visibility=private"]` which is equivalent to the previous implicit behaviour that this setting supersedes.
- "Quick configure" buttons for common actions have been added to the config editor for all external services.
- "Quick configure" buttons for common actions have been added to the management console.
- Site-admins now receive an alert every day for the seven days before their license key expires.
- The user menu (in global nav) now lists the user's organizations.
- All users on an instance now see a non-dismissable alert when when there's no license key in use and the limit of free user accounts is exceeded.
- All users will see a dismissible warning about limited search performance and accuracy on when using the sourcegraph/server Docker image with more than 100 repositories enabled.

### Changed

- Indexed searches that time out more consistently report a timeout instead of erroneously saying "No results."
- The symbols sidebar now only shows symbols defined in the current file or directory.
- The dynamic filters on search results pages will now display `lang:` instead of `file:` filters for language/file-extension filter suggestions.
- The default `github.repositoryQuery` of a [GitHub external service configuration](https://docs.sourcegraph.com/admin/external_service/github#configuration) has been changed to `["none"]`. Existing configurations that had this field unset will be migrated to have the previous default explicitly set (`["affiliated", "public"]`).
- The default `gitlab.projectQuery` of a [GitLab external service configuration](https://docs.sourcegraph.com/admin/external_service/gitlab#configuration) has been changed to `["none"]`. Existing configurations that had this field unset will be migrated to have the previous default explicitly set (`["?membership=true"]`).
- The default value of `maxReposToSearch` is now unlimited (was 500).
- The default `github.repositoryQuery` of a [GitHub external service configuration](https://docs.sourcegraph.com/admin/external_service/github#configuration) has been changed to `["none"]` and is now a required field. Existing configurations that had this field unset will be migrated to have the previous default explicitly set (`["affiliated", "public"]`).
- The default `gitlab.projectQuery` of a [GitLab external service configuration](https://docs.sourcegraph.com/admin/external_service/gitlab#configuration) has been changed to `["none"]` and is now a required field. Existing configurations that had this field unset will be migrated to have the previous default explicitly set (`["?membership=true"]`).
- The `bitbucketserver.username` field of a [Bitbucket Server external service configuration](https://docs.sourcegraph.com/admin/external_service/bitbucketserver#configuration) is now **required**. This field is necessary to authenticate with the Bitbucket Server API with either `password` or `token`.
- The settings and account pages for users and organizations are now combined into a single tab.

### Removed

- Removed the option to show saved searches on the Sourcegraph homepage.

### Fixed

- Fixed an issue where the site-admin repositories page `Cloning`, `Not Cloned`, `Needs Index` tabs were very slow on instances with thousands of repositories.
- Fixed an issue where failing to syntax highlight a single file would take down the entire syntax highlighting service.

## 3.2.6

### Fixed

- Fully resolved the search performance regression in v3.2.0, restoring performance of search back to the same levels it was before changes made in v3.2.0.

## 3.2.5

### Fixed

- Fixed a major indexed search performance regression that occurred in v3.2.0. (#3685)

## 3.2.4

### Fixed

- Fixed bundling of the Phabricator integration assets in the Sourcegraph docker image.

## 3.2.3

### Fixed

- Fixed https://github.com/sourcegraph/sourcegraph/issues/3336.
- Clearer error message when a repository sync fails due to the inability to clone a repository.
- Rewrite '@' character in Gitolite repository names to '-', which permits them to be viewable in the UI.

## 3.2.2

### Changed

- When using an external Zoekt instance (specified via the `ZOEKT_HOST` environment variable), sourcegraph/server no longer spins up a redundant internal Zoekt instance.

## 3.2.1

### Fixed

- Jaeger tracing, once enabled, can now be configured via standard [environment variables](https://github.com/jaegertracing/jaeger-client-go/blob/v2.14.0/README.md#environment-variables).
- Fixed an issue where some search and zoekt errors would not be logged.

## 3.2.0

### Added

- Sourcegraph can now automatically use the system's theme.
  To enable, open the user menu in the top right and make sure the theme dropdown is set to "System".
  This is currently supported on macOS Mojave with Safari Technology Preview 68 and later.
- The `github.exclude` setting was added to the [GitHub external service config](https://docs.sourcegraph.com/admin/external_service/github#configuration) to allow excluding repositories yielded by `github.repos` or `github.repositoryQuery` from being synced.

### Changed

- Symbols search is much faster now. After the initial indexing, you can expect code intelligence to be nearly instant no matter the size of your repository.
- Massively reduced the number of code host API requests Sourcegraph performs, which caused rate limiting issues such as slow search result loading to appear.
- The [`corsOrigin`](https://docs.sourcegraph.com/admin/config/site_config) site config property is no longer needed for integration with GitHub, GitLab, etc., via the [Sourcegraph browser extension](https://docs.sourcegraph.com/integration/browser_extension). Only the [Phabricator extension](https://github.com/sourcegraph/phabricator-extension) requires it.

### Fixed

- Fixed a bug where adding a search scope that adds a `repogroup` filter would cause invalid queries if `repogroup:sample` was already part of the query.
- An issue where errors during displaying search results would not be displayed.

### Removed

- The `"updateScheduler2"` experiment is now the default and it's no longer possible to configure.

## 3.1.2

### Added

- The `search.contextLines` setting was added to allow configuration of the number of lines of context to be displayed around search results.

### Changed

- Massively reduced the number of code host API requests Sourcegraph performs, which caused rate limiting issues such as slow search result loading to appear.
- Improved logging in various situations where Sourcegraph would potentially hit code host API rate limits.

### Fixed

- Fixed an issue where search results loading slowly would display a `Cannot read property "lastChild" of undefined` error.

## 3.1.1

### Added

- Query builder toggle (open/closed) state is now retained.

### Fixed

- Fixed an issue where single-term values entered into the "Exact match" field in the query builder were not getting wrapped in quotes.

## 3.1.0

### Added

- Added Docker-specific help text when running the Sourcegraph docker image in an environment with an sufficient open file descriptor limit.
- Added syntax highlighting for Kotlin and Dart.
- Added a management console environment variable to disable HTTPS, see [the docs](doc/admin/management_console.md#can-i-disable-https-on-the-management-console) for more information.
- Added `auth.disableUsernameChanges` to critical configuration to prevent users from changing their usernames.
- Site admins can query a user by email address or username from the GraphQL API.
- Added a search query builder to the main search page. Click "Use search query builder" to open the query builder, which is a form with separate inputs for commonly used search keywords.

### Changed

- File match search results now show full repository name if there are results from mirrors on different code hosts (e.g. github.com/sourcegraph/sourcegraph and gitlab.com/sourcegraph/sourcegraph)
- Search queries now use "smart case" by default. Searches are case insensitive unless you use uppercase letters. To explicitly set the case, you can still use the `case` field (e.g. `case:yes`, `case:no`). To explicitly set smart case, use `case:auto`.

### Fixed

- Fixed an issue where the management console would improperly regenerate the TLS cert/key unless `CUSTOM_TLS=true` was set. See the documentation for [how to use your own TLS certificate with the management console](doc/admin/management_console.md#how-can-i-use-my-own-tls-certificates-with-the-management-console).

## 3.0.1

### Added

- Symbol search now supports Elixir, Haskell, Kotlin, Scala, and Swift

### Changed

- Significantly optimized how file search suggestions are provided when using indexed search (cluster deployments).
- Both the `sourcegraph/server` image and the [Kubernetes deployment](https://github.com/sourcegraph/deploy-sourcegraph) manifests ship with Postgres `11.1`. For maximum compatibility, however, the minimum supported version remains `9.6`. The upgrade procedure is mostly automated for existing deployments. Please refer to [this page](https://docs.sourcegraph.com/admin/postgres) for detailed instructions.

### Removed

- The deprecated `auth.disableAccessTokens` site config property was removed. Use `auth.accessTokens` instead.
- The `disableBrowserExtension` site config property was removed. [Configure nginx](https://docs.sourcegraph.com/admin/nginx) instead to block clients (if needed).

## 3.0.0

See the changelog entries for 3.0.0 beta releases and our [3.0](doc/admin/migration/3_0.md) upgrade guide if you are upgrading from 2.x.

## 3.0.0-beta.4

### Added

- Basic code intelligence for the top 10 programming languages works out of the box without any configuration. [TypeScript/JavaScript](https://sourcegraph.com/extensions/sourcegraph/typescript), [Python](https://sourcegraph.com/extensions/sourcegraph/python), [Java](https://sourcegraph.com/extensions/sourcegraph/java), [Go](https://sourcegraph.com/extensions/sourcegraph/go), [C/C++](https://sourcegraph.com/extensions/sourcegraph/cpp), [Ruby](https://sourcegraph.com/extensions/sourcegraph/ruby), [PHP](https://sourcegraph.com/extensions/sourcegraph/php), [C#](https://sourcegraph.com/extensions/sourcegraph/csharp), [Shell](https://sourcegraph.com/extensions/sourcegraph/shell), and [Scala](https://sourcegraph.com/extensions/sourcegraph/scala) are enabled by default, and you can find more in the [extension registry](https://sourcegraph.com/extensions?query=category%3A"Programming+languages").

## 3.0.0-beta.3

- Fixed an issue where the site admin is redirected to the start page instead of being redirected to the repositories overview page after deleting a repo.

## 3.0.0-beta

### Added

- Repositories can now be queried by a git clone URL through the GraphQL API.
- A new Explore area is linked from the top navigation bar (when the `localStorage.explore=true;location.reload()` feature flag is enabled).
- Authentication via GitHub is now supported. To enable, add an item to the `auth.providers` list with `type: "github"`. By default, GitHub identities must be linked to an existing Sourcegraph user account. To enable new account creation via GitHub, use the `allowSignup` option in the `GitHubConnection` config.
- Authentication via GitLab is now supported. To enable, add an item to the `auth.providers` list with `type: "gitlab"`.
- GitHub repository permissions are supported if authentication via GitHub is enabled. See the
  documentation for the `authorization` field of the `GitHubConnection` configuration.
- The repository settings mirroring page now shows when a repo is next scheduled for an update (requires experiment `"updateScheduler2": "enabled"`).
- Configured repositories are periodically scheduled for updates using a new algorithm. You can disable the new algorithm with the following site configuration: `"experimentalFeatures": { "updateScheduler2": "disabled" }`. If you do so, please file a public issue to describe why you needed to disable it.
- When using HTTP header authentication, [`stripUsernameHeaderPrefix`](https://docs.sourcegraph.com/admin/auth/#username-header-prefixes) field lets an admin specify a prefix to strip from the HTTP auth header when converting the header value to a username.
- Sourcegraph extensions whose package.json contains `"wip": true` are considered [work-in-progress extensions](https://docs.sourcegraph.com/extensions/authoring/publishing#wip-extensions) and are indicated as such to avoid users accidentally using them.
- Information about user survey submissions and a chart showing weekly active users is now displayed on the site admin Overview page.
- A new GraphQL API field `UserEmail.isPrimary` was added that indicates whether an email is the user's primary email.
- The filters bar in the search results page can now display filters from extensions.
- Extensions' `activate` functions now receive a `sourcegraph.ExtensionContext` parameter (i.e., `export function activate(ctx: sourcegraph.ExtensionContext): void { ... }`) to support deactivation and running multiple extensions in the same process.
- Users can now request an Enterprise trial license from the site init page.
- When searching, a filter button `case:yes` will now appear when relevant. This helps discovery and makes it easier to use our case-sensitive search syntax.
- Extensions can now report progress in the UI through the `withProgress()` extension API.
- When calling `editor.setDecorations()`, extensions must now provide an instance of `TextDocumentDecorationType` as first argument. This helps gracefully displaying decorations from several extensions.

### Changed

- The Postgres database backing Sourcegraph has been upgraded from 9.4 to 11.1. Existing Sourcegraph users must conduct an [upgrade procedure](https://docs.sourcegraph.com/admin/postgres_upgrade)
- Code host configuration has moved out of the site config JSON into the "External services" area of the site admin web UI. Sourcegraph instances will automatically perform a one time migration of existing data in the site config JSON. After the migration these keys can be safely deleted from the site config JSON: `awsCodeCommit`, `bitbucketServer`, `github`, `gitlab`, `gitolite`, and `phabricator`.
- Site and user usage statistics are now visible to all users. Previously only site admins (and users, for their own usage statistics) could view this information. The information consists of aggregate counts of actions such as searches, page views, etc.
- The Git blame information shown at the end of a line is now provided by the [Git extras extension](https://sourcegraph.com/extensions/sourcegraph/git-extras). You must add that extension to continue using this feature.
- The `appURL` site configuration option was renamed to `externalURL`.
- The repository and directory pages now show all entries together instead of showing files and (sub)directories separately.
- Extensions no longer can specify titles (in the `title` property in the `package.json` extension manifest). Their extension ID (such as `alice/myextension`) is used.

### Fixed

- Fixed an issue where the site admin License page showed a count of current users, rather than the max number of users over the life of the license.
- Fixed number formatting issues on site admin Overview and Survey Response pages.
- Fixed resolving of git clone URLs with `git+` prefix through the GraphQL API
- Fixed an issue where the graphql Repositories endpoint would order by a field which was not indexed. Times on Sourcegraph.com went from 10s to 200ms.
- Fixed an issue where whitespace was not handled properly in environment variable lists (`SYMBOLS_URL`, `SEARCHER_URL`).
- Fixed an issue where clicking inside the repository popover or clicking "Show more" would dismiss the popover.

### Removed

- The `siteID` site configuration option was removed because it is no longer needed. If you previously specified this in site configuration, a new, random site ID will be generated upon server startup. You can safely remove the existing `siteID` value from your site configuration after upgrading.
- The **Info** panel was removed. The information it presented can be viewed in the hover.
- The top-level `repos.list` site configuration was removed in favour of each code-host's equivalent options,
  now configured via the new _External Services UI_ available at `/site-admin/external-services`. Equivalent options in code hosts configuration:
  - GitHub via [`github.repos`](https://docs.sourcegraph.com/admin/site_config/all#repos-array)
  - Gitlab via [`gitlab.projectQuery`](https://docs.sourcegraph.com/admin/site_config/all#projectquery-array)
  - Phabricator via [`phabricator.repos`](https://docs.sourcegraph.com/admin/site_config/all#phabricator-array)
  - [Other external services](https://docs.sourcegraph.com/admin/repo/add_from_other_external_services)
- Removed the `httpStrictTransportSecurity` site configuration option. Use [nginx configuration](https://docs.sourcegraph.com/admin/nginx) for this instead.
- Removed the `tls.letsencrypt` site configuration option. Use [nginx configuration](https://docs.sourcegraph.com/admin/nginx) for this instead.
- Removed the `tls.cert` and `tls.key` site configuration options. Use [nginx configuration](https://docs.sourcegraph.com/admin/nginx) for this instead.
- Removed the `httpToHttpsRedirect` and `experimentalFeatures.canonicalURLRedireect` site configuration options. Use [nginx configuration](https://docs.sourcegraph.com/admin/nginx) for these instead.
- Sourcegraph no longer requires access to `/var/run/docker.sock`.

## 2.13.6

### Added

- The `/-/editor` endpoint now accepts a `hostname_patterns` URL parameter, which specifies a JSON
  object mapping from hostname to repository name pattern. This serves as a hint to Sourcegraph when
  resolving git clone URLs to repository names. The name pattern is the same style as is used in
  code host configurations. The default value is `{hostname}/{path}`.

## 2.13.5

### Fixed

- Fixed another issue where Sourcegraph would try to fetch more than the allowed number of repositories from AWS CodeCommit.

## 2.13.4

### Changed

- The default for `experimentalFeatures.canonicalURLRedirect` in site config was changed back to `disabled` (to avoid [#807](https://github.com/sourcegraph/sourcegraph/issues/807)).

## 2.13.3

### Fixed

- Fixed an issue that would cause the frontend health check endpoint `/healthz` to not respond. This only impacts Kubernetes deployments.
- Fixed a CORS policy issue that caused requests to be rejected when they come from origins not in our [manifest.json](https://sourcegraph.com/github.com/sourcegraph/sourcegraph/-/blob/browser/src/extension/manifest.spec.json#L72) (i.e. requested via optional permissions by the user).
- Fixed an issue that prevented `repositoryQuery` from working correctly on GitHub enterprise instances.

## 2.13.2

### Fixed

- Fixed an issue where Sourcegraph would try to fetch more than the allowed number of repositories from AWS CodeCommit.

## 2.13.1

### Changed

- The timeout when running `git ls-remote` to determine if a remote url is cloneable has been increased from 5s to 30s.
- Git commands now use [version 2 of the Git wire protocol](https://opensource.googleblog.com/2018/05/introducing-git-protocol-version-2.html), which should speed up certain operations (e.g. `git ls-remote`, `git fetch`) when communicating with a v2 enabled server.

## 2.13.0

### Added

- A new site config option `search.index.enabled` allows toggling on indexed search.
- Search now uses [Sourcegraph extensions](https://docs.sourcegraph.com/extensions) that register `queryTransformer`s.
- GitLab repository permissions are now supported. To enable this, you will need to set the `authz`
  field in the `GitLabConnection` configuration object and ensure that the access token set in the
  `token` field has both `sudo` and `api` scope.

### Changed

- When the `DEPLOY_TYPE` environment variable is incorrectly specified, Sourcegraph now shuts down and logs an error message.
- The `experimentalFeatures.canonicalURLRedirect` site config property now defaults to `enabled`. Set it to `disabled` to disable redirection to the `appURL` from other hosts.
- Updating `maxReposToSearch` site config no longer requires a server restart to take effect.
- The update check page no longer shows an error if you are using an insiders build. Insiders builds will now notify site administrators that updates are available 40 days after the release date of the installed build.
- The `github.repositoryQuery` site config property now accepts arbitrary GitHub repository searches.

### Fixed

- The user account sidebar "Password" link (to the change-password form) is now shown correctly.
- Fixed an issue where GitHub rate limits were underutilized if the remaining
  rate limit dropped below 150.
- Fixed an issue where GraphQL field `elapsedMilliseconds` returned invalid value on empty searches
- Editor extensions now properly search the selection as a literal string, instead of incorrectly using regexp.
- Fixed a bug where editing and deleting global saved searches was not possible.
- In index search, if the search regex produces multiline matches, search results are still processed per line and highlighted correctly.
- Go-To-GitHub and Go-To-GitLab buttons now link to the right branch, line and commit range.
- Go-to-GitHub button links to default branch when no rev is given.
- The close button in the panel header stays located on the top.
- The Phabricator icon is now displayed correctly.
- The view mode button in the BlobPage now shows the correct view mode to switch to.

### Removed

- The experimental feature flag to disable the new repo update scheduler has been removed.
- The `experimentalFeatures.configVars` feature flag was removed.
- The `experimentalFeatures.multipleAuthProviders` feature flag was removed because the feature is now always enabled.
- The following deprecated auth provider configuration properties were removed: `auth.provider`, `auth.saml`, `auth.openIDConnect`, `auth.userIdentityHTTPHeader`, and `auth.allowSignup`. Use `auth.providers` for all auth provider configuration. (If you were still using the deprecated properties and had no `auth.providers` set, all access to your instance will be rejected until you manually set `auth.providers`.)
- The deprecated site configuration properties `search.scopes` and `settings` were removed. Define search scopes and settings in global settings in the site admin area instead of in site configuration.
- The `pendingContents` property has been removed from our GraphQL schema.
- The **Explore** page was replaced with a **Repositories** search link in the top navigation bar.

## 2.12.3

### Fixed

- Fixed an error that prevented users without emails from submitting satisfaction surveys.

## 2.12.2

### Fixed

- Fixed an issue where private GitHub Enterprise repositories were not fetched.

## 2.12.1

### Fixed

- We use GitHub's REST API to query affliated repositories. This API has wider support on older GitHub enterprise versions.
- Fixed an issue that prevented users without email addresses from signing in (https://github.com/sourcegraph/sourcegraph/issues/426).

## 2.12.0

### Changed

- Reduced the size of in-memory data structured used for storing search results. This should reduce the backend memory usage of large result sets.
- Code intelligence is now provided by [Sourcegraph extensions](https://docs.sourcegraph.com/extensions). The extension for each language in the site configuration `langservers` property is automatically enabled.
- Support for multiple authentication providers is now enabled by default. To disable it, set the `experimentalFeatures.multipleAuthProviders` site config option to `"disabled"`. This only applies to Sourcegraph Enterprise.
- When using the `http-header` auth provider, valid auth cookies (from other auth providers that are currently configured or were previously configured) are now respected and will be used for authentication. These auth cookies also take precedence over the `http-header` auth. Previously, the `http-header` auth took precedence.
- Bitbucket Server username configuration is now used to clone repositories if the Bitbucket Server API does not set a username.
- Code discussions: On Sourcegraph.com / when `discussions.abuseProtection` is enabled in the site config, rate limits to thread creation, comment creation, and @mentions are now applied.

### Added

- Search syntax for filtering archived repositories. `archived:no` will exclude archived repositories from search results, `archived:only` will search over archived repositories only. This applies for GitHub and GitLab repositories.
- A Bitbucket Server option to exclude personal repositories in the event that you decide to give an admin-level Bitbucket access token to Sourcegraph and do not want to create a bot account. See https://docs.sourcegraph.com/integration/bitbucket_server#excluding-personal-repositories for more information.
- Site admins can now see when users of their Sourcegraph instance last used it via a code host integration (e.g. Sourcegraph browser extensions). Visit the site admin Analytics page (e.g. https://sourcegraph.example.com/site-admin/analytics) to view this information.
- A new site config option `extensions.allowRemoteExtensions` lets you explicitly specify the remote extensions (from, e.g., Sourcegraph.com) that are allowed.
- Pings now include a total count of user accounts.

### Fixed

- Files with the gitattribute `export-ignore` are no longer excluded for language analysis and search.
- "Discard changes?" confirmation popup doesn't pop up every single time you try to navigate to a new page after editting something in the site settings page anymore.
- Fixed an issue where Git repository URLs would sometimes be logged, potentially containing e.g. basic auth tokens.
- Fixed date formatting on the site admin Analytics page.
- File names of binary and large files are included in search results.

### Removed

- The deprecated environment variables `SRC_SESSION_STORE_REDIS` and `REDIS_MASTER_ENDPOINT` are no longer used to configure alternative redis endpoints. For more information, see "[Using external databases with Sourcegraph](https://docs.sourcegraph.com/admin/external_database)".

## 2.11.1

### Added

- A new site config option `git.cloneURLToRepositoryName` specifies manual mapping from Git clone URLs to Sourcegraph repository names. This is useful, for example, for Git submodules that have local clone URLs.

### Fixed

- Slack notifications for saved searches have been fixed.

## 2.11.0

### Changed

### Added

- Support for ACME "tls-alpn-01" challenges to obtain LetsEncrypt certificates. Previously Sourcegraph only supported ACME "http-01" challenges which required port 80 to be accessible.
- gitserver periodically removes stale lock files that git can leave behind.
- Commits with empty trees no longer return 404.
- Clients (browser/editor extensions) can now query configuration details from the `ClientConfiguration` GraphQL API.
- The config field `auth.accessTokens.allow` allows or restricts use of access tokens. It can be set to one of three values: "all-users-create" (the default), "none" (all access tokens are disabled), and "site-admin-create" (access tokens are enabled, but only site admins can create new access tokens). The field `auth.disableAccessTokens` is now deprecated in favor of this new field.
- A webhook endpoint now exists to trigger repository updates. For example, `curl -XPOST -H 'Authorization: token $ACCESS_TOKEN' $SOURCEGRAPH_ORIGIN/.api/repos/$REPO_URI/-/refresh`.
- Git submodules entries in the file tree now link to the submodule repository.

### Fixed

- An issue / edge case where the Code Intelligence management admin page would incorrectly show language servers as `Running` when they had been removed from Docker.
- Log level is respected in lsp-proxy logs.
- Fixed an error where text searches could be routed to a faulty search worker.
- Gitolite integration should correctly detect names which Gitolite would consider to be patterns, and not treat them as repositories.
- repo-updater backs off fetches on a repo that's failing to fetch.
- Attempts to add a repo with an empty string for the name are checked for and ignored.
- Fixed an issue where non-site-admin authenticated users could modify global settings (not site configuration), other organizations' settings, and other users' settings.
- Search results are rendered more eagerly, resulting in fewer blank file previews
- An issue where automatic code intelligence would fail to connect to the underlying `lsp` network, leading to `dial tcp: lookup lang on 0.0.0.0:53: no such host` errors.
- More useful error messages from lsp-proxy when a language server can't get a requested revision of a repository.
- Creation of a new user with the same name as an existing organization (and vice versa) is prevented.

### Removed

## 2.10.5

### Fixed

- Slack notifications for saved searches have been fixed.

## 2.10.4

### Fixed

- Fixed an issue that caused the frontend to return a HTTP 500 and log an error message like:
  ```
  lvl=eror msg="ui HTTP handler error response" method=GET status_code=500 error="Post http://127.0.0.1:3182/repo-lookup: context canceled"
  ```

## 2.10.3

### Fixed

- The SAML AuthnRequest signature when using HTTP redirect binding is now computed using a URL query string with correct ordering of parameters. Previously, the ordering was incorrect and caused errors when the IdP was configured to check the signature in the AuthnRequest.

## 2.10.2

### Fixed

- SAML IdP-initiated login previously failed with the IdP set a RelayState value. This now works.

## 2.10.1

### Changed

- Most `experimentalFeatures` in the site configuration now respond to configuration changes live, without requiring a server restart. As usual, you will be prompted for a restart after saving your configuration changes if one is required.
- Gravatar image avatars are no longer displayed for committers.

## 2.10.0

### Changed

- In the file tree, if a directory that contains only a single directory is expanded, its child directory is now expanded automatically.

### Fixed

- Fixed an issue where `sourcegraph/server` would not start code intelligence containers properly when the `sourcegraph/server` container was shut down non-gracefully.
- Fixed an issue where the file tree would return an error when navigating between repositories.

## 2.9.4

### Changed

- Repo-updater has a new and improved scheduler for periodic repo fetches. If you have problems with it, you can revert to the old behavior by adding `"experimentalFeatures": { "updateScheduler": "disabled" }` to your `config.json`.
- A once-off migration will run changing the layout of cloned repos on disk. This should only affect installations created January 2018 or before. There should be no user visible changes.
- Experimental feature flag "updateScheduler" enables a smarter and less spammy algorithm for automatic repository updates.
- It is no longer possible to disable code intelligence by unsetting the LSP_PROXY environment variable. Instead, code intelligence can be disabled per language on the site admin page (e.g. https://sourcegraph.example.com/site-admin/code-intelligence).
- Bitbucket API requests made by Sourcegraph are now under a self-enforced API rate limit (since Bitbucket Server does not have a concept of rate limiting yet). This will reduce any chance of Sourcegraph slowing down or causing trouble for Bitbucket Server instances connected to it. The limits are: 7,200 total requests/hr, with a bucket size / maximum burst size of 500 requests.
- Global, org, and user settings are now validated against the schema, so invalid settings will be shown in the settings editor with a red squiggly line.
- The `http-header` auth provider now supports being used with other auth providers (still only when `experimentalFeatures.multipleAuthProviders` is `true`).
- Periodic fetches of Gitolite-hosted repositories are now handled internally by repo-updater.

### Added

- The `log.sentry.dsn` field in the site config makes Sourcegraph log application errors to a Sentry instance.
- Two new repository page hotkeys were added: <kbd>r</kbd> to open the repositories menu and <kbd>v</kbd> to open the revision selector.
- Repositories are periodically (~45 days) recloned from the codehost. The codehost can be relied on to give an efficient packing. This is an alternative to running a memory and CPU intensive git gc and git prune.
- The `auth.sessionExpiry` field sets the session expiration age in seconds (defaults to 90 days).

### Fixed

- Fixed a bug in the API console that caused it to display as a blank page in some cases.
- Fixed cases where GitHub rate limit wasn't being respected.
- Fixed a bug where scrolling in references, history, etc. file panels was not possible in Firefox.
- Fixed cases where gitserver directory structure migration could fail/crash.
- Fixed "Generate access token" link on user settings page. Previously, this link would 404.
- Fixed a bug where the search query was not updated in the search bar when searching from the homepage.
- Fixed a possible crash in github-proxy.
- Fixed a bug where file matching for diff search was case sensitive by default.

### Removed

- `SOURCEGRAPH_CONFIG` environment variable has been removed. Site configuration is always read from and written to disk. You can configure the location by providing `SOURCEGRAPH_CONFIG_FILE`. The default path is `/etc/sourcegraph/config.json`.

## 2.9.3

### Changed

- The search results page will merge duplicated lines of context.
- The following deprecated site configuration properties have been removed: `github[].preemptivelyClone`, `gitOriginMap`, `phabricatorURL`, `githubPersonalAccessToken`, `githubEnterpriseURL`, `githubEnterpriseCert`, and `githubEnterpriseAccessToken`.
- The `settings` field in the site config file is deprecated and will not be supported in a future release. Site admins should move those settings (if any) to global settings (in the site admin UI). Global settings are preferred to site config file settings because the former can be applied without needing to restart/redeploy the Sourcegraph server or cluster.

### Fixed

- Fixed a goroutine leak which occurs when search requests are canceled.
- Console output should have fewer spurious line breaks.
- Fixed an issue where it was not possible to override the `StrictHostKeyChecking` SSH option in the SSH configuration.
- Cross-repository code intelligence indexing for non-Go languages is now working again (originally broken in 2.9.2).

## 2.9.1

### Fixed

- Fixed an issue where saving an organization's configuration would hang indefinitely.

## 2.9.0

### Changed

- Hover tooltips were rewritten to fix a couple of issues and are now much more robust, received a new design and show more information.
- The `max:` search flag was renamed to `count:` in 2.8.8, but for backward compatibility `max:` has been added back as a deprecated alias for `count:`.
- Drastically improved the performance / load time of the Code Intelligence site admin page.

### Added

- The site admin code intelligence page now displays an error or reason whenever language servers are unable to be managed from the UI or Sourcegraph API.
- The ability to directly specify the root import path of a repository via `.sourcegraph/config.json` in the repo root, instead of relying on the heuristics of the Go language server to detect it.

### Fixed

- Configuring Bitbucket Server now correctly suppresses the the toast message "Configure repositories and code hosts to add to Sourcegraph."
- A bug where canonical import path comments would not be detected by the Go language server's heuristics under `cmd/` folders.
- Fixed an issue where a repository would only be refreshed on demand by certain user actions (such as a page reload) and would otherwise not be updated when expected.
- If a code host returned a repository-not-found or unauthorized error (to `repo-updater`) for a repository that previously was known to Sourcegraph, then in some cases a misleading "Empty repository" screen was shown. Now the repository is displayed as though it still existed, using cached data; site admins must explicitly delete repositories on Sourcegraph after they have been deleted on the code host.
- Improved handling of GitHub API rate limit exhaustion cases. Cached repository metadata and Git data will be used to provide full functionality during this time, and log messages are more informative. Previously, in some cases, repositories would become inaccessible.
- Fixed an issue where indexed search would sometimes not indicate that there were more results to show for a given file.
- Fixed an issue where the code intelligence admin page would never finish loading language servers.

## 2.9.0-pre0

### Changed

- Search scopes have been consolidated into the "Filters" bar on the search results page.
- Usernames and organization names of up to 255 characters are allowed. Previously the max length was 38.

### Fixed

- The target commit ID of a Git tag object (i.e., not lightweight Git tag refs) is now dereferenced correctly. Previously the tag object's OID was given.
- Fixed an issue where AWS Code Commit would hit the rate limit.
- Fixed an issue where dismissing the search suggestions dropdown did not unfocus previously highlighted suggestions.
- Fixed an issue where search suggestions would appear twice.
- Indexed searches now return partial results if they timeout.
- Git repositories with files whose paths contain `.git` path components are now usable (via indexed and non-indexed search and code intelligence). These corrupt repositories are rare and generally were created by converting some other VCS repository to Git (the Git CLI will forbid creation of such paths).
- Various diff search performance improvements and bug fixes.
- New Phabricator extension versions would used cached stylesheets instead of the upgraded version.
- Fixed an issue where hovers would show an error for Rust and C/C++ files.

### Added

- The `sourcegraph/server` container now emits the most recent log message when redis terminates to make it easier to debug why redis stopped.
- Organization invites (which allow users to invite other users to join organizations) are significantly improved. A new accept-invitation page was added.
- The new help popover allows users to easily file issues in the Sourcegraph public issue tracker and view documentation.
- An issue where Java files would be highlighted incorrectly if they contained JavaDoc blocks with an uneven number of opening/closing `*`s.

### Removed

- The `secretKey` site configuration value is no longer needed. It was only used for generating tokens for inviting a user to an organization. The invitation is now stored in the database associated with the recipient, so a secret token is no longer needed.
- The `experimentalFeatures.searchTimeoutParameter` site configuration value has been removed. It defaulted to `enabled` in 2.8 and it is no longer possible to disable.

### Added

- Syntax highlighting for:
  - TOML files (including Go `Gopkg.lock` and Rust `Cargo.lock` files).
  - Rust files.
  - GraphQL files.
  - Protobuf files.
  - `.editorconfig` files.

## 2.8.9

### Changed

- The "invite user" site admin page was moved to a sub-page of the users page (`/site-admin/users/new`).
- It is now possible for a site admin to create a new user without providing an email address.

### Fixed

- Checks for whether a repo is cloned will no longer exhaust open file pools over time.

### Added

- The Phabricator extension shows code intelligence status and supports enabling / disabling code intelligence for files.

## 2.8.8

### Changed

- Queries for repositories (in the explore, site admin repositories, and repository header dropdown) are matched on case-insensitive substrings, not using fuzzy matching logic.
- HTTP Authorization headers with an unrecognized scheme are ignored; they no longer cause the HTTP request to be rejected with HTTP 401 Unauthorized and an "Invalid Authorization header." error.
- Renamed the `max` search flag to `count`. Searches that specify `count:` will fetch at least that number of results, or the full result set.
- Bumped `lsp-proxy`'s `initialize` timeout to 3 minutes for every language.
- Search results are now sorted by repository and file name.
- More easily accessible "Show more" button at the top of the search results page.
- Results from user satisfaction surveys are now always hosted locally and visible to admins. The `"experimentalFeatures": { "hostSurveysLocally" }` config option has been deprecated.
- If the OpenID Connect authentication provider reports that a user's email address is not verified, the authentication attempt will fail.

### Fixed

- Fixed an issue where the search results page would not update its title.
- The session cookie name is now `sgs` (not `sg-session`) so that Sourcegraph 2.7 and Sourcegraph 2.8 can be run side-by-side temporarily during a rolling update without clearing each other's session cookies.
- Fixed the default hostnames of the C# and R language servers
- Fixed an issue where deleting an organization prevented the creation of organizations with the name of the deleted organization.
- Non-UTF8 encoded files (e.g. ISO-8859-1/Latin1, UTF16, etc) are now displayed as text properly rather than being detected as binary files.
- Improved error message when lsp-proxy's initalize timeout occurs
- Fixed compatibility issues and added [instructions for using Microsoft ADFS 2.1 and 3.0 for SAML authentication](https://docs.sourcegraph.com/admin/auth/saml_with_microsoft_adfs).
- Fixed an issue where external accounts associated with deleted user accounts would still be returned by the GraphQL API. This caused the site admin external accounts page to fail to render in some cases.
- Significantly reduced the number of code host requests for non github.com or gitlab.com repositories.

### Added

- The repository revisions popover now shows the target commit's last-committed/authored date for branches and tags.
- Setting the env var `INSECURE_SAML_LOG_TRACES=1` on the server (or the `sourcegraph-frontend` pod in Kubernetes) causes all SAML requests and responses to be logged, which helps with debugging SAML.
- Site admins can now view user satisfaction surveys grouped by user, in addition to chronological order, and aggregate summary values (including the average score and the net promoter score over the last 30 days) are now displayed.
- The site admin overview page displays the site ID, the primary admin email, and premium feature usage information.
- Added Haskell as an experimental language server on the code intelligence admin page.

## 2.8.0

### Changed

- `gitMaxConcurrentClones` now also limits the concurrency of updates to repos in addition to the initial clone.
- In the GraphQL API, `site.users` has been renamed to `users`, `site.orgs` has been renamed to `organizations`, and `site.repositories` has been renamed to `repositories`.
- An authentication provider must be set in site configuration (see [authentication provider documentation](https://docs.sourcegraph.com/admin/auth)). Previously the server defaulted to builtin auth if none was set.
- If a process dies inside the Sourcegraph container the whole container will shut down. We suggest operators configure a [Docker Restart Policy](https://docs.docker.com/config/containers/start-containers-automatically/#restart-policy-details) or a [Kubernetes Restart Policy](https://kubernetes.io/docs/concepts/workloads/pods/pod-lifecycle/#restart-policy). Previously the container would operate in a degraded mode if a process died.
- Changes to the `auth.public` site config are applied immediately in `sourcegraph/server` (no restart needed).
- The new search timeout behavior is now enabled by default. Set `"experimentalFeatures": {"searchTimeoutParameter": "disabled"}` in site config to disable it.
- Search includes files up to 1MB (previous limit was 512KB for unindexed search and 128KB for indexed search).
- Usernames and email addresses reported by OpenID Connect and SAML auth providers are now trusted, and users will sign into existing Sourcegraph accounts that match on the auth provider's reported username or email.
- The repository sidebar file tree is much, much faster on massive repositories (200,000+ files)
- The SAML authentication provider was significantly improved. Users who were signed in using SAML previously will need to reauthenticate via SAML next time they visit Sourcegraph.
- The SAML `serviceProviderCertificate` and `serviceProviderPrivateKey` site config properties are now optional.

### Fixed

- Fixed an issue where Index Search status page failed to render.
- User data on the site admin Analytics page is now paginated, filterable by a user's recent activity, and searchable.
- The link to the root of a repository in the repository header now preserves the revision you're currently viewing.
- When using the `http-header` auth provider, signin/signup/signout links are now hidden.
- Repository paths beginning with `go/` are no longer reservered by Sourcegraph.
- Interpret `X-Forwarded-Proto` HTTP header when `httpToHttpsRedirect` is set to `load-balanced`.
- Deleting a user account no longer prevents the creation of a new user account with the same username and/or association with authentication provider account (SAML/OpenID/etc.)
- It is now possible for a user to verify an email address that was previously associated with now-deleted user account.
- Diff searches over empty repositories no longer fail (this was not an issue for Sourcegraph cluster deployments).
- Stray `tmp_pack_*` files from interrupted fetches should now go away.
- When multiple `repo:` tokens match the same repo, process @revspec requirements from all of them, not just the first one in the search.

### Removed

- The `ssoUserHeader` site config property (deprecated since January 2018) has been removed. The functionality was moved to the `http-header` authentication provider.
- The experiment flag `showMissingReposEnabled`, which defaulted to enabled, has been removed so it is no longer possible to disable this feature.
- Event-level telemetry has been completely removed from self-hosted Sourcegraph instances. As a result, the `disableTelemetry` site configuration option has been deprecated. The new site-admin Pings page clarifies the only high-level telemetry being sent to Sourcegraph.com.
- The deprecated `adminUsernames` site config property (deprecated since January 2018) has been removed because it is no longer necessary. Site admins can designate other users as site admins in the site admin area, and the first user to sign into a new instance always becomes a site admin (even when using an external authentication provider).

### Added

- The new repository contributors page (linked from the repository homepage) displays the top Git commit authors in a repository, with filtering options.
- Custom language servers in the site config may now specify a `metadata` property containing things like homepage/docs/issues URLs for the language server project, as well as whether or not the language server should be considered experimental (not ready for prime-time). This `metadata` will be displayed in the UI to better communicate the status of a language server project.
- Access tokens now have scopes (which define the set of operations they permit). All access tokens still provide full control of all resources associated with the user account (the `user:all` scope, which is now explicitly displayed).
- The new access token scope `site-admin:sudo` allows the holder to perform any action as any other user. Only site admins may create this token.
- Links to Sourcegraph's changelog have been added to the site admin Updates page and update alert.
- If the site configuration is invalid or uses deprecated properties, a global alert will be shown to all site admins.
- There is now a code intelligence status indicator when viewing files. It contains information about the capabailities of the language server that is providing code intelligence for the file.
- Java code intelligence can now be enabled for repositories that aren't automatically supported using a
  `javaconfig.json` file. For Gradle plugins, this file can be generated using
  the [Javaconfig Gradle plugin](https://docs.sourcegraph.com/extensions/language_servers/java#gradle-execution).
- The new `auth.providers` site config is an array of authentication provider objects. Currently only 1 auth provider is supported. The singular `auth.provider` is deprecated.
- Users authenticated with OpenID Connect are now able to sign out of Sourcegraph (if the provider supports token revocation or the end-session endpoint).
- Users can now specify the number of days, weeks, and months of site activity to query through the GraphQL API.
- Added 14 new experimental language servers on the code intelligence admin page.
- Added `httpStrictTransportSecurity` site configuration option to customize the Strict-Transport-Security HTTP header. It defaults to `max-age=31536000` (one year).
- Added `nameIDFormat` in the `saml` auth provider to set the SAML NameID format. The default changed from transient to persistent.
- (This feature has been removed.) Experimental env var expansion in site config JSON: set `SOURCEGRAPH_EXPAND_CONFIG_VARS=1` to replace `${var}` or `$var` (based on environment variables) in any string value in site config JSON (except for JSON object property names).
- The new (optional) SAML `serviceProviderIssuer` site config property (in an `auth.providers` array entry with `{"type":"saml", ...}`) allows customizing the SAML Service Provider issuer name.
- The site admin area now has an "Auth" section that shows the enabled authentication provider(s) and users' external accounts.

## 2.7.6

### Fixed

- If a user's account is deleted, session cookies for that user are no longer considered valid.

## 2.7.5

### Changed

- When deploying Sourcegraph to Kubernetes, RBAC is now used by default. Most Kubernetes clusters require it. See the Kubernetes installation instructions for more information (including disabling if needed).
- Increased git ssh connection timeout to 30s from 7s.
- The Phabricator integration no longer requires staging areas, but using them is still recommended because it improves performance.

### Fixed

- Fixed an issue where language servers that were not enabled would display the "Restart" button in the Code Intelligence management panel.
- Fixed an issue where the "Update" button in the Code Intelligence management panel would be displayed inconsistently.
- Fixed an issue where toggling a dynamic search scope would not also remove `@rev` (if specified)
- Fixed an issue where where modes that can only be determined by the full filename (not just the file extension) of a path weren't supported (Dockerfiles are the first example of this).
- Fixed an issue where the GraphiQL console failed when variables are specified.
- Indexed search no longer maintains its own git clones. For Kubernetes cluster deployments, this significantly reduces disk size requirements for the indexed-search pod.
- Fixed an issue where language server Docker containers would not be automatically restarted if they crashed (`sourcegraph/server` only).
- Fixed an issue where if the first user on a site authenticated via SSO, the site would remain stuck in uninitialized mode.

### Added

- More detailed progress information is displayed on pages that are waiting for repositories to clone.
- Admins can now see charts with daily, weekly, and monthly unique user counts by visiting the site-admin Analytics page.
- Admins can now host and see results from Sourcegraph user satisfaction surveys locally by setting the `"experimentalFeatures": { "hostSurveysLocally": "enabled"}` site config option. This feature will be enabled for all instances once stable.
- Access tokens are now supported for all authentication providers (including OpenID Connect and SAML, which were previously not supported).
- The new `motd` setting (in global, organization, and user settings) displays specified messages at the top of all pages.
- Site admins may now view all access tokens site-wide (for all users) and revoke tokens from the new access tokens page in the site admin area.

## 2.7.0

### Changed

- Missing repositories no longer appear as search results. Instead, a count of repositories that were not found is displayed above the search results. Hovering over the count will reveal the names of the missing repositories.
- "Show more" on the search results page will now reveal results that have already been fetched (if such results exist) without needing to do a new query.
- The bottom panel (on a file) now shows more tabs, including docstrings, multiple definitions, references (as before), external references grouped by repository, implementations (if supported by the language server), and file history.
- The repository sidebar file tree is much faster on massive repositories (200,000+ files)

### Fixed

- Searches no longer block if the index is unavailable (e.g. after the index pod restarts). Instead, it respects the normal search timeout and reports the situation to the user if the index is not yet available.
- Repository results are no longer returned for filters that are not supported (e.g. if `file:` is part of the search query)
- Fixed an issue where file tree elements may be scrolled out of view on page load.
- Fixed an issue that caused "Could not ensure repository updated" log messages when trying to update a large number of repositories from gitolite.
- When using an HTTP authentication proxy (`"auth.provider": "http-header"`), usernames are now properly normalized (special characters including `.` replaced with `-`). This fixes an issue preventing users from signing in if their username contained these special characters.
- Fixed an issue where the site-admin Updates page would incorrectly report that update checking was turned off when `telemetryDisabled` was set, even as it continued to report new updates.
- `repo:` filters that match multiple repositories and contain a revision specifier now correctly return partial results even if some of the matching repositories don't have a matching revision.
- Removed hardcoded list of supported languages for code intelligence. Any language can work now and support is determined from the server response.
- Fixed an issue where modifying `config.json` on disk would not correctly mark the server as needing a restart.
- Fixed an issue where certain diff searches (with very sparse matches in a repository's history) would incorrectly report no results found.
- Fixed an issue where the `langservers` field in the site-configuration didn't require both the `language` and `address` field to be specified for each entry

### Added

- Users (and site admins) may now create and manage access tokens to authenticate API clients. The site config `auth.disableAccessTokens` (renamed to `auth.accessTokens` in 2.11) disables this new feature. Access tokens are currently only supported when using the `builtin` and `http-header` authentication providers (not OpenID Connect or SAML).
- User and site admin management capabilities for user email addresses are improved.
- The user and organization management UI has been greatly improved. Site admins may now administer all organizations (even those they aren't a member of) and may edit profile info and configuration for all users.
- If SSO is enabled (via OpenID Connect or SAML) and the SSO system provides user avatar images and/or display names, those are now used by Sourcegraph.
- Enable new search timeout behavior by setting `"experimentalFeatures": { "searchTimeoutParameter": "enabled"}` in your site config.
  - Adds a new `timeout:` parameter to customize the timeout for searches. It defaults to 10s and may not be set higher than 1m.
  - The value of the `timeout:` parameter is a string that can be parsed by [time.Duration](https://golang.org/pkg/time/#ParseDuration) (e.g. "100ms", "2s").
  - When `timeout:` is not provided, search optimizes for retuning results as soon as possible and will include slower kinds of results (e.g. symbols) only if they are found quickly.
  - When `timeout:` is provided, all result kinds are given the full timeout to complete.
- A new user settings tokens page was added that allows users to obtain a token that they can use to authenticate to the Sourcegraph API.
- Code intelligence indexes are now built for all repositories in the background, regardless of whether or not they are visited directly by a user.
- Language servers are now automatically enabled when visiting a repository. For example, visiting a Go repository will now automatically download and run the relevant Docker container for Go code intelligence.
  - This change only affects when Sourcegraph is deployed using the `sourcegraph/server` Docker image (not using Kubernetes).
  - You will need to use the new `docker run` command at https://docs.sourcegraph.com/#quickstart in order for this feature to be enabled. Otherwise, you will receive errors in the log about `/var/run/docker.sock` and things will work just as they did before. See https://docs.sourcegraph.com/extensions/language_servers for more information.
- The site admin Analytics page will now display the number of "Code Intelligence" actions each user has made, including hovers, jump to definitions, and find references, on the Sourcegraph webapp or in a code host integration or extension.
- An experimental cross repository jump to definition which consults the OSS index on Sourcegraph.com. This is disabled by default; use `"experimentalFeatures": { "jumpToDefOSSIndex": "enabled" }` in your site configuration to enable it.
- Users can now view Git branches, tags, and commits, and compare Git branches and revisions on Sourcegraph. (The code host icon in the header takes you to the commit on the code host.)
- A new admin panel allows you to view and manage language servers. For Docker deployments, it allows you to enable/disable/update/restart language servers at the click of a button. For cluster deployments, it shows the current status of language servers.
- Users can now tweet their feedback about Sourcegraph when clicking on the feedback smiley located in the navbar and filling out a Twitter feedback form.
- A new button in the repository header toggles on/off the Git history panel for the current file.

## 2.6.8

### Bug fixes

- Searches of `type:repo` now work correctly with "Show more" and the `max` parameter.
- Fixes an issue where the server would crash if the DB was not available upon startup.

## 2.6.7

### Added

- The duration that the frontend waits for the PostgreSQL database to become available is now configurable with the `DB_STARTUP_TIMEOUT` env var (the value is any valid Go duration string).
- Dynamic search filters now suggest exclusions of Go test files, vendored files and node_modules files.

## 2.6.6

### Added

- Authentication to Bitbucket Server using username-password credentials is now supported (in the `bitbucketServer` site config `username`/`password` options), for servers running Bitbucket Server version 2.4 and older (which don't support personal access tokens).

## 2.6.5

### Added

- The externally accessible URL path `/healthz` performs a basic application health check, returning HTTP 200 on success and HTTP 500 on failure.

### Behavior changes

- Read-only forks on GitHub are no longer synced by default. If you want to add a readonly fork, navigate directly to the repository page on Sourcegraph to add it (e.g. https://sourcegraph.mycompany.internal/github.com/owner/repo). This prevents your repositories list from being cluttered with a large number of private forks of a private repository that you have access to. One notable example is https://github.com/EpicGames/UnrealEngine.
- SAML cookies now expire after 90 days. The previous behavior was every 1 hour, which was unintentionally low.

## 2.6.4

### Added

- Improve search timeout error messages
- Performance improvements for searching regular expressions that do not start with a literal.

## 2.6.3

### Bug fixes

- Symbol results are now only returned for searches that contain `type:symbol`

## 2.6.2

### Added

- More detailed logging to help diagnose errors with third-party authentication providers.
- Anchors (such as `#my-section`) in rendered Markdown files are now supported.
- Instrumentation section for admins. For each service we expose pprof, prometheus metrics and traces.

### Bug fixes

- Applies a 1s timeout to symbol search if invoked without specifying `type:` to not block plain text results. No change of behaviour if `type:symbol` is given explicitly.
- Only show line wrap toggle for code-view-rendered files.

## 2.6.1

### Bug fixes

- Fixes a bug where typing in the search query field would modify the expanded state of file search results.
- Fixes a bug where new logins via OpenID Connect would fail with the error `SSO error: ID Token verification failed`.

## 2.6.0

### Added

- Support for [Bitbucket Server](https://www.atlassian.com/software/bitbucket/server) as a codehost. Configure via the `bitbucketServer` site config field.
- Prometheus gauges for git clone queue depth (`src_gitserver_clone_queue`) and git ls-remote queue depth (`src_gitserver_lsremote_queue`).
- Slack notifications for saved searches may now be added for individual users (not just organizations).
- The new search filter `lang:` filters results by programming language (example: `foo lang:go` or `foo -lang:clojure`).
- Dynamic filters: filters generated from your search results to help refine your results.
- Search queries that consist only of `file:` now show files whose path matches the filters (instead of no results).
- Sourcegraph now automatically detects basic `$GOPATH` configurations found in `.envrc` files in the root of repositories.
- You can now configure the effective `$GOPATH`s of a repository by adding a `.sourcegraph/config.json` file to your repository with the contents `{"go": {"GOPATH": ["mygopath"]}}`.
- A new `"blacklistGoGet": ["mydomain.org,myseconddomain.com"]` offers users a quick escape hatch in the event that Sourcegraph is making unwanted `go get` or `git clone` requests to their website due to incorrectly-configured monorepos. Most users will never use this option.
- Search suggestions and results now include symbol results. The new filter `type:symbol` causes only symbol results to be shown.
  Additionally, symbols for a repository can be browsed in the new symbols sidebar.
- You can now expand and collapse all items on a search results page or selectively expand and collapse individual items.

### Configuration changes

- Reduced the `gitMaxConcurrentClones` site config option's default value from 100 to 5, to help prevent too many concurrent clones from causing issues on code hosts.
- Changes to some site configuration options are now automatically detected and no longer require a server restart. After hitting Save in the UI, you will be informed if a server restart is required, per usual.
- Saved search notifications are now only sent to the owner of a saved search (all of an organization's members for an organization-level saved search, or a single user for a user-level saved search). The `notifyUsers` and `notifyOrganizations` properties underneath `search.savedQueries` have been removed.
- Slack webhook URLs are now defined in user/organization JSON settings, not on the organization profile page. Previously defined organization Slack webhook URLs are automatically migrated to the organization's JSON settings.
- The "unlimited" value for `maxReposToSearch` is now `-1` instead of `0`, and `0` now means to use the default.
- `auth.provider` must be set (`builtin`, `openidconnect`, `saml`, `http-header`, etc.) to configure an authentication provider. Previously you could just set the detailed configuration property (`"auth.openIDConnect": {...}`, etc.) and it would implicitly enable that authentication provider.
- The `autoRepoAdd` site configuration property was removed. Site admins can add repositories via site configuration.

### Bug fixes

- Only cross reference index enabled repositories.
- Fixed an issue where search would return results with empty file contents for matches in submodules with indexing enabled. Searching over submodules is not supported yet, so these (empty) results have been removed.
- Fixed an issue where match highlighting would be incorrect on lines that contained multibyte characters.
- Fixed an issue where search suggestions would always link to master (and 404) even if the file only existed on a branch. Now suggestions always link to the revision that is being searched over.
- Fixed an issue where all file and repository links on the search results page (for all search results types) would always link to master branch, even if the results only existed in another branch. Now search results links always link to the revision that is being searched over.
- The first user to sign up for a (not-yet-initialized) server is made the site admin, even if they signed up using SSO. Previously if the first user signed up using SSO, they would not be a site admin and no site admin could be created.
- Fixed an issue where our code intelligence archive cache (in `lsp-proxy`) would not evict items from the disk. This would lead to disks running out of free space.

## 2.5.16, 2.5.17

- Version bump to keep deployment variants in sync.

## 2.5.15

### Bug fixes

- Fixed issue where a Sourcegraph cluster would incorrectly show "An update is available".
- Fixed Phabricator links to repositories
- Searches over a single repository are now less likely to immediately time out the first time they are searched.
- Fixed a bug where `auth.provider == "http-header"` would incorrectly require builtin authentication / block site access when `auth.public == "false"`.

### Phabricator Integration Changes

We now display a "View on Phabricator" link rather than a "View on other code host" link if you are using Phabricator and hosting on GitHub or another code host with a UI. Commit links also will point to Phabricator.

### Improvements to SAML authentication

You may now optionally provide the SAML Identity Provider metadata XML file contents directly, with the `auth.saml` `identityProviderMetadata` site configuration property. (Previously, you needed to specify the URL where that XML file was available; that is still possible and is more common.) The new option is useful for organizations whose SAML metadata is not web-accessible or while testing SAML metadata configuration changes.

## 2.5.13

### Improvements to builtin authentication

When using `auth.provider == "builtin"`, two new important changes mean that a Sourcegraph server will be locked down and only accessible to users who are invited by an admin user (previously, we advised users to place their own auth proxy in front of Sourcegraph servers).

1.  When `auth.provider == "builtin"` Sourcegraph will now by default require an admin to invite users instead of allowing anyone who can visit the site to sign up. Set `auth.allowSignup == true` to retain the old behavior of allowing anyone who can access the site to signup.
2.  When `auth.provider == "builtin"`, Sourcegraph will now respects a new `auth.public` site configuration option (default value: `false`). When `auth.public == false`, Sourcegraph will not allow anyone to access the site unless they have an account and are signed in.

## 2.4.3

### Added

- Code Intelligence support
- Custom links to code hosts with the `links:` config options in `repos.list`

### Changed

- Search by file path enabled by default

## 2.4.2

### Added

- Repository settings mirror/cloning diagnostics page

### Changed

- Repositories added from GitHub are no longer enabled by default. The site admin UI for enabling/disabling repositories is improved.

## 2.4.0

### Added

- Search files by name by including `type:path` in a search query
- Global alerts for configuration-needed and cloning-in-progress
- Better list interfaces for repositories, users, organizations, and threads
- Users can change their own password in settings
- Repository groups can now be specified in settings by site admins, organizations, and users. Then `repogroup:foo` in a search query will search over only those repositories specified for the `foo` repository group.

### Changed

- Log messages are much quieter by default

## 2.3.11

### Added

- Added site admin updates page and update checking
- Added site admin telemetry page

### Changed

- Enhanced site admin panel
- Changed repo- and SSO-related site config property names to be consistent, updated documentation

## 2.3.10

### Added

- Online site configuration editing and reloading

### Changed

- Site admins are now configured in the site admin area instead of in the `adminUsernames` config key or `ADMIN_USERNAMES` env var. Users specified in those deprecated configs will be designated as site admins in the database upon server startup until those configs are removed in a future release.

## 2.3.9

### Fixed

- An issue that prevented creation and deletion of saved queries

## 2.3.8

### Added

- Built-in authentication: you can now sign up without an SSO provider.
- Faster default branch code search via indexing.

### Fixed

- Many performance improvements to search.
- Much log spam has been eliminated.

### Changed

- We optionally read `SOURCEGRAPH_CONFIG` from `$DATA_DIR/config.json`.
- SSH key required to clone repositories from GitHub Enterprise when using a self-signed certificate.

## 0.3 - 13 December 2017

The last version without a CHANGELOG.<|MERGE_RESOLUTION|>--- conflicted
+++ resolved
@@ -28,11 +28,8 @@
 
 ### Removed
 
-<<<<<<< HEAD
+- Deprecated site settings `lightstepAccessToken` and `lightstepProject` have been removed. We now only support sending traces to Jaeger. Configure Jaeger with `observability.tracing` site setting.
 - Removed `CloneInProgress` option from GraphQL Repositories API. [#12560](https://github.com/sourcegraph/sourcegraph/pull/12560)
-=======
-- Deprecated site settings `lightstepAccessToken` and `lightstepProject` have been removed. We now only support sending traces to Jaeger. Configure Jaeger with `observability.tracing` site setting.
->>>>>>> e1fc002c
 
 ## 3.18.0
 
