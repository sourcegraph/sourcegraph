--- conflicted
+++ resolved
@@ -16,11 +16,8 @@
 - The new GraphQL API query field `namespaceByName(name: String!)` makes it easier to look up the user or organization with the given name. Previously callers needed to try looking up the user and organization separately.
 - Changesets created by campaigns will now include a link back to the campaign in their body text. [#14033](https://github.com/sourcegraph/sourcegraph/issues/14033)
 - Users can now preview commits that are going to be created in their repositories in the campaign preview UI. [#14181](https://github.com/sourcegraph/sourcegraph/pull/14181)
-<<<<<<< HEAD
 - If emails are configured, the user will be sent an email when important account information is changed. This currently encompasses changing/resetting the password, adding/removing emails, and adding/removing access tokens. [#14320](https://github.com/sourcegraph/sourcegraph/pull/14320)
-=======
 - A subset of changesets can now be published by setting the `published` flag in campaign specs [to an array](https://docs.sourcegraph.com/@main/user/campaigns/campaign_spec_yaml_reference#publishing-only-specific-changesets), which allows only specific changesets within a campaign to be published based on the repository name. [#13476](https://github.com/sourcegraph/sourcegraph/pull/13476)
->>>>>>> 1a1b8a5c
 - Homepage panels are now enabled by default on Sourcegraph Server. [#14287](https://github.com/sourcegraph/sourcegraph/issues/14287)
 
 ### Changed
