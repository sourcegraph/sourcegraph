--- conflicted
+++ resolved
@@ -115,15 +115,7 @@
 
 ### Fixed
 
-<<<<<<< HEAD
 - Fixed a bug when syncing repository lists from GitHub that could lead to 404 errors showing up when running into GitHub rate limits [#56478](https://github.com/sourcegraph/sourcegraph/pull/56478)
-=======
-- Creation of GitHub Apps will now respect system certificate authorities when specifying `certificates` for the `tls.external` site configuration. [#55084](https://github.com/sourcegraph/sourcegraph/pull/55084)
-
-### Removed
-
--
->>>>>>> 6cb2ebef
 
 ## 5.1.2
 
