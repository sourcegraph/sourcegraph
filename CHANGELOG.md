--- conflicted
+++ resolved
@@ -34,13 +34,10 @@
 - Timestamps in the webapp will now display local time on hover instead of UTC time [#31672](https://github.com/sourcegraph/sourcegraph/pull/31672)
 - Updated Postgres version from 12.6 to 12.7 [#31933](https://github.com/sourcegraph/sourcegraph/pull/31933)
 - Code Insights will now periodically clean up data series that are not in use. There is a 1 hour grace period where the series can be reattached to a view, after which all of the time series data and metadata will be deleted. [#32094](https://github.com/sourcegraph/sourcegraph/pull/32094)
-<<<<<<< HEAD
 - Code Insights critical telemetry total count now only includes insights that are not frozen (limited by trial mode restrictions). [#32529](https://github.com/sourcegraph/sourcegraph/pull/32529)
-=======
 - The Phabricator integration with Gitolite code hosts has been deprecated, the fields have been kept to not break existing systems, but the integration does not work anymore
 - The SSH library used to push Batch Change branches to code hosts has been updated to prevent issues pushing to github.com or GitHub Enterprise releases after March 15, 2022. [#32641](https://github.com/sourcegraph/sourcegraph/issues/32641)
 - Bumped the minimum supported version of Docker Compose from `1.22.0` to `1.29.0` [#32631](https://github.com/sourcegraph/sourcegraph/pull/32631)
->>>>>>> 8be325e7
 
 ### Fixed
 
