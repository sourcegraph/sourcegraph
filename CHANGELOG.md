--- conflicted
+++ resolved
@@ -29,11 +29,8 @@
 
 - The `file:` added to the search field when navigating to a tree or file view will now behave correctly when the file path contains spaces. [#12296](https://github.com/sourcegraph/sourcegraph/issues/12296)
 - OAuth login now respects site configuration `experimentalFeatures: { "tls.external": {...} }` for custom certificates and skipping TLS verify. [#14144](https://github.com/sourcegraph/sourcegraph/issues/14144)
-<<<<<<< HEAD
+- If the `HEAD` file in a cloned repo is absent or truncated, background cleanup activities will use a best-effort default to remedy the situation. [#14962](https://github.com/sourcegraph/sourcegraph/pull/14962)
 - Search input will always show suggestions. Previously we only showed suggestions for letters and some special characters. [#14982](https://github.com/sourcegraph/sourcegraph/pull/14982)
-=======
-- If the `HEAD` file in a cloned repo is absent or truncated, background cleanup activities will use a best-effort default to remedy the situation. [#14962](https://github.com/sourcegraph/sourcegraph/pull/14962)
->>>>>>> f70a26d7
 
 ### Removed
 
