<!--
###################################### READ ME ###########################################
### This changelog should always be read on `main` branch. Its contents on version     ###
### branches do not necessarily reflect the changes that have gone into that branch.   ###
### To update the changelog add your changes to the appropriate section under the      ###
### "Unreleased" heading.                                                              ###
##########################################################################################
-->

# Changelog

All notable changes to Sourcegraph are documented in this file.

<!-- START CHANGELOG -->

## Unreleased

### Added

- Added a button "Reindex now" to the index status page. Admins can now force an immediate reindex of a repository. [#45533](https://github.com/sourcegraph/sourcegraph/pull/45533)
- Added an option "Unlock user" to the actions dropdown on the Site Admin Users page. Admins can unlock user accounts that wer locked after too many sign-in attempts. [#45650](https://github.com/sourcegraph/sourcegraph/pull/45650)
- Templates for certain emails sent by Sourcegraph are now configurable via `email.templates` in site configuration. [#45671](https://github.com/sourcegraph/sourcegraph/pull/45671), [#46085](https://github.com/sourcegraph/sourcegraph/pull/46085)
- Keyboard navigation for search results is now enabled by default. Use Arrow Up/Down keys to navigate between search results, Arrow Left/Right to collapse and expand file matches, Enter to open the search result in the current tab, Ctrl/Cmd+Enter to open the result in a separate tab, / to refocus the search input, and Ctrl/Cmd+Arrow Down to jump from the search input to the first result. Arrow Left/Down/Up/Right in previous examples can be substituted with h/j/k/l for Vim-style bindings. Keyboard navigation can be disabled by creating the `search-results-keyboard-navigation` feature flag and setting it to false. [#45890](https://github.com/sourcegraph/sourcegraph/pull/45890)
- Added support for receiving GitLab webhook `push` events. [#45856](https://github.com/sourcegraph/sourcegraph/pull/45856)
- Added support for receiving Bitbucket Server / Datacenter webhook `push` events. [#45909](https://github.com/sourcegraph/sourcegraph/pull/45909)
- Monitoring: Indexed-Search's dashboard now has new graphs for search request durations and "in-flight" search request workloads [#45966](https://github.com/sourcegraph/sourcegraph/pull/45966)
- The GraphQL API now supports listing single-file commit history across renames (with `GitCommit.ancestors(follow: true, path: "<some-path>")`). [#45882](https://github.com/sourcegraph/sourcegraph/pull/45882)
- Added support for receiving Bitbucket Cloud webhook `push` events. [#45960](https://github.com/sourcegraph/sourcegraph/pull/45960)
- Added a way to test code host connection from the `Manage code hosts` page. [#45972](https://github.com/sourcegraph/sourcegraph/pull/45972)
- Updates to the site configuration from the site admin panel will now also record the user id of the author in the database in the `critical_and_site_config.author_user_id` column. [#46150](https://github.com/sourcegraph/sourcegraph/pull/46150)

### Changed

- Code Insights no longer uses a custom index of commits to compress historical backfill and instead queries the repository log directly. This allows the compression algorithm to span any arbitrary time frame, and should improve the reliability of the compression in general. [#45644](https://github.com/sourcegraph/sourcegraph/pull/45644)
- GitHub code host configuration: The error message for non-existent organizations has been clarified to indicate that the organization is one that the user manually specified in their code host configuration. [#45918](https://github.com/sourcegraph/sourcegraph/pull/45918)
- Git blame view got a user-interface overhaul and now shows data in a more structured way with additional visual hints. [#44397](https://github.com/sourcegraph/sourcegraph/issues/44397)
- Zoekt by default eagerly unmarshals the symbol index into memory. Previously we would unmarshal on every request for the purposes of symbol searches or ranking. This lead to pressure on the Go garbage collector. On sourcegraph.com we have noticed time spent in the garbage collector halved. In the unlikely event this leads to more OOMs in zoekt-webserver, you can disable by setting the environment variable `ZOEKT_ENABLE_LAZY_DOC_SECTIONS=t`. [zoekt#503](https://github.com/sourcegraph/zoekt/pull/503)

### Fixed

- Made search results export use the same results list as the search results page. [#45702](https://github.com/sourcegraph/sourcegraph/pull/45702)
- Code insights with more than 1 year of history will correctly show 12 data points instead of 11. [#45644](https://github.com/sourcegraph/sourcegraph/pull/45644)
- Hourly code insights will now behave correctly and will no longer truncate to midnight UTC on the calendar date the insight was created. [#45644](https://github.com/sourcegraph/sourcegraph/pull/45644)
- Code Insights: fixed an issue where filtering by a search context that included multiple repositories would exclude data. [#45574](https://github.com/sourcegraph/sourcegraph/pull/45574)
- Ignore null JSON objects returned from GitHub API when listing public repositories. [#45969](https://github.com/sourcegraph/sourcegraph/pull/45969)
- Fixed issue where emails that have never been verified before would be unable to receive resent verification emails. [#46185](https://github.com/sourcegraph/sourcegraph/pull/46185)
<<<<<<< HEAD
- Batch Changes: Fixed resolution of the `currentSpec` field for draft batch changes on the GraphQL API.
=======
- Resolved issue preventing LSIF uploads larger than 2GiB (gzipped) from uploading successfully. [#46209](https://github.com/sourcegraph/sourcegraph/pull/46209)
>>>>>>> 2d099c56

### Removed

- The extension registry no longer supports browsing, creating, or updating legacy extensions. Existing extensions may still be enabled or disabled in user settings and may be listed via the API. (The extension API was deprecated in 2022-09 but is still available if the `enableLegacyExtensions` site config experimental features flag is enabled.)
- User and organization auto-defined search contexts have been permanently removed along with the `autoDefinedSearchContexts` GraphQL query. The only auto-defined context now is the `global` context. [#46083](https://github.com/sourcegraph/sourcegraph/pull/46083)
- The settings `experimentalFeatures.showSearchContext`, `experimentalFeatures.showSearchNotebook`, and `experimentalFeatures.codeMonitoring` have been removed and these features are now permanently enabled when available. [#46086](https://github.com/sourcegraph/sourcegraph/pull/46086)
- The legacy panels on the homepage (recent searches, etc) which were turned off by default but could still be re-enabled by setting `experimentalFeatures.showEnterpriseHomePanels` to true, are permanently removed now. [#45705](https://github.com/sourcegraph/sourcegraph/pull/45705)

## 4.3.1

### Changed

- A bug that broke the site-admin page when no repositories have been added to the Sourcegraph instance has been fixed. [#46123](https://github.com/sourcegraph/sourcegraph/pull/46123)

## 4.3.0

### Added

- A "copy path" button has been added to file content, path, and symbol search results on hover or focus, next to the file path. The button copies the relative path of the file in the repo, in the same way as the "copy path" button in the file and repo pages. [#42721](https://github.com/sourcegraph/sourcegraph/pull/42721)
- Unindexed search now use the index for files that have not changed between the unindexed commit and the indexed commit. The result is faster unindexed search in general. If you are noticing issues you can disable by setting the feature flag `search-hybrid` to false. [#37112](https://github.com/sourcegraph/sourcegraph/issues/37112)
- The number of commits listed in the History tab can now be customized for all users by site admins under Configuration -> Global Settings from the site admin page by using the config `history.defaultPageSize`. Individual users may also set `history.defaultPagesize` from their user settings page to override the value set under the Global Settings. [#44651](https://github.com/sourcegraph/sourcegraph/pull/44651)
- Batch Changes: Mounted files can be accessed via the UI on the executions page. [#43180](https://github.com/sourcegraph/sourcegraph/pull/43180)
- Added "Outbound request log" feature for site admins [#44286](https://github.com/sourcegraph/sourcegraph/pull/44286)
- Code Insights: the data series API now provides information about incomplete datapoints during processing
- Added a best-effort migration such that existing Code Insights will display zero results instead of missing points at the start and end of a graph. [#44928](https://github.com/sourcegraph/sourcegraph/pull/44928)
- More complete stack traces for Outbound request log [#45151](https://github.com/sourcegraph/sourcegraph/pull/45151)
- A new status message now reports how many repositories have already been indexed for search. [#45246](https://github.com/sourcegraph/sourcegraph/pull/45246)
- Search contexts can now be starred (favorited) in the search context management page. Starred search contexts will appear before other contexts in the context dropdown menu next to the search box. [#45230](https://github.com/sourcegraph/sourcegraph/pull/45230)
- Search contexts now let you set a context as your default. The default will be selected every time you open Sourcegraph and will appear near the top in the context dropdown menu next to the search box. [#45387](https://github.com/sourcegraph/sourcegraph/pull/45387)
- [search.largeFiles](https://docs.sourcegraph.com/admin/config/site_config#search-largeFiles) accepts an optional prefix `!` to negate a pattern. The order of the patterns within search.largeFiles is honored such that the last pattern matching overrides preceding patterns. For patterns that begin with a literal `!` prefix with a backslash, for example, `\!fileNameStartsWithExcl!.txt`. Previously indexed files that become excluded due to this change will remain in the index until the next reindex [#45318](https://github.com/sourcegraph/sourcegraph/pull/45318)
- [Webhooks](https://docs.sourcegraph.com/admin/config/webhooks) have been overhauled completely and can now be found under **Site admin > Repositories > Incoming webhooks**. Webhooks that were added via code host configuration are [deprecated](https://docs.sourcegraph.com/admin/config/webhooks#deprecation-notice) and will be removed in 4.6.0.
- Added support for receiving webhook `push` events from GitHub which will trigger Sourcegraph to fetch the latest commit rather than relying on polling.
- Added support for private container registries in Sourcegraph executors. [Using private registries](https://docs.sourcegraph.com/admin/deploy_executors#using-private-registries)

### Changed

- Batch Change: When one or more changesets are selected, we now display all bulk operations but disable the ones that aren't applicable to the changesets. [#44617](https://github.com/sourcegraph/sourcegraph/pull/44617)
- Gitserver's repository purge worker now runs on a regular interval instead of just on weekends, configurable by the `repoPurgeWorker` site configuration. [#44753](https://github.com/sourcegraph/sourcegraph/pull/44753)
- Editing the presentation metadata (title, line color, line label) or the default filters of a scoped Code Insight will no longer trigger insight recalculation. [#44769](https://github.com/sourcegraph/sourcegraph/pull/44769), [#44797](https://github.com/sourcegraph/sourcegraph/pull/44797)
- Indexed Search's `memory_map_areas_percentage_used` alert has been modified to alert earlier than it used to. It now issues a warning at 60% (previously 70%) and issues a critical alert at 80% (previously 90%).
- Saving a new view of a scoped Code Insight will no longer trigger insight recalculation. [#44679](https://github.com/sourcegraph/sourcegraph/pull/44679)

### Fixed

- The Code Insights commit indexer no longer errors when fetching commits from empty repositories when sub-repo permissions are enabled. [#44558](https://github.com/sourcegraph/sourcegraph/pull/44558)
- Unintended newline characters that could appear in diff view rendering have been fixed. [#44805](https://github.com/sourcegraph/sourcegraph/pull/44805)
- Signing out doesn't immediately log the user back in when there's only one OAuth provider enabled. It now redirects the user to the Sourcegraph login page. [#44803](https://github.com/sourcegraph/sourcegraph/pull/44803)
- An issue causing certain kinds of queries to behave inconsistently in Code Insights. [#44917](https://github.com/sourcegraph/sourcegraph/pull/44917)
- When the setting `batchChanges.enforceForks` is enabled, Batch Changes will now prefix the name of the fork repo it creates with the original repo's namespace name in order to prevent repo name collisions. [#43681](https://github.com/sourcegraph/sourcegraph/pull/43681), [#44458](https://github.com/sourcegraph/sourcegraph/pull/44458), [#44548](https://github.com/sourcegraph/sourcegraph/pull/44548), [#44924](https://github.com/sourcegraph/sourcegraph/pull/44924)
- Code Insights: fixed an issue where certain queries matching sequential whitespace characters would overcount. [#44969](https://github.com/sourcegraph/sourcegraph/pull/44969)
- GitHub fine-grained Personal Access Tokens can now clone repositories correctly, but are not yet officially supported. [#45137](https://github.com/sourcegraph/sourcegraph/pull/45137)
- Detect-and-track Code Insights will now return data for repositories without sub-repo permissions even when sub-repo permissions are enabled on the instance. [#45631](https://github.com/sourcegraph/sourcegraph/pull/45361)

### Removed

- Removed legacy GraphQL field `dirtyMetadata` on an insight series. `insightViewDebug` can be used as an alternative. [#44416](https://github.com/sourcegraph/sourcegraph/pull/44416)
- Removed `search.index.enabled` site configuration setting. Search indexing is now always enabled.
- Removed the experimental feature setting `showSearchContextManagement`. The search context management page is now available to all users with access to search contexts. [#45230](https://github.com/sourcegraph/sourcegraph/pull/45230)
- Removed the experimental feature setting `showComputeComponent`. Any notebooks that made use of the compute component will no longer render the block. The block will be deleted from the databse the next time a notebook that uses it is saved. [#45360](https://github.com/sourcegraph/sourcegraph/pull/45360)

## 4.2.1

- `minio` has been replaced with `blobstore`. Please see the update notes here: https://docs.sourcegraph.com/admin/how-to/blobstore_update_notes

## 4.2.0

### Added

- Creating access tokens is now tracked in the security events. [#43226](https://github.com/sourcegraph/sourcegraph/pull/43226)
- Added `codeIntelAutoIndexing.indexerMap` to site-config that allows users to update the indexers used when inferring precise code intelligence auto-indexing jobs (without having to overwrite the entire inference scripts). For example, `"codeIntelAutoIndexing.indexerMap": {"go": "my.registry/sourcegraph/lsif-go"}` will cause Go projects to use the specified container (in a alternative Docker registry). [#43199](https://github.com/sourcegraph/sourcegraph/pull/43199)
- Code Insights data points that do not contain any results will display zero instead of being omitted from the visualization. Only applies to insight data created after 4.2. [#43166](https://github.com/sourcegraph/sourcegraph/pull/43166)
- Sourcegraph ships with node-exporter, a Prometheus tool that provides hardware / OS metrics that helps Sourcegraph scale your deployment. See your deployment update for more information:
  - [Kubernetes](https://docs.sourcegraph.com/admin/updates/kubernetes)
  - [Docker Compose](https://docs.sourcegraph.com/admin/updates/docker_compose)
- A structural search diagnostic to warn users when a language filter is not set. [#43835](https://github.com/sourcegraph/sourcegraph/pull/43835)
- GitHub/GitLab OAuth success/fail attempts are now a part of the audit log. [#43886](https://github.com/sourcegraph/sourcegraph/pull/43886)
- When rendering a file which is backed by Git LFS, we show a page informing the file is LFS and linking to the file on the codehost. Previously we rendered the LFS pointer. [#43686](https://github.com/sourcegraph/sourcegraph/pull/43686)
- Batch changes run server-side now support secrets. [#27926](https://github.com/sourcegraph/sourcegraph/issues/27926)
- OIDC success/fail login attempts are now a part of the audit log. [#44467](https://github.com/sourcegraph/sourcegraph/pull/44467)
- A new experimental GraphQL query, `permissionsSyncJobs`, that lists the states of recently completed permissions sync jobs and the state of each provider. The TTL of entries retrained can be configured with `authz.syncJobsRecordsTTL`. [#44387](https://github.com/sourcegraph/sourcegraph/pull/44387), [#44258](https://github.com/sourcegraph/sourcegraph/pull/44258)
- The search input has a new search history button and allows cycling through recent searches via up/down arrow keys. [#44544](https://github.com/sourcegraph/sourcegraph/pull/44544)
- Repositories can now be ordered by size on the repo admin page. [#44360](https://github.com/sourcegraph/sourcegraph/pull/44360)
- The search bar contains a new Smart Search toggle. If a search returns no results, Smart Search attempts alternative queries based on a fixed set of rules, and shows their results (if there are any). Smart Search is enabled by default. It can be disabled by default with `"search.defaultMode": "precise"` in settings. [#44385](https://github.com/sourcegraph/sourcegraph/pull/44395)
- Repositories in the site-admin area can now be filtered, so that only indexed repositories are displayed [#45288](https://github.com/sourcegraph/sourcegraph/pull/45288)

### Changed

- Updated minimum required version of `git` to 2.38.1 in `gitserver` and `server` Docker image. This addresses: https://github.blog/2022-04-12-git-security-vulnerability-announced/ and https://lore.kernel.org/git/d1d460f6-e70f-b17f-73a5-e56d604dd9d5@github.com/. [#43615](https://github.com/sourcegraph/sourcegraph/pull/43615)
- When a `content:` filter is used in a query, only file contents will be searched (previously any of file contents, paths, or repos were searched). However, as before, if `type:` is also set, the `content:` filter will search for results of the specified `type:`. [#43442](https://github.com/sourcegraph/sourcegraph/pull/43442)
- Updated [p4-fusion](https://github.com/salesforce/p4-fusion) from `1.11` to `1.12`.

### Fixed

- Fixed a bug where path matches on files in the root directory of a repository were not highlighted. [#43275](https://github.com/sourcegraph/sourcegraph/pull/43275)
- Fixed a bug where a search query wouldn't be validated after the query type has changed. [#43849](https://github.com/sourcegraph/sourcegraph/pull/43849)
- Fixed an issue with insights where a single erroring insight would block access to all insights. This is a breaking change for users of the insights GraphQL api as the `InsightViewConnection.nodes` list may now contain `null`. [#44491](https://github.com/sourcegraph/sourcegraph/pull/44491)
- Fixed a bug where Open in Editor didn't work well with `"repositoryPathPattern" = "{nameWithOwner}"` [#43839](https://github.com/sourcegraph/sourcegraph/pull/44475)

### Removed

- Remove the older `log.gitserver.accessLogs` site config setting. The setting is succeeded by `log.auditLog.gitserverAccess`. [#43174](https://github.com/sourcegraph/sourcegraph/pull/43174)
- Remove `LOG_ALL_GRAPHQL_REQUESTS` env var. The setting is succeeded by `log.auditLog.graphQL`. [#43181](https://github.com/sourcegraph/sourcegraph/pull/43181)
- Removed support for setting `SRC_ENDPOINTS_CONSISTENT_HASH`. This was an environment variable to support the transition to a new consistent hashing scheme introduced in 3.31.0. [#43528](https://github.com/sourcegraph/sourcegraph/pull/43528)
- Removed legacy environment variable `ENABLE_CODE_INSIGHTS_SETTINGS_STORAGE` used in old versions of Code Insights to fall back to JSON settings based storage. All data was previously migrated in version 3.35 and this is no longer supported.

## 4.1.3

### Fixed

- Fixed a bug that caused the Phabricator native extension to not load the right CSS assets. [#43868](https://github.com/sourcegraph/sourcegraph/pull/43868)
- Fixed a bug that prevented search result exports to load. [#43344](https://github.com/sourcegraph/sourcegraph/pull/43344)

## 4.1.2

### Fixed

- Fix code navigation on OSS when CodeIntel is unavailable. [#43458](https://github.com/sourcegraph/sourcegraph/pull/43458)

### Removed

- Removed the onboarding checklist for new users that showed up in the top navigation bar, on user profiles, and in the site-admin overview page. After changes to the underlying user statistics system, the checklist caused severe performance issues for customers with large and heavily-used instances. [#43591](https://github.com/sourcegraph/sourcegraph/pull/43591)

## 4.1.1

### Fixed

- Fixed a bug with normalizing the `published` draft value for `changeset_specs`. [#43390](https://github.com/sourcegraph/sourcegraph/pull/43390)

## 4.1.0

### Added

- Outdated executors now show a warning from the admin page. [#40916](https://github.com/sourcegraph/sourcegraph/pull/40916)
- Added support for better Slack link previews for private instances. Link previews are currently feature-flagged, and site admins can turn them on by creating the `enable-link-previews` feature flag on the `/site-admin/feature-flags` page. [#41843](https://github.com/sourcegraph/sourcegraph/pull/41843)
- Added a new button in the repository settings, under "Mirroring", to delete a repository from disk and reclone it. [#42177](https://github.com/sourcegraph/sourcegraph/pull/42177)
- Batch changes run on the server can now be created within organisations. [#36536](https://github.com/sourcegraph/sourcegraph/issues/36536)
- GraphQL request logs are now compliant with the audit logging format. The old GraphQl logging based on `LOG_ALL_GRAPHQL_REQUESTS` env var is now deprecated and scheduled for removal. [#42550](https://github.com/sourcegraph/sourcegraph/pull/42550)
- Mounting files now works when running batch changes server side. [#31792](https://github.com/sourcegraph/sourcegraph/issues/31792)
- Added mini dashboard of total batch change metrics to the top of the batch changes list page. [#42046](https://github.com/sourcegraph/sourcegraph/pull/42046)
- Added repository sync counters to the code host details page. [#43039](https://github.com/sourcegraph/sourcegraph/pull/43039)

### Changed

- Git server access logs are now compliant with the audit logging format. Breaking change: The 'actor' field is now nested under 'audit' field. [#41865](https://github.com/sourcegraph/sourcegraph/pull/41865)
- All Perforce rules are now stored together in one column and evaluated on a "last rule takes precedence" basis. [#41785](https://github.com/sourcegraph/sourcegraph/pull/41785)
- Security events are now a part of the audit log. [#42653](https://github.com/sourcegraph/sourcegraph/pull/42653)
- "GC AUTO" is now the default garbage collection job. We disable sg maintenance, which had previously replace "GC AUTO", after repeated reports about repo corruption. [#42856](https://github.com/sourcegraph/sourcegraph/pull/42856)
- Security events (audit log) can now optionally omit the internal actor actions (internal traffic). [#42946](https://github.com/sourcegraph/sourcegraph/pull/42946)
- To use the optional `customGitFetch` feature, the `ENABLE_CUSTOM_GIT_FETCH` env var must be set on `gitserver`. [#42704](https://github.com/sourcegraph/sourcegraph/pull/42704)

### Fixed

- WIP changesets in Gitlab >= 14.0 are now prefixed with `Draft:` instead of `WIP:` to accomodate for the [breaking change in Gitlab 14.0](https://docs.gitlab.com/ee/update/removals.html#wip-merge-requests-renamed-draft-merge-requests). [#42024](https://github.com/sourcegraph/sourcegraph/pull/42024)
- When updating the site configuration, the provided Last ID is now used to prevent race conditions when simultaneous config updates occur. [#42691](https://github.com/sourcegraph/sourcegraph/pull/42691)
- When multiple auth providers of the same external service type is set up, there are now separate entries in the user's Account Security settings. [#42865](https://github.com/sourcegraph/sourcegraph/pull/42865)
- Fixed a bug with GitHub code hosts that did not label archived repos correctly when using the "public" repositoryQuery keyword. [#41461](https://github.com/sourcegraph/sourcegraph/pull/41461)
- Fixed a bug that would display the blank batch spec that a batch change is initialized with in the batch specs executions tab. [#42914](https://github.com/sourcegraph/sourcegraph/pull/42914)
- Fixed a bug that would cause menu dropdowns to not open appropriately. [#42779](https://github.com/sourcegraph/sourcegraph/pull/42779)

### Removed

-

## 4.0.1

### Fixed

- Fixed a panic that can be caused by some tracing configurations. [#42027](https://github.com/sourcegraph/sourcegraph/pull/42027)
- Fixed broken code navigation for Javascript. [#42055](https://github.com/sourcegraph/sourcegraph/pull/42055)
- Fixed issue with empty code navigation popovers. [#41958](https://github.com/sourcegraph/sourcegraph/pull/41958)

## 4.0.0

### Added

- A new look for Sourcegraph, previously in beta as "Simple UI", is now permanently enabled. [#41021](https://github.com/sourcegraph/sourcegraph/pull/41021)
- A new [multi-version upgrade](https://docs.sourcegraph.com/admin/updates#multi-version-upgrades) process now allows Sourcegraph instances to upgrade more than a single minor version. Instances at version 3.20 or later can now jump directly to 4.0. [#40628](https://github.com/sourcegraph/sourcegraph/pull/40628)
- Matching ranges in file paths are now highlighted for path results and content results. Matching paths in repository names are now highlighted for repository results. [#41296](https://github.com/sourcegraph/sourcegraph/pull/41296) [#41385](https://github.com/sourcegraph/sourcegraph/pull/41385) [#41470](https://github.com/sourcegraph/sourcegraph/pull/41470)
- Aggregations by repository, file, author, and capture group are now provided for search results. [#39643](https://github.com/sourcegraph/sourcegraph/issues/39643)
- Blob views and search results are now lazily syntax highlighted for better performance. [#39563](https://github.com/sourcegraph/sourcegraph/pull/39563) [#40263](https://github.com/sourcegraph/sourcegraph/pull/40263)
- File links in both the search results and the blob sidebar and now prefetched on hover or focus. [#40354](https://github.com/sourcegraph/sourcegraph/pull/40354) [#41420](https://github.com/sourcegraph/sourcegraph/pull/41420)
- Negation support for the search predicates `-repo:has.path()` and `-repo:has.content()`. [#40283](https://github.com/sourcegraph/sourcegraph/pull/40283)
- Experimental clientside OpenTelemetry can now be enabled with `"observability.client": { "openTelemetry": "/-/debug/otlp" }`, which sends OpenTelemetry to the new [bundled OpenTelemetry Collector](https://docs.sourcegraph.com/admin/observability/opentelemetry). [#37907](https://github.com/sourcegraph/sourcegraph/issues/37907)
- File diff stats are now characterized by 2 figures: lines added and lines removed. Previously, a 3rd figure for lines modified was also used. This is represented by the fields on the `DiffStat` type on the GraphQL API. [#40454](https://github.com/sourcegraph/sourcegraph/pull/40454)

### Changed

- [Sourcegraph with Kubernetes (without Helm)](https://docs.sourcegraph.com/admin/deploy/kubernetes): The `jaeger-agent` sidecar has been replaced by an [OpenTelemetry Collector](https://docs.sourcegraph.com/admin/observability/opentelemetry) DaemonSet + Deployment configuration. The bundled Jaeger instance is now disabled by default, instead of enabled. [#40456](https://github.com/sourcegraph/sourcegraph/issues/40456)
- [Sourcegraph with Docker Compose](https://docs.sourcegraph.com/admin/deploy/docker-compose): The `jaeger` service has been replaced by an [OpenTelemetry Collector](https://docs.sourcegraph.com/admin/observability/opentelemetry) service. The bundled Jaeger instance is now disabled by default, instead of enabled. [#40455](https://github.com/sourcegraph/sourcegraph/issues/40455)
- `"observability.tracing": { "type": "opentelemetry" }` is now the default tracer type. To revert to existing behaviour, set `"type": "jaeger"` instead. The legacy values `"type": "opentracing"` and `"type": "datadog"` have been removed. [#41242](https://github.com/sourcegraph/sourcegraph/pull/41242)
- `"observability.tracing": { "urlTemplate": "" }` is now the default, and if `"urlTemplate"` is left empty, no trace URLs are generated. To revert to existing behaviour, set `"urlTemplate": "{{ .ExternalURL }}/-/debug/jaeger/trace/{{ .TraceID }}"` instead. [#41242](https://github.com/sourcegraph/sourcegraph/pull/41242)
- Code host connection tokens are no longer supported as a fallback method for syncing changesets in Batch Changes. [#25394](https://github.com/sourcegraph/sourcegraph/issues/25394)
- **IMPORTANT:** `repo:contains(file:foo content:bar)` has been renamed to `repo:contains.file(path:foo content:bar)`. `repo:contains.file(foo)` has been renamed to `repo:contains.path(foo)`. `repo:contains()` **is no longer a valid predicate. Saved searches using** `repo:contains()` **will need to be updated to use the new syntax.** [#40389](https://github.com/sourcegraph/sourcegraph/pull/40389)

### Fixed

- Fixed support for bare repositories using the src-cli and other codehost type. This requires the latest version of src-cli. [#40863](https://github.com/sourcegraph/sourcegraph/pull/40863)
- The recommended [src-cli](https://github.com/sourcegraph/src-cli) version is now reported consistently. [#39468](https://github.com/sourcegraph/sourcegraph/issues/39468)
- A performance issue affecting structural search causing results to not stream. It is much faster now. [#40872](https://github.com/sourcegraph/sourcegraph/pull/40872)
- An issue where the saved search input box reports an invalid pattern type for `standard`, which is now valid. [#41068](https://github.com/sourcegraph/sourcegraph/pull/41068)
- Git will now respect system certificate authorities when specifying `certificates` for the `tls.external` site configuration. [#38128](https://github.com/sourcegraph/sourcegraph/issues/38128)
- Fixed a bug where setting `"observability.tracing": {}` would disable tracing, when the intended behaviour is to default to tracing with `"sampling": "selective"` enabled by default. [#41242](https://github.com/sourcegraph/sourcegraph/pull/41242)
- The performance, stability, and latency of search predicates like `repo:has.file()`, `repo:has.content()`, and `file:has.content()` have been dramatically improved. [#418](https://github.com/sourcegraph/zoekt/pull/418), [#40239](https://github.com/sourcegraph/sourcegraph/pull/40239), [#38988](https://github.com/sourcegraph/sourcegraph/pull/38988), [#39501](https://github.com/sourcegraph/sourcegraph/pull/39501)
- A search query issue where quoted patterns inside parenthesized expressions would be interpreted incorrectly. [#41455](https://github.com/sourcegraph/sourcegraph/pull/41455)

### Removed

- `CACHE_DIR` has been removed from the `sourcegraph-frontend` deployment. This required ephemeral storage which will no longer be needed. This variable (and corresponding filesystem mount) has been unused for many releases. [#38934](https://github.com/sourcegraph/sourcegraph/issues/38934)
- Quick links will no longer be shown on the homepage or search sidebar. The `quicklink` setting is now marked as deprecated. [#40750](https://github.com/sourcegraph/sourcegraph/pull/40750)
- Quick links will no longer be shown on the homepage or search sidebar if the "Simple UI" toggle is enabled and will be removed entirely in a future release. The `quicklink` setting is now marked as deprecated. [#40750](https://github.com/sourcegraph/sourcegraph/pull/40750)
- `file:contains()` has been removed from the list of valid predicates. `file:has.content()` and `file:contains.content()` remain, both of which work the same as `file:contains()` and are valid aliases of each other.
- The single-container `sourcegraph/server` deployment no longer bundles a Jaeger instance. [#41244](https://github.com/sourcegraph/sourcegraph/pull/41244)
- The following previously-deprecated fields have been removed from the Batch Changes GraphQL API: `GitBranchChangesetDescription.headRepository`, `BatchChange.initialApplier`, `BatchChange.specCreator`, `Changeset.publicationState`, `Changeset.reconcilerState`, `Changeset.externalState`.

## 3.43.2

### Fixed

- Fixed an issue causing context cancel error dumps when updating a code host config manually. [#40857](https://github.com/sourcegraph/sourcegraph/pull/41265)
- Fixed non-critical errors stopping the repo-syncing process for Bitbucket projectKeys. [#40897](https://github.com/sourcegraph/sourcegraph/pull/40582)
- Fixed an issue marking accounts as expired when the supplied Account ID list has no entries. [#40860](https://github.com/sourcegraph/sourcegraph/pull/40860)

## 3.43.1

### Fixed

- Fixed an infinite render loop on the batch changes detail page, causing the page to become unusable. [#40857](https://github.com/sourcegraph/sourcegraph/pull/40857)
- Unable to pick the correct GitLab OAuth for user authentication and repository permissions syncing when the instance configures more than one GitLab OAuth authentication providers. [#40897](https://github.com/sourcegraph/sourcegraph/pull/40897)

## 3.43.0

### Added

- Enforce 5-changeset limit for batch changes run server-side on an unlicensed instance. [#37834](https://github.com/sourcegraph/sourcegraph/issues/37834)
- Changesets that are not associated with any batch changes can have a retention period set using the site configuration `batchChanges.changesetsRetention`. [#36188](https://github.com/sourcegraph/sourcegraph/pull/36188)
- Added experimental support for exporting traces to an OpenTelemetry collector with `"observability.tracing": { "type": "opentelemetry" }` [#37984](https://github.com/sourcegraph/sourcegraph/pull/37984)
- Added `ROCKSKIP_MIN_REPO_SIZE_MB` to automatically use [Rockskip](https://docs.sourcegraph.com/code_intelligence/explanations/rockskip) for repositories over a certain size. [#38192](https://github.com/sourcegraph/sourcegraph/pull/38192)
- `"observability.tracing": { "urlTemplate": "..." }` can now be set to configure generated trace URLs (for example those generated via `&trace=1`). [#39765](https://github.com/sourcegraph/sourcegraph/pull/39765)

### Changed

- **IMPORTANT: Search queries with patterns surrounded by** `/.../` **will now be interpreted as regular expressions.** Existing search links or code monitors are unaffected. In the rare event where older links rely on the literal meaning of `/.../`, the string will be automatically quoted it in a `content` filter, preserving the original meaning. If you happen to use an existing older link and want `/.../` to work as a regular expression, add `patterntype:standard` to the query. New queries and code monitors will interpret `/.../` as regular expressions. [#38141](https://github.com/sourcegraph/sourcegraph/pull/38141).
- The password policy has been updated and is now part of the standard featureset configurable by site-admins. [#39213](https://github.com/sourcegraph/sourcegraph/pull/39213).
- Replaced the `ALLOW_DECRYPT_MIGRATION` envvar with `ALLOW_DECRYPTION`. See [updated documentation](https://docs.sourcegraph.com/admin/config/encryption). [#39984](https://github.com/sourcegraph/sourcegraph/pull/39984)
- Compute-powered insight now supports only one series custom colors for compute series bars [40038](https://github.com/sourcegraph/sourcegraph/pull/40038)

### Fixed

- Fix issue during code insight creation where selecting `"Run your insight over all your repositories"` reset the currently selected distance between data points. [#39261](https://github.com/sourcegraph/sourcegraph/pull/39261)
- Fix issue where symbols in the side panel did not have file level permission filtering applied correctly. [#39592](https://github.com/sourcegraph/sourcegraph/pull/39592)

### Removed

- The experimental dependencies search feature has been removed, including the `repo:deps(...)` search predicate and the site configuration options `codeIntelLockfileIndexing.enabled` and `experimentalFeatures.dependenciesSearch`. [#39742](https://github.com/sourcegraph/sourcegraph/pull/39742)

## 3.42.2

### Fixed

- Fix issue with capture group insights to fail immediately if they contain invalid queries. [#39842](https://github.com/sourcegraph/sourcegraph/pull/39842)
- Fix issue during conversion of just in time code insights to start backfilling data from the current time instead of the date the insight was created. [#39923](https://github.com/sourcegraph/sourcegraph/pull/39923)

## 3.42.1

### Fixed

- Reverted git version to avoid an issue with commit-graph that could cause repository corruptions [#39537](https://github.com/sourcegraph/sourcegraph/pull/39537)
- Fixed an issue with symbols where they were not respecting sub-repository permissions [#39592](https://github.com/sourcegraph/sourcegraph/pull/39592)

## 3.42.0

### Added

- Reattached changesets now display an action and factor into the stats when previewing batch changes. [#36359](https://github.com/sourcegraph/sourcegraph/issues/36359)
- New site configuration option `"permissions.syncUsersMaxConcurrency"` to control the maximum number of user-centric permissions syncing jobs could be spawned concurrently. [#37918](https://github.com/sourcegraph/sourcegraph/issues/37918)
- Added experimental support for exporting traces to an OpenTelemetry collector with `"observability.tracing": { "type": "opentelemetry" }` [#37984](https://github.com/sourcegraph/sourcegraph/pull/37984)
- Code Insights over some repos now get 12 historic data points in addition to a current daily value and future points that align with the defined interval. [#37756](https://github.com/sourcegraph/sourcegraph/pull/37756)
- A Kustomize overlay and Helm override file to apply envoy filter for networking error caused by service mesh. [#4150](https://github.com/sourcegraph/deploy-sourcegraph/pull/4150) & [#148](https://github.com/sourcegraph/deploy-sourcegraph-helm/pull/148)
- Resource Estimator: Ability to export the estimated results as override file for Helm and Docker Compose. [#18](https://github.com/sourcegraph/resource-estimator/pull/18)
- A toggle to enable/disable a beta simplified UI has been added to the user menu. This new UI is still actively in development and any changes visible with the toggle enabled may not be stable are subject to change. [#38763](https://github.com/sourcegraph/sourcegraph/pull/38763)
- Search query inputs are now backed by the CodeMirror library instead of Monaco. Monaco can be re-enabled by setting `experimentalFeatures.editor` to `"monaco"`. [38584](https://github.com/sourcegraph/sourcegraph/pull/38584)
- Better search-based code navigation for Python using tree-sitter [#38459](https://github.com/sourcegraph/sourcegraph/pull/38459)
- Gitserver endpoint access logs can now be enabled by adding `"log": { "gitserver.accessLogs": true }` to the site config. [#38798](https://github.com/sourcegraph/sourcegraph/pull/38798)
- Code Insights supports a new type of insight - compute-powered insight, currently under the experimental feature flag: `codeInsightsCompute` [#37857](https://github.com/sourcegraph/sourcegraph/issues/37857)
- Cache execution result when mounting files in a batch spec. [sourcegraph/src-cli#795](https://github.com/sourcegraph/src-cli/pull/795)
- Batch Changes changesets open on archived repositories will now move into a [Read-Only state](https://docs.sourcegraph.com/batch_changes/references/faq#why-is-my-changeset-read-only). [#26820](https://github.com/sourcegraph/sourcegraph/issues/26820)

### Changed

- Updated minimum required veresion of `git` to 2.35.2 in `gitserver` and `server` Docker image. This addresses [a few vulnerabilities announced by GitHub](https://github.blog/2022-04-12-git-security-vulnerability-announced/).
- Search: Pasting a query with line breaks into the main search query input will now replace them with spaces instead of removing them. [#37674](https://github.com/sourcegraph/sourcegraph/pull/37674)
- Rewrite resource estimator using the latest metrics [#37869](https://github.com/sourcegraph/sourcegraph/pull/37869)
- Selecting a line multiple times in the file view will only add a single browser history entry [#38204](https://github.com/sourcegraph/sourcegraph/pull/38204)
- The panels on the homepage (recent searches, etc) are now turned off by default. They can be re-enabled by setting `experimentalFeatures.showEnterpriseHomePanels` to true. [#38431](https://github.com/sourcegraph/sourcegraph/pull/38431)
- Log sampling is now enabled by default for Sourcegraph components that use the [new internal logging library](https://github.com/sourcegraph/log) - the first 100 identical log entries per second will always be output, but thereafter only every 100th identical message will be output. It can be configured for each service using the environment variables `SRC_LOG_SAMPLING_INITIAL` and `SRC_LOG_SAMPLING_THEREAFTER`, and if `SRC_LOG_SAMPLING_INITIAL` is set to `0` or `-1` the sampling will be disabled entirely. [#38451](https://github.com/sourcegraph/sourcegraph/pull/38451)
- Deprecated `experimentalFeatures.enableGitServerCommandExecFilter`. Setting this value has no effect on the code any longer and the code to guard against unknown commands is always enabled.
- Zoekt now runs with GOGC=25 by default, helping to reduce the memory consumption of Sourcegraph. Previously it ran with GOGC=50, but we noticed a regression when we switched to go 1.18 which contained significant changes to the go garbage collector. [#38708](https://github.com/sourcegraph/sourcegraph/issues/38708)
- Hide `Publish` action when working with imported changesets. [#37882](https://github.com/sourcegraph/sourcegraph/issues/37882)

### Fixed

- Fix an issue where updating the title or body of a Bitbucket Cloud pull request opened by a batch change could fail when the pull request was not on a fork of the target repository. [#37585](https://github.com/sourcegraph/sourcegraph/issues/37585)
- A bug where some complex `repo:` regexes only returned a subset of repository results. [#37925](https://github.com/sourcegraph/sourcegraph/pull/37925)
- Fix a bug when selecting all the changesets on the Preview Batch Change Page only selected the recently loaded changesets. [#38041](https://github.com/sourcegraph/sourcegraph/pull/38041)
- Fix a bug with bad code insights chart data points links. [#38102](https://github.com/sourcegraph/sourcegraph/pull/38102)
- Code Insights: the commit indexer no longer errors when fetching commits from empty repositories and marks them as successfully indexed. [#39081](https://github.com/sourcegraph/sourcegraph/pull/38091)
- The file view does not jump to the first selected line anymore when selecting multiple lines and the first selected line was out of view. [#38175](https://github.com/sourcegraph/sourcegraph/pull/38175)
- Fixed an issue where multiple activations of the back button are required to navigate back to a previously selected line in a file [#38193](https://github.com/sourcegraph/sourcegraph/pull/38193)
- Support timestamps with numeric timezone format from Gitlab's Webhook payload [#38250](https://github.com/sourcegraph/sourcegraph/pull/38250)
- Fix regression in 3.41 where search-based Code Insights could have their queries wrongly parsed into regex patterns when containing quotes or parentheses. [#38400](https://github.com/sourcegraph/sourcegraph/pull/38400)
- Fixed regression of mismatched `From` address when render emails. [#38589](https://github.com/sourcegraph/sourcegraph/pull/38589)
- Fixed a bug with GitHub code hosts using `"repositoryQuery":{"public"}` where it wasn't respecting exclude archived. [#38839](https://github.com/sourcegraph/sourcegraph/pull/38839)
- Fixed a bug with GitHub code hosts using `repositoryQuery` with custom queries, where it could potentially stall out searching for repos. [#38839](https://github.com/sourcegraph/sourcegraph/pull/38839)
- Fixed an issue in Code Insights were duplicate points were sometimes being returned when displaying series data. [#38903](https://github.com/sourcegraph/sourcegraph/pull/38903)
- Fix issue with Bitbucket Projects repository permissions sync regarding granting pending permissions. [#39013](https://github.com/sourcegraph/sourcegraph/pull/39013)
- Fix issue with Bitbucket Projects repository permissions sync when BindID is username. [#39035](https://github.com/sourcegraph/sourcegraph/pull/39035)
- Improve keyboard navigation for batch changes server-side execution flow. [#38601](https://github.com/sourcegraph/sourcegraph/pull/38601)
- Fixed a bug with the WorkspacePreview panel glitching when it's resized. [#36470](https://github.com/sourcegraph/sourcegraph/issues/36470)
- Handle special characters in search query when creating a batch change from search. [#38772](https://github.com/sourcegraph/sourcegraph/pull/38772)
- Fixed bug when parsing numeric timezone offset in Gitlab webhook payload. [#38250](https://github.com/sourcegraph/sourcegraph/pull/38250)
- Fixed setting unrestricted status on a repository when using the explicit permissions API. If the repository had never had explicit permissions before, previously this call would fail. [#39141](https://github.com/sourcegraph/sourcegraph/pull/39141)

### Removed

- The direct DataDog trace export integration has been removed. ([#37654](https://github.com/sourcegraph/sourcegraph/pull/37654))
- Removed the deprecated git exec forwarder. [#38092](https://github.com/sourcegraph/sourcegraph/pull/38092)
- Browser and IDE extensions banners. [#38715](https://github.com/sourcegraph/sourcegraph/pull/38715)

## 3.41.1

### Fixed

- Fix issue with Bitbucket Projects repository permissions sync when wrong repo IDs were used [#38637](https://github.com/sourcegraph/sourcegraph/pull/38637)
- Fix perforce permissions interpretation for rules where there is a wildcard in the depot name [#37648](https://github.com/sourcegraph/sourcegraph/pull/37648)

### Added

- Allow directory read access for sub repo permissions [#38487](https://github.com/sourcegraph/sourcegraph/pull/38487)

### Changed

- p4-fusion version is upgraded to 1.10 [#38272](https://github.com/sourcegraph/sourcegraph/pull/38272)

## 3.41.0

### Added

- Code Insights: Added toggle display of data series in line charts
- Code Insights: Added dashboard pills for the standalone insight page [#36341](https://github.com/sourcegraph/sourcegraph/pull/36341)
- Extensions: Added site config parameter `extensions.allowOnlySourcegraphAuthoredExtensions`. When enabled only extensions authored by Sourcegraph will be able to be viewed and installed. For more information check out the [docs](https://docs.sourcegraph.com/admin/extensions##allow-only-extensions-authored-by-sourcegraph). [#35054](https://github.com/sourcegraph/sourcegraph/pull/35054)
- Batch Changes Credentials can now be manually validated. [#35948](https://github.com/sourcegraph/sourcegraph/pull/35948)
- Zoekt-indexserver has a new debug landing page, `/debug`, which now exposes information about the queue, the list of indexed repositories, and the list of assigned repositories. Admins can reach the debug landing page by selecting Instrumentation > indexed-search-indexer from the site admin view. The debug page is linked at the top. [#346](https://github.com/sourcegraph/zoekt/pull/346)
- Extensions: Added `enableExtensionsDecorationsColumnView` user setting as [experimental feature](https://docs.sourcegraph.com/admin/beta_and_experimental_features#experimental-features). When enabled decorations of the extensions supporting column decorations (currently only git-extras extension does: [sourcegraph-git-extras/pull/276](https://github.com/sourcegraph/sourcegraph-git-extras/pull/276)) will be displayed in separate columns on the blob page. [#36007](https://github.com/sourcegraph/sourcegraph/pull/36007)
- SAML authentication provider has a new site configuration `allowGroups` that allows filtering users by group membership. [#36555](https://github.com/sourcegraph/sourcegraph/pull/36555)
- A new [templating](https://docs.sourcegraph.com/batch_changes/references/batch_spec_templating) variable, `batch_change_link` has been added for more control over where the "Created by Sourcegraph batch change ..." message appears in the published changeset description. [#491](https://github.com/sourcegraph/sourcegraph/pull/35319)
- Batch specs can now mount local files in the Docker container when using [Sourcegraph CLI](https://docs.sourcegraph.com/cli). [#31790](https://github.com/sourcegraph/sourcegraph/issues/31790)
- Code Monitoring: Notifications via Slack and generic webhooks are now enabled for everyone by default as a beta feature. [#37037](https://github.com/sourcegraph/sourcegraph/pull/37037)
- Code Insights: Sort and limit filters have been added to capture group insights. This gives users more control over which series are displayed. [#34611](https://github.com/sourcegraph/sourcegraph/pull/34611)
- [Running batch changes server-side](https://docs.sourcegraph.com/batch_changes/explanations/server_side) is now in beta! In addition to using src-cli to run batch changes locally, you can now run them server-side as well. This requires installing executors. While running server-side unlocks a new and improved UI experience, you can still use src-cli just like before.
- Code Monitoring: pings for new action types [#37288](https://github.com/sourcegraph/sourcegraph/pull/37288)
- Better search-based code navigation for Java using tree-sitter [#34875](https://github.com/sourcegraph/sourcegraph/pull/34875)

### Changed

- Code Insights: Added warnings about adding `context:` and `repo:` filters in search query.
- Batch Changes: The credentials of the last applying user will now be used to sync changesets when available. If unavailable, then the previous behaviour of using a site or code host configuration credential is retained. [#33413](https://github.com/sourcegraph/sourcegraph/issues/33413)
- Gitserver: we disable automatic git-gc for invocations of git-fetch to avoid corruption of repositories by competing git-gc processes. [#36274](https://github.com/sourcegraph/sourcegraph/pull/36274)
- Commit and diff search: The hard limit of 50 repositories has been removed, and long-running searches will continue running until the timeout is hit. [#36486](https://github.com/sourcegraph/sourcegraph/pull/36486)
- The Postgres DBs `frontend` and `codeintel-db` are now given 1 hour to begin accepting connections before Kubernetes restarts the containers. [#4136](https://github.com/sourcegraph/deploy-sourcegraph/pull/4136)
- The internal git command forwarder has been deprecated and will be removed in 3.42 [#37320](https://github.com/sourcegraph/sourcegraph/pull/37320)

### Fixed

- Unable to send emails through [Google SMTP relay](https://docs.sourcegraph.com/admin/config/email#configuring-sourcegraph-to-send-email-via-google-workspace-gmail) with mysterious error "EOF". [#35943](https://github.com/sourcegraph/sourcegraph/issues/35943)
- A common source of searcher evictions on kubernetes when running large structural searches. [#34828](https://github.com/sourcegraph/sourcegraph/issues/34828)
- An issue with permissions evaluation for saved searches
- An authorization check while Redis is down will now result in an internal server error, instead of clearing a valid session from the user's cookies. [#37016](https://github.com/sourcegraph/sourcegraph/issues/37016)

### Removed

-

## 3.40.2

### Fixed

- Fix issue with OAuth login using a Github code host by reverting gologin dependency update [#36685](https://github.com/sourcegraph/sourcegraph/pull/36685)
- Fix issue with single-container docker image where codeinsights-db was being incorrectly created [#36678](https://github.com/sourcegraph/sourcegraph/pull/36678)

## 3.40.1

### Fixed

- Support expiring OAuth tokens for GitLab which became the default in version 15.0. [#36003](https://github.com/sourcegraph/sourcegraph/pull/36003)
- Fix external service resolver erroring when webhooks not supported. [#35932](https://github.com/sourcegraph/sourcegraph/pull/35932)

## 3.40.0

### Added

- Code Insights: Added fuzzy search filter for dashboard select drop down
- Code Insights: You can share code insights through a shareable link. [#34965](https://github.com/sourcegraph/sourcegraph/pull/34965)
- Search: `path:` is now a valid filter. It is an alias for the existing `file:` filter. [#34947](https://github.com/sourcegraph/sourcegraph/pull/34947)
- Search: `-language` is a valid filter, but the web app displays it as invalid. The web app is fixed to reflect validity. [#34949](https://github.com/sourcegraph/sourcegraph/pull/34949)
- Search-based code intelligence now recognizes local variables in Python, Java, JavaScript, TypeScript, C/C++, C#, Go, and Ruby. [#33689](https://github.com/sourcegraph/sourcegraph/pull/33689)
- GraphQL API: Added support for async external service deletion. This should be used to delete an external service which cannot be deleted within 75 seconds timeout due to a large number of repos. Usage: add `async` boolean field to `deleteExternalService` mutation. Example: `mutation deleteExternalService(externalService: "id", async: true) { alwaysNil }`
- [search.largeFiles](https://docs.sourcegraph.com/admin/config/site_config#search-largeFiles) now supports recursive globs. For example, it is now possible to specify a pattern like `**/*.lock` to match a lock file anywhere in a repository. [#35411](https://github.com/sourcegraph/sourcegraph/pull/35411)
- Permissions: The `setRepositoryPermissionsUnrestricted` mutation was added, which allows explicitly marking a repo as available to all Sourcegraph users. [#35378](https://github.com/sourcegraph/sourcegraph/pull/35378)
- The `repo:deps(...)` predicate can now search through the [Python dependencies of your repositories](https://docs.sourcegraph.com/code_search/how-to/dependencies_search). [#32659](https://github.com/sourcegraph/sourcegraph/issues/32659)
- Batch Changes are now supported on [Bitbucket Cloud](https://bitbucket.org/). [#24199](https://github.com/sourcegraph/sourcegraph/issues/24199)
- Pings for server-side batch changes [#34308](https://github.com/sourcegraph/sourcegraph/pull/34308)
- Indexed search will detect when it is misconfigured and has multiple replicas writing to the same directory. [#35513](https://github.com/sourcegraph/sourcegraph/pull/35513)
- A new token creation callback feature that sends a token back to a trusted program automatically after the user has signed in [#35339](https://github.com/sourcegraph/sourcegraph/pull/35339)
- The Grafana dashboard now has a global container resource usage view to help site-admin quickly identify potential scaling issues. [#34808](https://github.com/sourcegraph/sourcegraph/pull/34808)

### Changed

- Sourcegraph's docker images are now based on Alpine Linux 3.14. [#34508](https://github.com/sourcegraph/sourcegraph/pull/34508)
- Sourcegraph is now built with Go 1.18. [#34899](https://github.com/sourcegraph/sourcegraph/pull/34899)
- Capture group Code Insights now use the Compute streaming endpoint. [#34905](https://github.com/sourcegraph/sourcegraph/pull/34905)
- Code Insights will now automatically generate queries with a default value of `fork:no` and `archived:no` if these fields are not specified by the user. This removes the need to manually add these fields to have consistent behavior from historical to non-historical results. [#30204](https://github.com/sourcegraph/sourcegraph/issues/30204)
- Search Code Insights now use the Search streaming endpoint. [#35286](https://github.com/sourcegraph/sourcegraph/pull/35286)
- Deployment: Nginx ingress controller updated to v1.2.0

### Fixed

- Code Insights: Fixed line chart data series hover effect. Now the active line will be rendered on top of the others.
- Code Insights: Fixed incorrect Line Chart size calculation in FireFox
- Unverified primary emails no longer breaks the Emails-page for users and Users-page for Site Admin. [#34312](https://github.com/sourcegraph/sourcegraph/pull/34312)
- Button to download raw file in blob page is now working correctly. [#34558](https://github.com/sourcegraph/sourcegraph/pull/34558)
- Searches containing `or` expressions are now optimized to evaluate natively on the backends that support it ([#34382](https://github.com/sourcegraph/sourcegraph/pull/34382)), and both commit and diff search have been updated to run optimized `and`, `or`, and `not` queries. [#34595](https://github.com/sourcegraph/sourcegraph/pull/34595)
- Carets in textareas in Firefox are now visible. [#34888](https://github.com/sourcegraph/sourcegraph/pull/34888)
- Changesets to GitHub code hosts could fail with a confusing, non actionable error message. [#35048](https://github.com/sourcegraph/sourcegraph/pull/35048)
- An issue causing search expressions to not work in conjunction with `type:symbol`. [#35126](https://github.com/sourcegraph/sourcegraph/pull/35126)
- A non-descriptive error message that would be returned when using `on.repository` if it is not a valid repository path [#35023](https://github.com/sourcegraph/sourcegraph/pull/35023)
- Reduced database load when viewing or previewing a batch change. [#35501](https://github.com/sourcegraph/sourcegraph/pull/35501)
- Fixed a bug where Capture Group Code Insights generated just in time only returned data for the latest repository in the list. [#35624](https://github.com/sourcegraph/sourcegraph/pull/35624)

### Removed

- The experimental API Docs feature released on our Cloud instance since 3.30.0 has been removed from the product entirely. This product functionality is being superseded by [doctree](https://github.com/sourcegraph/doctree). [#34798](https://github.com/sourcegraph/sourcegraph/pull/34798)

## 3.39.1

### Fixed

- Code Insights: Fixed bug that caused line rendering issues when series data is returned out of order by date.
- Code Insights: Fixed bug that caused before and after parameters to be switched when clicking in to the diff view from an insight.
- Fixed an issue with notebooks that caused the cursor to behave erratically in markdown blocks. [#34227](https://github.com/sourcegraph/sourcegraph/pull/34227)
- Batch Changes on docker compose installations were failing due to a missing environment variable [#813](https://github.com/sourcegraph/deploy-sourcegraph-docker/pull/813).

## 3.39.0

### Added

- Added support for LSIF upload authentication against GitLab.com on Sourcegraph Cloud. [#33254](https://github.com/sourcegraph/sourcegraph/pull/33254)
- Add "getting started/quick start checklist for authenticated users" [#32882](https://github.com/sourcegraph/sourcegraph/pull/32882)
- A redesigned repository page is now available under the `new-repo-page` feature flag. [#33319](https://github.com/sourcegraph/sourcegraph/pull/33319)
- Pings now include notebooks usage metrics. [#30087](https://github.com/sourcegraph/sourcegraph/issues/30087)
- Notebooks are now enabled by default. [#33706](https://github.com/sourcegraph/sourcegraph/pull/33706)
- The Code Insights GraphQL API now accepts Search Contexts as a filter and will extract the expressions embedded the `repo` and `-repo` search query fields from the contexts to apply them as filters on the insight. [#33866](https://github.com/sourcegraph/sourcegraph/pull/33866)
- The Code Insights commit indexer can now index commits in smaller batches. Set the number of days per batch in the site setting `insights.commit.indexer.windowDuration`. A value of 0 (default) will disable batching. [#33666](https://github.com/sourcegraph/sourcegraph/pull/33666)
- Support account lockout after consecutive failed sign-in attempts for builtin authentication provider (i.e. username and password), new config options are added to the site configuration under `"auth.lockout"` to customize the threshold, length of lockout and consecutive periods. [#33999](https://github.com/sourcegraph/sourcegraph/pull/33999)
- pgsql-exporter for Code Insights has been added to docker-compose and Kubernetes deployments to gather database-level metrics. [#780](https://github.com/sourcegraph/deploy-sourcegraph-docker/pull/780), [#4111](https://github.com/sourcegraph/deploy-sourcegraph/pull/4111)
- `repo:dependencies(...)` predicate can now search through the [Go dependencies of your repositories](https://docs.sourcegraph.com/code_search/how-to/dependencies_search). [#32658](https://github.com/sourcegraph/sourcegraph/issues/32658)
- Added a site config value `defaultRateLimit` to optionally configure a global default rate limit for external services.

### Changed

- Code Insights: Replaced native window confirmation dialog with branded modal. [#33637](https://github.com/sourcegraph/sourcegraph/pull/33637)
- Code Insights: Series data is now sorted by semantic version then alphabetically.
- Code Insights: Added locked insights overlays for frozen insights while in limited access mode. Restricted insight editing save change button for frozen insights. [#33062](https://github.com/sourcegraph/sourcegraph/pull/33062)
- Code Insights: A global dashboard will now be automatically created while in limited access mode to provide consistent visibility for unlocked insights. This dashboard cannot be deleted or modified while in limited access mode. [#32992](https://github.com/sourcegraph/sourcegraph/pull/32992)
- Update "getting started checklist for visitors" to a new design [TODO:]
- Update "getting started/quick start checklist for visitors" to a new design [#32882](https://github.com/sourcegraph/sourcegraph/pull/32882)
- Code Insights: Capture group values are now restricted to 100 characters. [#32828](https://github.com/sourcegraph/sourcegraph/pull/32828)
- Repositories for which gitserver's janitor job "sg maintenance" fails will eventually be re-cloned if "DisableAutoGitUpdates" is set to false (default) in site configuration. [#33432](https://github.com/sourcegraph/sourcegraph/pull/33432)
- The Code Insights database is now based on Postgres 12, removing the dependency on TimescaleDB. [#32697](https://github.com/sourcegraph/sourcegraph/pull/32697)

### Fixed

- Fixed create insight button being erroneously disabled.
- Fixed an issue where a `Warning: Sourcegraph cannot send emails!` banner would appear for all users instead of just site admins (introduced in v3.38).
- Fixed reading search pattern type from settings [#32989](https://github.com/sourcegraph/sourcegraph/issues/32989)
- Display a tooltip and truncate the title of a search result when content overflows [#32904](https://github.com/sourcegraph/sourcegraph/pull/32904)
- Search patterns containing `and` and `not` expressions are now optimized to evaluate natively on the Zoekt backend for indexed code content and symbol search wherever possible. These kinds of queries are now typically an order of magnitude faster. Previous cases where no results were returned for expensive search expressions should now work and return results quickly. [#33308](https://github.com/sourcegraph/sourcegraph/pull/33308)
- Fail to log extension activation event will no longer block extension from activating [#33300][https://github.com/sourcegraph/sourcegraph/pull/33300]
- Fixed out-ouf-memory events for gitserver's janitor job "sg maintenance". [#33353](https://github.com/sourcegraph/sourcegraph/issues/33353)
- Setting the publication state for changesets when previewing a batch spec now works correctly if all changesets are selected and there is more than one page of changesets. [#33619](https://github.com/sourcegraph/sourcegraph/issues/33619)

### Removed

-

## 3.38.1

### Fixed

- An issue introduced in 3.38 that caused alerts to not be delivered [#33398](https://github.com/sourcegraph/sourcegraph/pull/33398)

## 3.38.0

### Added

- Added new "Getting started onboarding tour" for not authenticated users on Sourcegraph.com instead of "Search onboarding tour" [#32263](https://github.com/sourcegraph/sourcegraph/pull/32263)
- Pings now include code host integration usage metrics [#31379](https://github.com/sourcegraph/sourcegraph/pull/31379)
- Added `PRECISE_CODE_INTEL_UPLOAD_AWS_USE_EC2_ROLE_CREDENTIALS` environment variable to enable EC2 metadata API authentication to an external S3 bucket storing precise code intelligence uploads. [#31820](https://github.com/sourcegraph/sourcegraph/pull/31820)
- LSIF upload pages now include a section listing the reasons and retention policies resulting in an upload being retained and not expired. [#30864](https://github.com/sourcegraph/sourcegraph/pull/30864)
- Timestamps in the history panel can now be formatted as absolute timestamps by using user setting `history.preferAbsoluteTimestamps`
- Timestamps in the history panel can now be formatted as absolute timestamps by using user setting `history.preferAbsoluteTimestamps` [#31837](https://github.com/sourcegraph/sourcegraph/pull/31837)
- Notebooks from private enterprise instances can now be embedded in external sites by enabling the `enable-embed-route` feature flag. [#31628](https://github.com/sourcegraph/sourcegraph/issues/31628)
- Pings now include IDE extensions usage metrics [#32000](https://github.com/sourcegraph/sourcegraph/pull/32000)
- New EventSource type: `IDEEXTENSION` for IDE extensions-related events [#32000](https://github.com/sourcegraph/sourcegraph/pull/32000)
- Code Monitoring now has a Logs tab enabled as a [beta feature](https://docs.sourcegraph.com/admin/beta_and_experimental_features). This lets you see recent runs of your code monitors and determine if any notifications were sent or if there were any errors during the run. [#32292](https://github.com/sourcegraph/sourcegraph/pull/32292)
- Code Monitoring creation and editing now supports syntax highlighting and autocomplete on the search box. [#32536](https://github.com/sourcegraph/sourcegraph/pull/32536)
- New `repo:dependencies(...)` predicate allows you to [search through the dependencies of your repositories](https://docs.sourcegraph.com/code_search/how-to/dependencies_search). This feature is currently in beta and only npm package repositories are supported with dependencies from `package-lock.json` and `yarn.lock` files. [#32405](https://github.com/sourcegraph/sourcegraph/issues/32405)
- Site config has a new _experimental_ feature called `gitServerPinnedRepos` that allows admins to pin specific repositories to particular gitserver instances. [#32831](https://github.com/sourcegraph/sourcegraph/pull/32831).
- Added [Rockskip](https://docs.sourcegraph.com/code_intelligence/explanations/rockskip), a scalable symbol service backend for a fast symbol sidebar and search-based code intelligence on monorepos.
- Code monitor email notifications can now optionally include the content of new search results. This is disabled by default but can be enabled by editing the code monitor's email action and toggling on "Include search results in sent message". [#32097](https://github.com/sourcegraph/sourcegraph/pull/32097)

### Changed

- Searching for the pattern `//` with regular expression search is now interpreted literally and will search for `//`. Previously, the `//` pattern was interpreted as our regular expression syntax `/<regexp>/` which would in turn be intrpreted as the empty string. Since searching for an empty string offers little practically utility, we now instead interpret `//` to search for its literal meaning in regular expression search. [#31520](https://github.com/sourcegraph/sourcegraph/pull/31520)
- Timestamps in the webapp will now display local time on hover instead of UTC time [#31672](https://github.com/sourcegraph/sourcegraph/pull/31672)
- Updated Postgres version from 12.6 to 12.7 [#31933](https://github.com/sourcegraph/sourcegraph/pull/31933)
- Code Insights will now periodically clean up data series that are not in use. There is a 1 hour grace period where the series can be reattached to a view, after which all of the time series data and metadata will be deleted. [#32094](https://github.com/sourcegraph/sourcegraph/pull/32094)
- Code Insights critical telemetry total count now only includes insights that are not frozen (limited by trial mode restrictions). [#32529](https://github.com/sourcegraph/sourcegraph/pull/32529)
- The Phabricator integration with Gitolite code hosts has been deprecated, the fields have been kept to not break existing systems, but the integration does not work anymore
- The SSH library used to push Batch Change branches to code hosts has been updated to prevent issues pushing to github.com or GitHub Enterprise releases after March 15, 2022. [#32641](https://github.com/sourcegraph/sourcegraph/issues/32641)
- Bumped the minimum supported version of Docker Compose from `1.22.0` to `1.29.0`. [#32631](https://github.com/sourcegraph/sourcegraph/pull/32631)
- [Code host API rate limit configuration](https://docs.sourcegraph.com/admin/repo/update_frequency#code-host-api-rate-limiting) no longer based on code host URLs but only takes effect on each individual external services. To enforce API rate limit, please add configuration to all external services that are intended to be rate limited. [#32768](https://github.com/sourcegraph/sourcegraph/pull/32768)

### Fixed

- Viewing or previewing a batch change is now more resilient when transient network or server errors occur. [#29859](https://github.com/sourcegraph/sourcegraph/issues/29859)
- Search: `select:file` and `select:file.directory` now properly deduplicates results. [#32469](https://github.com/sourcegraph/sourcegraph/pull/32469)
- Security: Patch container images against CVE 2022-0778 [#32679](https://github.com/sourcegraph/sourcegraph/issues/32679)
- When closing a batch change, draft changesets that will be closed are now also shown. [#32481](https://github.com/sourcegraph/sourcegraph/pull/32481)

### Removed

- The deprecated GraphQL field `SearchResults.resultCount` has been removed in favor of its replacement, `matchCount`. [#31573](https://github.com/sourcegraph/sourcegraph/pull/31573)
- The deprecated site-config field `UseJaeger` has been removed. Use `"observability.tracing": { "sampling": "all" }` instead [#31294](https://github.com/sourcegraph/sourcegraph/pull/31294/commits/6793220d6cf1200535a2610d79d2dd9e18c67dca)

## 3.37.0

### Added

- Code in search results is now selectable (e.g. for copying). Just clicking on the code continues to open the corresponding file as it did before. [#30033](https://github.com/sourcegraph/sourcegraph/pull/30033)
- Search Notebooks now support importing and exporting Markdown-formatted files. [#28586](https://github.com/sourcegraph/sourcegraph/issues/28586)
- Added standalone migrator service that can be used to run database migrations independently of an upgrade. For more detail see the [standalone migrator docs](https://docs.sourcegraph.com/admin/how-to/manual_database_migrations) and the [docker-compose](https://docs.sourcegraph.com/admin/install/docker-compose/operations#database-migrations) or [kubernetes](https://docs.sourcegraph.com/admin/install/kubernetes/update#database-migrations) upgrade docs.

### Changed

- Syntax highlighting for JSON now uses a distinct color for strings in object key positions. [#30105](https://github.com/sourcegraph/sourcegraph/pull/30105)
- GraphQL API: The order of events returned by `MonitorTriggerEventConnection` has been reversed so newer events are returned first. The `after` parameter has been modified accordingly to return events older the one specified, to allow for pagination. [31219](https://github.com/sourcegraph/sourcegraph/pull/31219)
- [Query based search contexts](https://docs.sourcegraph.com/code_search/how-to/search_contexts#beta-query-based-search-contexts) are now enabled by default as a [beta feature](https://docs.sourcegraph.com/admin/beta_and_experimental_features). [#30888](https://github.com/sourcegraph/sourcegraph/pull/30888)
- The symbols sidebar loads much faster on old commits (after processing it) when scoped to a subdirectory in a big repository. [#31300](https://github.com/sourcegraph/sourcegraph/pull/31300)

### Fixed

- Links generated by editor endpoint will render image preview correctly. [#30767](https://github.com/sourcegraph/sourcegraph/pull/30767)
- Fixed a race condition in the precise code intel upload expirer process that prematurely expired new uploads. [#30546](https://github.com/sourcegraph/sourcegraph/pull/30546)
- Pushing changesets from Batch Changes to code hosts with self-signed TLS certificates has been fixed. [#31010](https://github.com/sourcegraph/sourcegraph/issues/31010)
- Fixed LSIF uploads not being expired according to retention policies when the repository contained tags and branches with the same name but pointing to different commits. [#31108](https://github.com/sourcegraph/sourcegraph/pull/31108)
- Service discovery for the symbols service can transition from no endpoints to endpoints. Previously we always returned an error after the first empty state. [#31225](https://github.com/sourcegraph/sourcegraph/pull/31225)
- Fixed performance issue in LSIF upload processing, reducing the latency between uploading an LSIF index and accessing precise code intel in the UI. ([#30978](https://github.com/sourcegraph/sourcegraph/pull/30978), [#31143](https://github.com/sourcegraph/sourcegraph/pull/31143))
- Fixed symbols not appearing when no files changed between commits. [#31295](https://github.com/sourcegraph/sourcegraph/pull/31295)
- Fixed symbols not appearing when too many files changed between commits. [#31110](https://github.com/sourcegraph/sourcegraph/pull/31110)
- Fixed runaway disk usage in the `symbols` service. [#30647](https://github.com/sourcegraph/sourcegraph/pull/30647)

### Removed

- Removed `experimentalFeature.showCodeMonitoringTestEmailButton`. Test emails can still be sent by editing the code monitor and expanding the "Send email notification" section. [#29953](https://github.com/sourcegraph/sourcegraph/pull/29953)

## 3.36.3

### Fixed

- Fix Code Monitor permissions. For more detail see our [security advisory](https://github.com/sourcegraph/sourcegraph/security/advisories/GHSA-xqv2-x6f2-w3pf) [#30547](https://github.com/sourcegraph/sourcegraph/pull/30547)

## 3.36.2

### Removed

- The TOS consent screen which would appear for all users upon signing into Sourcegraph. We had some internal miscommunication on this onboarding flow and it didn’t turn out the way we intended, this effectively reverts that change. ![#30192](https://github.com/sourcegraph/sourcegraph/issues/30192)

## 3.36.1

### Fixed

- Fix broken 'src lsif upload' inside executor due to basic auth removal. [#30023](https://github.com/sourcegraph/sourcegraph/pull/30023)

## 3.36.0

### Added

- Search contexts can now be defined with a restricted search query as an alternative to a specific list of repositories and revisions. This feature is _beta_ and may change in the following releases. Allowed filters: `repo`, `rev`, `file`, `lang`, `case`, `fork`, `visibility`. `OR`, `AND` expressions are also allowed. To enable this feature to all users, set `experimentalFeatures.searchContextsQuery` to true in global settings. You'll then see a "Create context" button from the search results page and a "Query" input field in the search contexts form. If you want revisions specified in these query based search contexts to be indexed, set `experimentalFeatures.search.index.query.contexts` to true in site configuration. [#29327](https://github.com/sourcegraph/sourcegraph/pull/29327)
- More explicit Terms of Service and Privacy Policy consent has been added to Sourcegraph Server. [#28716](https://github.com/sourcegraph/sourcegraph/issues/28716)
- Batch changes will be created on forks of the upstream repository if the new `batchChanges.enforceForks` site setting is enabled. [#17879](https://github.com/sourcegraph/sourcegraph/issues/17879)
- Symbolic links are now searchable. Previously it was possible to navigate to symbolic links in the repository tree view, however the symbolic links were ignored during searches. [#29567](https://github.com/sourcegraph/sourcegraph/pull/29567), [#237](https://github.com/sourcegraph/zoekt/pull/237)
- Maximum number of references/definitions shown in panel can be adjusted in settings with `codeIntelligence.maxPanelResults`. If not set, a hardcoded limit of 500 was used. [#29629](https://github.com/sourcegraph/sourcegraph/29629)
- Search notebooks are now fully persistable. You can create notebooks through the WYSIWYG editor and share them via a unique URL. We support two visibility modes: private (only the creator can view the notebook) and public (everyone can view the notebook). This feature is _beta_ and may change in the following releases. [#27384](https://github.com/sourcegraph/sourcegraph/issues/27384)
- Code Insights that are run over all repositories now have data points with links that lead to the search page. [#29587](https://github.com/sourcegraph/sourcegraph/pull/29587)
- Code Insights creation UI query field now supports different syntax highlight modes based on `patterntype` filter. [#29733](https://github.com/sourcegraph/sourcegraph/pull/29733)
- Code Insights creation UI query field now has live-preview button that leads to the search page with predefined query value. [#29698](https://github.com/sourcegraph/sourcegraph/pull/29698)
- Code Insights creation UI detect and track patterns can now search across all repositories. [#29906](https://github.com/sourcegraph/sourcegraph/pull/29906)
- Pings now contain aggregated CTA metrics. [#29966](https://github.com/sourcegraph/sourcegraph/pull/29966)
- Pings now contain aggregated CTA metrics. [#29966](https://github.com/sourcegraph/sourcegraph/pull/29966) and [#31389](https://github.com/sourcegraph/sourcegraph/pull/31389)

### Changed

- Sourcegraph's API (streaming search, GraphQL, etc.) may now be used from any domain when using an access token for authentication, or with no authentication in the case of Sourcegraph.com. [#28775](https://github.com/sourcegraph/sourcegraph/pull/28775)
- The endpoint `/search/stream` will be retired in favor of `/.api/search/stream`. This requires no action unless you have developed custom code against `/search/stream`. We will support both endpoints for a short period of time before removing `/search/stream`. Please refer to the [documentation](https://docs.sourcegraph.com/api/stream_api) for more information.
- When displaying the content of symbolic links in the repository tree view, we will show the relative path to the link's target instead of the target's content. This behavior is consistent with how we display symbolic links in search results. [#29687](https://github.com/sourcegraph/sourcegraph/pull/29687)
- A new janitor job, "sg maintenance" was added to gitserver. The new job replaces "garbage collect" with the goal to optimize the performance of git operations for large repositories. You can choose to enable "garbage collect" again by setting the environment variables "SRC_ENABLE_GC_AUTO" to "true" and "SRC_ENABLE_SG_MAINTENANCE" to "false" for gitserver. Note that you must not enable both options at the same time. [#28224](https://github.com/sourcegraph/sourcegraph/pull/28224).
- Search results across repositories are now ordered by repository rank by default. By default the rank is the number of stars a repository has. An administrator can inflate the rank of a repository via `experimentalFeatures.ranking.repoScores`. If you notice increased latency in results, you can disable this feature by setting `experimentalFeatures.ranking.maxReorderQueueSize` to 0. [#29856](https://github.com/sourcegraph/sourcegraph/pull/29856)
- Search results within the same file are now ordered by relevance instead of line number. To order by line number, update the setting `experimentalFeatures.clientSearchResultRanking: "by-line-number"`. [#29046](https://github.com/sourcegraph/sourcegraph/pull/29046)
- Bumped the symbols processing timeout from 20 minutes to 2 hours and made it configurable. [#29891](https://github.com/sourcegraph/sourcegraph/pull/29891)

### Fixed

- Issue preventing searches from completing when certain patterns contain `@`. [#29489](https://github.com/sourcegraph/sourcegraph/pull/29489)
- The grafana dashboard for "successful search request duration" reports the time for streaming search which is used by the browser. Previously it reported the GraphQL time which the browser no longer uses. [#29625](https://github.com/sourcegraph/sourcegraph/pull/29625)
- A regression introduced in 3.35 causing Code Insights that are run over all repositories to not query against repositories that have permissions enabled. (Restricted repositories are and remain filtered based on user permissions when a user views a chart, not at query time.) This may cause global Insights to undercount for data points generated after upgrading to 3.35 and before upgrading to 3.36. [](https://github.com/sourcegraph/sourcegraph/pull/29725)
- Renaming repositories now removes the old indexes on Zoekt's disks. This did not affect search results, only wasted disk space. This was a regression introduced in Sourcegraph 3.33. [#29685](https://github.com/sourcegraph/sourcegraph/issues/29685)

### Removed

- Removed unused backend service from Kubernetes deployments. [#4050](https://github.com/sourcegraph/deploy-sourcegraph/pull/4050)

## 3.35.2

### Fixed

- Fix Code Monitor permissions. For more detail see our [security advisory](https://github.com/sourcegraph/sourcegraph/security/advisories/GHSA-xqv2-x6f2-w3pf) [#30547](https://github.com/sourcegraph/sourcegraph/pull/30547)

## 3.35.1

**⚠️ Due to issues related to Code Insights in the 3.35.0 release, users are advised to upgrade directly to 3.35.1.**

### Fixed

- Skipped migrations caused existing Code Insights to not appear. [#29395](https://github.com/sourcegraph/sourcegraph/pull/29395)
- Enterprise-only out-of-band migrations failed to execute due to missing enterprise configuration flag. [#29426](https://github.com/sourcegraph/sourcegraph/pull/29426)

## 3.35.0

**⚠️ Due to issues related to Code Insights on this release, users are advised to upgrade directly to 3.35.1.**

### Added

- Individual batch changes can publish multiple changesets to the same repository by specifying multiple target branches using the [`on.branches`](https://docs.sourcegraph.com/batch_changes/references/batch_spec_yaml_reference#on-repository) attribute. [#25228](https://github.com/sourcegraph/sourcegraph/issues/25228)
- Low resource overlay added. NOTE: this is designed for internal-use only. Customers can use the `minikube` overlay to achieve similar results.[#4012](https://github.com/sourcegraph/deploy-sourcegraph/pull/4012)
- Code Insights has a new insight `Detect and Track` which will generate unique time series from the matches of a pattern specified as a regular expression capture group. This is currently limited to insights scoped to specific repositories. [docs](https://docs.sourcegraph.com/code_insights/explanations/automatically_generated_data_series)
- Code Insights is persisted entirely in the `codeinsights-db` database. A migration will automatically be performed to move any defined insights and dashboards from your user, org, or global settings files.
- The GraphQL API for Code Insights has entered beta. [docs](https://docs.sourcegraph.com/code_insights/references/code_insights_graphql_api)
- The `SRC_GIT_SERVICE_MAX_EGRESS_BYTES_PER_SECOND` environment variable to control the egress throughput of gitserver's git service (e.g. used by zoekt-index-server to clone repos to index). Set to -1 for no limit. [#29197](https://github.com/sourcegraph/sourcegraph/pull/29197)
- Search suggestions via the GraphQL API were deprecated last release and are now no longer available. Suggestions now work only with the search streaming API. [#29283](https://github.com/sourcegraph/sourcegraph/pull/29283)
- Clicking on a token will now jump to its definition. [#28520](https://github.com/sourcegraph/sourcegraph/pull/28520)

### Changed

- The `ALLOW_DECRYPT_MIGRATION` environment variable is now read by the `worker` service, not the `frontend` service as in previous versions.
- External services will stop syncing if they exceed the user / site level limit for total number of repositories added. It will only continue syncing if the extra repositories are removed or the corresponding limit is increased, otherwise it will stop syncing for the very first repository each time the syncer attempts to sync the external service again. [#28674](https://github.com/sourcegraph/sourcegraph/pull/28674)
- Sourcegraph services now listen to SIGTERM signals. This allows smoother rollouts in kubernetes deployments. [#27958](https://github.com/sourcegraph/sourcegraph/pull/27958)
- The sourcegraph-frontend ingress now uses the networking.k8s.io/v1 api. This adds support for k8s v1.22 and later, and deprecates support for versions older than v1.18.x [#4029](https://github.com/sourcegraph/deploy-sourcegraph/pull/4029)
- Non-bare repositories found on gitserver will be removed by a janitor job. [#28895](https://github.com/sourcegraph/sourcegraph/pull/28895)
- The search bar is no longer auto-focused when navigating between files. This change means that the keyboard shortcut Cmd+LeftArrow (or Ctrl-LeftArrow) now goes back to the browser's previous page instead of moving the cursor position to the first position of the search bar. [#28943](https://github.com/sourcegraph/sourcegraph/pull/28943)
- Code Insights series over all repositories can now be edited
- Code Insights series over all repositories now support a custom time interval and will calculate with 12 points starting at the moment the series is created and working backwards.
- Minio service upgraded to RELEASE.2021-12-10T23-03-39Z. [#29188](https://github.com/sourcegraph/sourcegraph/pull/29188)
- Code insights creation UI form query field now supports suggestions and syntax highlighting. [#28130](https://github.com/sourcegraph/sourcegraph/pull/28130)
- Using `select:repo` in search queries will now stream results incrementally, greatly improving speed and reducing time-to-first-result. [#28920](https://github.com/sourcegraph/sourcegraph/pull/28920)
- The fuzzy file finder is now enabled by default and can be activated with the shortcut `Cmd+K` on macOS and `Ctrl+K` on Linux/Windows. Change the user setting `experimentalFeatures.fuzzyFinder` to `false` to disable this feature. [#29010](https://github.com/sourcegraph/sourcegraph/pull/29010)
- Search-based code intelligence and the symbol sidebar are much faster now that the symbols service incrementally processes files that changed. [#27932](https://github.com/sourcegraph/sourcegraph/pull/27932)

### Fixed

- Moving a changeset from draft state into published state was broken on GitLab code hosts. [#28239](https://github.com/sourcegraph/sourcegraph/pull/28239)
- The shortcuts for toggling the History Panel and Line Wrap were not working on Mac. [#28574](https://github.com/sourcegraph/sourcegraph/pull/28574)
- Suppresses docker-on-mac warning for Kubernetes, Docker Compose, and Pure Docker deployments. [#28405](https://github.com/sourcegraph/sourcegraph/pull/28821)
- Fixed an issue where certain regexp syntax for repository searches caused the entire search, including non-repository searches, to fail with a parse error (issue affects only version 3.34). [#28826](https://github.com/sourcegraph/sourcegraph/pull/28826)
- Modifying changesets on Bitbucket Server could previously fail if the local copy in Batch Changes was out of date. That has been fixed by retrying the operations in case of a 409 response. [#29100](https://github.com/sourcegraph/sourcegraph/pull/29100)

### Removed

- Settings files (user, org, global) as a persistence mechanism for Code Insights are now deprecated.
- Query-runner deployment has been removed. You can safely remove the `query-runner` service from your installation.

## 3.34.2

### Fixed

- A bug introduced in 3.34 and 3.34.1 that resulted in certain repositories being missed in search results. [#28624](https://github.com/sourcegraph/sourcegraph/pull/28624)

## 3.34.1

### Fixed

- Fixed Redis alerting for docker-compose deployments [#28099](https://github.com/sourcegraph/sourcegraph/issues/28099)

## 3.34.0

### Added

- Added documentation for merging site-config files. Available since 3.32 [#21220](https://github.com/sourcegraph/sourcegraph/issues/21220)
- Added site config variable `cloneProgressLog` to optionally enable logging of clone progress to temporary files for debugging. Disabled by default. [#26568](https://github.com/sourcegraph/sourcegraph/pull/26568)
- GNU's `wget` has been added to all `sourcegraph/*` Docker images that use `sourcegraph/alpine` as its base [#26823](https://github.com/sourcegraph/sourcegraph/pull/26823)
- Added the "no results page", a help page shown if a search doesn't return any results [#26154](https://github.com/sourcegraph/sourcegraph/pull/26154)
- Added monitoring page for Redis databases [#26967](https://github.com/sourcegraph/sourcegraph/issues/26967)
- The search indexer only polls repositories that have been marked as changed. This reduces a large source of load in installations with a large number of repositories. If you notice index staleness, you can try disabling by setting the environment variable `SRC_SEARCH_INDEXER_EFFICIENT_POLLING_DISABLED` on `sourcegraph-frontend`. [#27058](https://github.com/sourcegraph/sourcegraph/issues/27058)
- Pings include instance wide total counts of Code Insights grouped by presentation type, series type, and presentation-series type. [#27602](https://github.com/sourcegraph/sourcegraph/pull/27602)
- Added logging of incoming Batch Changes webhooks, which can be viewed by site admins. By default, sites without encryption will log webhooks for three days, while sites with encryption will not log webhooks without explicit configuration. [See the documentation for more details](https://docs.sourcegraph.com/admin/config/batch_changes#incoming-webhooks). [#26669](https://github.com/sourcegraph/sourcegraph/issues/26669)
- Added support for finding implementations of interfaces and methods. [#24854](https://github.com/sourcegraph/sourcegraph/pull/24854)

### Changed

- Removed liveness probes from Kubernetes Prometheus deployment [#2970](https://github.com/sourcegraph/deploy-sourcegraph/pull/2970)
- Batch Changes now requests the `workflow` scope on GitHub personal access tokens to allow batch changes to write to the `.github` directory in repositories. If you have already configured a GitHub PAT for use with Batch Changes, we suggest adding the scope to the others already granted. [#26606](https://github.com/sourcegraph/sourcegraph/issues/26606)
- Sourcegraph's Prometheus and Alertmanager dependency has been upgraded to v2.31.1 and v0.23.0 respectively. [#27336](https://github.com/sourcegraph/sourcegraph/pull/27336)
- The search UI's repositories count as well as the GraphQL API's `search().repositories` and `search().repositoriesCount` have changed semantics from the set of searchable repositories to the set of repositories with matches. In a future release, we'll introduce separate fields for the set of searchable repositories backed by a [scalable implementation](https://github.com/sourcegraph/sourcegraph/issues/27274). [#26995](https://github.com/sourcegraph/sourcegraph/issues/26995)

### Fixed

- An issue that causes the server to panic when performing a structural search via the GQL API for a query that also
  matches missing repos (affected versions 3.33.0 and 3.32.0)
  . [#26630](https://github.com/sourcegraph/sourcegraph/pull/26630)
- Improve detection for Docker running in non-linux
  environments. [#23477](https://github.com/sourcegraph/sourcegraph/issues/23477)
- Fixed the cache size calculation used for Kubernetes deployments. Previously, the calculated value was too high and would exceed the ephemeral storage request limit. #[26283](https://github.com/sourcegraph/sourcegraph/issues/26283)
- Fixed a regression that was introduced in 3.27 and broke SSH-based authentication for managing Batch Changes changesets on code hosts. SSH keys generated by Sourcegraph were not used for authentication and authenticating with the code host would fail if no SSH key with write-access had been added to `gitserver`. [#27491](https://github.com/sourcegraph/sourcegraph/pull/27491)
- Private repositories matching `-repo:` expressions are now excluded. This was a regression introduced in 3.33.0. [#27044](https://github.com/sourcegraph/sourcegraph/issues/27044)

### Removed

- All version contexts functionality (deprecated in 3.33) is now removed. [#26267](https://github.com/sourcegraph/sourcegraph/issues/26267)
- Query filter `repogroup` (deprecated in 3.33) is now removed. [#24277](https://github.com/sourcegraph/sourcegraph/issues/24277)
- Sourcegraph no longer uses CSRF security tokens/cookies to prevent CSRF attacks. Instead, Sourcegraph now relies solely on browser's CORS policies (which were already in place.) In practice, this is just as safe and leads to a simpler CSRF threat model which reduces security risks associated with our threat model complexity. [#7658](https://github.com/sourcegraph/sourcegraph/pull/7658)
- Notifications for saved searches (deprecated in v3.31.0) have been removed [#27912](https://github.com/sourcegraph/sourcegraph/pull/27912/files)

## 3.33.2

### Fixed

- Fixed: backported saved search and code monitor notification fixes from 3.34.0 [#28019](https://github.com/sourcegraph/sourcegraph/pull/28019)

## 3.33.1

### Fixed

- Private repositories matching `-repo:` expressions are now excluded. This was a regression introduced in 3.33.0. [#27044](https://github.com/sourcegraph/sourcegraph/issues/27044)
- Fixed a regression that was introduced in 3.27 and broke SSH-based authentication for managing Batch Changes changesets on code hosts. SSH keys generated by Sourcegraph were not used for authentication and authenticating with the code host would fail if no SSH key with write-access had been added to `gitserver`. [#27491](https://github.com/sourcegraph/sourcegraph/pull/27491)

## 3.33.0

### Added

- More rules have been added to the search query validation so that user get faster feedback on issues with their query. [#24747](https://github.com/sourcegraph/sourcegraph/pull/24747)
- Bloom filters have been added to the zoekt indexing backend to accelerate queries with code fragments matching `\w{4,}`. [zoekt#126](https://github.com/sourcegraph/zoekt/pull/126)
- For short search queries containing no filters but the name of a supported programming language we are now suggesting to run the query with a language filter. [#25792](https://github.com/sourcegraph/sourcegraph/pull/25792)
- The API scope used by GitLab OAuth can now optionally be configured in the provider. [#26152](https://github.com/sourcegraph/sourcegraph/pull/26152)
- Added Apex language support for syntax highlighting and search-based code intelligence. [#25268](https://github.com/sourcegraph/sourcegraph/pull/25268)

### Changed

- Search context management pages are now only available in the Sourcegraph enterprise version. Search context dropdown is disabled in the OSS version. [#25147](https://github.com/sourcegraph/sourcegraph/pull/25147)
- Search contexts GQL API is now only available in the Sourcegraph enterprise version. [#25281](https://github.com/sourcegraph/sourcegraph/pull/25281)
- When running a commit or diff query, the accepted values of `before` and `after` have changed from "whatever git accepts" to a [slightly more strict subset](https://docs.sourcegraph.com/code_search/reference/language#before) of that. [#25414](https://github.com/sourcegraph/sourcegraph/pull/25414)
- Repogroups and version contexts are deprecated in favor of search contexts. Read more about the deprecation and how to migrate to search contexts in the [blog post](https://about.sourcegraph.com/blog/introducing-search-contexts). [#25676](https://github.com/sourcegraph/sourcegraph/pull/25676)
- Search contexts are now enabled by default in the Sourcegraph enterprise version. [#25674](https://github.com/sourcegraph/sourcegraph/pull/25674)
- Code Insights background queries will now retry a maximum of 10 times (down from 100). [#26057](https://github.com/sourcegraph/sourcegraph/pull/26057)
- Our `sourcegraph/cadvisor` Docker image has been upgraded to cadvisor version `v0.42.0`. [#26126](https://github.com/sourcegraph/sourcegraph/pull/26126)
- Our `jaeger` version in the `sourcegraph/sourcegraph` Docker image has been upgraded to `1.24.0`. [#26215](https://github.com/sourcegraph/sourcegraph/pull/26215)

### Fixed

- A search regression in 3.32.0 which caused instances with search indexing _disabled_ (very rare) via `"search.index.enabled": false,` in their site config to crash with a panic. [#25321](https://github.com/sourcegraph/sourcegraph/pull/25321)
- An issue where the default `search.index.enabled` value on single-container Docker instances would incorrectly be computed as `false` in some situations. [#25321](https://github.com/sourcegraph/sourcegraph/pull/25321)
- StatefulSet service discovery in Kubernetes correctly constructs pod hostnames in the case where the ServiceName is different from the StatefulSet name. [#25146](https://github.com/sourcegraph/sourcegraph/pull/25146)
- An issue where clicking on a link in the 'Revisions' search sidebar section would result in an invalid query if the query didn't already contain a 'repo:' filter. [#25076](https://github.com/sourcegraph/sourcegraph/pull/25076)
- An issue where links to jump to Bitbucket Cloud wouldn't render in the UI. [#25533](https://github.com/sourcegraph/sourcegraph/pull/25533)
- Fixed some code insights pings being aggregated on `anonymous_user_id` instead of `user_id`. [#25926](https://github.com/sourcegraph/sourcegraph/pull/25926)
- Code insights running over all repositories using a commit search (`type:commit` or `type:diff`) would fail to deserialize and produce no results. [#25928](https://github.com/sourcegraph/sourcegraph/pull/25928)
- Fixed an issue where code insights queries could produce a panic on queued records that did not include a `record_time` [#25929](https://github.com/sourcegraph/sourcegraph/pull/25929)
- Fixed an issue where Batch Change changeset diffs would sometimes render incorrectly when previewed from the UI if they contained deleted empty lines. [#25866](https://github.com/sourcegraph/sourcegraph/pull/25866)
- An issue where `repo:contains.commit.after()` would fail on some malformed git repositories. [#25974](https://github.com/sourcegraph/sourcegraph/issues/25974)
- Fixed primary email bug where users with no primary email set would break the email setting page when trying to add a new email. [#25008](https://github.com/sourcegraph/sourcegraph/pull/25008)
- An issue where keywords like `and`, `or`, `not` would not be highlighted properly in the search bar due to the presence of quotes. [#26135](https://github.com/sourcegraph/sourcegraph/pull/26135)
- An issue where frequent search indexing operations led to incoming search queries timing out. When these timeouts happened in quick succession, `zoekt-webserver` processes would shut themselves down via their `watchdog` routine. This should now only happen when a given `zoekt-webserver` is under-provisioned on CPUs. [#25872](https://github.com/sourcegraph/sourcegraph/issues/25872)
- Since 3.28.0, Batch Changes webhooks would not update changesets opened in private repositories. This has been fixed. [#26380](https://github.com/sourcegraph/sourcegraph/issues/26380)
- Reconciling batch changes could stall when updating the state of a changeset that already existed. This has been fixed. [#26386](https://github.com/sourcegraph/sourcegraph/issues/26386)

### Removed

- Batch Changes changeset specs stored the raw JSON used when creating them, which is no longer used and is not exposed in the API. This column has been removed, thereby saving space in the Sourcegraph database. [#25453](https://github.com/sourcegraph/sourcegraph/issues/25453)
- The query builder page experimental feature, which was disabled in 3.21, is now removed. The setting `{ "experimentalFeatures": { "showQueryBuilder": true } }` now has no effect. [#26125](https://github.com/sourcegraph/sourcegraph/pull/26125)

## 3.32.1

### Fixed

- Fixed a regression that was introduced in 3.27 and broke SSH-based authentication for managing Batch Changes changesets on code hosts. SSH keys generated by Sourcegraph were not used for authentication and authenticating with the code host would fail if no SSH key with write-access had been added to `gitserver`. [#27491](https://github.com/sourcegraph/sourcegraph/pull/27491)

## 3.32.0

### Added

- The search sidebar shows a revisions section if all search results are from a single repository. This makes it easier to search in and switch between different revisions. [#23835](https://github.com/sourcegraph/sourcegraph/pull/23835)
- The various alerts overview panels in Grafana can now be clicked to go directly to the relevant panels and dashboards. [#24920](https://github.com/sourcegraph/sourcegraph/pull/24920)
- Added a `Documentation` tab to the Site Admin Maintenance panel that links to the official Sourcegraph documentation. [#24917](https://github.com/sourcegraph/sourcegraph/pull/24917)
- Code Insights that run over all repositories now generate a moving daily snapshot between time points. [#24804](https://github.com/sourcegraph/sourcegraph/pull/24804)
- The Code Insights GraphQL API now restricts the results to user, org, and globally scoped insights. Insights will be synced to the database with access associated to the user or org setting containing the insight definition. [#25017](https://github.com/sourcegraph/sourcegraph/pull/25017)
- The timeout for long-running Git commands can be customized via `gitLongCommandTimeout` in the site config. [#25080](https://github.com/sourcegraph/sourcegraph/pull/25080)

### Changed

- `allowGroupsPermissionsSync` in the GitHub authorization provider is now required to enable the experimental GitHub teams and organization permissions caching. [#24561](https://github.com/sourcegraph/sourcegraph/pull/24561)
- GitHub external code hosts now validate if a corresponding authorization provider is set, and emits a warning if not. [#24526](https://github.com/sourcegraph/sourcegraph/pull/24526)
- Sourcegraph is now built with Go 1.17. [#24566](https://github.com/sourcegraph/sourcegraph/pull/24566)
- Code Insights is now available only in the Sourcegraph enterprise. [#24741](https://github.com/sourcegraph/sourcegraph/pull/24741)
- Prometheus in Sourcegraph with Docker Compose now scrapes Postgres and Redis instances for metrics. [deploy-sourcegraph-docker#580](https://github.com/sourcegraph/deploy-sourcegraph-docker/pull/580)
- Symbol suggestions now leverage optimizations for global searches. [#24943](https://github.com/sourcegraph/sourcegraph/pull/24943)

### Fixed

- Fixed a number of issues where repository permissions sync may fail for instances with very large numbers of repositories. [#24852](https://github.com/sourcegraph/sourcegraph/pull/24852), [#24972](https://github.com/sourcegraph/sourcegraph/pull/24972)
- Fixed excessive re-rendering of the whole web application on every keypress in the search query input. [#24844](https://github.com/sourcegraph/sourcegraph/pull/24844)
- Code Insights line chart now supports different timelines for each data series (lines). [#25005](https://github.com/sourcegraph/sourcegraph/pull/25005)
- Postgres exporter now exposes pg_stat_activity account to show the number of active DB connections. [#25086](https://github.com/sourcegraph/sourcegraph/pull/25086)

### Removed

- The `PRECISE_CODE_INTEL_DATA_TTL` environment variable is no longer read by the worker service. Instead, global and repository-specific data retention policies configurable in the UI by site-admins will control the length of time LSIF uploads are considered _fresh_. [#24793](https://github.com/sourcegraph/sourcegraph/pull/24793)
- The `repo.cloned` column was removed as it was deprecated in 3.26. [#25066](https://github.com/sourcegraph/sourcegraph/pull/25066)

## 3.31.2

### Fixed

- Fixed multiple CVEs for [libssl](https://cve.mitre.org/cgi-bin/cvename.cgi?name=CVE-2021-3711) and [Python3](https://cve.mitre.org/cgi-bin/cvename.cgi?name=CVE-2021-29921). [#24700](https://github.com/sourcegraph/sourcegraph/pull/24700) [#24620](https://github.com/sourcegraph/sourcegraph/pull/24620) [#24695](https://github.com/sourcegraph/sourcegraph/pull/24695)

## 3.31.1

### Added

- The required authentication scopes required to enable caching behaviour for GitHub repository permissions can now be requested via `allowGroupsPermissionsSync` in GitHub `auth.providers`. [#24328](https://github.com/sourcegraph/sourcegraph/pull/24328)

### Changed

- Caching behaviour for GitHub repository permissions enabled via the `authorization.groupsCacheTTL` field in the code host config can now leverage additional caching of team and organization permissions for repository permissions syncing (on top of the caching for user permissions syncing introduced in 3.31). [#24328](https://github.com/sourcegraph/sourcegraph/pull/24328)

## 3.31.0

### Added

- Backend Code Insights GraphQL queries now support arguments `includeRepoRegex` and `excludeRepoRegex` to filter on repository names. [#23256](https://github.com/sourcegraph/sourcegraph/pull/23256)
- Code Insights background queries now process in a priority order backwards through time. This will allow insights to populate concurrently. [#23101](https://github.com/sourcegraph/sourcegraph/pull/23101)
- Operator documentation has been added to the Search Reference sidebar section. [#23116](https://github.com/sourcegraph/sourcegraph/pull/23116)
- Syntax highlighting support for the [Cue](https://cuelang.org) language.
- Reintroduced a revised version of the Search Types sidebar section. [#23170](https://github.com/sourcegraph/sourcegraph/pull/23170)
- Improved usability where filters followed by a space in the search query will warn users that the filter value is empty. [#23646](https://github.com/sourcegraph/sourcegraph/pull/23646)
- Perforce: [`git p4`'s `--use-client-spec` option](https://git-scm.com/docs/git-p4#Documentation/git-p4.txt---use-client-spec) can now be enabled by configuring the `p4.client` field. [#23833](https://github.com/sourcegraph/sourcegraph/pull/23833), [#23845](https://github.com/sourcegraph/sourcegraph/pull/23845)
- Code Insights will do a one-time reset of ephemeral insights specific database tables to clean up stale and invalid data. Insight data will regenerate automatically. [23791](https://github.com/sourcegraph/sourcegraph/pull/23791)
- Perforce: added basic support for Perforce permission table path wildcards. [#23755](https://github.com/sourcegraph/sourcegraph/pull/23755)
- Added autocompletion and search filtering of branch/tag/commit revisions to the repository compare page. [#23977](https://github.com/sourcegraph/sourcegraph/pull/23977)
- Batch Changes changesets can now be [set to published when previewing new or updated batch changes](https://docs.sourcegraph.com/batch_changes/how-tos/publishing_changesets#within-the-ui). [#22912](https://github.com/sourcegraph/sourcegraph/issues/22912)
- Added Python3 to server and gitserver images to enable git-p4 support. [#24204](https://github.com/sourcegraph/sourcegraph/pull/24204)
- Code Insights drill-down filters now allow filtering insights data on the dashboard page using repo: filters. [#23186](https://github.com/sourcegraph/sourcegraph/issues/23186)
- GitHub repository permissions can now leverage caching of team and organization permissions for user permissions syncing. Caching behaviour can be enabled via the `authorization.groupsCacheTTL` field in the code host config. This can significantly reduce the amount of time it takes to perform a full permissions sync due to reduced instances of being rate limited by the code host. [#23978](https://github.com/sourcegraph/sourcegraph/pull/23978)

### Changed

- Code Insights will now always backfill from the time the data series was created. [#23430](https://github.com/sourcegraph/sourcegraph/pull/23430)
- Code Insights queries will now extract repository name out of the GraphQL response instead of going to the database. [#23388](https://github.com/sourcegraph/sourcegraph/pull/23388)
- Code Insights backend has moved from the `repo-updater` service to the `worker` service. [#23050](https://github.com/sourcegraph/sourcegraph/pull/23050)
- Code Insights feature flag `DISABLE_CODE_INSIGHTS` environment variable has moved from the `repo-updater` service to the `worker` service. Any users of this flag will need to update their `worker` service configuration to continue using it. [#23050](https://github.com/sourcegraph/sourcegraph/pull/23050)
- Updated Docker-Compose Caddy Image to v2.0.0-alpine. [#468](https://github.com/sourcegraph/deploy-sourcegraph-docker/pull/468)
- Code Insights historical samples will record using the timestamp of the commit that was searched. [#23520](https://github.com/sourcegraph/sourcegraph/pull/23520)
- Authorization checks are now handled using role based permissions instead of manually altering SQL statements. [23398](https://github.com/sourcegraph/sourcegraph/pull/23398)
- Docker Compose: the Jaeger container's `SAMPLING_STRATEGIES_FILE` now has a default value. If you are currently using a custom sampling strategies configuration, you may need to make sure your configuration is not overridden by the change when upgrading. [sourcegraph/deploy-sourcegraph#489](https://github.com/sourcegraph/deploy-sourcegraph-docker/pull/489)
- Code Insights historical samples will record using the most recent commit to the start of the frame instead of the middle of the frame. [#23573](https://github.com/sourcegraph/sourcegraph/pull/23573)
- The copy icon displayed next to files and repositories will now copy the file or repository path. Previously, this action copied the URL to clipboard. [#23390](https://github.com/sourcegraph/sourcegraph/pull/23390)
- Sourcegraph's Prometheus dependency has been upgraded to v2.28.1. [23663](https://github.com/sourcegraph/sourcegraph/pull/23663)
- Sourcegraph's Alertmanager dependency has been upgraded to v0.22.2. [23663](https://github.com/sourcegraph/sourcegraph/pull/23714)
- Code Insights will now schedule sample recordings for the first of the next month after creation or a previous recording. [#23799](https://github.com/sourcegraph/sourcegraph/pull/23799)
- Code Insights now stores data in a new format. Data points will store complete vectors for all repositories even if the underlying Sourcegraph queries were compressed. [#23768](https://github.com/sourcegraph/sourcegraph/pull/23768)
- Code Insights rate limit values have been tuned for a more reasonable performance. [#23860](https://github.com/sourcegraph/sourcegraph/pull/23860)
- Code Insights will now generate historical data once per month on the first of the month, up to the configured `insights.historical.frames` number of frames. [#23768](https://github.com/sourcegraph/sourcegraph/pull/23768)
- Code Insights will now schedule recordings for the first of the next calendar month after an insight is created or recorded. [#23799](https://github.com/sourcegraph/sourcegraph/pull/23799)
- Code Insights will attempt to sync insight definitions from settings to the database once every 10 minutes. [23805](https://github.com/sourcegraph/sourcegraph/pull/23805)
- Code Insights exposes information about queries that are flagged `dirty` through the `insights` GraphQL query. [#23857](https://github.com/sourcegraph/sourcegraph/pull/23857/)
- Code Insights GraphQL query `insights` will now fetch 12 months of data instead of 6 if a specific time range is not provided. [#23786](https://github.com/sourcegraph/sourcegraph/pull/23786)
- Code Insights will now generate 12 months of historical data during a backfill instead of 6. [#23860](https://github.com/sourcegraph/sourcegraph/pull/23860)
- The `sourcegraph-frontend.Role` in Kubernetes deployments was updated to permit statefulsets access in the Kubernetes API. This is needed to better support stable service discovery for stateful sets during deployments, which isn't currently possible by using service endpoints. [#3670](https://github.com/sourcegraph/deploy-sourcegraph/pull/3670) [#23889](https://github.com/sourcegraph/sourcegraph/pull/23889)
- For Docker-Compose and Kubernetes users, the built-in main Postgres and codeintel databases have switched to an alpine Docker image. This requires re-indexing the entire database. This process can take up to a few hours on systems with large datasets. [#23697](https://github.com/sourcegraph/sourcegraph/pull/23697)
- Results are now streamed from searcher by default, improving memory usage and latency for large, unindexed searches. [#23754](https://github.com/sourcegraph/sourcegraph/pull/23754)
- [`deploy-sourcegraph` overlays](https://docs.sourcegraph.com/admin/install/kubernetes/configure#overlays) now use `resources:` instead of the [deprecated `bases:` field](https://kubectl.docs.kubernetes.io/references/kustomize/kustomization/bases/) for referencing Kustomize bases. [deploy-sourcegraph#3606](https://github.com/sourcegraph/deploy-sourcegraph/pull/3606)
- The `deploy-sourcegraph-docker` Pure Docker deployment scripts and configuration has been moved to the `./pure-docker` subdirectory. [deploy-sourcegraph-docker#454](https://github.com/sourcegraph/deploy-sourcegraph-docker/pull/454)
- In Kubernetes deployments, setting the `SRC_GIT_SERVERS` environment variable explicitly is no longer needed. Addresses of the gitserver pods will be discovered automatically and in the same numerical order as with the static list. Unset the env var in your `frontend.Deployment.yaml` to make use of this feature. [#24094](https://github.com/sourcegraph/sourcegraph/pull/24094)
- The consistent hashing scheme used to distribute repositories across indexed-search replicas has changed to improve distribution and reduce load discrepancies. In the next upgrade, indexed-search pods will re-index the majority of repositories since the repo to replica assignments will change. This can take a few hours in large instances, but searches should succeed during that time since a replica will only delete a repo once it has been indexed in the new replica that owns it. You can monitor this process in the Zoekt Index Server Grafana dashboard - the "assigned" repos in "Total number of repos" will spike and then reduce until it becomes the same as "indexed". As a fail-safe, the old consistent hashing scheme can be enabled by setting the `SRC_ENDPOINTS_CONSISTENT_HASH` env var to `consistent(crc32ieee)` in the `sourcegraph-frontend` deployment. [#23921](https://github.com/sourcegraph/sourcegraph/pull/23921)
- In Kubernetes deployments an emptyDir (`/dev/shm`) is now mounted in the `pgsql` deployment to allow Postgres to access more than 64KB shared memory. This value should be configured to match the `shared_buffers` value in your Postgres configuration. [deploy-sourcegraph#3784](https://github.com/sourcegraph/deploy-sourcegraph/pull/3784/)

### Fixed

- The search reference will now show matching entries when using the filter input. [#23224](https://github.com/sourcegraph/sourcegraph/pull/23224)
- Graceful termination periods have been added to database deployments. [#3358](https://github.com/sourcegraph/deploy-sourcegraph/pull/3358) & [#477](https://github.com/sourcegraph/deploy-sourcegraph-docker/pull/477)
- All commit search results for `and`-expressions are now highlighted. [#23336](https://github.com/sourcegraph/sourcegraph/pull/23336)
- Email notifiers in `observability.alerts` now correctly respect the `email.smtp.noVerifyTLS` site configuration field. [#23636](https://github.com/sourcegraph/sourcegraph/issues/23636)
- Alertmanager (Prometheus) now respects `SMTPServerConfig.noVerifyTLS` field. [#23636](https://github.com/sourcegraph/sourcegraph/issues/23636)
- Clicking on symbols in the left search pane now renders hover tooltips for indexed repositories. [#23664](https://github.com/sourcegraph/sourcegraph/pull/23664)
- Fixed a result streaming throttling issue that was causing significantly increased latency for some searches. [#23736](https://github.com/sourcegraph/sourcegraph/pull/23736)
- GitCredentials passwords stored in AWS CodeCommit configuration is now redacted. [#23832](https://github.com/sourcegraph/sourcegraph/pull/23832)
- Patched a vulnerability in `apk-tools`. [#23917](https://github.com/sourcegraph/sourcegraph/pull/23917)
- Line content was being duplicated in unindexed search payloads, causing memory instability for some dense search queries. [#23918](https://github.com/sourcegraph/sourcegraph/pull/23918)
- Updating draft merge requests on GitLab from batch changes no longer removes the draft status. [#23944](https://github.com/sourcegraph/sourcegraph/issues/23944)
- Report highlight matches instead of line matches in search results. [#21443](https://github.com/sourcegraph/sourcegraph/issues/21443)
- Force the `codeinsights-db` database to read from the `configMap` configuration file by explicitly setting the `POSTGRESQL_CONF_DIR` environment variable to the `configMap` mount path. [deploy-sourcegraph#3788](https://github.com/sourcegraph/deploy-sourcegraph/pull/3788)

### Removed

- The old batch repository syncer was removed and can no longer be activated by setting `ENABLE_STREAMING_REPOS_SYNCER=false`. [#22949](https://github.com/sourcegraph/sourcegraph/pull/22949)
- Email notifications for saved searches are now deprecated in favor of Code Monitoring. Email notifications can no longer be enabled for saved searches. Saved searches that already have notifications enabled will continue to work, but there is now a button users can click to migrate to code monitors. Notifications for saved searches will be removed entirely in the future. [#23275](https://github.com/sourcegraph/sourcegraph/pull/23275)
- The `sg_service` Postgres role and `sg_repo_access_policy` policy on the `repo` table have been removed due to performance concerns. [#23622](https://github.com/sourcegraph/sourcegraph/pull/23622)
- Deprecated site configuration field `email.smtp.disableTLS` has been removed. [#23639](https://github.com/sourcegraph/sourcegraph/pull/23639)
- Deprecated language servers have been removed from `deploy-sourcegraph`. [deploy-sourcegraph#3605](https://github.com/sourcegraph/deploy-sourcegraph/pull/3605)
- The experimental `codeInsightsAllRepos` feature flag has been removed. [#23850](https://github.com/sourcegraph/sourcegraph/pull/23850)

## 3.30.4

### Added

- Add a new environment variable `SRC_HTTP_CLI_EXTERNAL_TIMEOUT` to control the timeout for all external HTTP requests. [#23620](https://github.com/sourcegraph/sourcegraph/pull/23620)

### Changed

- Postgres has been upgraded to `12.8` in the single-server Sourcegraph image [#23999](https://github.com/sourcegraph/sourcegraph/pull/23999)

## 3.30.3

**⚠️ Users on 3.29.x are advised to upgrade directly to 3.30.3**. If you have already upgraded to 3.30.0, 3.30.1, or 3.30.2 please follow [this migration guide](https://docs.sourcegraph.com/admin/migration/3_30).

### Fixed

- Codeintel-db database images have been reverted back to debian due to corruption caused by glibc and alpine. [23324](https://github.com/sourcegraph/sourcegraph/pull/23324)

## 3.30.2

**⚠️ Users on 3.29.x are advised to upgrade directly to 3.30.3**. If you have already upgraded to 3.30.0, 3.30.1, or 3.30.2 please follow [this migration guide](https://docs.sourcegraph.com/admin/migration/3_30).

### Fixed

- Postgres database images have been reverted back to debian due to corruption caused by glibc and alpine. [23302](https://github.com/sourcegraph/sourcegraph/pull/23302)

## 3.30.1

**⚠️ Users on 3.29.x are advised to upgrade directly to 3.30.3**. If you have already upgraded to 3.30.0, 3.30.1, or 3.30.2 please follow [this migration guide](https://docs.sourcegraph.com/admin/migration/3_30).

### Fixed

- An issue where the UI would occasionally display `lsifStore.Ranges: ERROR: relation \"lsif_documentation_mappings\" does not exist (SQLSTATE 42P01)` [#23115](https://github.com/sourcegraph/sourcegraph/pull/23115)
- Fixed a vulnerability in our Postgres Alpine image related to libgcrypt [#23174](https://github.com/sourcegraph/sourcegraph/pull/23174)
- When syncing in streaming mode, repo-updater will now ensure a repo's transaction is committed before notifying gitserver to update that repo. [#23169](https://github.com/sourcegraph/sourcegraph/pull/23169)
- When encountering spurious errors during streaming syncing (like temporary 500s from codehosts), repo-updater will no longer delete all associated repos that weren't seen. Deletion will happen only if there were no errors or if the error was one of "Unauthorized", "Forbidden" or "Account Suspended". [#23171](https://github.com/sourcegraph/sourcegraph/pull/23171)
- External HTTP requests are now automatically retried when appropriate. [#23131](https://github.com/sourcegraph/sourcegraph/pull/23131)

## 3.30.0

**⚠️ Users on 3.29.x are advised to upgrade directly to 3.30.3**. If you have already upgraded to 3.30.0, 3.30.1, or 3.30.2 please follow [this migration guide](https://docs.sourcegraph.com/admin/migration/3_30).

### Added

- Added support for `select:file.directory` in search queries, which returns unique directory paths for results that satisfy the query. [#22449](https://github.com/sourcegraph/sourcegraph/pull/22449)
- An `sg_service` Postgres role has been introduced, as well as an `sg_repo_access_policy` policy on the `repo` table that restricts access to that role. The role that owns the `repo` table will continue to get unrestricted access. [#22303](https://github.com/sourcegraph/sourcegraph/pull/22303)
- Every service that connects to the database (i.e. Postgres) now has a "Database connections" monitoring section in its Grafana dashboard. [#22570](https://github.com/sourcegraph/sourcegraph/pull/22570)
- A new bulk operation to close many changesets at once has been added to Batch Changes. [#22547](https://github.com/sourcegraph/sourcegraph/pull/22547)
- Backend Code Insights will aggregate viewable repositories based on the authenticated user. [#22471](https://github.com/sourcegraph/sourcegraph/pull/22471)
- Added support for highlighting .frugal files as Thrift syntax.
- Added `file:contains.content(regexp)` predicate, which filters only to files that contain matches of the given pattern. [#22666](https://github.com/sourcegraph/sourcegraph/pull/22666)
- Repository syncing is now done in streaming mode by default. Customers with many repositories should notice code host updates much faster, with repo-updater consuming less memory. Using the previous batch mode can be done by setting the `ENABLE_STREAMING_REPOS_SYNCER` environment variable to `false` in `repo-updater`. That environment variable will be deleted in the next release. [#22756](https://github.com/sourcegraph/sourcegraph/pull/22756)
- Enabled the ability to query Batch Changes changesets, changesets stats, and file diff stats for an individual repository via the Sourcegraph GraphQL API. [#22744](https://github.com/sourcegraph/sourcegraph/pull/22744/)
- Added "Groovy" to the initial `lang:` filter suggestions in the search bar. [#22755](https://github.com/sourcegraph/sourcegraph/pull/22755)
- The `lang:` filter suggestions now show all supported, matching languages as the user types a language name. [#22765](https://github.com/sourcegraph/sourcegraph/pull/22765)
- Code Insights can now be grouped into dashboards. [#22215](https://github.com/sourcegraph/sourcegraph/issues/22215)
- Batch Changes changesets can now be [published from the Sourcegraph UI](https://docs.sourcegraph.com/batch_changes/how-tos/publishing_changesets#within-the-ui). [#18277](https://github.com/sourcegraph/sourcegraph/issues/18277)
- The repository page now has a new button to view batch change changesets created in that specific repository, with a badge indicating how many changesets are currently open. [#22804](https://github.com/sourcegraph/sourcegraph/pull/22804)
- Experimental: Search-based code insights can run over all repositories on the instance. To enable, use the feature flag `"experimentalFeatures": { "codeInsightsAllRepos": true }` and tick the checkbox in the insight creation/edit UI. [#22759](https://github.com/sourcegraph/sourcegraph/issues/22759)
- Search References is a new search sidebar section to simplify learning about the available search filters directly where they are used. [#21539](https://github.com/sourcegraph/sourcegraph/issues/21539)

### Changed

- Backend Code Insights only fills historical data frames that have changed to reduce the number of searches required. [#22298](https://github.com/sourcegraph/sourcegraph/pull/22298)
- Backend Code Insights displays data points for a fixed 6 months period in 2 week intervals, and will carry observations forward that are missing. [#22298](https://github.com/sourcegraph/sourcegraph/pull/22298)
- Backend Code Insights now aggregate over 26 weeks instead of 6 months. [#22527](https://github.com/sourcegraph/sourcegraph/pull/22527)
- Search queries now disallow specifying `rev:` without `repo:`. Note that to search across potentially multiple revisions, a query like `repo:.* rev:<revision>` remains valid. [#22705](https://github.com/sourcegraph/sourcegraph/pull/22705)
- The extensions status bar on diff pages has been redesigned and now shows information for both the base and head commits. [#22123](https://github.com/sourcegraph/sourcegraph/pull/22123/files)
- The `applyBatchChange` and `createBatchChange` mutations now accept an optional `publicationStates` argument to set the publication state of specific changesets within the batch change. [#22485](https://github.com/sourcegraph/sourcegraph/pull/22485) and [#22854](https://github.com/sourcegraph/sourcegraph/pull/22854)
- Search queries now return up to 80 suggested filters. Previously we returned up to 24. [#22863](https://github.com/sourcegraph/sourcegraph/pull/22863)
- GitHub code host connections can now include `repositoryQuery` entries that match more than 1000 repositories from the GitHub search API without requiring the previously documented work-around of splitting the query up with `created:` qualifiers, which is now done automatically. [#2562](https://github.com/sourcegraph/sourcegraph/issues/2562)

### Fixed

- The Batch Changes user and site credential encryption migrators added in Sourcegraph 3.28 could report zero progress when encryption was disabled, even though they had nothing to do. This has been fixed, and progress will now be correctly reported. [#22277](https://github.com/sourcegraph/sourcegraph/issues/22277)
- Listing Github Entreprise org repos now returns internal repos as well. [#22339](https://github.com/sourcegraph/sourcegraph/pull/22339)
- Jaeger works in Docker-compose deployments again. [#22691](https://github.com/sourcegraph/sourcegraph/pull/22691)
- A bug where the pattern `)` makes the browser unresponsive. [#22738](https://github.com/sourcegraph/sourcegraph/pull/22738)
- An issue where using `select:repo` in conjunction with `and` patterns did not yield expected repo results. [#22743](https://github.com/sourcegraph/sourcegraph/pull/22743)
- The `isLocked` and `isDisabled` fields of GitHub repositories are now fetched correctly from the GraphQL API of GitHub Enterprise instances. Users that rely on the `repos` config in GitHub code host connections should update so that locked and disabled repositories defined in that list are actually skipped. [#22788](https://github.com/sourcegraph/sourcegraph/pull/22788)
- Homepage no longer fails to load if there are invalid entries in user's search history. [#22857](https://github.com/sourcegraph/sourcegraph/pull/22857)
- An issue where regexp query highlighting in the search bar would render incorrectly on Firefox. [#23043](https://github.com/sourcegraph/sourcegraph/pull/23043)
- Code intelligence uploads and indexes are restricted to only site-admins. It was read-only for any user. [#22890](https://github.com/sourcegraph/sourcegraph/pull/22890)
- Daily usage statistics are restricted to only site-admins. It was read-only for any user. [#23026](https://github.com/sourcegraph/sourcegraph/pull/23026)
- Ephemeral storage requests now match their cache size requests for Kubernetes deployments. [#2953](https://github.com/sourcegraph/deploy-sourcegraph/pull/2953)

### Removed

- The experimental paginated search feature (the `stable:` keyword) has been removed, to be replaced with streaming search. [#22428](https://github.com/sourcegraph/sourcegraph/pull/22428)
- The experimental extensions view page has been removed. [#22565](https://github.com/sourcegraph/sourcegraph/pull/22565)
- A search query diagnostic that previously warned the user when quotes are interpreted literally has been removed. The literal meaning has been Sourcegraph's default search behavior for some time now. [#22892](https://github.com/sourcegraph/sourcegraph/pull/22892)
- Non-root overlays were removed for `deploy-sourcegraph` in favor of using `non-privileged`. [#3404](https://github.com/sourcegraph/deploy-sourcegraph/pull/3404)

### API docs (experimental)

API docs is a new experimental feature of Sourcegraph ([learn more](https://docs.sourcegraph.com/code_intelligence/apidocs)). It is enabled by default in Sourcegraph 3.30.0.

- API docs is enabled by default in Sourcegraph 3.30.0. It can be disabled by adding `"apiDocs": false` to the `experimentalFeatures` section of user settings.
- The API docs landing page now indicates what API docs are and provide more info.
- The API docs landing page now represents the code in the repository root, instead of an empty page.
- Pages now correctly indicate it is an experimental feature, and include a feedback widget.
- Subpages linked via the sidebar are now rendered much better, and have an expandable section.
- Symbols in documentation now have distinct icons for e.g. functions/vars/consts/etc.
- Symbols are now sorted in exported-first, alphabetical order.
- Repositories without LSIF documentation data now show a friendly error page indicating what languages are supported, how to set it up, etc.
- API docs can now distinguish between different types of symbols, tests, examples, benchmarks, etc. and whether symbols are public/private - to support filtering in the future.
- Only public/exported symbols are included by default for now.
- URL paths for Go packages are now friendlier, e.g. `/-/docs/cmd/frontend/auth` instead of `/-/docs/cmd-frontend-auth`.
- URLs are now formatted by the language indexer, in a way that makes sense for the language, e.g. `#Mocks.CreateUserAndSave` instead of `#ypeMocksCreateUserAndSave` for a Go method `CreateUserAndSave` on type `Mocks`.
- Go blank identifier assignments `var _ = ...` are no longer incorrectly included.
- Go symbols defined within functions, e.g. a `var` inside a `func` scope are no longer incorrectly included.
- `Functions`, `Variables`, and other top-level sections are no longer rendered empty if there are none in that section.
- A new test suite for LSIF indexers implementing the Sourcegraph documentation extension to LSIF [is available](https://github.com/sourcegraph/lsif-static-doc).
- We now emit the LSIF data needed to in the future support "Jump to API docs" from code views, "View code" from API docs, usage examples in API docs, and search indexing.
- Various UI style issues, color contrast issues, etc. have been fixed.
- Major improvements to the GraphQL APIs for API documentation.

## 3.29.0

### Added

- Code Insights queries can now run concurrently up to a limit set by the `insights.query.worker.concurrency` site config. [#21219](https://github.com/sourcegraph/sourcegraph/pull/21219)
- Code Insights workers now support a rate limit for query execution and historical data frame analysis using the `insights.query.worker.rateLimit` and `insights.historical.worker.rateLimit` site configurations. [#21533](https://github.com/sourcegraph/sourcegraph/pull/21533)
- The GraphQL `Site` `SettingsSubject` type now has an `allowSiteSettingsEdits` field to allow clients to determine whether the instance uses the `GLOBAL_SETTINGS_FILE` environment variable. [#21827](https://github.com/sourcegraph/sourcegraph/pull/21827)
- The Code Insights creation UI now remembers previously filled-in field values when returning to the form after having navigated away. [#21744](https://github.com/sourcegraph/sourcegraph/pull/21744)
- The Code Insights creation UI now shows autosuggestions for the repository field. [#21699](https://github.com/sourcegraph/sourcegraph/pull/21699)
- A new bulk operation to retry many changesets at once has been added to Batch Changes. [#21173](https://github.com/sourcegraph/sourcegraph/pull/21173)
- A `security_event_logs` database table has been added in support of upcoming security-related efforts. [#21949](https://github.com/sourcegraph/sourcegraph/pull/21949)
- Added featured Sourcegraph extensions query to the GraphQL API, as well as a section in the extension registry to display featured extensions. [#21665](https://github.com/sourcegraph/sourcegraph/pull/21665)
- The search page now has a `create insight` button to create search-based insight based on your search query [#21943](https://github.com/sourcegraph/sourcegraph/pull/21943)
- Added support for Terraform syntax highlighting. [#22040](https://github.com/sourcegraph/sourcegraph/pull/22040)
- A new bulk operation to merge many changesets at once has been added to Batch Changes. [#21959](https://github.com/sourcegraph/sourcegraph/pull/21959)
- Pings include aggregated usage for the Code Insights creation UI, organization visible insight count per insight type, and insight step size in days. [#21671](https://github.com/sourcegraph/sourcegraph/pull/21671)
- Search-based insight creation UI now supports `count:` filter in data series query input. [#22049](https://github.com/sourcegraph/sourcegraph/pull/22049)
- Code Insights background workers will now index commits in a new table `commit_index` for future optimization efforts. [#21994](https://github.com/sourcegraph/sourcegraph/pull/21994)
- The creation UI for search-based insights now supports the `count:` filter in the data series query input. [#22049](https://github.com/sourcegraph/sourcegraph/pull/22049)
- A new service, `worker`, has been introduced to run background jobs that were previously run in the frontend. See the [deployment documentation](https://docs.sourcegraph.com/admin/workers) for additional details. [#21768](https://github.com/sourcegraph/sourcegraph/pull/21768)

### Changed

- SSH public keys generated to access code hosts with batch changes now include a comment indicating they originated from Sourcegraph. [#20523](https://github.com/sourcegraph/sourcegraph/issues/20523)
- The copy query button is now permanently enabled and `experimentalFeatures.copyQueryButton` setting has been deprecated. [#21364](https://github.com/sourcegraph/sourcegraph/pull/21364)
- Search streaming is now permanently enabled and `experimentalFeatures.searchStreaming` setting has been deprecated. [#21522](https://github.com/sourcegraph/sourcegraph/pull/21522)
- Pings removes the collection of aggregate search filter usage counts and adds a smaller set of aggregate usage counts for query operators, predicates, and pattern counts. [#21320](https://github.com/sourcegraph/sourcegraph/pull/21320)
- Sourcegraph will now refuse to start if there are unfinished [out-of-band-migrations](https://docs.sourcegraph.com/admin/migrations) that are deprecated in the current version. See the [upgrade documentation](https://docs.sourcegraph.com/admin/updates) for changes to the upgrade process. [#20967](https://github.com/sourcegraph/sourcegraph/pull/20967)
- Code Insight pages now have new URLs [#21856](https://github.com/sourcegraph/sourcegraph/pull/21856)
- We are proud to bring you [an entirely new visual design for the Sourcegraph UI](https://about.sourcegraph.com/blog/introducing-sourcegraphs-new-ui/). We think you’ll find this new design improves your experience and sets the stage for some incredible features to come. Some of the highlights include:

  - **Refined search results:** The redesigned search bar provides more space for expressive queries, and the new results sidebar helps to discover search syntax without referencing documentation.
  - **Improved focus on code:** We’ve reduced non-essential UI elements to provide greater focus on the code itself, and positioned the most important items so they’re unobtrusive and located exactly where they are needed.
  - **Improved layouts:** We’ve improved pages like diff views to make them easier to use and to help find information quickly.
  - **New navigation:** A new global navigation provides immediate discoverability and access to current and future functionality.
  - **Promoting extensibility:** We've brought the extension registry back to the main navigation and improved its design and navigation.

  With bulk of the redesign complete, future releases will include more improvements and refinements.

### Fixed

- Stricter validation of structural search queries. The `type:` parameter is not supported for structural searches and returns an appropriate alert. [#21487](https://github.com/sourcegraph/sourcegraph/pull/21487)
- Batch changeset specs that are not attached to changesets will no longer prematurely expire before the batch specs that they are associated with. [#21678](https://github.com/sourcegraph/sourcegraph/pull/21678)
- The Y-axis of Code Insights line charts no longer start at a negative value. [#22018](https://github.com/sourcegraph/sourcegraph/pull/22018)
- Correctly handle field aliases in the query (like `r:` versus `repo:`) when used with `contains` predicates. [#22105](https://github.com/sourcegraph/sourcegraph/pull/22105)
- Running a code insight over a timeframe when the repository didn't yet exist doesn't break the entire insight anymore. [#21288](https://github.com/sourcegraph/sourcegraph/pull/21288)

### Removed

- The deprecated GraphQL `icon` field on CommitSearchResult and Repository was removed. [#21310](https://github.com/sourcegraph/sourcegraph/pull/21310)
- The undocumented `index` filter was removed from search type-ahead suggestions. [#18806](https://github.com/sourcegraph/sourcegraph/issues/18806)
- Code host connection tokens aren't used for creating changesets anymore when the user is site admin and no credential has been specified. [#16814](https://github.com/sourcegraph/sourcegraph/issues/16814)

## 3.28.0

### Added

- Added `select:commit.diff.added` and `select:commit.diff.removed` for `type:diff` search queries. These selectors return commit diffs only if a pattern matches in `added` (respespectively, `removed`) lines. [#20328](https://github.com/sourcegraph/sourcegraph/pull/20328)
- Additional language autocompletions for the `lang:` filter in the search bar. [#20535](https://github.com/sourcegraph/sourcegraph/pull/20535)
- Steps in batch specs can now have an `if:` attribute to enable conditional execution of different steps. [#20701](https://github.com/sourcegraph/sourcegraph/pull/20701)
- Extensions can now log messages through `sourcegraph.app.log` to aid debugging user issues. [#20474](https://github.com/sourcegraph/sourcegraph/pull/20474)
- Bulk comments on many changesets are now available in Batch Changes. [#20361](https://github.com/sourcegraph/sourcegraph/pull/20361)
- Batch specs are now viewable when previewing changesets. [#19534](https://github.com/sourcegraph/sourcegraph/issues/19534)
- Added a new UI for creating code insights. [#20212](https://github.com/sourcegraph/sourcegraph/issues/20212)

### Changed

- User and site credentials used in Batch Changes are now encrypted in the database if encryption is enabled with the `encryption.keys` config. [#19570](https://github.com/sourcegraph/sourcegraph/issues/19570)
- All Sourcegraph images within [deploy-sourcegraph](https://github.com/sourcegraph/deploy-sourcegraph) now specify the registry. Thanks! @k24dizzle [#2901](https://github.com/sourcegraph/deploy-sourcegraph/pull/2901).
- Default reviewers are now added to Bitbucket Server PRs opened by Batch Changes. [#20551](https://github.com/sourcegraph/sourcegraph/pull/20551)
- The default memory requirements for the `redis-*` containers have been raised by 1GB (to a new total of 7GB). This change allows Redis to properly run its key-eviction routines (when under memory pressure) without getting killed by the host machine. This affects both the docker-compose and Kubernetes deployments. [sourcegraph/deploy-sourcegraph-docker#373](https://github.com/sourcegraph/deploy-sourcegraph-docker/pull/373) and [sourcegraph/deploy-sourcegraph#2898](https://github.com/sourcegraph/deploy-sourcegraph/pull/2898)
- Only site admins can now list users on an instance. [#20619](https://github.com/sourcegraph/sourcegraph/pull/20619)
- Repository permissions can now be enabled for site admins via the `authz.enforceForSiteAdmins` setting. [#20674](https://github.com/sourcegraph/sourcegraph/pull/20674)
- Site admins can no longer view user added code host configuration. [#20851](https://github.com/sourcegraph/sourcegraph/pull/20851)
- Site admins cannot add access tokens for any user by default. [#20988](https://github.com/sourcegraph/sourcegraph/pull/20988)
- Our namespaced overlays now only scrape container metrics within that namespace. [#2969](https://github.com/sourcegraph/deploy-sourcegraph/pull/2969)
- The extension registry main page has a new visual design that better conveys the most useful information about extensions, and individual extension pages have better information architecture. [#20822](https://github.com/sourcegraph/sourcegraph/pull/20822)

### Fixed

- Search returned inconsistent result counts when a `count:` limit was not specified.
- Indexed search failed when the `master` branch needed indexing but was not the default. [#20260](https://github.com/sourcegraph/sourcegraph/pull/20260)
- `repo:contains(...)` built-in did not respect parameters that affect repo filtering (e.g., `repogroup`, `fork`). It now respects these. [#20339](https://github.com/sourcegraph/sourcegraph/pull/20339)
- An issue where duplicate results would render for certain `or`-expressions. [#20480](https://github.com/sourcegraph/sourcegraph/pull/20480)
- Issue where the search query bar suggests that some `lang` values are not valid. [#20534](https://github.com/sourcegraph/sourcegraph/pull/20534)
- Pull request event webhooks received from GitHub with unexpected actions no longer cause panics. [#20571](https://github.com/sourcegraph/sourcegraph/pull/20571)
- Repository search patterns like `^repo/(prefix-suffix|prefix)$` now correctly match both `repo/prefix-suffix` and `repo/prefix`. [#20389](https://github.com/sourcegraph/sourcegraph/issues/20389)
- Ephemeral storage requests and limits now match the default cache size to avoid Symbols pods being evicted. The symbols pod now requires 10GB of ephemeral space as a minimum to scheduled. [#2369](https://github.com/sourcegraph/deploy-sourcegraph/pull/2369)
- Minor query syntax highlighting bug for `repo:contains` predicate. [#21038](https://github.com/sourcegraph/sourcegraph/pull/21038)
- An issue causing diff and commit results with file filters to return invalid results. [#21039](https://github.com/sourcegraph/sourcegraph/pull/21039)
- All databases now have the Kubernetes Quality of Service class of 'Guaranteed' which should reduce the chance of them
  being evicted during NodePressure events. [#2900](https://github.com/sourcegraph/deploy-sourcegraph/pull/2900)
- An issue causing diff views to display without syntax highlighting [#21160](https://github.com/sourcegraph/sourcegraph/pull/21160)

### Removed

- The deprecated `SetRepositoryEnabled` mutation was removed. [#21044](https://github.com/sourcegraph/sourcegraph/pull/21044)

## 3.27.5

### Fixed

- Fix scp style VCS url parsing. [#20799](https://github.com/sourcegraph/sourcegraph/pull/20799)

## 3.27.4

### Fixed

- Fixed an issue related to Gitolite repos with `@` being prepended with a `?`. [#20297](https://github.com/sourcegraph/sourcegraph/pull/20297)
- Add missing return from handler when DisableAutoGitUpdates is true. [#20451](https://github.com/sourcegraph/sourcegraph/pull/20451)

## 3.27.3

### Fixed

- Pushing batch changes to Bitbucket Server code hosts over SSH was broken in 3.27.0, and has been fixed. [#20324](https://github.com/sourcegraph/sourcegraph/issues/20324)

## 3.27.2

### Fixed

- Fixed an issue with our release tooling that was preventing all images from being tagged with the correct version.
  All sourcegraph images have the proper release version now.

## 3.27.1

### Fixed

- Indexed search failed when the `master` branch needed indexing but was not the default. [#20260](https://github.com/sourcegraph/sourcegraph/pull/20260)
- Fixed a regression that caused "other" code hosts urls to not be built correctly which prevents code to be cloned / updated in 3.27.0. This change will provoke some cloning errors on repositories that are already sync'ed, until the next code host sync. [#20258](https://github.com/sourcegraph/sourcegraph/pull/20258)

## 3.27.0

### Added

- `count:` now supports "all" as value. Queries with `count:all` will return up to 999999 results. [#19756](https://github.com/sourcegraph/sourcegraph/pull/19756)
- Credentials for Batch Changes are now validated when adding them. [#19602](https://github.com/sourcegraph/sourcegraph/pull/19602)
- Batch Changes now ignore repositories that contain a `.batchignore` file. [#19877](https://github.com/sourcegraph/sourcegraph/pull/19877) and [src-cli#509](https://github.com/sourcegraph/src-cli/pull/509)
- Side-by-side diff for commit visualization. [#19553](https://github.com/sourcegraph/sourcegraph/pull/19553)
- The site configuration now supports defining batch change rollout windows, which can be used to slow or disable pushing changesets at particular times of day or days of the week. [#19796](https://github.com/sourcegraph/sourcegraph/pull/19796), [#19797](https://github.com/sourcegraph/sourcegraph/pull/19797), and [#19951](https://github.com/sourcegraph/sourcegraph/pull/19951).
- Search functionality via built-in `contains` predicate: `repo:contains(...)`, `repo:contains.file(...)`, `repo:contains.content(...)`, repo:contains.commit.after(...)`. [#18584](https://github.com/sourcegraph/sourcegraph/issues/18584)
- Database encryption, external service config & user auth data can now be encrypted in the database using the `encryption.keys` config. See [the docs](https://docs.sourcegraph.com/admin/encryption) for more info.
- Repositories that gitserver fails to clone or fetch are now gradually moved to the back of the background update queue instead of remaining at the front. [#20204](https://github.com/sourcegraph/sourcegraph/pull/20204)
- The new `disableAutoCodeHostSyncs` setting allows site admins to disable any periodic background syncing of configured code host connections. That includes syncing of repository metadata (i.e. not git updates, use `disableAutoGitUpdates` for that), permissions and batch changes changesets, but may include other data we'd sync from the code host API in the future.

### Changed

- Bumped the minimum supported version of Postgres from `9.6` to `12`. The upgrade procedure is mostly automated for existing deployments, but may require action if using the single-container deployment or an external database. See the [upgrade documentation](https://docs.sourcegraph.com/admin/updates) for your deployment type for detailed instructions.
- Changesets in batch changes will now be marked as archived instead of being detached when a new batch spec that doesn't include the changesets is applied. Once they're archived users can manually detach them in the UI. [#19527](https://github.com/sourcegraph/sourcegraph/pull/19527)
- The default replica count on `sourcegraph-frontend` and `precise-code-intel-worker` for Kubernetes has changed from `1` -> `2`.
- Changes to code monitor trigger search queries [#19680](https://github.com/sourcegraph/sourcegraph/pull/19680)
  - A `repo:` filter is now required. This is due to an existing limitations where only 50 repositories can be searched at a time, so using a `repo:` filter makes sure the right code is being searched. Any existing code monitor without `repo:` in the trigger query will continue to work (with the limitation that not all repositories will be searched) but will require a `repo:` filter to be added when making any changes to it.
  - A `patternType` filter is no longer required. `patternType:literal` will be added to a code monitor query if not specified.
  - Added a new checklist UI to make it more intuitive to create code monitor trigger queries.
- Deprecated the GraphQL `icon` field on `GenericSearchResultInterface`. It will be removed in a future release. [#20028](https://github.com/sourcegraph/sourcegraph/pull/20028/files)
- Creating changesets through Batch Changes as a site-admin without configured Batch Changes credentials has been deprecated. Please configure user or global credentials before Sourcegraph 3.29 to not experience any interruptions in changeset creation. [#20143](https://github.com/sourcegraph/sourcegraph/pull/20143)
- Deprecated the GraphQL `limitHit` field on `LineMatch`. It will be removed in a future release. [#20164](https://github.com/sourcegraph/sourcegraph/pull/20164)

### Fixed

- A regression caused by search onboarding tour logic to never focus input in the search bar on the homepage. Input now focuses on the homepage if the search tour isn't in effect. [#19678](https://github.com/sourcegraph/sourcegraph/pull/19678)
- New changes of a Perforce depot will now be reflected in `master` branch after the initial clone. [#19718](https://github.com/sourcegraph/sourcegraph/pull/19718)
- Gitolite and Other type code host connection configuration can be correctly displayed. [#19976](https://github.com/sourcegraph/sourcegraph/pull/19976)
- Fixed a regression that caused user and code host limits to be ignored. [#20089](https://github.com/sourcegraph/sourcegraph/pull/20089)
- A regression where incorrect query highlighting happens for certain quoted values. [#20110](https://github.com/sourcegraph/sourcegraph/pull/20110)
- We now respect the `disableAutoGitUpdates` setting when cloning or fetching repos on demand and during cleanup tasks that may re-clone old repos. [#20194](https://github.com/sourcegraph/sourcegraph/pull/20194)

## 3.26.3

### Fixed

- Setting `gitMaxCodehostRequestsPerSecond` to `0` now actually blocks all Git operations happening on the gitserver. [#19716](https://github.com/sourcegraph/sourcegraph/pull/19716)

## 3.26.2

### Fixed

- Our indexed search logic now correctly handles de-duplication of search results across multiple replicas. [#19743](https://github.com/sourcegraph/sourcegraph/pull/19743)

## 3.26.1

### Added

- Experimental: Sync permissions of Perforce depots through the Sourcegraph UI. To enable, use the feature flag `"experimentalFeatures": { "perforce": "enabled" }`. For more information, see [how to enable permissions for your Perforce depots](https://docs.sourcegraph.com/admin/repo/perforce). [#16705](https://github.com/sourcegraph/sourcegraph/issues/16705)
- Added support for user email headers in the HTTP auth proxy. See [HTTP Auth Proxy docs](https://docs.sourcegraph.com/admin/auth#http-authentication-proxies) for more information.
- Ignore locked and disabled GitHub Enterprise repositories. [#19500](https://github.com/sourcegraph/sourcegraph/pull/19500)
- Remote code host git operations (such as `clone` or `ls-remote`) can now be rate limited beyond concurrency (which was already possible with `gitMaxConcurrentClones`). Set `gitMaxCodehostRequestsPerSecond` in site config to control the maximum rate of these operations per git-server instance. [#19504](https://github.com/sourcegraph/sourcegraph/pull/19504)

### Changed

-

### Fixed

- Commit search returning duplicate commits. [#19460](https://github.com/sourcegraph/sourcegraph/pull/19460)
- Clicking the Code Monitoring tab tries to take users to a non-existent repo. [#19525](https://github.com/sourcegraph/sourcegraph/pull/19525)
- Diff and commit search not highlighting search terms correctly for some files. [#19543](https://github.com/sourcegraph/sourcegraph/pull/19543), [#19639](https://github.com/sourcegraph/sourcegraph/pull/19639)
- File actions weren't appearing on large window sizes in Firefox and Safari. [#19380](https://github.com/sourcegraph/sourcegraph/pull/19380)

### Removed

-

## 3.26.0

### Added

- Searches are streamed into Sourcegraph by default. [#19300](https://github.com/sourcegraph/sourcegraph/pull/19300)
  - This gives a faster time to first result.
  - Several heuristics around result limits have been improved. You should see more consistent result counts now.
  - Can be disabled with the setting `experimentalFeatures.streamingSearch`.
- Opsgenie API keys can now be added via an environment variable. [#18662](https://github.com/sourcegraph/sourcegraph/pull/18662)
- It's now possible to control where code insights are displayed through the boolean settings `insights.displayLocation.homepage`, `insights.displayLocation.insightsPage` and `insights.displayLocation.directory`. [#18979](https://github.com/sourcegraph/sourcegraph/pull/18979)
- Users can now create changesets in batch changes on repositories that are cloned using SSH. [#16888](https://github.com/sourcegraph/sourcegraph/issues/16888)
- Syntax highlighting for Elixir, Elm, REG, Julia, Move, Nix, Puppet, VimL, Coq. [#19282](https://github.com/sourcegraph/sourcegraph/pull/19282)
- `BUILD.in` files are now highlighted as Bazel/Starlark build files. Thanks to @jjwon0 [#19282](https://github.com/sourcegraph/sourcegraph/pull/19282)
- `*.pyst` and `*.pyst-include` are now highlighted as Python files. Thanks to @jjwon0 [#19282](https://github.com/sourcegraph/sourcegraph/pull/19282)
- The code monitoring feature flag is now enabled by default. [#19295](https://github.com/sourcegraph/sourcegraph/pull/19295)
- New query field `select` enables returning only results of the desired type. See [documentation](https://docs.sourcegraph.com/code_search/reference/language#select) for details. [#19236](https://github.com/sourcegraph/sourcegraph/pull/19236)
- Syntax highlighting for Elixer, Elm, REG, Julia, Move, Nix, Puppet, VimL thanks to @rvantonder
- `BUILD.in` files are now highlighted as Bazel/Starlark build files. Thanks to @jjwon0
- `*.pyst` and `*.pyst-include` are now highlighted as Python files. Thanks to @jjwon0
- Added a `search.defaultCaseSensitive` setting to configure whether query patterns should be treated case sensitivitely by default.

### Changed

- Campaigns have been renamed to Batch Changes! See [#18771](https://github.com/sourcegraph/sourcegraph/issues/18771) for a detailed log on what has been renamed.
  - A new [Sourcegraph CLI](https://docs.sourcegraph.com/cli) version will use `src batch [preview|apply]` commands, while keeping the old ones working to be used with older Sourcegraph versions.
  - Old URLs in the application and in the documentation will redirect.
  - GraphQL API entities with "campaign" in their name have been deprecated and have new Batch Changes counterparts:
    - Deprecated GraphQL entities: `CampaignState`, `Campaign`, `CampaignSpec`, `CampaignConnection`, `CampaignsCodeHostConnection`, `CampaignsCodeHost`, `CampaignsCredential`, `CampaignDescription`
    - Deprecated GraphQL mutations: `createCampaign`, `applyCampaign`, `moveCampaign`, `closeCampaign`, `deleteCampaign`, `createCampaignSpec`, `createCampaignsCredential`, `deleteCampaignsCredential`
    - Deprecated GraphQL queries: `Org.campaigns`, `User.campaigns`, `User.campaignsCodeHosts`, `camapigns`, `campaign`
  - Site settings with `campaigns` in their name have been replaced with equivalent `batchChanges` settings.
- A repository's `remote.origin.url` is not stored on gitserver disk anymore. Note: if you use the experimental feature `customGitFetch` your setting may need to be updated to specify the remote URL. [#18535](https://github.com/sourcegraph/sourcegraph/pull/18535)
- Repositories and files containing spaces will now render with escaped spaces in the query bar rather than being
  quoted. [#18642](https://github.com/sourcegraph/sourcegraph/pull/18642)
- Sourcegraph is now built with Go 1.16. [#18447](https://github.com/sourcegraph/sourcegraph/pull/18447)
- Cursor hover information in the search query bar will now display after 150ms (previously 0ms). [#18916](https://github.com/sourcegraph/sourcegraph/pull/18916)
- The `repo.cloned` column is deprecated in favour of `gitserver_repos.clone_status`. It will be removed in a subsequent release.
- Precision class indicators have been improved for code intelligence results in both the hover overlay as well as the definition and references locations panel. [#18843](https://github.com/sourcegraph/sourcegraph/pull/18843)
- Pings now contain added, aggregated campaigns usage data: aggregate counts of unique monthly users and Weekly campaign and changesets counts for campaign cohorts created in the last 12 months. [#18604](https://github.com/sourcegraph/sourcegraph/pull/18604)

### Fixed

- Auto complete suggestions for repositories and files containing spaces will now be automatically escaped when accepting the suggestion. [#18635](https://github.com/sourcegraph/sourcegraph/issues/18635)
- An issue causing repository results containing spaces to not be clickable in some cases. [#18668](https://github.com/sourcegraph/sourcegraph/pull/18668)
- Closing a batch change now correctly closes the entailed changesets, when requested by the user. [#18957](https://github.com/sourcegraph/sourcegraph/pull/18957)
- TypesScript highlighting bug. [#15930](https://github.com/sourcegraph/sourcegraph/issues/15930)
- The number of shards is now reported accurately in Site Admin > Repository Status > Settings > Indexing. [#19265](https://github.com/sourcegraph/sourcegraph/pull/19265)

### Removed

- Removed the deprecated GraphQL fields `SearchResults.repositoriesSearched` and `SearchResults.indexedRepositoriesSearched`.
- Removed the deprecated search field `max`
- Removed the `experimentalFeatures.showBadgeAttachments` setting

## 3.25.2

### Fixed

- A security vulnerability with in the authentication workflow has been fixed. [#18686](https://github.com/sourcegraph/sourcegraph/pull/18686)

## 3.25.1

### Added

- Experimental: Sync Perforce depots directly through the Sourcegraph UI. To enable, use the feature flag `"experimentalFeatures": { "perforce": "enabled" }`. For more information, see [how to add your Perforce depots](https://docs.sourcegraph.com/admin/repo/perforce). [#16703](https://github.com/sourcegraph/sourcegraph/issues/16703)

## 3.25.0

**IMPORTANT** Sourcegraph now uses Go 1.15. This may break AWS RDS database connections with older x509 certificates. Please follow the Amazon [docs](https://docs.aws.amazon.com/AmazonRDS/latest/UserGuide/UsingWithRDS.SSL-certificate-rotation.html) to rotate your certificate.

### Added

- New site config option `"log": { "sentry": { "backendDSN": "<REDACTED>" } }` to use a separate Sentry project for backend errors. [#17363](https://github.com/sourcegraph/sourcegraph/pull/17363)
- Structural search now supports searching indexed branches other than default. [#17726](https://github.com/sourcegraph/sourcegraph/pull/17726)
- Structural search now supports searching unindexed revisions. [#17967](https://github.com/sourcegraph/sourcegraph/pull/17967)
- New site config option `"allowSignup"` for SAML authentication to determine if automatically create new users is allowed. [#17989](https://github.com/sourcegraph/sourcegraph/pull/17989)
- Experimental: The webapp can now stream search results to the client, improving search performance. To enable it, add `{ "experimentalFeatures": { "searchStreaming": true } }` in user settings. [#16097](https://github.com/sourcegraph/sourcegraph/pull/16097)
- New product research sign-up page. This can be accessed by all users in their user settings. [#17945](https://github.com/sourcegraph/sourcegraph/pull/17945)
- New site config option `productResearchPage.enabled` to disable access to the product research sign-up page. [#17945](https://github.com/sourcegraph/sourcegraph/pull/17945)
- Pings now contain Sourcegraph extension activation statistics. [#16421](https://github.com/sourcegraph/sourcegraph/pull/16421)
- Pings now contain aggregate Sourcegraph extension activation statistics: the number of users and number of activations per (public) extension per week, and the number of total extension users per week and average extensions activated per user. [#16421](https://github.com/sourcegraph/sourcegraph/pull/16421)
- Pings now contain aggregate code insights usage data: total insight views, interactions, edits, creations, removals, and counts of unique users that view and create insights. [#16421](https://github.com/sourcegraph/sourcegraph/pull/17805)
- When previewing a campaign spec, changesets can be filtered by current state or the action(s) to be performed. [#16960](https://github.com/sourcegraph/sourcegraph/issues/16960)

### Changed

- Alert solutions links included in [monitoring alerts](https://docs.sourcegraph.com/admin/observability/alerting) now link to the relevant documentation version. [#17828](https://github.com/sourcegraph/sourcegraph/pull/17828)
- Secrets (such as access tokens and passwords) will now appear as REDACTED when editing external service config, and in graphql API responses. [#17261](https://github.com/sourcegraph/sourcegraph/issues/17261)
- Sourcegraph is now built with Go 1.15
  - Go `1.15` introduced changes to SSL/TLS connection validation which requires certificates to include a `SAN`. This field was not included in older certificates and clients relied on the `CN` field. You might see an error like `x509: certificate relies on legacy Common Name field`. We recommend that customers using Sourcegraph with an external database and connecting to it using SSL/TLS check whether the certificate is up to date.
  - RDS Customers please reference [AWS' documentation on updating the SSL/TLS certificate](https://docs.aws.amazon.com/AmazonRDS/latest/UserGuide/UsingWithRDS.SSL-certificate-rotation.html).
- Search results on `.rs` files now recommend `lang:rust` instead of `lang:renderscript` as a filter. [#18316](https://github.com/sourcegraph/sourcegraph/pull/18316)
- Campaigns users creating Personal Access Tokens on GitHub are now asked to request the `user:email` scope in addition to the [previous scopes](https://docs.sourcegraph.com/@3.24/admin/external_service/github#github-api-token-and-access). This will be used in a future Sourcegraph release to display more fine-grained information on the progress of pull requests. [#17555](https://github.com/sourcegraph/sourcegraph/issues/17555)

### Fixed

- Fixes an issue that prevented the hard deletion of a user if they had saved searches. [#17461](https://github.com/sourcegraph/sourcegraph/pull/17461)
- Fixes an issue that caused some missing results for `type:commit` when a pattern was used instead of the `message` field. [#17490](https://github.com/sourcegraph/sourcegraph/pull/17490#issuecomment-764004758)
- Fixes an issue where cAdvisor-based alerts would not fire correctly for services with multiple replicas. [#17600](https://github.com/sourcegraph/sourcegraph/pull/17600)
- Significantly improved performance of structural search on monorepo deployments [#17846](https://github.com/sourcegraph/sourcegraph/pull/17846)
- Fixes an issue where upgrades on Kubernetes may fail due to null environment variable lists in deployment manifests [#1781](https://github.com/sourcegraph/deploy-sourcegraph/pull/1781)
- Fixes an issue where counts on search filters were inaccurate. [#18158](https://github.com/sourcegraph/sourcegraph/pull/18158)
- Fixes services with emptyDir volumes being evicted from nodes. [#1852](https://github.com/sourcegraph/deploy-sourcegraph/pull/1852)

### Removed

- Removed the `search.migrateParser` setting. As of 3.20 and onward, a new parser processes search queries by default. Previously, `search.migrateParser` was available to enable the legacy parser. Enabling/disabling this setting now no longer has any effect. [#17344](https://github.com/sourcegraph/sourcegraph/pull/17344)

## 3.24.1

### Fixed

- Fixes an issue that SAML is not able to proceed with the error `Expected Enveloped and C14N transforms`. [#13032](https://github.com/sourcegraph/sourcegraph/issues/13032)

## 3.24.0

### Added

- Panels in the [Sourcegraph monitoring dashboards](https://docs.sourcegraph.com/admin/observability/metrics#grafana) now:
  - include links to relevant alerts documentation and the new [monitoring dashboards reference](https://docs.sourcegraph.com/admin/observability/dashboards). [#16939](https://github.com/sourcegraph/sourcegraph/pull/16939)
  - include alert events and version changes annotations that can be enabled from the top of each service dashboard. [#17198](https://github.com/sourcegraph/sourcegraph/pull/17198)
- Suggested filters in the search results page can now be scrolled. [#17097](https://github.com/sourcegraph/sourcegraph/pull/17097)
- Structural search queries can now be used in saved searches by adding `patternType:structural`. [#17265](https://github.com/sourcegraph/sourcegraph/pull/17265)

### Changed

- Dashboard links included in [monitoring alerts](https://docs.sourcegraph.com/admin/observability/alerting) now:
  - link directly to the relevant Grafana panel, instead of just the service dashboard. [#17014](https://github.com/sourcegraph/sourcegraph/pull/17014)
  - link to a time frame relevant to the alert, instead of just the past few hours. [#17034](https://github.com/sourcegraph/sourcegraph/pull/17034)
- Added `serviceKind` field of the `ExternalServiceKind` type to `Repository.externalURLs` GraphQL API, `serviceType` field is deprecated and will be removed in the future releases. [#14979](https://github.com/sourcegraph/sourcegraph/issues/14979)
- Deprecated the GraphQL fields `SearchResults.repositoriesSearched` and `SearchResults.indexedRepositoriesSearched`.
- The minimum Kubernetes version required to use the [Kubernetes deployment option](https://docs.sourcegraph.com/admin/install/kubernetes) is now [v1.15 (released June 2019)](https://kubernetes.io/blog/2019/06/19/kubernetes-1-15-release-announcement/).

### Fixed

- Imported changesets acquired an extra button to download the "generated diff", which did nothing, since imported changesets don't have a generated diff. This button has been removed. [#16778](https://github.com/sourcegraph/sourcegraph/issues/16778)
- Quoted global filter values (case, patterntype) are now properly extracted and set in URL parameters. [#16186](https://github.com/sourcegraph/sourcegraph/issues/16186)
- The endpoint for "Open in Sourcegraph" functionality in editor extensions now uses code host connection information to resolve the repository, which makes it more correct and respect the `repositoryPathPattern` setting. [#16846](https://github.com/sourcegraph/sourcegraph/pull/16846)
- Fixed an issue that prevented search expressions of the form `repo:foo (rev:a or rev:b)` from evaluating all revisions [#16873](https://github.com/sourcegraph/sourcegraph/pull/16873)
- Updated language detection library. Includes language detection for `lang:starlark`. [#16900](https://github.com/sourcegraph/sourcegraph/pull/16900)
- Fixed retrieving status for indexed tags and deduplicated main branches in the indexing settings page. [#13787](https://github.com/sourcegraph/sourcegraph/issues/13787)
- Specifying a ref that doesn't exist would show an alert, but still return results [#15576](https://github.com/sourcegraph/sourcegraph/issues/15576)
- Fixed search highlighting the wrong line. [#10468](https://github.com/sourcegraph/sourcegraph/issues/10468)
- Fixed an issue where searches of the form `foo type:file` returned results of type `path` too. [#17076](https://github.com/sourcegraph/sourcegraph/issues/17076)
- Fixed queries like `(type:commit or type:diff)` so that if the query matches both the commit message and the diff, both are returned as results. [#16899](https://github.com/sourcegraph/sourcegraph/issues/16899)
- Fixed container monitoring and provisioning dashboard panels not displaying metrics in certain deployment types and environments. If you continue to have issues with these panels not displaying any metrics after upgrading, please [open an issue](https://github.com/sourcegraph/sourcegraph/issues/new).
- Fixed a nonexistent field in site configuration being marked as "required" when configuring PagerDuty alert notifications. [#17277](https://github.com/sourcegraph/sourcegraph/pull/17277)
- Fixed cases of incorrect highlighting for symbol definitions in the definitions panel. [#17258](https://github.com/sourcegraph/sourcegraph/pull/17258)
- Fixed a Cross-Site Scripting vulnerability where quick links created on the homepage were not sanitized and allowed arbitrary JavaScript execution. [#17099](https://github.com/sourcegraph/sourcegraph/pull/17099)

### Removed

- Interactive mode has now been removed. [#16868](https://github.com/sourcegraph/sourcegraph/pull/16868).

## 3.23.0

### Added

- Password reset link expiration can be customized via `auth.passwordResetLinkExpiry` in the site config. [#13999](https://github.com/sourcegraph/sourcegraph/issues/13999)
- Campaign steps may now include environment variables from outside of the campaign spec using [array syntax](http://docs.sourcegraph.com/campaigns/references/campaign_spec_yaml_reference#environment-array). [#15822](https://github.com/sourcegraph/sourcegraph/issues/15822)
- The total size of all Git repositories and the lines of code for indexed branches are displayed in the site admin overview. [#15125](https://github.com/sourcegraph/sourcegraph/issues/15125)
- Extensions can now add decorations to files on the sidebar tree view and tree page through the experimental `FileDecoration` API. [#15833](https://github.com/sourcegraph/sourcegraph/pull/15833)
- Extensions can now easily query the Sourcegraph GraphQL API through a dedicated API method. [#15566](https://github.com/sourcegraph/sourcegraph/pull/15566)
- Individual changesets can now be downloaded as a diff. [#16098](https://github.com/sourcegraph/sourcegraph/issues/16098)
- The campaigns preview page is much more detailed now, especially when updating existing campaigns. [#16240](https://github.com/sourcegraph/sourcegraph/pull/16240)
- When a newer version of a campaign spec is uploaded, a message is now displayed when viewing the campaign or an outdated campaign spec. [#14532](https://github.com/sourcegraph/sourcegraph/issues/14532)
- Changesets in a campaign can now be searched by title and repository name. [#15781](https://github.com/sourcegraph/sourcegraph/issues/15781)
- Experimental: [`transformChanges` in campaign specs](https://docs.sourcegraph.com/campaigns/references/campaign_spec_yaml_reference#transformchanges) is now available as a feature preview to allow users to create multiple changesets in a single repository. [#16235](https://github.com/sourcegraph/sourcegraph/pull/16235)
- The `gitUpdateInterval` site setting was added to allow custom git update intervals based on repository names. [#16765](https://github.com/sourcegraph/sourcegraph/pull/16765)
- Various additions to syntax highlighting and hover tooltips in the search query bar (e.g., regular expressions). Can be disabled with `{ "experimentalFeatures": { "enableSmartQuery": false } }` in case of unlikely adverse effects. [#16742](https://github.com/sourcegraph/sourcegraph/pull/16742)
- Search queries may now scope subexpressions across repositories and files, and also allow greater freedom for combining search filters. See the updated documentation on [search subexpressions](https://docs.sourcegraph.com/code_search/tutorials/search_subexpressions) to learn more. [#16866](https://github.com/sourcegraph/sourcegraph/pull/16866)

### Changed

- Search indexer tuned to wait longer before assuming a deadlock has occurred. Previously if the indexserver had many cores (40+) and indexed a monorepo it could give up. [#16110](https://github.com/sourcegraph/sourcegraph/pull/16110)
- The total size of all Git repositories and the lines of code for indexed branches will be sent back in pings as part of critical telemetry. [#16188](https://github.com/sourcegraph/sourcegraph/pull/16188)
- The `gitserver` container now has a dependency on Postgres. This does not require any additional configuration unless access to Postgres requires a sidecar proxy / firewall rules. [#16121](https://github.com/sourcegraph/sourcegraph/pull/16121)
- Licensing is now enforced for campaigns: creating a campaign with more than five changesets requires a valid license. Please [contact Sourcegraph with any licensing questions](https://about.sourcegraph.com/contact/sales/). [#15715](https://github.com/sourcegraph/sourcegraph/issues/15715)

### Fixed

- Syntax highlighting on files with mixed extension case (e.g. `.CPP` vs `.cpp`) now works as expected. [#11327](https://github.com/sourcegraph/sourcegraph/issues/11327)
- After applying a campaign, some GitLab MRs might have had outdated state shown in the UI until the next sync with the code host. [#16100](https://github.com/sourcegraph/sourcegraph/pull/16100)
- The web app no longer sends stale text document content to extensions. [#14965](https://github.com/sourcegraph/sourcegraph/issues/14965)
- The blob viewer now supports multiple decorations per line as intended. [#15063](https://github.com/sourcegraph/sourcegraph/issues/15063)
- Repositories with plus signs in their name can now be navigated to as expected. [#15079](https://github.com/sourcegraph/sourcegraph/issues/15079)

### Removed

-

## 3.22.1

### Changed

- Reduced memory and CPU required for updating the code intelligence commit graph [#16517](https://github.com/sourcegraph/sourcegraph/pull/16517)

## 3.22.0

### Added

- GraphQL and TOML syntax highlighting is now back (special thanks to @rvantonder) [#13935](https://github.com/sourcegraph/sourcegraph/issues/13935)
- Zig and DreamMaker syntax highlighting.
- Campaigns now support publishing GitHub draft PRs and GitLab WIP MRs. [#7998](https://github.com/sourcegraph/sourcegraph/issues/7998)
- `indexed-searcher`'s watchdog can be configured and has additional instrumentation. This is useful when diagnosing [zoekt-webserver is restarting due to watchdog](https://docs.sourcegraph.com/admin/observability/troubleshooting#scenario-zoekt-webserver-is-restarting-due-to-watchdog). [#15148](https://github.com/sourcegraph/sourcegraph/pull/15148)
- Pings now contain Redis & Postgres server versions. [14405](https://github.com/sourcegraph/sourcegraph/14405)
- Aggregated usage data of the search onboarding tour is now included in pings. The data tracked are: total number of views of the onboarding tour, total number of views of each step in the onboarding tour, total number of tours closed. [#15113](https://github.com/sourcegraph/sourcegraph/pull/15113)
- Users can now specify credentials for code hosts to enable campaigns for non site-admin users. [#15506](https://github.com/sourcegraph/sourcegraph/pull/15506)
- A `campaigns.restrictToAdmins` site configuration option has been added to prevent non site-admin users from using campaigns. [#15785](https://github.com/sourcegraph/sourcegraph/pull/15785)
- Number of page views on campaign apply page, page views on campaign details page after create/update, closed campaigns, created campaign specs and changesets specs and the sum of changeset diff stats will be sent back in pings. [#15279](https://github.com/sourcegraph/sourcegraph/pull/15279)
- Users can now explicitly set their primary email address. [#15683](https://github.com/sourcegraph/sourcegraph/pull/15683)
- "[Why code search is still needed for monorepos](https://docs.sourcegraph.com/adopt/code_search_in_monorepos)" doc page

### Changed

- Improved contrast / visibility in comment syntax highlighting. [#14546](https://github.com/sourcegraph/sourcegraph/issues/14546)
- Campaigns are no longer in beta. [#14900](https://github.com/sourcegraph/sourcegraph/pull/14900)
- Campaigns now have a fancy new icon. [#14740](https://github.com/sourcegraph/sourcegraph/pull/14740)
- Search queries with an unbalanced closing paren `)` are now invalid, since this likely indicates an error. Previously, patterns with dangling `)` were valid in some cases. Note that patterns with dangling `)` can still be searched, but should be quoted via `content:"foo)"`. [#15042](https://github.com/sourcegraph/sourcegraph/pull/15042)
- Extension providers can now return AsyncIterables, enabling dynamic provider results without dependencies. [#15042](https://github.com/sourcegraph/sourcegraph/issues/15061)
- Deprecated the `"email.smtp": { "disableTLS" }` site config option, this field has been replaced by `"email.smtp": { "noVerifyTLS" }`. [#15682](https://github.com/sourcegraph/sourcegraph/pull/15682)

### Fixed

- The `file:` added to the search field when navigating to a tree or file view will now behave correctly when the file path contains spaces. [#12296](https://github.com/sourcegraph/sourcegraph/issues/12296)
- OAuth login now respects site configuration `experimentalFeatures: { "tls.external": {...} }` for custom certificates and skipping TLS verify. [#14144](https://github.com/sourcegraph/sourcegraph/issues/14144)
- If the `HEAD` file in a cloned repo is absent or truncated, background cleanup activities will use a best-effort default to remedy the situation. [#14962](https://github.com/sourcegraph/sourcegraph/pull/14962)
- Search input will always show suggestions. Previously we only showed suggestions for letters and some special characters. [#14982](https://github.com/sourcegraph/sourcegraph/pull/14982)
- Fixed an issue where `not` keywords were not recognized inside expression groups, and treated incorrectly as patterns. [#15139](https://github.com/sourcegraph/sourcegraph/pull/15139)
- Fixed an issue where hover pop-ups would not show on the first character of a valid hover range in search queries. [#15410](https://github.com/sourcegraph/sourcegraph/pull/15410)
- Fixed an issue where submodules configured with a relative URL resulted in non-functional hyperlinks in the file tree UI. [#15286](https://github.com/sourcegraph/sourcegraph/issues/15286)
- Pushing commits to public GitLab repositories with campaigns now works, since we use the configured token even if the repository is public. [#15536](https://github.com/sourcegraph/sourcegraph/pull/15536)
- `.kts` is now highlighted properly as Kotlin code, fixed various other issues in Kotlin syntax highlighting.
- Fixed an issue where the value of `content:` was treated literally when the regular expression toggle is active. [#15639](https://github.com/sourcegraph/sourcegraph/pull/15639)
- Fixed an issue where non-site admins were prohibited from updating some of their other personal metadata when `auth.enableUsernameChanges` was `false`. [#15663](https://github.com/sourcegraph/sourcegraph/issues/15663)
- Fixed the `url` fields of repositories and trees in GraphQL returning URLs that were not %-encoded (e.g. when the repository name contained spaces). [#15667](https://github.com/sourcegraph/sourcegraph/issues/15667)
- Fixed "Find references" showing errors in the references panel in place of the syntax-highlighted code for repositories with spaces in their name. [#15618](https://github.com/sourcegraph/sourcegraph/issues/15618)
- Fixed an issue where specifying the `repohasfile` filter did not return results as expected unless `repo` was specified. [#15894](https://github.com/sourcegraph/sourcegraph/pull/15894)
- Fixed an issue causing user input in the search query field to be erased in some cases. [#15921](https://github.com/sourcegraph/sourcegraph/issues/15921).

### Removed

-

## 3.21.2

:warning: WARNING :warning: For users of single-image Sourcegraph instance, please delete the secret key file `/var/lib/sourcegraph/token` inside the container before attempting to upgrade to 3.21.x.

### Fixed

- Fix externalURLs alert logic [#14980](https://github.com/sourcegraph/sourcegraph/pull/14980)

## 3.21.1

:warning: WARNING :warning: For users of single-image Sourcegraph instance, please delete the secret key file `/var/lib/sourcegraph/token` inside the container before attempting to upgrade to 3.21.x.

### Fixed

- Fix alerting for native integration condition [#14775](https://github.com/sourcegraph/sourcegraph/pull/14775)
- Fix query with large repo count hanging [#14944](https://github.com/sourcegraph/sourcegraph/pull/14944)
- Fix server upgrade where codeintel database does not exist [#14953](https://github.com/sourcegraph/sourcegraph/pull/14953)
- CVE-2019-18218 in postgres docker image [#14954](https://github.com/sourcegraph/sourcegraph/pull/14954)
- Fix an issue where .git/HEAD in invalid [#14962](https://github.com/sourcegraph/sourcegraph/pull/14962)
- Repository syncing will not happen more frequently than the repoListUpdateInterval config value [#14901](https://github.com/sourcegraph/sourcegraph/pull/14901) [#14983](https://github.com/sourcegraph/sourcegraph/pull/14983)

## 3.21.0

:warning: WARNING :warning: For users of single-image Sourcegraph instance, please delete the secret key file `/var/lib/sourcegraph/token` inside the container before attempting to upgrade to 3.21.x.

### Added

- The new GraphQL API query field `namespaceByName(name: String!)` makes it easier to look up the user or organization with the given name. Previously callers needed to try looking up the user and organization separately.
- Changesets created by campaigns will now include a link back to the campaign in their body text. [#14033](https://github.com/sourcegraph/sourcegraph/issues/14033)
- Users can now preview commits that are going to be created in their repositories in the campaign preview UI. [#14181](https://github.com/sourcegraph/sourcegraph/pull/14181)
- If emails are configured, the user will be sent an email when important account information is changed. This currently encompasses changing/resetting the password, adding/removing emails, and adding/removing access tokens. [#14320](https://github.com/sourcegraph/sourcegraph/pull/14320)
- A subset of changesets can now be published by setting the `published` flag in campaign specs [to an array](https://docs.sourcegraph.com/@main/campaigns/campaign_spec_yaml_reference#publishing-only-specific-changesets), which allows only specific changesets within a campaign to be published based on the repository name. [#13476](https://github.com/sourcegraph/sourcegraph/pull/13476)
- Homepage panels are now enabled by default. [#14287](https://github.com/sourcegraph/sourcegraph/issues/14287)
- The most recent ping data is now available to site admins via the Site-admin > Pings page. [#13956](https://github.com/sourcegraph/sourcegraph/issues/13956)
- Homepage panel engagement metrics will be sent back in pings. [#14589](https://github.com/sourcegraph/sourcegraph/pull/14589)
- Homepage now has a footer with links to different extensibility features. [#14638](https://github.com/sourcegraph/sourcegraph/issues/14638)
- Added an onboarding tour of Sourcegraph for new users. It can be enabled in user settings with `experimentalFeatures.showOnboardingTour` [#14636](https://github.com/sourcegraph/sourcegraph/pull/14636)
- Added an onboarding tour of Sourcegraph for new users. [#14636](https://github.com/sourcegraph/sourcegraph/pull/14636)
- Repository GraphQL queries now support an `after` parameter that permits cursor-based pagination. [#13715](https://github.com/sourcegraph/sourcegraph/issues/13715)
- Searches in the Recent Searches panel and other places are now syntax highlighted. [#14443](https://github.com/sourcegraph/sourcegraph/issues/14443)

### Changed

- Interactive search mode is now disabled by default because the new plain text search input is smarter. To reenable it, add `{ "experimentalFeatures": { "splitSearchModes": true } }` in user settings.
- The extension registry has been redesigned to make it easier to find non-default Sourcegraph extensions.
- Tokens and similar sensitive information included in the userinfo portion of remote repository URLs will no longer be visible on the Mirroring settings page. [#14153](https://github.com/sourcegraph/sourcegraph/pull/14153)
- The sign in and sign up forms have been redesigned with better input validation.
- Kubernetes admins mounting [configuration files](https://docs.sourcegraph.com/admin/config/advanced_config_file#kubernetes-configmap) are encouraged to change how the ConfigMap is mounted. See the new documentation. Previously our documentation suggested using subPath. However, this lead to Kubernetes not automatically updating the files on configuration change. [#14297](https://github.com/sourcegraph/sourcegraph/pull/14297)
- The precise code intel bundle manager will now expire any converted LSIF data that is older than `PRECISE_CODE_INTEL_MAX_DATA_AGE` (30 days by default) that is also not visible from the tip of the default branch.
- `SRC_LOG_LEVEL=warn` is now the default in Docker Compose and Kubernetes deployments, reducing the amount of uninformative log spam. [#14458](https://github.com/sourcegraph/sourcegraph/pull/14458)
- Permissions data that were stored in deprecated binary format are abandoned. Downgrade from 3.21 to 3.20 is OK, but to 3.19 or prior versions might experience missing/incomplete state of permissions for a short period of time. [#13740](https://github.com/sourcegraph/sourcegraph/issues/13740)
- The query builder page is now disabled by default. To reenable it, add `{ "experimentalFeatures": { "showQueryBuilder": true } }` in user settings.
- The GraphQL `updateUser` mutation now returns the updated user (instead of an empty response).

### Fixed

- Git clone URLs now validate their format correctly. [#14313](https://github.com/sourcegraph/sourcegraph/pull/14313)
- Usernames set in Slack `observability.alerts` now apply correctly. [#14079](https://github.com/sourcegraph/sourcegraph/pull/14079)
- Path segments in breadcrumbs get truncated correctly again on small screen sizes instead of inflating the header bar. [#14097](https://github.com/sourcegraph/sourcegraph/pull/14097)
- GitLab pipelines are now parsed correctly and show their current status in campaign changesets. [#14129](https://github.com/sourcegraph/sourcegraph/pull/14129)
- Fixed an issue where specifying any repogroups would effectively search all repositories for all repogroups. [#14190](https://github.com/sourcegraph/sourcegraph/pull/14190)
- Changesets that were previously closed after being detached from a campaign are now reopened when being reattached. [#14099](https://github.com/sourcegraph/sourcegraph/pull/14099)
- Previously large files that match the site configuration [search.largeFiles](https://docs.sourcegraph.com/admin/config/site_config#search-largeFiles) would not be indexed if they contained a large number of unique trigrams. We now index those files as well. Note: files matching the glob still need to be valid utf-8. [#12443](https://github.com/sourcegraph/sourcegraph/issues/12443)
- Git tags without a `creatordate` value will no longer break tag search within a repository. [#5453](https://github.com/sourcegraph/sourcegraph/issues/5453)
- Campaigns pages now work properly on small viewports. [#14292](https://github.com/sourcegraph/sourcegraph/pull/14292)
- Fix an issue with viewing repositories that have spaces in the repository name [#2867](https://github.com/sourcegraph/sourcegraph/issues/2867)

### Removed

- Syntax highlighting for GraphQL, INI, TOML, and Perforce files has been removed [due to incompatible/absent licenses](https://github.com/sourcegraph/sourcegraph/issues/13933). We plan to [add it back in the future](https://github.com/sourcegraph/sourcegraph/issues?q=is%3Aissue+is%3Aopen+add+syntax+highlighting+for+develop+a+).
- Search scope pages (`/search/scope/:id`) were removed.
- User-defined search scopes are no longer shown below the search bar on the homepage. Use the [`quicklinks`](https://docs.sourcegraph.com/user/personalization/quick_links) setting instead to display links there.
- The explore page (`/explore`) was removed.
- The sign out page was removed.
- The unused GraphQL types `DiffSearchResult` and `DeploymentConfiguration` were removed.
- The deprecated GraphQL mutation `updateAllMirrorRepositories`.
- The deprecated GraphQL field `Site.noRepositoriesEnabled`.
- Total counts of users by product area have been removed from pings.
- Aggregate daily, weekly, and monthly latencies (in ms) of code intelligence events (e.g., hover tooltips) have been removed from pings.

## 3.20.1

### Fixed

- gomod: rollback go-diff to v0.5.3 (v0.6.0 causes panic in certain cases) [#13973](https://github.com/sourcegraph/sourcegraph/pull/13973).
- Fixed an issue causing the scoped query in the search field to be erased when viewing files. [#13954](https://github.com/sourcegraph/sourcegraph/pull/13954).

## 3.20.0

### Added

- Site admins can now force a specific user to re-authenticate on their next request or visit. [#13647](https://github.com/sourcegraph/sourcegraph/pull/13647)
- Sourcegraph now watches its [configuration files](https://docs.sourcegraph.com/admin/config/advanced_config_file) (when using external files) and automatically applies the changes to Sourcegraph's configuration when they change. For example, this allows Sourcegraph to detect when a Kubernetes ConfigMap changes. [#13646](https://github.com/sourcegraph/sourcegraph/pull/13646)
- To define repository groups (`search.repositoryGroups` in global, org, or user settings), you can now specify regular expressions in addition to single repository names. [#13730](https://github.com/sourcegraph/sourcegraph/pull/13730)
- The new site configuration property `search.limits` configures the maximum search timeout and the maximum number of repositories to search for various types of searches. [#13448](https://github.com/sourcegraph/sourcegraph/pull/13448)
- Files and directories can now be excluded from search by adding the file `.sourcegraph/ignore` to the root directory of a repository. Each line in the _ignore_ file is interpreted as a globbing pattern. [#13690](https://github.com/sourcegraph/sourcegraph/pull/13690)
- Structural search syntax now allows regular expressions in patterns. Also, `...` can now be used in place of `:[_]`. See the [documentation](https://docs.sourcegraph.com/@main/code_search/reference/structural) for example syntax. [#13809](https://github.com/sourcegraph/sourcegraph/pull/13809)
- The total size of all Git repositories and the lines of code for indexed branches will be sent back in pings. [#13764](https://github.com/sourcegraph/sourcegraph/pull/13764)
- Experimental: A new homepage UI for Sourcegraph Server shows the user their recent searches, repositories, files, and saved searches. It can be enabled with `experimentalFeatures.showEnterpriseHomePanels`. [#13407](https://github.com/sourcegraph/sourcegraph/issues/13407)

### Changed

- Campaigns are enabled by default for all users. Site admins may view and create campaigns; everyone else may only view campaigns. The new site configuration property `campaigns.enabled` can be used to disable campaigns for all users. The properties `campaigns.readAccess`, `automation.readAccess.enabled`, and `"experimentalFeatures": { "automation": "enabled" }}` are deprecated and no longer have any effect.
- Diff and commit searches are limited to 10,000 repositories (if `before:` or `after:` filters are used), or 50 repositories (if no time filters are used). You can configure this limit in the site configuration property `search.limits`. [#13386](https://github.com/sourcegraph/sourcegraph/pull/13386)
- The site configuration `maxReposToSearch` has been deprecated in favor of the property `maxRepos` on `search.limits`. [#13439](https://github.com/sourcegraph/sourcegraph/pull/13439)
- Search queries are now processed by a new parser that will always be enabled going forward. There should be no material difference in behavior. In case of adverse effects, the previous parser can be reenabled by setting `"search.migrateParser": false` in settings. [#13435](https://github.com/sourcegraph/sourcegraph/pull/13435)
- It is now possible to search for file content that excludes a term using the `NOT` operator. [#12412](https://github.com/sourcegraph/sourcegraph/pull/12412)
- `NOT` is available as an alternative syntax of `-` on supported keywords `repo`, `file`, `content`, `lang`, and `repohasfile`. [#12412](https://github.com/sourcegraph/sourcegraph/pull/12412)
- Negated content search is now also supported for unindexed repositories. Previously it was only supported for indexed repositories [#13359](https://github.com/sourcegraph/sourcegraph/pull/13359).
- The experimental feature flag `andOrQuery` is deprecated. [#13435](https://github.com/sourcegraph/sourcegraph/pull/13435)
- After a user's password changes, they will be signed out on all devices and must sign in again. [#13647](https://github.com/sourcegraph/sourcegraph/pull/13647)
- `rev:` is available as alternative syntax of `@` for searching revisions instead of the default branch [#13133](https://github.com/sourcegraph/sourcegraph/pull/13133)
- Campaign URLs have changed to use the campaign name instead of an opaque ID. The old URLs no longer work. [#13368](https://github.com/sourcegraph/sourcegraph/pull/13368)
- A new `external_service_repos` join table was added. The migration required to make this change may take a few minutes.

### Fixed

- User satisfaction/NPS surveys will now correctly provide a range from 0–10, rather than 0–9. [#13163](https://github.com/sourcegraph/sourcegraph/pull/13163)
- Fixed a bug where we returned repositories with invalid revisions in the search results. Now, if a user specifies an invalid revision, we show an alert. [#13271](https://github.com/sourcegraph/sourcegraph/pull/13271)
- Previously it wasn't possible to search for certain patterns containing `:` because they would not be considered valid filters. We made these checks less strict. [#10920](https://github.com/sourcegraph/sourcegraph/pull/10920)
- When a user signs out of their account, all of their sessions will be invalidated, not just the session where they signed out. [#13647](https://github.com/sourcegraph/sourcegraph/pull/13647)
- URL information will no longer be leaked by the HTTP referer header. This prevents the user's password reset code from being leaked. [#13804](https://github.com/sourcegraph/sourcegraph/pull/13804)
- GitLab OAuth2 user authentication now respects `tls.external` site setting. [#13814](https://github.com/sourcegraph/sourcegraph/pull/13814)

### Removed

- The smartSearchField feature is now always enabled. The `experimentalFeatures.smartSearchField` settings option has been removed.

## 3.19.2

### Fixed

- search: always limit commit and diff to less than 10,000 repos [a97f81b0f7](https://github.com/sourcegraph/sourcegraph/commit/a97f81b0f79535253bd7eae6c30d5c91d48da5ca)
- search: configurable limits on commit/diff search [1c22d8ce1](https://github.com/sourcegraph/sourcegraph/commit/1c22d8ce13c149b3fa3a7a26f8cb96adc89fc556)
- search: add site configuration for maxTimeout [d8d61b43c0f](https://github.com/sourcegraph/sourcegraph/commit/d8d61b43c0f0d229d46236f2f128ca0f93455172)

## 3.19.1

### Fixed

- migrations: revert migration causing deadlocks in some deployments [#13194](https://github.com/sourcegraph/sourcegraph/pull/13194)

## 3.19.0

### Added

- Emails can be now be sent to SMTP servers with self-signed certificates, using `email.smtp.disableTLS`. [#12243](https://github.com/sourcegraph/sourcegraph/pull/12243)
- Saved search emails now include a link to the user's saved searches page. [#11651](https://github.com/sourcegraph/sourcegraph/pull/11651)
- Campaigns can now be synced using GitLab webhooks. [#12139](https://github.com/sourcegraph/sourcegraph/pull/12139)
- Configured `observability.alerts` can now be tested using a GraphQL endpoint, `triggerObservabilityTestAlert`. [#12532](https://github.com/sourcegraph/sourcegraph/pull/12532)
- The Sourcegraph CLI can now serve local repositories for Sourcegraph to clone. This was previously in a command called `src-expose`. See [serving local repositories](https://docs.sourcegraph.com/admin/external_service/src_serve_git) in our documentation to find out more. [#12363](https://github.com/sourcegraph/sourcegraph/issues/12363)
- The count of retained, churned, resurrected, new and deleted users will be sent back in pings. [#12136](https://github.com/sourcegraph/sourcegraph/pull/12136)
- Saved search usage will be sent back in pings. [#12956](https://github.com/sourcegraph/sourcegraph/pull/12956)
- Any request with `?trace=1` as a URL query parameter will enable Jaeger tracing (if Jaeger is enabled). [#12291](https://github.com/sourcegraph/sourcegraph/pull/12291)
- Password reset emails will now be automatically sent to users created by a site admin if email sending is configured and password reset is enabled. Previously, site admins needed to manually send the user this password reset link. [#12803](https://github.com/sourcegraph/sourcegraph/pull/12803)
- Syntax highlighting for `and` and `or` search operators. [#12694](https://github.com/sourcegraph/sourcegraph/pull/12694)
- It is now possible to search for file content that excludes a term using the `NOT` operator. Negating pattern syntax requires setting `"search.migrateParser": true` in settings and is currently only supported for literal and regexp queries on indexed repositories. [#12412](https://github.com/sourcegraph/sourcegraph/pull/12412)
- `NOT` is available as an alternative syntax of `-` on supported keywords `repo`, `file`, `content`, `lang`, and `repohasfile`. `NOT` requires setting `"search.migrateParser": true` option in settings. [#12520](https://github.com/sourcegraph/sourcegraph/pull/12520)

### Changed

- Repository permissions are now always checked and updated asynchronously ([background permissions syncing](https://docs.sourcegraph.com/admin/repo/permissions#background-permissions-syncing)) instead of blocking each operation. The site config option `permissions.backgroundSync` (which enabled this behavior in previous versions) is now a no-op and is deprecated.
- [Background permissions syncing](https://docs.sourcegraph.com/admin/repo/permissions#background-permissions-syncing) (`permissions.backgroundSync`) has become the only option for mirroring repository permissions from code hosts. All relevant site configurations are deprecated.

### Fixed

- Fixed site admins are getting errors when visiting user settings page in OSS version. [#12313](https://github.com/sourcegraph/sourcegraph/pull/12313)
- `github-proxy` now respects the environment variables `HTTP_PROXY`, `HTTPS_PROXY` and `NO_PROXY` (or the lowercase versions thereof). Other services already respect these variables, but this was missed. If you need a proxy to access github.com set the environment variable for the github-proxy container. [#12377](https://github.com/sourcegraph/sourcegraph/issues/12377)
- `sourcegraph-frontend` now respects the `tls.external` experimental setting as well as the proxy environment variables. In proxy environments this allows Sourcegraph to fetch extensions. [#12633](https://github.com/sourcegraph/sourcegraph/issues/12633)
- Fixed a bug that would sometimes cause trailing parentheses to be removed from search queries upon page load. [#12960](https://github.com/sourcegraph/sourcegraph/issues/12690)
- Indexed search will no longer stall if a specific index job stalls. Additionally at scale many corner cases causing indexing to stall have been fixed. [#12502](https://github.com/sourcegraph/sourcegraph/pull/12502)
- Indexed search will quickly recover from rebalancing / roll outs. When a indexed search shard goes down, its repositories are re-indexed by other shards. This takes a while and during a rollout leads to effectively re-indexing all repositories. We now avoid indexing the redistributed repositories once a shard comes back online. [#12474](https://github.com/sourcegraph/sourcegraph/pull/12474)
- Indexed search has many improvements to observability. More detailed Jaeger traces, detailed logging during startup and more prometheus metrics.
- The site admin repository needs-index page is significantly faster. Previously on large instances it would usually timeout. Now it should load within a second. [#12513](https://github.com/sourcegraph/sourcegraph/pull/12513)
- User password reset page now respects the value of site config `auth.minPasswordLength`. [#12971](https://github.com/sourcegraph/sourcegraph/pull/12971)
- Fixed an issue where duplicate search results would show for queries with `or`-expressions. [#12531](https://github.com/sourcegraph/sourcegraph/pull/12531)
- Faster indexed search queries over a large number of repositories. Searching 100k+ repositories is now ~400ms faster and uses much less memory. [#12546](https://github.com/sourcegraph/sourcegraph/pull/12546)

### Removed

- Deprecated site settings `lightstepAccessToken` and `lightstepProject` have been removed. We now only support sending traces to Jaeger. Configure Jaeger with `observability.tracing` site setting.
- Removed `CloneInProgress` option from GraphQL Repositories API. [#12560](https://github.com/sourcegraph/sourcegraph/pull/12560)

## 3.18.0

### Added

- To search across multiple revisions of the same repository, list multiple branch names (or other revspecs) separated by `:` in your query, as in `repo:myrepo@branch1:branch2:branch2`. To search all branches, use `repo:myrepo@*refs/heads/`. Previously this was only supported for diff and commit searches and only available via the experimental site setting `searchMultipleRevisionsPerRepository`.
- The "Add repositories" page (/site-admin/external-services/new) now displays a dismissible notification explaining how and why we access code host data. [#11789](https://github.com/sourcegraph/sourcegraph/pull/11789).
- New `observability.alerts` features:
  - Notifications now provide more details about relevant alerts.
  - Support for email and OpsGenie notifications has been added. Note that to receive email alerts, `email.address` and `email.smtp` must be configured.
  - Some notifiers now have new options:
    - PagerDuty notifiers: `severity` and `apiUrl`
    - Webhook notifiers: `bearerToken`
  - A new `disableSendResolved` option disables notifications for when alerts resolve themselves.
- Recently firing critical alerts can now be displayed to admins via site alerts, use the flag `{ "alerts.hideObservabilitySiteAlerts": false }` to enable these alerts in user configuration.
- Specific alerts can now be silenced using `observability.silenceAlerts`. [#12087](https://github.com/sourcegraph/sourcegraph/pull/12087)
- Revisions listed in `experimentalFeatures.versionContext` will be indexed for faster searching. This is the first support towards indexing non-default branches. [#6728](https://github.com/sourcegraph/sourcegraph/issues/6728)
- Revisions listed in `experimentalFeatures.versionContext` or `experimentalFeatures.search.index.branches` will be indexed for faster searching. This is the first support towards indexing non-default branches. [#6728](https://github.com/sourcegraph/sourcegraph/issues/6728)
- Campaigns are now supported on GitLab.
- Campaigns now support GitLab and allow users to create, update and track merge requests on GitLab instances.
- Added a new section on the search homepage on Sourcegraph.com. It is currently feature flagged behind `experimentalFeatures.showRepogroupHomepage` in settings.
- Added new repository group pages.

### Changed

- Some monitoring alerts now have more useful descriptions. [#11542](https://github.com/sourcegraph/sourcegraph/pull/11542)
- Searching `fork:true` or `archived:true` has the same behaviour as searching `fork:yes` or `archived:yes` respectively. Previously it incorrectly had the same behaviour as `fork:only` and `archived:only` respectively. [#11740](https://github.com/sourcegraph/sourcegraph/pull/11740)
- Configuration for `observability.alerts` has changed and notifications are now provided by Prometheus Alertmanager. [#11832](https://github.com/sourcegraph/sourcegraph/pull/11832)
  - Removed: `observability.alerts.id`.
  - Removed: Slack notifiers no longer accept `mentionUsers`, `mentionGroups`, `mentionChannel`, and `token` options.

### Fixed

- The single-container `sourcegraph/server` image now correctly reports its version.
- An issue where repositories would not clone and index in some edge cases where the clones were deleted or not successful on gitserver. [#11602](https://github.com/sourcegraph/sourcegraph/pull/11602)
- An issue where repositories previously deleted on gitserver would not immediately reclone on system startup. [#11684](https://github.com/sourcegraph/sourcegraph/issues/11684)
- An issue where the sourcegraph/server Jaeger config was invalid. [#11661](https://github.com/sourcegraph/sourcegraph/pull/11661)
- An issue where valid search queries were improperly hinted as being invalid in the search field. [#11688](https://github.com/sourcegraph/sourcegraph/pull/11688)
- Reduce frontend memory spikes by limiting the number of goroutines launched by our GraphQL resolvers. [#11736](https://github.com/sourcegraph/sourcegraph/pull/11736)
- Fixed a bug affecting Sourcegraph icon display in our Phabricator native integration [#11825](https://github.com/sourcegraph/sourcegraph/pull/11825).
- Improve performance of site-admin repositories status page. [#11932](https://github.com/sourcegraph/sourcegraph/pull/11932)
- An issue where search autocomplete for files didn't add the right path. [#12241](https://github.com/sourcegraph/sourcegraph/pull/12241)

### Removed

- Backwards compatibility for "critical configuration" (a type of configuration that was deprecated in December 2019) was removed. All critical configuration now belongs in site configuration.
- Experimental feature setting `{ "experimentalFeatures": { "searchMultipleRevisionsPerRepository": true } }` will be removed in 3.19. It is now always on. Please remove references to it.
- Removed "Cloning" tab in site-admin Repository Status page. [#12043](https://github.com/sourcegraph/sourcegraph/pull/12043)
- The `blacklist` configuration option for Gitolite that was deprecated in 3.17 has been removed in 3.19. Use `exclude.pattern` instead. [#12345](https://github.com/sourcegraph/sourcegraph/pull/12345)

## 3.17.3

### Fixed

- git: Command retrying made a copy that was never used [#11807](https://github.com/sourcegraph/sourcegraph/pull/11807)
- frontend: Allow opt out of EnsureRevision when making a comparison query [#11811](https://github.com/sourcegraph/sourcegraph/pull/11811)
- Fix Phabricator icon class [#11825](https://github.com/sourcegraph/sourcegraph/pull/11825)

## 3.17.2

### Fixed

- An issue where repositories previously deleted on gitserver would not immediately reclone on system startup. [#11684](https://github.com/sourcegraph/sourcegraph/issues/11684)

## 3.17.1

### Added

- Improved search indexing metrics

### Changed

- Some monitoring alerts now have more useful descriptions. [#11542](https://github.com/sourcegraph/sourcegraph/pull/11542)

### Fixed

- The single-container `sourcegraph/server` image now correctly reports its version.
- An issue where repositories would not clone and index in some edge cases where the clones were deleted or not successful on gitserver. [#11602](https://github.com/sourcegraph/sourcegraph/pull/11602)
- An issue where the sourcegraph/server Jaeger config was invalid. [#11661](https://github.com/sourcegraph/sourcegraph/pull/11661)

## 3.17.0

### Added

- The search results page now shows a small UI notification if either repository forks or archives are excluded, when `fork` or `archived` options are not explicitly set. [#10624](https://github.com/sourcegraph/sourcegraph/pull/10624)
- Prometheus metric `src_gitserver_repos_removed_disk_pressure` which is incremented everytime we remove a repository due to disk pressure. [#10900](https://github.com/sourcegraph/sourcegraph/pull/10900)
- `gitolite.exclude` setting in [Gitolite external service config](https://docs.sourcegraph.com/admin/external_service/gitolite#configuration) now supports a regular expression via the `pattern` field. This is consistent with how we exclude in other external services. Additionally this is a replacement for the deprecated `blacklist` configuration. [#11403](https://github.com/sourcegraph/sourcegraph/pull/11403)
- Notifications about Sourcegraph being out of date will now be shown to site admins and users (depending on how out-of-date it is).
- Alerts are now configured using `observability.alerts` in the site configuration, instead of via the Grafana web UI. This does not yet support all Grafana notification channel types, and is not yet supported on `sourcegraph/server` ([#11473](https://github.com/sourcegraph/sourcegraph/issues/11473)). For more details, please refer to the [Sourcegraph alerting guide](https://docs.sourcegraph.com/admin/observability/alerting).
- Experimental basic support for detecting if your Sourcegraph instance is over or under-provisioned has been added through a set of dashboards and warning-level alerts based on container utilization.
- Query [operators](https://docs.sourcegraph.com/code_search/reference/queries#boolean-operators) `and` and `or` are now enabled by default in all search modes for searching file content. [#11521](https://github.com/sourcegraph/sourcegraph/pull/11521)

### Changed

- Repository search within a version context will link to the revision in the version context. [#10860](https://github.com/sourcegraph/sourcegraph/pull/10860)
- Background permissions syncing becomes the default method to sync permissions from code hosts. Please [read our documentation for things to keep in mind before upgrading](https://docs.sourcegraph.com/admin/repo/permissions#background-permissions-syncing). [#10972](https://github.com/sourcegraph/sourcegraph/pull/10972)
- The styling of the hover overlay was overhauled to never have badges or the close button overlap content while also always indicating whether the overlay is currently pinned. The styling on code hosts was also improved. [#10956](https://github.com/sourcegraph/sourcegraph/pull/10956)
- Previously, it was required to quote most patterns in structural search. This is no longer a restriction and single and double quotes in structural search patterns are interpreted literally. Note: you may still use `content:"structural-pattern"` if the pattern without quotes conflicts with other syntax. [#11481](https://github.com/sourcegraph/sourcegraph/pull/11481)

### Fixed

- Dynamic repo search filters on branches which contain special characters are correctly escaped now. [#10810](https://github.com/sourcegraph/sourcegraph/pull/10810)
- Forks and archived repositories at a specific commit are searched without the need to specify "fork:yes" or "archived:yes" in the query. [#10864](https://github.com/sourcegraph/sourcegraph/pull/10864)
- The git history for binary files is now correctly shown. [#11034](https://github.com/sourcegraph/sourcegraph/pull/11034)
- Links to AWS Code Commit repositories have been fixed after the URL schema has been changed. [#11019](https://github.com/sourcegraph/sourcegraph/pull/11019)
- A link to view all repositories will now always appear on the Explore page. [#11113](https://github.com/sourcegraph/sourcegraph/pull/11113)
- The Site-admin > Pings page no longer incorrectly indicates that pings are disabled when they aren't. [#11229](https://github.com/sourcegraph/sourcegraph/pull/11229)
- Match counts are now accurately reported for indexed search. [#11242](https://github.com/sourcegraph/sourcegraph/pull/11242)
- When background permissions syncing is enabled, it is now possible to only enforce permissions for repositories from selected code hosts (instead of enforcing permissions for repositories from all code hosts). [#11336](https://github.com/sourcegraph/sourcegraph/pull/11336)
- When more than 200+ repository revisions in a search are unindexed (very rare), the remaining repositories are reported as missing instead of Sourcegraph issuing e.g. several thousand unindexed search requests which causes system slowness and ultimately times out - ensuring searches are still fast even if there are indexing issues on a deployment of Sourcegraph. This does not apply if `index:no` is present in the query.

### Removed

- Automatic syncing of Campaign webhooks for Bitbucket Server. [#10962](https://github.com/sourcegraph/sourcegraph/pull/10962)
- The `blacklist` configuration option for Gitolite is DEPRECATED and will be removed in 3.19. Use `exclude.pattern` instead.

## 3.16.2

### Fixed

- Search: fix indexed search match count [#7fc96](https://github.com/sourcegraph/sourcegraph/commit/7fc96d319f49f55da46a7649ccf261aa7e8327c3)
- Sort detected languages properly [#e7750](https://github.com/sourcegraph/sourcegraph/commit/e77507d060a40355e7b86fb093d21a7149ea03ac)

## 3.16.1

### Fixed

- Fix repo not found error for patches [#11021](https://github.com/sourcegraph/sourcegraph/pull/11021).
- Show expired license screen [#10951](https://github.com/sourcegraph/sourcegraph/pull/10951).
- Sourcegraph is now built with Go 1.14.3, fixing issues running Sourcegraph onUbuntu 19 and 20. [#10447](https://github.com/sourcegraph/sourcegraph/issues/10447)

## 3.16.0

### Added

- Autocompletion for `repogroup` filters in search queries. [#10141](https://github.com/sourcegraph/sourcegraph/pull/10286)
- If the experimental feature flag `codeInsights` is enabled, extensions can contribute content to directory pages through the experimental `ViewProvider` API. [#10236](https://github.com/sourcegraph/sourcegraph/pull/10236)
  - Directory pages are then represented as an experimental `DirectoryViewer` in the `visibleViewComponents` of the extension API. **Note: This may break extensions that were assuming `visibleViewComponents` were always `CodeEditor`s and did not check the `type` property.** Extensions checking the `type` property will continue to work. [#10236](https://github.com/sourcegraph/sourcegraph/pull/10236)
- [Major syntax highlighting improvements](https://github.com/sourcegraph/syntect_server/pull/29), including:
  - 228 commits / 1 year of improvements to the syntax highlighter library Sourcegraph uses ([syntect](https://github.com/trishume/syntect)).
  - 432 commits / 1 year of improvements to the base syntax definitions for ~36 languages Sourcegraph uses ([sublimehq/Packages](https://github.com/sublimehq/Packages)).
  - 30 new file extensions/names now detected.
  - Likely fixes other major instability and language support issues. #9557
  - Added [Smarty](#2885), [Ethereum / Solidity / Vyper)](#2440), [Cuda](#5907), [COBOL](#10154), [vb.NET](#4901), and [ASP.NET](#4262) syntax highlighting.
  - Fixed OCaml syntax highlighting #3545
  - Bazel/Starlark support improved (.star, BUILD, and many more extensions now properly highlighted). #8123
- New permissions page in both user and repository settings when background permissions syncing is enabled (`"permissions.backgroundSync": {"enabled": true}`). [#10473](https://github.com/sourcegraph/sourcegraph/pull/10473) [#10655](https://github.com/sourcegraph/sourcegraph/pull/10655)
- A new dropdown for choosing version contexts appears on the left of the query input when version contexts are specified in `experimentalFeatures.versionContext` in site configuration. Version contexts allow you to scope your search to specific sets of repos at revisions.
- Campaign changeset usage counts including changesets created, added and merged will be sent back in pings. [#10591](https://github.com/sourcegraph/sourcegraph/pull/10591)
- Diff views now feature syntax highlighting and can be properly copy-pasted. [#10437](https://github.com/sourcegraph/sourcegraph/pull/10437)
- Admins can now download an anonymized usage statistics ZIP archive in the **Site admin > Usage stats**. Opting to share this archive with the Sourcegraph team helps us make the product even better. [#10475](https://github.com/sourcegraph/sourcegraph/pull/10475)
- Extension API: There is now a field `versionContext` and subscribable `versionContextChanges` in `Workspace` to allow extensions to respect the instance's version context.
- The smart search field, providing syntax highlighting, hover tooltips, and validation on filters in search queries, is now activated by default. It can be disabled by setting `{ "experimentalFeatures": { "smartSearchField": false } }` in global settings.

### Changed

- The `userID` and `orgID` fields in the SavedSearch type in the GraphQL API have been replaced with a `namespace` field. To get the ID of the user or org that owns the saved search, use `namespace.id`. [#5327](https://github.com/sourcegraph/sourcegraph/pull/5327)
- Tree pages now redirect to blob pages if the path is not a tree and vice versa. [#10193](https://github.com/sourcegraph/sourcegraph/pull/10193)
- Files and directories that are not found now return a 404 status code. [#10193](https://github.com/sourcegraph/sourcegraph/pull/10193)
- The site admin flag `disableNonCriticalTelemetry` now allows Sourcegraph admins to disable most anonymous telemetry. Visit https://docs.sourcegraph.com/admin/pings to learn more. [#10402](https://github.com/sourcegraph/sourcegraph/pull/10402)

### Fixed

- In the OSS version of Sourcegraph, authorization providers are properly initialized and GraphQL APIs are no longer blocked. [#3487](https://github.com/sourcegraph/sourcegraph/issues/3487)
- Previously, GitLab repository paths containing certain characters could not be excluded (slashes and periods in parts of the paths). These characters are now allowed, so the repository paths can be excluded. [#10096](https://github.com/sourcegraph/sourcegraph/issues/10096)
- Symbols for indexed commits in languages Haskell, JSONNet, Kotlin, Scala, Swift, Thrift, and TypeScript will show up again. Previously our symbol indexer would not know how to extract symbols for those languages even though our unindexed symbol service did. [#10357](https://github.com/sourcegraph/sourcegraph/issues/10357)
- When periodically re-cloning a repository it will still be available. [#10663](https://github.com/sourcegraph/sourcegraph/pull/10663)

### Removed

- The deprecated feature discussions has been removed. [#9649](https://github.com/sourcegraph/sourcegraph/issues/9649)

## 3.15.2

### Fixed

- Fix repo not found error for patches [#11021](https://github.com/sourcegraph/sourcegraph/pull/11021).
- Show expired license screen [#10951](https://github.com/sourcegraph/sourcegraph/pull/10951).

## 3.15.1

### Fixed

- A potential security vulnerability with in the authentication workflow has been fixed. [#10167](https://github.com/sourcegraph/sourcegraph/pull/10167)
- An issue where `sourcegraph/postgres-11.4:3.15.0` was incorrectly an older version of the image incompatible with non-root Kubernetes deployments. `sourcegraph/postgres-11.4:3.15.1` now matches the same image version found in Sourcegraph 3.14.3 (`20-04-07_56b20163`).
- An issue that caused the search result type tabs to be overlapped in Safari. [#10191](https://github.com/sourcegraph/sourcegraph/pull/10191)

## 3.15.0

### Added

- Users and site administrators can now view a log of their actions/events in the user settings. [#9141](https://github.com/sourcegraph/sourcegraph/pull/9141)
- With the new `visibility:` filter search results can now be filtered based on a repository's visibility (possible filter values: `any`, `public` or `private`). [#8344](https://github.com/sourcegraph/sourcegraph/issues/8344)
- [`sourcegraph/git-extras`](https://sourcegraph.com/extensions/sourcegraph/git-extras) is now enabled by default on new instances [#3501](https://github.com/sourcegraph/sourcegraph/issues/3501)
- The Sourcegraph Docker image will now copy `/etc/sourcegraph/gitconfig` to `$HOME/.gitconfig`. This is a convenience similiar to what we provide for [repositories that need HTTP(S) or SSH authentication](https://docs.sourcegraph.com/admin/repo/auth). [#658](https://github.com/sourcegraph/sourcegraph/issues/658)
- Permissions background syncing is now supported for GitHub via site configuration `"permissions.backgroundSync": {"enabled": true}`. [#8890](https://github.com/sourcegraph/sourcegraph/issues/8890)
- Search: Adding `stable:true` to a query ensures a deterministic search result order. This is an experimental parameter. It applies only to file contents, and is limited to at max 5,000 results (consider using [the paginated search API](https://docs.sourcegraph.com/api/graphql/search#sourcegraph-3-9-experimental-paginated-search) if you need more than that.). [#9681](https://github.com/sourcegraph/sourcegraph/pull/9681).
- After completing the Sourcegraph user feedback survey, a button may appear for tweeting this feedback at [@sourcegraph](https://twitter.com/sourcegraph). [#9728](https://github.com/sourcegraph/sourcegraph/pull/9728)
- `git fetch` and `git clone` now inherit the parent process environment variables. This allows site admins to set `HTTPS_PROXY` or [git http configurations](https://git-scm.com/docs/git-config/2.26.0#Documentation/git-config.txt-httpproxy) via environment variables. For cluster environments site admins should set this on the gitserver container. [#250](https://github.com/sourcegraph/sourcegraph/issues/250)
- Experimental: Search for file contents using `and`- and `or`-expressions in queries. Enabled via the global settings value `{"experimentalFeatures": {"andOrQuery": "enabled"}}`. [#8567](https://github.com/sourcegraph/sourcegraph/issues/8567)
- Always include forks or archived repositories in searches via the global/org/user settings with `"search.includeForks": true` or `"search.includeArchived": true` respectively. [#9927](https://github.com/sourcegraph/sourcegraph/issues/9927)
- observability (debugging): It is now possible to log all Search and GraphQL requests slower than N milliseconds, using the new site configuration options `observability.logSlowGraphQLRequests` and `observability.logSlowSearches`.
- observability (monitoring): **More metrics monitored and alerted on, more legible dashboards**
  - Dashboard panels now show an orange/red background color when the defined warning/critical alert threshold has been met, making it even easier to see on a dashboard what is in a bad state.
  - Symbols: failing `symbols` -> `frontend-internal` requests are now monitored. [#9732](https://github.com/sourcegraph/sourcegraph/issues/9732)
  - Frontend dasbhoard: Search error types are now broken into distinct panels for improved visibility/legibility.
    - **IMPORTANT**: If you have previously configured alerting on any of these panels or on "hard search errors", you will need to reconfigure it after upgrading.
  - Frontend dasbhoard: Search error and latency are now broken down by type: Browser requests, search-based code intel requests, and API requests.
- observability (debugging): **Distributed tracing is a powerful tool for investigating performance issues.** The following changes have been made with the goal of making it easier to use distributed tracing with Sourcegraph:

  - The site configuration field `"observability.tracing": { "sampling": "..." }` allows a site admin to control which requests generate tracing data.
    - `"all"` will trace all requests.
    - `"selective"` (recommended) will trace all requests initiated from an end-user URL with `?trace=1`. Non-end-user-initiated requests can set a HTTP header `X-Sourcegraph-Should-Trace: true`. This is the recommended setting, as `"all"` can generate large amounts of tracing data that may cause network and memory resource contention in the Sourcegraph instance.
    - `"none"` (default) turns off tracing.
  - Jaeger is now the officially supported distributed tracer. The following is the recommended site configuration to connect Sourcegraph to a Jaeger agent (which must be deployed on the same host and listening on the default ports):

    ```
    "observability.tracing": {
      "sampling": "selective"
    }
    ```

  - Jaeger is now included in the Sourcegraph deployment configuration by default if you are using Kubernetes, Docker Compose, or the pure Docker cluster deployment model. (It is not yet included in the single Docker container distribution.) It will be included as part of upgrading to 3.15 in these deployment models, unless disabled.
  - The site configuration field, `useJaeger`, is deprecated in favor of `observability.tracing`.
  - Support for configuring Lightstep as a distributed tracer is deprecated and will be removed in a subsequent release. Instances that use Lightstep with Sourcegraph are encouraged to migrate to Jaeger (directions for running Jaeger alongside Sourcegraph are included in the installation instructions).

### Changed

- Multiple backwards-incompatible changes in the parts of the GraphQL API related to Campaigns [#9106](https://github.com/sourcegraph/sourcegraph/issues/9106):
  - `CampaignPlan.status` has been removed, since we don't need it anymore after moving execution of campaigns to src CLI in [#8008](https://github.com/sourcegraph/sourcegraph/pull/8008).
  - `CampaignPlan` has been renamed to `PatchSet`.
  - `ChangesetPlan`/`ChangesetPlanConnection` has been renamed to `Patch`/`PatchConnection`.
  - `CampaignPlanPatch` has been renamed to `PatchInput`.
  - `Campaign.plan` has been renamed to `Campaign.patchSet`.
  - `Campaign.changesetPlans` has been renamed to `campaign.changesetPlan`.
  - `createCampaignPlanFromPatches` mutation has been renamed to `createPatchSetFromPatches`.
- Removed the scoped search field on tree pages. When browsing code, the global search query will now get scoped to the current tree or file. [#9225](https://github.com/sourcegraph/sourcegraph/pull/9225)
- Instances without a license key that exceed the published user limit will now display a notice to all users.

### Fixed

- `.*` in the filter pattern were ignored and led to missing search results. [#9152](https://github.com/sourcegraph/sourcegraph/pull/9152)
- The Phabricator integration no longer makes duplicate requests to Phabricator's API on diff views. [#8849](https://github.com/sourcegraph/sourcegraph/issues/8849)
- Changesets on repositories that aren't available on the instance anymore are now hidden instead of failing. [#9656](https://github.com/sourcegraph/sourcegraph/pull/9656)
- observability (monitoring):
  - **Dashboard and alerting bug fixes**
    - Syntect Server dashboard: "Worker timeouts" can no longer appear to go negative. [#9523](https://github.com/sourcegraph/sourcegraph/issues/9523)
    - Symbols dashboard: "Store fetch queue size" can no longer appear to go negative. [#9731](https://github.com/sourcegraph/sourcegraph/issues/9731)
    - Syntect Server dashboard: "Worker timeouts" no longer incorrectly shows multiple values. [#9524](https://github.com/sourcegraph/sourcegraph/issues/9524)
    - Searcher dashboard: "Search errors on unindexed repositories" no longer includes cancelled search requests (which are expected).
    - Fixed an issue where NaN could leak into the `alert_count` metric. [#9832](https://github.com/sourcegraph/sourcegraph/issues/9832)
    - Gitserver: "resolve_revision_duration_slow" alert is no longer flaky / non-deterministic. [#9751](https://github.com/sourcegraph/sourcegraph/issues/9751)
    - Git Server dashboard: there is now a panel to show concurrent command executions to match the defined alerts. [#9354](https://github.com/sourcegraph/sourcegraph/issues/9354)
    - Git Server dashboard: adjusted the critical disk space alert to 15% so it can now fire. [#9351](https://github.com/sourcegraph/sourcegraph/issues/9351)
  - **Dashboard visiblity and legibility improvements**
    - all: "frontend internal errors" are now broken down just by route, which makes reading the graph easier. [#9668](https://github.com/sourcegraph/sourcegraph/issues/9668)
    - Frontend dashboard: panels no longer show misleading duplicate labels. [#9660](https://github.com/sourcegraph/sourcegraph/issues/9660)
    - Syntect Server dashboard: panels are no longer compacted, for improved visibility. [#9525](https://github.com/sourcegraph/sourcegraph/issues/9525)
    - Frontend dashboard: panels are no longer compacted, for improved visibility. [#9356](https://github.com/sourcegraph/sourcegraph/issues/9356)
    - Searcher dashboard: "Search errors on unindexed repositories" is now broken down by code instead of instance for improved readability. [#9670](https://github.com/sourcegraph/sourcegraph/issues/9670)
    - Symbols dashboard: metrics are now aggregated instead of per-instance, for improved visibility. [#9730](https://github.com/sourcegraph/sourcegraph/issues/9730)
    - Firing alerts are now correctly sorted at the top of dashboards by default. [#9766](https://github.com/sourcegraph/sourcegraph/issues/9766)
    - Panels at the bottom of the home dashboard no longer appear clipped / cut off. [#9768](https://github.com/sourcegraph/sourcegraph/issues/9768)
    - Git Server dashboard: disk usage now shown in percentages to match the alerts that can fire. [#9352](https://github.com/sourcegraph/sourcegraph/issues/9352)
    - Git Server dashboard: the 'echo command duration test' panel now properly displays units in seconds. [#7628](https://github.com/sourcegraph/sourcegraph/issues/7628)
    - Dashboard panels showing firing alerts no longer over-count firing alerts due to the number of service replicas. [#9353](https://github.com/sourcegraph/sourcegraph/issues/9353)

### Removed

- The experimental feature discussions is marked as deprecated. GraphQL and configuration fields related to it will be removed in 3.16. [#9649](https://github.com/sourcegraph/sourcegraph/issues/9649)

## 3.14.4

### Fixed

- A potential security vulnerability with in the authentication workflow has been fixed. [#10167](https://github.com/sourcegraph/sourcegraph/pull/10167)

## 3.14.3

### Fixed

- phabricator: Duplicate requests to phabricator API from sourcegraph extensions. [#8849](https://github.com/sourcegraph/sourcegraph/issues/8849)

## 3.14.2

### Fixed

- campaigns: Ignore changesets where repo does not exist anymore. [#9656](https://github.com/sourcegraph/sourcegraph/pull/9656)

## 3.14.1

### Added

- monitoring: new Permissions dashboard to show stats of repository permissions.

### Changed

- Site-Admin/Instrumentation in the Kubernetes cluster deployment now includes indexed-search.

## 3.14.0

### Added

- Site-Admin/Instrumentation is now available in the Kubernetes cluster deployment [8805](https://github.com/sourcegraph/sourcegraph/pull/8805).
- Extensions can now specify a `baseUri` in the `DocumentFilter` when registering providers.
- Admins can now exclude GitHub forks and/or archived repositories from the set of repositories being mirrored in Sourcegraph with the `"exclude": [{"forks": true}]` or `"exclude": [{"archived": true}]` GitHub external service configuration. [#8974](https://github.com/sourcegraph/sourcegraph/pull/8974)
- Campaign changesets can be filtered by State, Review State and Check State. [#8848](https://github.com/sourcegraph/sourcegraph/pull/8848)
- Counts of users of and searches conducted with interactive and plain text search modes will be sent back in pings, aggregated daily, weekly, and monthly.
- Aggregated counts of daily, weekly, and monthly active users of search will be sent back in pings.
- Counts of number of searches conducted using each filter will be sent back in pings, aggregated daily, weekly, and monthly.
- Counts of number of users conducting searches containing each filter will be sent back in pings, aggregated daily, weekly, and monthly.
- Added more entries (Bash, Erlang, Julia, OCaml, Scala) to the list of suggested languages for the `lang:` filter.
- Permissions background sync is now supported for GitLab and Bitbucket Server via site configuration `"permissions.backgroundSync": {"enabled": true}`.
- Indexed search exports more prometheus metrics and debug logs to aid debugging performance issues. [#9111](https://github.com/sourcegraph/sourcegraph/issues/9111)
- monitoring: the Frontend dashboard now shows in excellent detail how search is behaving overall and at a glance.
- monitoring: added alerts for when hard search errors (both timeouts and general errors) are high.
- monitoring: added alerts for when partial search timeouts are high.
- monitoring: added alerts for when search 90th and 99th percentile request duration is high.
- monitoring: added alerts for when users are being shown an abnormally large amount of search alert user suggestions and no results.
- monitoring: added alerts for when the internal indexed and unindexed search services are returning bad responses.
- monitoring: added alerts for when gitserver may be under heavy load due to many concurrent command executions or under-provisioning.

### Changed

- The "automation" feature was renamed to "campaigns".
  - `campaigns.readAccess.enabled` replaces the deprecated site configuration property `automation.readAccess.enabled`.
  - The experimental feature flag was not renamed (because it will go away soon) and remains `{"experimentalFeatures": {"automation": "enabled"}}`.
- The [Kubernetes deployment](https://github.com/sourcegraph/deploy-sourcegraph) for **existing** installations requires a
  [migration step](https://github.com/sourcegraph/deploy-sourcegraph/blob/master/docs/migrate.md) when upgrading
  past commit [821032e2ee45f21f701](https://github.com/sourcegraph/deploy-sourcegraph/commit/821032e2ee45f21f701caac624e4f090c59fd259) or when upgrading to 3.14.
  New installations starting with the mentioned commit or with 3.14 do not need this migration step.
- Aggregated search latencies (in ms) of search queries are now included in [pings](https://docs.sourcegraph.com/admin/pings).
- The [Kubernetes deployment](https://github.com/sourcegraph/deploy-sourcegraph) frontend role has added services as a resource to watch/listen/get.
  This change does not affect the newly-introduced, restricted Kubernetes config files.
- Archived repositories are excluded from search by default. Adding `archived:yes` includes archived repositories.
- Forked repositories are excluded from search by default. Adding `fork:yes` includes forked repositories.
- CSRF and session cookies now set `SameSite=None` when Sourcegraph is running behind HTTPS and `SameSite=Lax` when Sourcegraph is running behind HTTP in order to comply with a [recent IETF proposal](https://web.dev/samesite-cookies-explained/#samesitenone-must-be-secure). As a side effect, the Sourcegraph browser extension and GitLab/Bitbucket native integrations can only connect to private instances that have HTTPS configured. If your private instance is only running behind HTTP, please configure your instance to use HTTPS in order to continue using these.
- The Bitbucket Server rate limit that Sourcegraph self-imposes has been raised from 120 req/min to 480 req/min to account for Sourcegraph instances that make use of Sourcegraphs' Bitbucket Server repository permissions and campaigns at the same time (which require a larger number of API requests against Bitbucket Server). The new number is based on Sourcegraph consuming roughly 8% the average API request rate of a large customers' Bitbucket Server instance. [#9048](https://github.com/sourcegraph/sourcegraph/pull/9048/files)
- If a single, unambiguous commit SHA is used in a search query (e.g., `repo@c98f56`) and a search index exists at this commit (i.e., it is the `HEAD` commit), then the query is searched using the index. Prior to this change, unindexed search was performed for any query containing an `@commit` specifier.

### Fixed

- Zoekt's watchdog ensures the service is down upto 3 times before exiting. The watchdog would misfire on startup on resource constrained systems, with the retries this should make a false positive far less likely. [#7867](https://github.com/sourcegraph/sourcegraph/issues/7867)
- A regression in repo-updater was fixed that lead to every repository's git clone being updated every time the list of repositories was synced from the code host. [#8501](https://github.com/sourcegraph/sourcegraph/issues/8501)
- The default timeout of indexed search has been increased. Previously indexed search would always return within 3s. This lead to broken behaviour on new instances which had yet to tune resource allocations. [#8720](https://github.com/sourcegraph/sourcegraph/pull/8720)
- Bitbucket Server older than 5.13 failed to sync since Sourcegraph 3.12. This was due to us querying for the `archived` label, but Bitbucket Server 5.13 does not support labels. [#8883](https://github.com/sourcegraph/sourcegraph/issues/8883)
- monitoring: firing alerts are now ordered at the top of the list in dashboards by default for better visibility.
- monitoring: fixed an issue where some alerts would fail to report in for the "Total alerts defined" panel in the overview dashboard.

### Removed

- The v3.11 migration to merge critical and site configuration has been removed. If you are still making use of the deprecated `CRITICAL_CONFIG_FILE`, your instance may not start up. See the [migration notes for Sourcegraph 3.11](https://docs.sourcegraph.com/admin/migration/3_11) for more information.

## 3.13.2

### Fixed

- The default timeout of indexed search has been increased. Previously indexed search would always return within 3s. This lead to broken behaviour on new instances which had yet to tune resource allocations. [#8720](https://github.com/sourcegraph/sourcegraph/pull/8720)
- Bitbucket Server older than 5.13 failed to sync since Sourcegraph 3.12. This was due to us querying for the `archived` label, but Bitbucket Server 5.13 does not support labels. [#8883](https://github.com/sourcegraph/sourcegraph/issues/8883)
- A regression in repo-updater was fixed that lead to every repository's git clone being updated every time the list of repositories was synced from the code host. [#8501](https://github.com/sourcegraph/sourcegraph/issues/8501)

## 3.13.1

### Fixed

- To reduce the chance of users running into "502 Bad Gateway" errors an internal timeout has been increased from 60 seconds to 10 minutes so that long running requests are cut short by the proxy in front of `sourcegraph-frontend` and correctly reported as "504 Gateway Timeout". [#8606](https://github.com/sourcegraph/sourcegraph/pull/8606)
- Sourcegraph instances that are not connected to the internet will no longer display errors when users submit NPS survey responses (the responses will continue to be stored locally). Rather, an error will be printed to the frontend logs. [#8598](https://github.com/sourcegraph/sourcegraph/issues/8598)
- Showing `head>` in the search results if the first line of the file is shown [#8619](https://github.com/sourcegraph/sourcegraph/issues/8619)

## 3.13.0

### Added

- Experimental: Added new field `experimentalFeatures.customGitFetch` that allows defining custom git fetch commands for code hosts and repositories with special settings. [#8435](https://github.com/sourcegraph/sourcegraph/pull/8435)
- Experimental: the search query input now provides syntax highlighting, hover tooltips, and diagnostics on filters in search queries. Requires the global settings value `{ "experimentalFeatures": { "smartSearchField": true } }`.
- Added a setting `search.hideSuggestions`, which when set to `true`, will hide search suggestions in the search bar. [#8059](https://github.com/sourcegraph/sourcegraph/pull/8059)
- Experimental: A tool, [src-expose](https://docs.sourcegraph.com/admin/external_service/other#experimental-src-expose), can be used to import code from any code host.
- Experimental: Added new field `certificates` as in `{ "experimentalFeatures" { "tls.external": { "certificates": ["<CERT>"] } } }`. This allows you to add certificates to trust when communicating with a code host (via API or git+http). We expect this to be useful for adding internal certificate authorities/self-signed certificates. [#71](https://github.com/sourcegraph/sourcegraph/issues/71)
- Added a setting `auth.minPasswordLength`, which when set, causes a minimum password length to be enforced when users sign up or change passwords. [#7521](https://github.com/sourcegraph/sourcegraph/issues/7521)
- GitHub labels associated with code change campaigns are now displayed. [#8115](https://github.com/sourcegraph/sourcegraph/pull/8115)
- GitHub labels associated with campaigns are now displayed. [#8115](https://github.com/sourcegraph/sourcegraph/pull/8115)
- When creating a campaign, users can now specify the branch name that will be used on code host. This is also a breaking change for users of the GraphQL API since the `branch` attribute is now required in `CreateCampaignInput` when a `plan` is also specified. [#7646](https://github.com/sourcegraph/sourcegraph/issues/7646)
- Added an optional `content:` parameter for specifying a search pattern. This parameter overrides any other search patterns in a query. Useful for unambiguously specifying what to search for when search strings clash with other query syntax. [#6490](https://github.com/sourcegraph/sourcegraph/issues/6490)
- Interactive search mode, which helps users construct queries using UI elements, is now made available to users by default. A dropdown to the left of the search bar allows users to toggle between interactive and plain text modes. The option to use interactive search mode can be disabled by adding `{ "experimentalFeatures": { "splitSearchModes": false } }` in global settings. [#8461](https://github.com/sourcegraph/sourcegraph/pull/8461)
- Our [upgrade policy](https://docs.sourcegraph.com/#upgrading-sourcegraph) is now enforced by the `sourcegraph-frontend` on startup to prevent admins from mistakenly jumping too many versions. [#8157](https://github.com/sourcegraph/sourcegraph/pull/8157) [#7702](https://github.com/sourcegraph/sourcegraph/issues/7702)
- Repositories with bad object packs or bad objects are automatically repaired. We now detect suspect output of git commands to mark a repository for repair. [#6676](https://github.com/sourcegraph/sourcegraph/issues/6676)
- Hover tooltips for Scala and Perl files now have syntax highlighting. [#8456](https://github.com/sourcegraph/sourcegraph/pull/8456) [#8307](https://github.com/sourcegraph/sourcegraph/issues/8307)

### Changed

- `experimentalFeatures.splitSearchModes` was removed as a site configuration option. It should be set in global/org/user settings.
- Sourcegraph now waits for `90s` instead of `5s` for Redis to be available before quitting. This duration is configurable with the new `SRC_REDIS_WAIT_FOR` environment variable.
- Code intelligence usage statistics will be sent back via pings by default. Aggregated event counts can be disabled via the site admin flag `disableNonCriticalTelemetry`.
- The Sourcegraph Docker image optimized its use of Redis to make start-up significantly faster in certain scenarios (e.g when container restarts were frequent). ([#3300](https://github.com/sourcegraph/sourcegraph/issues/3300), [#2904](https://github.com/sourcegraph/sourcegraph/issues/2904))
- Upgrading Sourcegraph is officially supported for one minor version increment (e.g., 3.12 -> 3.13). Previously, upgrades from 2 minor versions previous were supported. Please reach out to support@sourcegraph.com if you would like assistance upgrading from a much older version of Sourcegraph.
- The GraphQL mutation `previewCampaignPlan` has been renamed to `createCampaignPlan`. This mutation is part of campaigns, which is still in beta and behind a feature flag and thus subject to possible breaking changes while we still work on it.
- The GraphQL mutation `previewCampaignPlan` has been renamed to `createCampaignPlan`. This mutation is part of the campaigns feature, which is still in beta and behind a feature flag and thus subject to possible breaking changes while we still work on it.
- The GraphQL field `CampaignPlan.changesets` has been deprecated and will be removed in 3.15. A new field called `CampaignPlan.changesetPlans` has been introduced to make the naming more consistent with the `Campaign.changesetPlans` field. Please use that instead. [#7966](https://github.com/sourcegraph/sourcegraph/pull/7966)
- Long lines (>2000 bytes) are no longer highlighted, in order to prevent performance issues in browser rendering. [#6489](https://github.com/sourcegraph/sourcegraph/issues/6489)
- No longer requires `read:org` permissions for GitHub OAuth if `allowOrgs` is not enabled in the site configuration. [#8163](https://github.com/sourcegraph/sourcegraph/issues/8163)
- [Documentation](https://github.com/sourcegraph/deploy-sourcegraph/blob/master/configure/jaeger/README.md) in github.com/sourcegraph/deploy-sourcegraph for deploying Jaeger in Kubernetes clusters running Sourcegraph has been updated to use the [Jaeger Operator](https://www.jaegertracing.io/docs/1.16/operator/), the recommended standard way of deploying Jaeger in a Kubernetes cluster. We recommend existing customers that use Jaeger adopt this new method of deployment. Please reach out to support@sourcegraph.com if you'd like assistance updating.

### Fixed

- The syntax highlighter (syntect-server) no longer fails when run in environments without IPv6 support. [#8463](https://github.com/sourcegraph/sourcegraph/pull/8463)
- After adding/removing a gitserver replica the admin interface will correctly report that repositories that need to move replicas as cloning. [#7970](https://github.com/sourcegraph/sourcegraph/issues/7970)
- Show download button for images. [#7924](https://github.com/sourcegraph/sourcegraph/issues/7924)
- gitserver backoffs trying to re-clone repositories if they fail to clone. In the case of large monorepos that failed this lead to gitserver constantly cloning them and using many resources. [#7804](https://github.com/sourcegraph/sourcegraph/issues/7804)
- It is now possible to escape spaces using `\` in the search queries when using regexp. [#7604](https://github.com/sourcegraph/sourcegraph/issues/7604)
- Clicking filter chips containing whitespace is now correctly quoted in the web UI. [#6498](https://github.com/sourcegraph/sourcegraph/issues/6498)
- **Monitoring:** Fixed an issue with the **Frontend** -> **Search responses by status** panel which caused search response types to not be aggregated as expected. [#7627](https://github.com/sourcegraph/sourcegraph/issues/7627)
- **Monitoring:** Fixed an issue with the **Replacer**, **Repo Updater**, and **Searcher** dashboards would incorrectly report on a metric from the unrelated query-runner service. [#7531](https://github.com/sourcegraph/sourcegraph/issues/7531)
- Deterministic ordering of results from indexed search. Previously when refreshing a page with many results some results may come and go.
- Spread out periodic git reclones. Previously we would reclone all git repositories every 45 days. We now add in a jitter of 12 days to spread out the load for larger installations. [#8259](https://github.com/sourcegraph/sourcegraph/issues/8259)
- Fixed an issue with missing commit information in graphql search results. [#8343](https://github.com/sourcegraph/sourcegraph/pull/8343)

### Removed

- All repository fields related to `enabled` and `disabled` have been removed from the GraphQL API. These fields have been deprecated since 3.4. [#3971](https://github.com/sourcegraph/sourcegraph/pull/3971)
- The deprecated extension API `Hover.__backcompatContents` was removed.

## 3.12.10

This release backports the fixes released in `3.13.2` for customers still on `3.12`.

### Fixed

- The default timeout of indexed search has been increased. Previously indexed search would always return within 3s. This lead to broken behaviour on new instances which had yet to tune resource allocations. [#8720](https://github.com/sourcegraph/sourcegraph/pull/8720)
- Bitbucket Server older than 5.13 failed to sync since Sourcegraph 3.12. This was due to us querying for the `archived` label, but Bitbucket Server 5.13 does not support labels. [#8883](https://github.com/sourcegraph/sourcegraph/issues/8883)
- A regression in repo-updater was fixed that lead to every repository's git clone being updated every time the list of repositories was synced from the code host. [#8501](https://github.com/sourcegraph/sourcegraph/issues/8501)

## 3.12.9

This is `3.12.8` release with internal infrastructure fixes to publish the docker images.

## 3.12.8

### Fixed

- Extension API showInputBox and other Window methods now work on search results pages [#8519](https://github.com/sourcegraph/sourcegraph/issues/8519)
- Extension error notification styling is clearer [#8521](https://github.com/sourcegraph/sourcegraph/issues/8521)

## 3.12.7

### Fixed

- Campaigns now gracefully handle GitHub review dismissals when rendering the burndown chart.

## 3.12.6

### Changed

- When GitLab permissions are turned on using GitLab OAuth authentication, GitLab project visibility is fetched in batches, which is generally more efficient than fetching them individually. The `minBatchingThreshold` and `maxBatchRequests` fields of the `authorization.identityProvider` object in the GitLab repositories configuration control when such batch fetching is used. [#8171](https://github.com/sourcegraph/sourcegraph/pull/8171)

## 3.12.5

### Fixed

- Fixed an internal race condition in our Docker build process. The previous patch version 3.12.4 contained an lsif-server version that was newer than expected. The affected artifacts have since been removed from the Docker registry.

## 3.12.4

### Added

- New optional `apiURL` configuration option for Bitbucket Cloud code host connection [#8082](https://github.com/sourcegraph/sourcegraph/pull/8082)

## 3.12.3

### Fixed

- Fixed an issue in `sourcegraph/*` Docker images where data folders were either not created or had incorrect permissions - preventing the use of Docker volumes. [#7991](https://github.com/sourcegraph/sourcegraph/pull/7991)

## 3.12.2

### Added

- Experimental: The site configuration field `campaigns.readAccess.enabled` allows site-admins to give read-only access for code change campaigns to non-site-admins. This is a setting for the experimental feature campaigns and will only have an effect when campaigns are enabled under `experimentalFeatures`. [#8013](https://github.com/sourcegraph/sourcegraph/issues/8013)

### Fixed

- A regression in 3.12.0 which caused [find-leaked-credentials campaigns](https://docs.sourcegraph.com/user/campaigns#finding-leaked-credentials) to not return any results for private repositories. [#7914](https://github.com/sourcegraph/sourcegraph/issues/7914)
- Experimental: The site configuration field `campaigns.readAccess.enabled` allows site-admins to give read-only access for campaigns to non-site-admins. This is a setting for the experimental campaigns feature and will only have an effect when campaigns is enabled under `experimentalFeatures`. [#8013](https://github.com/sourcegraph/sourcegraph/issues/8013)

### Fixed

- A regression in 3.12.0 which caused find-leaked-credentials campaigns to not return any results for private repositories. [#7914](https://github.com/sourcegraph/sourcegraph/issues/7914)
- A regression in 3.12.0 which removed the horizontal bar between search result matches.
- Manual campaigns were wrongly displayed as being in draft mode. [#8009](https://github.com/sourcegraph/sourcegraph/issues/8009)
- Manual campaigns could be published and create the wrong changesets on code hosts, even though the campaign was never in draft mode (see line above). [#8012](https://github.com/sourcegraph/sourcegraph/pull/8012)
- A regression in 3.12.0 which caused manual campaigns to not properly update the UI after adding a changeset. [#8023](https://github.com/sourcegraph/sourcegraph/pull/8023)
- Minor improvements to manual campaign form fields. [#8033](https://github.com/sourcegraph/sourcegraph/pull/8033)

## 3.12.1

### Fixed

- The ephemeral `/site-config.json` escape-hatch config file has moved to `$HOME/site-config.json`, to support non-root container environments. [#7873](https://github.com/sourcegraph/sourcegraph/issues/7873)
- Fixed an issue where repository permissions would sometimes not be cached, due to improper Redis nil value handling. [#7912](https://github.com/sourcegraph/sourcegraph/issues/7912)

## 3.12.0

### Added

- Bitbucket Server repositories with the label `archived` can be excluded from search with `archived:no` [syntax](https://docs.sourcegraph.com/code_search/reference/queries). [#5494](https://github.com/sourcegraph/sourcegraph/issues/5494)
- Add button to download file in code view. [#5478](https://github.com/sourcegraph/sourcegraph/issues/5478)
- The new `allowOrgs` site config setting in GitHub `auth.providers` enables admins to restrict GitHub logins to members of specific GitHub organizations. [#4195](https://github.com/sourcegraph/sourcegraph/issues/4195)
- Support case field in repository search. [#7671](https://github.com/sourcegraph/sourcegraph/issues/7671)
- Skip LFS content when cloning git repositories. [#7322](https://github.com/sourcegraph/sourcegraph/issues/7322)
- Hover tooltips and _Find Reference_ results now display a badge to indicate when a result is search-based. These indicators can be disabled by adding `{ "experimentalFeatures": { "showBadgeAttachments": false } }` in global settings.
- Campaigns can now be created as drafts, which can be shared and updated without creating changesets (pull requests) on code hosts. When ready, a draft can then be published, either completely or changeset by changeset, to create changesets on the code host. [#7659](https://github.com/sourcegraph/sourcegraph/pull/7659)
- Experimental: feature flag `BitbucketServerFastPerm` can be enabled to speed up fetching ACL data from Bitbucket Server instances. This requires [Bitbucket Server Sourcegraph plugin](https://github.com/sourcegraph/bitbucket-server-plugin) to be installed.
- Experimental: A site configuration field `{ "experimentalFeatures" { "tls.external": { "insecureSkipVerify": true } } }` which allows you to configure SSL/TLS settings for Sourcegraph contacting your code hosts. Currently just supports turning off TLS/SSL verification. [#71](https://github.com/sourcegraph/sourcegraph/issues/71)
- Experimental: To search across multiple revisions of the same repository, list multiple branch names (or other revspecs) separated by `:` in your query, as in `repo:myrepo@branch1:branch2:branch2`. To search all branches, use `repo:myrepo@*refs/heads/`. Requires the site configuration value `{ "experimentalFeatures": { "searchMultipleRevisionsPerRepository": true } }`. Previously this was only supported for diff and commit searches.
- Experimental: interactive search mode, which helps users construct queries using UI elements. Requires the site configuration value `{ "experimentalFeatures": { "splitSearchModes": true } }`. The existing plain text search format is still available via the dropdown menu on the left of the search bar.
- A case sensitivity toggle now appears in the search bar.
- Add explicit repository permissions support with site configuration field `{ "permissions.userMapping" { "enabled": true, "bindID": "email" } }`.

### Changed

- The "Files" tab in the search results page has been renamed to "Filenames" for clarity.
- The search query builder now lives on its own page at `/search/query-builder`. The home search page has a link to it.
- User passwords when using builtin auth are limited to 256 characters. Existing passwords longer than 256 characters will continue to work.
- GraphQL API: Campaign.changesetCreationStatus has been renamed to Campaign.status to be aligned with CampaignPlan. [#7654](https://github.com/sourcegraph/sourcegraph/pull/7654)
- When using GitHub as an authentication provider, `read:org` scope is now required. This is used to support the new `allowOrgs` site config setting in the GitHub `auth.providers` configuration, which enables site admins to restrict GitHub logins to members of a specific GitHub organization. This for example allows having a Sourcegraph instance with GitHub sign in configured be exposed to the public internet without allowing everyone with a GitHub account access to your Sourcegraph instance.

### Fixed

- The experimental search pagination API no longer times out when large repositories are encountered. [#6384](https://github.com/sourcegraph/sourcegraph/issues/6384)
- We resolve relative symbolic links from the directory of the symlink, rather than the root of the repository. [#6034](https://github.com/sourcegraph/sourcegraph/issues/6034)
- Show errors on repository settings page when repo-updater is down. [#3593](https://github.com/sourcegraph/sourcegraph/issues/3593)
- Remove benign warning that verifying config took more than 10s when updating or saving an external service. [#7176](https://github.com/sourcegraph/sourcegraph/issues/7176)
- repohasfile search filter works again (regressed in 3.10). [#7380](https://github.com/sourcegraph/sourcegraph/issues/7380)
- Structural search can now run on very large repositories containing any number of files. [#7133](https://github.com/sourcegraph/sourcegraph/issues/7133)

### Removed

- The deprecated GraphQL mutation `setAllRepositoriesEnabled` has been removed. [#7478](https://github.com/sourcegraph/sourcegraph/pull/7478)
- The deprecated GraphQL mutation `deleteRepository` has been removed. [#7483](https://github.com/sourcegraph/sourcegraph/pull/7483)

## 3.11.4

### Fixed

- The `/.auth/saml/metadata` endpoint has been fixed. Previously it panicked if no encryption key was set.
- The version updating logic has been fixed for `sourcegraph/server`. Users running `sourcegraph/server:3.11.1` will need to manually modify their `docker run` command to use `sourcegraph/server:3.11.4` or higher. [#7442](https://github.com/sourcegraph/sourcegraph/issues/7442)

## 3.11.1

### Fixed

- The syncing process for newly created campaign changesets has been fixed again after they have erroneously been marked as deleted in the database. [#7522](https://github.com/sourcegraph/sourcegraph/pull/7522)
- The syncing process for newly created changesets (in campaigns) has been fixed again after they have erroneously been marked as deleted in the database. [#7522](https://github.com/sourcegraph/sourcegraph/pull/7522)

## 3.11.0

**Important:** If you use `SITE_CONFIG_FILE` or `CRITICAL_CONFIG_FILE`, please be sure to follow the steps in: [migration notes for Sourcegraph v3.11+](https://docs.sourcegraph.com/admin/migration/3_11.md) after upgrading.

### Added

- Language statistics by commit are available via the API. [#6737](https://github.com/sourcegraph/sourcegraph/pull/6737)
- Added a new page that shows [language statistics for the results of a search query](https://docs.sourcegraph.com/user/search#statistics).
- Global settings can be configured from a local file using the environment variable `GLOBAL_SETTINGS_FILE`.
- High-level health metrics and dashboards have been added to Sourcegraph's monitoring (found under the **Site admin** -> **Monitoring** area). [#7216](https://github.com/sourcegraph/sourcegraph/pull/7216)
- Logging for GraphQL API requests not issued by Sourcegraph is now much more verbose, allowing for easier debugging of problematic queries and where they originate from. [#5706](https://github.com/sourcegraph/sourcegraph/issues/5706)
- A new campaign type finds and removes leaked npm credentials. [#6893](https://github.com/sourcegraph/sourcegraph/pull/6893)
- Campaigns can now be retried to create failed changesets due to ephemeral errors (e.g. network problems when creating a pull request on GitHub). [#6718](https://github.com/sourcegraph/sourcegraph/issues/6718)
- The initial release of [structural code search](https://docs.sourcegraph.com/code_search/reference/structural).

### Changed

- `repohascommitafter:` search filter uses a more efficient git command to determine inclusion. [#6739](https://github.com/sourcegraph/sourcegraph/pull/6739)
- `NODE_NAME` can be specified instead of `HOSTNAME` for zoekt-indexserver. `HOSTNAME` was a confusing configuration to use in [Pure-Docker Sourcegraph deployments](https://github.com/sourcegraph/deploy-sourcegraph-docker). [#6846](https://github.com/sourcegraph/sourcegraph/issues/6846)
- The feedback toast now requests feedback every 60 days of usage (was previously only once on the 3rd day of use). [#7165](https://github.com/sourcegraph/sourcegraph/pull/7165)
- The lsif-server container now only has a dependency on Postgres, whereas before it also relied on Redis. [#6880](https://github.com/sourcegraph/sourcegraph/pull/6880)
- Renamed the GraphQL API `LanguageStatistics` fields to `name`, `totalBytes`, and `totalLines` (previously the field names started with an uppercase letter, which was inconsistent).
- Detecting a file's language uses a more accurate but slower algorithm. To revert to the old (faster and less accurate) algorithm, set the `USE_ENHANCED_LANGUAGE_DETECTION` env var to the string `false` (on the `sourcegraph/server` container, or if using the cluster deployment, on the `sourcegraph-frontend` pod).
- Diff and commit searches that make use of `before:` and `after:` filters to narrow their search area are now no longer subject to the 50-repository limit. This allows for creating saved searches on more than 50 repositories as before. [#7215](https://github.com/sourcegraph/sourcegraph/issues/7215)

### Fixed

- Changes to external service configurations are reflected much faster. [#6058](https://github.com/sourcegraph/sourcegraph/issues/6058)
- Deleting an external service will not show warnings for the non-existent service. [#5617](https://github.com/sourcegraph/sourcegraph/issues/5617)
- Suggested search filter chips are quoted if necessary. [#6498](https://github.com/sourcegraph/sourcegraph/issues/6498)
- Remove potential panic in gitserver if heavily loaded. [#6710](https://github.com/sourcegraph/sourcegraph/issues/6710)
- Multiple fixes to make the preview and creation of campaigns more robust and a smoother user experience. [#6682](https://github.com/sourcegraph/sourcegraph/pull/6682) [#6625](https://github.com/sourcegraph/sourcegraph/issues/6625) [#6658](https://github.com/sourcegraph/sourcegraph/issues/6658) [#7088](https://github.com/sourcegraph/sourcegraph/issues/7088) [#6766](https://github.com/sourcegraph/sourcegraph/issues/6766) [#6717](https://github.com/sourcegraph/sourcegraph/issues/6717) [#6659](https://github.com/sourcegraph/sourcegraph/issues/6659)
- Repositories referenced in campaigns that are removed in an external service configuration change won't lead to problems with the syncing process anymore. [#7015](https://github.com/sourcegraph/sourcegraph/pull/7015)
- The Searcher dashboard (and the `src_graphql_search_response` Prometheus metric) now properly account for search alerts instead of them being incorrectly added to the `timeout` category. [#7214](https://github.com/sourcegraph/sourcegraph/issues/7214)
- In the experimental search pagination API, the `cloning`, `missing`, and other repository fields now return a well-defined set of results. [#6000](https://github.com/sourcegraph/sourcegraph/issues/6000)

### Removed

- The management console has been removed. All critical configuration previously stored in the management console will be automatically migrated to your site configuration. For more information about this change, or if you use `SITE_CONFIG_FILE` / `CRITICAL_CONFIG_FILE`, please see the [migration notes for Sourcegraph v3.11+](https://docs.sourcegraph.com/admin/migration/3_11.md).

## 3.10.4

### Fixed

- An issue where diff/commit searches that would run over more than 50 repositories would incorrectly display a timeout error instead of the correct error suggesting users scope their query to less repositories. [#7090](https://github.com/sourcegraph/sourcegraph/issues/7090)

## 3.10.3

### Fixed

- A critical regression in 3.10.2 which caused diff, commit, and repository searches to timeout. [#7090](https://github.com/sourcegraph/sourcegraph/issues/7090)
- A critical regression in 3.10.2 which caused "No results" to appear frequently on pages with search results. [#7095](https://github.com/sourcegraph/sourcegraph/pull/7095)
- An issue where the built-in Grafana Searcher dashboard would show duplicate success/error metrics. [#7078](https://github.com/sourcegraph/sourcegraph/pull/7078)

## 3.10.2

### Added

- Site admins can now use the built-in Grafana Searcher dashboard to observe how many search requests are successful, or resulting in errors or timeouts. [#6756](https://github.com/sourcegraph/sourcegraph/issues/6756)

### Fixed

- When searches timeout, a consistent UI with clear actions like a button to increase the timeout is now returned. [#6754](https://github.com/sourcegraph/sourcegraph/issues/6754)
- To reduce the chance of search timeouts in some cases, the default indexed search timeout has been raised from 1.5s to 3s. [#6754](https://github.com/sourcegraph/sourcegraph/issues/6754)
- We now correctly inform users of the limitations of diff/commit search. If a diff/commit search would run over more than 50 repositories, users will be shown an error suggesting they scope their search to less repositories using the `repo:` filter. Global diff/commit search support is being tracked in [#6826](https://github.com/sourcegraph/sourcegraph/issues/6826). [#5519](https://github.com/sourcegraph/sourcegraph/issues/5519)

## 3.10.1

### Added

- Syntax highlighting for Starlark (Bazel) files. [#6827](https://github.com/sourcegraph/sourcegraph/issues/6827)

### Fixed

- The experimental search pagination API no longer times out when large repositories are encountered. [#6384](https://github.com/sourcegraph/sourcegraph/issues/6384) [#6383](https://github.com/sourcegraph/sourcegraph/issues/6383)
- In single-container deployments, the builtin `postgres_exporter` now correctly respects externally configured databases. This previously caused PostgreSQL metrics to not show up in Grafana when an external DB was in use. [#6735](https://github.com/sourcegraph/sourcegraph/issues/6735)

## 3.10.0

### Added

- Indexed Search supports horizontally scaling. Instances with large number of repositories can update the `replica` field of the `indexed-search` StatefulSet. See [configure indexed-search replica count](https://github.com/sourcegraph/deploy-sourcegraph/blob/master/docs/configure.md#configure-indexed-search-replica-count). [#5725](https://github.com/sourcegraph/sourcegraph/issues/5725)
- Bitbucket Cloud external service supports `exclude` config option. [#6035](https://github.com/sourcegraph/sourcegraph/issues/6035)
- `sourcegraph/server` Docker deployments now support the environment variable `IGNORE_PROCESS_DEATH`. If set to true the container will keep running, even if a subprocess has died. This is useful when manually fixing problems in the container which the container refuses to start. For example a bad database migration.
- Search input now offers filter type suggestions [#6105](https://github.com/sourcegraph/sourcegraph/pull/6105).
- The keyboard shortcut <kbd>Ctrl</kbd>+<kbd>Space</kbd> in the search input shows a list of available filter types.
- Sourcegraph Kubernetes cluster site admins can configure PostgreSQL by specifying `postgresql.conf` via ConfigMap. [sourcegraph/deploy-sourcegraph#447](https://github.com/sourcegraph/deploy-sourcegraph/pull/447)

### Changed

- **Required Kubernetes Migration:** The [Kubernetes deployment](https://github.com/sourcegraph/deploy-sourcegraph) manifest for indexed-search services has changed from a Normal Service to a Headless Service. This is to enable Sourcegraph to individually resolve indexed-search pods. Services are immutable, so please follow the [migration guide](https://github.com/sourcegraph/deploy-sourcegraph/blob/master/docs/migrate.md#310).
- Fields of type `String` in our GraphQL API that contain [JSONC](https://komkom.github.io/) now have the custom scalar type `JSONCString`. [#6209](https://github.com/sourcegraph/sourcegraph/pull/6209)
- `ZOEKT_HOST` environment variable has been deprecated. Please use `INDEXED_SEARCH_SERVERS` instead. `ZOEKT_HOST` will be removed in 3.12.
- Directory names on the repository tree page are now shown in bold to improve readability.
- Added support for Bitbucket Server pull request activity to the [campaign](https://about.sourcegraph.com/product/code-change-management/) burndown chart. When used, this feature leads to more requests being sent to Bitbucket Server, since Sourcegraph needs to keep track of how a pull request's state changes over time. With [the instance scoped webhooks](https://docs.google.com/document/d/1I3Aq1WSUh42BP8KvKr6AlmuCfo8tXYtJu40WzdNT6go/edit) in our [Bitbucket Server plugin](https://github.com/sourcegraph/bitbucket-server-plugin/pull/10) as well as up-coming [heuristical syncing changes](#6389), this additional load will be significantly reduced in the future.
- Added support for Bitbucket Server pull request activity to the campaign burndown chart. When used, this feature leads to more requests being sent to Bitbucket Server, since Sourcegraph needs to keep track of how a pull request's state changes over time. With [the instance scoped webhooks](https://docs.google.com/document/d/1I3Aq1WSUh42BP8KvKr6AlmuCfo8tXYtJu40WzdNT6go/edit) in our [Bitbucket Server plugin](https://github.com/sourcegraph/bitbucket-server-plugin/pull/10) as well as up-coming [heuristical syncing changes](#6389), this additional load will be significantly reduced in the future.

### Fixed

- Support hyphens in Bitbucket Cloud team names. [#6154](https://github.com/sourcegraph/sourcegraph/issues/6154)
- Server will run `redis-check-aof --fix` on startup to fix corrupted AOF files. [#651](https://github.com/sourcegraph/sourcegraph/issues/651)
- Authorization provider configuration errors in external services will be shown as site alerts. [#6061](https://github.com/sourcegraph/sourcegraph/issues/6061)

### Removed

## 3.9.4

### Changed

- The experimental search pagination API's `PageInfo` object now returns a `String` instead of an `ID` for its `endCursor`, and likewise for the `after` search field. Experimental paginated search API users may need to update their usages to replace `ID` cursor types with `String` ones.

### Fixed

- The experimental search pagination API no longer omits a single repository worth of results at the end of the result set. [#6286](https://github.com/sourcegraph/sourcegraph/issues/6286)
- The experimental search pagination API no longer produces search cursors that can get "stuck". [#6287](https://github.com/sourcegraph/sourcegraph/issues/6287)
- In literal search mode, searching for quoted strings now works as expected. [#6255](https://github.com/sourcegraph/sourcegraph/issues/6255)
- In literal search mode, quoted field values now work as expected. [#6271](https://github.com/sourcegraph/sourcegraph/pull/6271)
- `type:path` search queries now correctly work in indexed search again. [#6220](https://github.com/sourcegraph/sourcegraph/issues/6220)

## 3.9.3

### Changed

- Sourcegraph is now built using Go 1.13.3 [#6200](https://github.com/sourcegraph/sourcegraph/pull/6200).

## 3.9.2

### Fixed

- URI-decode the username, password, and pathname when constructing Postgres connection paramers in lsif-server [#6174](https://github.com/sourcegraph/sourcegraph/pull/6174). Fixes a crashing lsif-server process for users with passwords containing special characters.

## 3.9.1

### Changed

- Reverted [#6094](https://github.com/sourcegraph/sourcegraph/pull/6094) because it introduced a minor security hole involving only Grafana.
  [#6075](https://github.com/sourcegraph/sourcegraph/issues/6075) will be fixed with a different approach.

## 3.9.0

### Added

- Our external service syncing model will stream in new repositories to Sourcegraph. Previously we could only add a repository to our database and clone it once we had synced all information from all external services (to detect deletions and renames). Now adding a repository to an external service configuration should be reflected much sooner, even on large instances. [#5145](https://github.com/sourcegraph/sourcegraph/issues/5145)
- There is now an easy way for site admins to view and export settings and configuration when reporting a bug. The page for doing so is at /site-admin/report-bug, linked to from the site admin side panel under "Report a bug".
- An experimental search pagination API to enable better programmatic consumption of search results is now available to try. For more details and known limitations see [the documentation](https://docs.sourcegraph.com/api/graphql/search).
- Search queries can now be interpreted literally.
  - There is now a dot-star icon in the search input bar to toggle the pattern type of a query between regexp and literal.
  - There is a new `search.defaultPatternType` setting to configure the default pattern type, regexp or literal, for searches.
  - There is a new `patternType:` search token which overrides the `search.defaultPatternType` setting, and the active state of the dot-star icon in determining the pattern type of the query.
  - Old URLs without a patternType URL parameter will be redirected to the same URL with
    patternType=regexp appended to preserve intended behavior.
- Added support for GitHub organization webhooks to enable faster updates of metadata used by [campaigns](https://about.sourcegraph.com/product/code-change-management/), such as pull requests or issue comments. See the [GitHub webhook documentation](https://docs.sourcegraph.com/admin/external_service/github#webhooks) for instructions on how to enable webhooks.
- Added support for GitHub organization webhooks to enable faster updates of changeset metadata used by campaigns. See the [GitHub webhook documentation](https://docs.sourcegraph.com/admin/external_service/github#webhooks) for instructions on how to enable webhooks.
- Added burndown chart to visualize progress of campaigns.
- Added ability to edit campaign titles and descriptions.

### Changed

- **Recommended Kubernetes Migration:** The [Kubernetes deployment](https://github.com/sourcegraph/deploy-sourcegraph) manifest for indexed-search pods has changed from a Deployment to a StatefulSet. This is to enable future work on horizontally scaling indexed search. To retain your existing indexes there is a [migration guide](https://github.com/sourcegraph/deploy-sourcegraph/blob/master/docs/migrate.md#39).
- Allow single trailing hyphen in usernames and org names [#5680](https://github.com/sourcegraph/sourcegraph/pull/5680)
- Indexed search won't spam the logs on startup if the frontend API is not yet available. [zoekt#30](https://github.com/sourcegraph/zoekt/pull/30), [#5866](https://github.com/sourcegraph/sourcegraph/pull/5866)
- Search query fields are now case insensitive. For example `repoHasFile:` will now be recognized, not just `repohasfile:`. [#5168](https://github.com/sourcegraph/sourcegraph/issues/5168)
- Search queries are now interpreted literally by default, rather than as regular expressions. [#5899](https://github.com/sourcegraph/sourcegraph/pull/5899)
- The `search` GraphQL API field now takes a two new optional parameters: `version` and `patternType`. `version` determines the search syntax version to use, and `patternType` determines the pattern type to use for the query. `version` defaults to "V1", which is regular expression searches by default, if not explicitly passed in. `patternType` overrides the pattern type determined by version.
- Saved searches have been updated to support the new patternType filter. All existing saved searches have been updated to append `patternType:regexp` to the end of queries to ensure deterministic results regardless of the patternType configurations on an instance. All new saved searches are required to have a `patternType:` field in the query.
- Allow text selection in search result headers (to allow for e.g. copying filenames)

### Fixed

- Web app: Fix paths with special characters (#6050)
- Fixed an issue that rendered the search filter `repohascommitafter` unusable in the presence of an empty repository. [#5149](https://github.com/sourcegraph/sourcegraph/issues/5149)
- An issue where `externalURL` not being configured in the management console could go unnoticed. [#3899](https://github.com/sourcegraph/sourcegraph/issues/3899)
- Listing branches and refs now falls back to a fast path if there are a large number of branches. Previously we would time out. [#4581](https://github.com/sourcegraph/sourcegraph/issues/4581)
- Sourcegraph will now ignore the ambiguous ref HEAD if a repository contains it. [#5291](https://github.com/sourcegraph/sourcegraph/issues/5291)

### Removed

## 3.8.2

### Fixed

- Sourcegraph cluster deployments now run a more stable syntax highlighting server which can self-recover from rarer failure cases such as getting stuck at high CPU usage when highlighting some specific files. [#5406](https://github.com/sourcegraph/sourcegraph/issues/5406) This will be ported to single-container deployments [at a later date](https://github.com/sourcegraph/sourcegraph/issues/5841).

## 3.8.1

### Added

- Add `nameTransformations` setting to GitLab external service to help transform repository name that shows up in the Sourcegraph UI.

## 3.8.0

### Added

- A toggle button for browser extension to quickly enable/disable the core functionality without actually enable/disable the entire extension in the browser extension manager.
- Tabs to easily toggle between the different search result types on the search results page.

### Changed

- A `hardTTL` setting was added to the [Bitbucket Server `authorization` config](https://docs.sourcegraph.com/admin/external_service/bitbucketserver#configuration). This setting specifies a duration after which a user's cached permissions must be updated before any user action is authorized. This contrasts with the already existing `ttl` setting which defines a duration after which a user's cached permissions will get updated in the background, but the previously cached (and now stale) permissions are used to authorize any user action occuring before the update concludes. If your previous `ttl` value is larger than the default of the new `hardTTL` setting (i.e. **3 days**), you must change the `ttl` to be smaller or, `hardTTL` to be larger.

### Fixed

### Removed

- The `statusIndicator` feature flag has been removed from the site configuration's `experimentalFeatures` section. The status indicator has been enabled by default since 3.6.0 and you can now safely remove the feature flag from your configuration.
- Public usage is now only available on Sourcegraph.com. Because many core features rely on persisted user settings, anonymous usage leads to a degraded experience for most users. As a result, for self-hosted private instances it is preferable for all users to have accounts. But on sourcegraph.com, users will continue to have to opt-in to accounts, despite the degraded UX.

## 3.7.2

### Added

- A [migration guide for Sourcegraph v3.7+](https://docs.sourcegraph.com/admin/migration/3_7.md).

### Fixed

- Fixed an issue where some repositories with very long symbol names would fail to index after v3.7.
- We now retain one prior search index version after an upgrade, meaning upgrading AND downgrading from v3.6.2 <-> v3.7.2 is now 100% seamless and involves no downtime or negated search performance while repositories reindex. Please refer to the [v3.7+ migration guide](https://docs.sourcegraph.com/admin/migration/3_7.md) for details.

## 3.7.1

### Fixed

- When re-indexing repositories, we now continue to serve from the old index in the meantime. Thus, you can upgrade to 3.7.1 without downtime.
- Indexed symbol search is now faster, as we've fixed a performance issue that occurred when many repositories without any symbols existed.
- Indexed symbol search now uses less disk space when upgrading directly to v3.7.1 as we properly remove old indexes.

## 3.7.0

### Added

- Indexed search now supports symbol queries. This feature will require re-indexing all repositories. This will increase the disk and memory usage of indexed search by roughly 10%. You can disable the feature with the configuration `search.index.symbols.enabled`. [#3534](https://github.com/sourcegraph/sourcegraph/issues/3534)
- Multi-line search now works for non-indexed search. [#4518](https://github.com/sourcegraph/sourcegraph/issues/4518)
- When using `SITE_CONFIG_FILE` and `EXTSVC_CONFIG_FILE`, you [may now also specify e.g. `SITE_CONFIG_ALLOW_EDITS=true`](https://docs.sourcegraph.com/admin/config/advanced_config_file) to allow edits to be made to the config in the application which will be overwritten on the next process restart. [#4912](https://github.com/sourcegraph/sourcegraph/issues/4912)

### Changed

- In the [GitHub external service config](https://docs.sourcegraph.com/admin/external_service/github#configuration) it's now possible to specify `orgs` without specifying `repositoryQuery` or `repos` too.
- Out-of-the-box TypeScript code intelligence is much better with an updated ctags version with a built-in TypeScript parser.
- Sourcegraph uses Git protocol version 2 for increased efficiency and performance when fetching data from compatible code hosts.
- Searches with `repohasfile:` are faster at finding repository matches. [#4833](https://github.com/sourcegraph/sourcegraph/issues/4833).
- Zoekt now runs with GOGC=50 by default, helping to reduce the memory consumption of Sourcegraph. [#3792](https://github.com/sourcegraph/sourcegraph/issues/3792)
- Upgraded the version of Go in use, which improves security for publicly accessible Sourcegraph instances.

### Fixed

- Disk cleanup in gitserver is now done in terms of percentages to fix [#5059](https://github.com/sourcegraph/sourcegraph/issues/5059).
- Search results now correctly show highlighting of matches with runes like 'İ' that lowercase to runes with a different number of bytes in UTF-8 [#4791](https://github.com/sourcegraph/sourcegraph/issues/4791).
- Fixed an issue where search would sometimes crash with a panic due to a nil pointer. [#5246](https://github.com/sourcegraph/sourcegraph/issues/5246)

### Removed

## 3.6.2

### Fixed

- Fixed Phabricator external services so they won't stop the syncing process for repositories when Phabricator doesn't return clone URLs. [#5101](https://github.com/sourcegraph/sourcegraph/pull/5101)

## 3.6.1

### Added

- New site config option `branding.brandName` configures the brand name to display in the Sourcegraph \<title\> element.
- `repositoryPathPattern` option added to the "Other" external service type for repository name customization.

## 3.6.0

### Added

- The `github.exclude` setting in [GitHub external service config](https://docs.sourcegraph.com/admin/external_service/github#configuration) additionally allows you to specify regular expressions with `{"pattern": "regex"}`.
- A new [`quicklinks` setting](https://docs.sourcegraph.com/user/personalization/quick_links) allows adding links to be displayed on the homepage and search page for all users (or users in an organization).
- Compatibility with the [Sourcegraph for Bitbucket Server](https://github.com/sourcegraph/bitbucket-server-plugin) plugin.
- Support for [Bitbucket Cloud](https://bitbucket.org) as an external service.

### Changed

- Updating or creating an external service will no longer block until the service is synced.
- The GraphQL fields `Repository.createdAt` and `Repository.updatedAt` are deprecated and will be removed in 3.8. Now `createdAt` is always the current time and updatedAt is always null.
- In the [GitHub external service config](https://docs.sourcegraph.com/admin/external_service/github#configuration) and [Bitbucket Server external service config](https://docs.sourcegraph.com/admin/external_service/bitbucket_server#permissions) `repositoryQuery` is now only required if `repos` is not set.
- Log messages from query-runner when saved searches fail now include the raw query as part of the message.
- The status indicator in the navigation bar is now enabled by default
- Usernames and org names can now contain the `.` character. [#4674](https://github.com/sourcegraph/sourcegraph/issues/4674)

### Fixed

- Commit searches now correctly highlight unicode characters, for example 加. [#4512](https://github.com/sourcegraph/sourcegraph/issues/4512)
- Symbol searches now show the number of symbol matches rather than the number of file matches found. [#4578](https://github.com/sourcegraph/sourcegraph/issues/4578)
- Symbol searches with truncated results now show a `+` on the results page to signal that some results have been omitted. [#4579](https://github.com/sourcegraph/sourcegraph/issues/4579)

## 3.5.4

### Fixed

- Fixed Phabricator external services so they won't stop the syncing process for repositories when Phabricator doesn't return clone URLs. [#5101](https://github.com/sourcegraph/sourcegraph/pull/5101)

## 3.5.2

### Changed

- Usernames and org names can now contain the `.` character. [#4674](https://github.com/sourcegraph/sourcegraph/issues/4674)

### Added

- Syntax highlighting requests that fail are now logged and traced. A new Prometheus metric `src_syntax_highlighting_requests` allows monitoring and alerting. [#4877](https://github.com/sourcegraph/sourcegraph/issues/4877).
- Sourcegraph's SAML authentication now supports RSA PKCS#1 v1.5. [#4869](https://github.com/sourcegraph/sourcegraph/pull/4869)

### Fixed

- Increased nginx proxy buffer size to fix issue where login failed when SAML AuthnRequest was too large. [#4849](https://github.com/sourcegraph/sourcegraph/pull/4849)
- A regression in 3.3.8 where `"corsOrigin": "*"` was improperly forbidden. [#4424](https://github.com/sourcegraph/sourcegraph/issues/4424)

## 3.5.1

### Added

- A new [`quicklinks` setting](https://docs.sourcegraph.com/user/personalization/quick_links) allows adding links to be displayed on the homepage and search page for all users (or users in an organization).
- Site admins can prevent the icon in the top-left corner of the screen from spinning on hovers by setting `"branding": { "disableSymbolSpin": true }` in their site configuration.

### Fixed

- Fix `repository.language` GraphQL field (previously returned empty for most repositories).

## 3.5.0

### Added

- Indexed search now supports matching consecutive literal newlines, with queries like e.g. `foo\nbar.*` to search over multiple lines. [#4138](https://github.com/sourcegraph/sourcegraph/issues/4138)
- The `orgs` setting in [GitHub external service config](https://docs.sourcegraph.com/admin/external_service/github) allows admins to select all repositories from the specified organizations to be synced.
- A new experimental search filter `repohascommitafter:"30 days ago"` allows users to exclude stale repositories that don't contain commits (to the branch being searched over) past a specified date from their search query.
- The `authorization` setting in the [Bitbucket Server external service config](https://docs.sourcegraph.com/admin/external_service/bitbucket_server#permissions) enables Sourcegraph to enforce the repository permissions defined in Bitbucket Server.
- A new, experimental status indicator in the navigation bar allows admins to quickly see whether the configured repositories are up to date or how many are currently being updated in the background. You can enable the status indicator with the following site configuration: `"experimentalFeatures": { "statusIndicator": "enabled" }`.
- A new search filter `repohasfile` allows users to filter results to just repositories containing a matching file. For example `ubuntu file:Dockerfile repohasfile:\.py$` would find Dockerfiles mentioning Ubuntu in repositories that contain Python files. [#4501](https://github.com/sourcegraph/sourcegraph/pull/4501)

### Changed

- The saved searches UI has changed. There is now a Saved searches page in the user and organizations settings area. A saved search appears in the settings area of the user or organization it is associated with.

### Removed

### Fixed

- Fixed repository search patterns which contain `.*`. Previously our optimizer would ignore `.*`, which in some cases would lead to our repository search excluding some repositories from the results.
- Fixed an issue where the Phabricator native integration would be broken on recent Phabricator versions. This fix depends on v1.2 of the [Phabricator extension](https://github.com/sourcegraph/phabricator-extension).
- Fixed an issue where the "Empty repository" banner would be shown on a repository page when starting to clone a repository.
- Prevent data inconsistency on cached archives due to restarts. [#4366](https://github.com/sourcegraph/sourcegraph/pull/4366)
- On the /extensions page, the UI is now less ambiguous when an extension has not been activated. [#4446](https://github.com/sourcegraph/sourcegraph/issues/4446)

## 3.4.5

### Fixed

- Fixed an issue where syntax highlighting taking too long would result in errors or wait long amounts of time without properly falling back to plaintext rendering after a few seconds. [#4267](https://github.com/sourcegraph/sourcegraph/issues/4267) [#4268](https://github.com/sourcegraph/sourcegraph/issues/4268) (this fix was intended to be in 3.4.3, but was in fact left out by accident)
- Fixed an issue with `sourcegraph/server` Docker deployments where syntax highlighting could produce `server closed idle connection` errors. [#4269](https://github.com/sourcegraph/sourcegraph/issues/4269) (this fix was intended to be in 3.4.3, but was in fact left out by accident)
- Fix `repository.language` GraphQL field (previously returned empty for most repositories).

## 3.4.4

### Fixed

- Fixed an out of bounds error in the GraphQL repository query. [#4426](https://github.com/sourcegraph/sourcegraph/issues/4426)

## 3.4.3

### Fixed

- Improved performance of the /site-admin/repositories page significantly (prevents timeouts). [#4063](https://github.com/sourcegraph/sourcegraph/issues/4063)
- Fixed an issue where Gitolite repositories would be inaccessible to non-admin users after upgrading to 3.3.0+ from an older version. [#4263](https://github.com/sourcegraph/sourcegraph/issues/4263)
- Repository names are now treated as case-sensitive, fixing an issue where users saw `pq: duplicate key value violates unique constraint \"repo_name_unique\"` [#4283](https://github.com/sourcegraph/sourcegraph/issues/4283)
- Repositories containing submodules not on Sourcegraph will now load without error [#2947](https://github.com/sourcegraph/sourcegraph/issues/2947)
- HTTP metrics in Prometheus/Grafana now distinguish between different types of GraphQL requests.

## 3.4.2

### Fixed

- Fixed incorrect wording in site-admin onboarding. [#4127](https://github.com/sourcegraph/sourcegraph/issues/4127)

## 3.4.1

### Added

- You may now specify `DISABLE_CONFIG_UPDATES=true` on the management console to prevent updates to the critical configuration. This is useful when loading critical config via a file using `CRITICAL_CONFIG_FILE` on the frontend.

### Changed

- When `EXTSVC_CONFIG_FILE` or `SITE_CONFIG_FILE` are specified, updates to external services and the site config are now prevented.
- Site admins will now see a warning if creating or updating an external service was successful but the process could not complete entirely due to an ephemeral error (such as GitHub API search queries running into timeouts and returning incomplete results).

### Removed

### Fixed

- Fixed an issue where `EXTSVC_CONFIG_FILE` being specified would incorrectly cause a panic.
- Fixed an issue where user/org/global settings from old Sourcegraph versions (2.x) could incorrectly be null, leading to various errors.
- Fixed an issue where an ephemeral infrastructure error (`tar/archive: invalid tar header`) would fail a search.

## 3.4.0

### Added

- When `repositoryPathPattern` is configured, paths from the full long name will redirect to the configured name. Extensions will function with the configured name. `repositoryPathPattern` allows administrators to configure "nice names". For example `sourcegraph.example.com/github.com/foo/bar` can configured to be `sourcegraph.example.com/gh/foo/bar` with `"repositoryPathPattern": "gh/{nameWithOwner}"`. (#462)
- Admins can now turn off site alerts for patch version release updates using the `alerts.showPatchUpdates` setting. Alerts will still be shown for major and minor version updates.
- The new `gitolite.exclude` setting in [Gitolite external service config](https://docs.sourcegraph.com/admin/external_service/gitolite#configuration) allows you to exclude specific repositories by their Gitolite name so that they won't be mirrored. Upon upgrading, previously "disabled" repositories will be automatically migrated to this exclusion list.
- The new `aws_codecommit.exclude` setting in [AWS CodeCommit external service config](https://docs.sourcegraph.com/admin/external_service/aws_codecommit#configuration) allows you to exclude specific repositories by their AWS name or ID so that they won't be synced. Upon upgrading, previously "disabled" repositories will be automatically migrated to this exclusion list.
- Added a new, _required_ `aws_codecommit.gitCredentials` setting to the [AWS CodeCommit external service config](https://docs.sourcegraph.com/admin/external_service/aws_codecommit#configuration). These Git credentials are required to create long-lived authenticated clone URLs for AWS CodeCommit repositories. For more information about Git credentials, see the AWS CodeCommit documentation: https://docs.aws.amazon.com/IAM/latest/UserGuide/id_credentials_ssh-keys.html#git-credentials-code-commit. For detailed instructions on how to create the credentials in IAM, see this page: https://docs.aws.amazon.com/codecommit/latest/userguide/setting-up-gc.html
- Added support for specifying a URL formatted `gitolite.host` setting in [Gitolite external service config](https://docs.sourcegraph.com/admin/external_service/gitolite#configuration) (e.g. `ssh://git@gitolite.example.org:2222/`), in addition to the already supported SCP like format (e.g `git@gitolite.example.org`)
- Added support for overriding critical, site, and external service configurations via files. Specify `CRITICAL_CONFIG_FILE=critical.json`, `SITE_CONFIG_FILE=site.json`, and/or `EXTSVC_CONFIG_FILE=extsvc.json` on the `frontend` container to do this.

### Changed

- Kinds of external services in use are now included in [server pings](https://docs.sourcegraph.com/admin/pings).
- Bitbucket Server: An actual Bitbucket icon is now used for the jump-to-bitbucket action on repository pages instead of the previously generic icon.
- Default config for GitHub, GitHub Enterprise, GitLab, Bitbucket Server, and AWS Code Commit external services has been revised to make it easier for first time admins.

### Removed

- Fields related to Repository enablement have been deprecated. Mutations are now NOOPs, and for repositories returned the value is always true for Enabled. The enabled field and mutations will be removed in 3.6. Mutations: `setRepositoryEnabled`, `setAllRepositoriesEnabled`, `updateAllMirrorRepositories`, `deleteRepository`. Query parameters: `repositories.enabled`, `repositories.disabled`. Field: `Repository.enabled`.
- Global saved searches are now deprecated. Any existing global saved searches have been assigned to the Sourcegraph instance's first site admin's user account.
- The `search.savedQueries` configuration option is now deprecated. Existing entries remain in user and org settings for backward compatibility, but are unused as saved searches are now stored in the database.

### Fixed

- Fixed a bug where submitting a saved query without selecting the location would fail for non-site admins (#3628).
- Fixed settings editors only having a few pixels height.
- Fixed a bug where browser extension and code review integration usage stats were not being captured on the site-admin Usage Stats page.
- Fixed an issue where in some rare cases PostgreSQL starting up slowly could incorrectly trigger a panic in the `frontend` service.
- Fixed an issue where the management console password would incorrectly reset to a new secure one after a user account was created.
- Fixed a bug where gitserver would leak file descriptors when performing common operations.
- Substantially improved the performance of updating Bitbucket Server external service configurations on instances with thousands of repositories, going from e.g. several minutes to about a minute for ~20k repositories (#4037).
- Fully resolved the search performance regression in v3.2.0, restoring performance of search back to the same levels it was before changes made in v3.2.0.
- Fix a bug where using a repo search filter with the prefix `github.com` only searched for repos whose name starts with `github.com`, even though no `^` was specified in the search filter. (#4103)
- Fixed an issue where files that fail syntax highlighting would incorrectly render an error instead of gracefully falling back to their plaintext form.

## 3.3.9

### Added

- Syntax highlighting requests that fail are now logged and traced. A new Prometheus metric `src_syntax_highlighting_requests` allows monitoring and alerting. [#4877](https://github.com/sourcegraph/sourcegraph/issues/4877).

## 3.3.8

### Fixed

- Fully resolved the search performance regression in v3.2.0, restoring performance of search back to the same levels it was before changes made in v3.2.0.
- Fixed an issue where files that fail syntax highlighting would incorrectly render an error instead of gracefully falling back to their plaintext form.
- Fixed an issue introduced in v3.3 where Sourcegraph would under specific circumstances incorrectly have to re-clone and re-index repositories from Bitbucket Server and AWS CodeCommit.

## 3.3.7

### Added

- The `bitbucketserver.exclude` setting in [Bitbucket Server external service config](https://docs.sourcegraph.com/admin/external_service/bitbucketserver#configuration) additionally allows you to exclude repositories matched by a regular expression (so that they won't be synced).

### Changed

### Removed

### Fixed

- Fixed a major indexed search performance regression that occurred in v3.2.0. (#3685)
- Fixed an issue where Sourcegraph would fail to update repositories on some instances (`pq: duplicate key value violates unique constraint "repo_external_service_unique_idx"`) (#3680)
- Fixed an issue where Sourcegraph would not exclude unavailable Bitbucket Server repositories. (#3772)

## 3.3.6

## Changed

- All 24 language extensions are enabled by default.

## 3.3.5

## Changed

- Indexed search is now enabled by default for new Docker deployments. (#3540)

### Removed

- Removed smart-casing behavior from search.

### Fixed

- Removes corrupted archives in the searcher cache and tries to populate the cache again instead of returning an error.
- Fixed a bug where search scopes would not get merged, and only the lowest-level list of search scopes would appear.
- Fixed an issue where repo-updater was slower in performing its work which could sometimes cause other performance issues. https://github.com/sourcegraph/sourcegraph/pull/3633

## 3.3.4

### Fixed

- Fixed bundling of the Phabricator integration assets in the Sourcegraph docker image.

## 3.3.3

### Fixed

- Fixed bug that prevented "Find references" action from being completed in the activation checklist.

## 3.3.2

### Fixed

- Fixed an issue where the default `bitbucketserver.repositoryQuery` would not be created on migration from older Sourcegraph versions. https://github.com/sourcegraph/sourcegraph/issues/3591
- Fixed an issue where Sourcegraph would add deleted repositories to the external service configuration. https://github.com/sourcegraph/sourcegraph/issues/3588
- Fixed an issue where a repo-updater migration would hit code host rate limits. https://github.com/sourcegraph/sourcegraph/issues/3582
- The required `bitbucketserver.username` field of a [Bitbucket Server external service configuration](https://docs.sourcegraph.com/admin/external_service/bitbucketserver#configuration), if unset or empty, is automatically migrated to match the user part of the `url` (if defined). https://github.com/sourcegraph/sourcegraph/issues/3592
- Fixed a panic that would occur in indexed search / the frontend when a search error ocurred. https://github.com/sourcegraph/sourcegraph/issues/3579
- Fixed an issue where the repo-updater service could become deadlocked while performing a migration. https://github.com/sourcegraph/sourcegraph/issues/3590

## 3.3.1

### Fixed

- Fixed a bug that prevented external service configurations specifying client certificates from working (#3523)

## 3.3.0

### Added

- In search queries, treat `foo(` as `foo\(` and `bar[` as `bar\[` rather than failing with an error message.
- Enterprise admins can now customize the appearance of the homepage and search icon.
- A new settings property `notices` allows showing custom informational messages on the homepage and at the top of each page. The `motd` property is deprecated and its value is automatically migrated to the new `notices` property.
- The new `gitlab.exclude` setting in [GitLab external service config](https://docs.sourcegraph.com/admin/external_service/gitlab#configuration) allows you to exclude specific repositories matched by `gitlab.projectQuery` and `gitlab.projects` (so that they won't be synced). Upon upgrading, previously "disabled" repositories will be automatically migrated to this exclusion list.
- The new `gitlab.projects` setting in [GitLab external service config](https://docs.sourcegraph.com/admin/external_service/gitlab#configuration) allows you to select specific repositories to be synced.
- The new `bitbucketserver.exclude` setting in [Bitbucket Server external service config](https://docs.sourcegraph.com/admin/external_service/bitbucketserver#configuration) allows you to exclude specific repositories matched by `bitbucketserver.repositoryQuery` and `bitbucketserver.repos` (so that they won't be synced). Upon upgrading, previously "disabled" repositories will be automatically migrated to this exclusion list.
- The new `bitbucketserver.repos` setting in [Bitbucket Server external service config](https://docs.sourcegraph.com/admin/external_service/bitbucketserver#configuration) allows you to select specific repositories to be synced.
- The new required `bitbucketserver.repositoryQuery` setting in [Bitbucket Server external service configuration](https://docs.sourcegraph.com/admin/external_service/bitbucketserver#configuration) allows you to use Bitbucket API repository search queries to select repos to be synced. Existing configurations will be migrate to have it set to `["?visibility=public", "?visibility=private"]` which is equivalent to the previous implicit behaviour that this setting supersedes.
- "Quick configure" buttons for common actions have been added to the config editor for all external services.
- "Quick configure" buttons for common actions have been added to the management console.
- Site-admins now receive an alert every day for the seven days before their license key expires.
- The user menu (in global nav) now lists the user's organizations.
- All users on an instance now see a non-dismissible alert when when there's no license key in use and the limit of free user accounts is exceeded.
- All users will see a dismissible warning about limited search performance and accuracy on when using the sourcegraph/server Docker image with more than 100 repositories enabled.

### Changed

- Indexed searches that time out more consistently report a timeout instead of erroneously saying "No results."
- The symbols sidebar now only shows symbols defined in the current file or directory.
- The dynamic filters on search results pages will now display `lang:` instead of `file:` filters for language/file-extension filter suggestions.
- The default `github.repositoryQuery` of a [GitHub external service configuration](https://docs.sourcegraph.com/admin/external_service/github#configuration) has been changed to `["none"]`. Existing configurations that had this field unset will be migrated to have the previous default explicitly set (`["affiliated", "public"]`).
- The default `gitlab.projectQuery` of a [GitLab external service configuration](https://docs.sourcegraph.com/admin/external_service/gitlab#configuration) has been changed to `["none"]`. Existing configurations that had this field unset will be migrated to have the previous default explicitly set (`["?membership=true"]`).
- The default value of `maxReposToSearch` is now unlimited (was 500).
- The default `github.repositoryQuery` of a [GitHub external service configuration](https://docs.sourcegraph.com/admin/external_service/github#configuration) has been changed to `["none"]` and is now a required field. Existing configurations that had this field unset will be migrated to have the previous default explicitly set (`["affiliated", "public"]`).
- The default `gitlab.projectQuery` of a [GitLab external service configuration](https://docs.sourcegraph.com/admin/external_service/gitlab#configuration) has been changed to `["none"]` and is now a required field. Existing configurations that had this field unset will be migrated to have the previous default explicitly set (`["?membership=true"]`).
- The `bitbucketserver.username` field of a [Bitbucket Server external service configuration](https://docs.sourcegraph.com/admin/external_service/bitbucketserver#configuration) is now **required**. This field is necessary to authenticate with the Bitbucket Server API with either `password` or `token`.
- The settings and account pages for users and organizations are now combined into a single tab.

### Removed

- Removed the option to show saved searches on the Sourcegraph homepage.

### Fixed

- Fixed an issue where the site-admin repositories page `Cloning`, `Not Cloned`, `Needs Index` tabs were very slow on instances with thousands of repositories.
- Fixed an issue where failing to syntax highlight a single file would take down the entire syntax highlighting service.

## 3.2.6

### Fixed

- Fully resolved the search performance regression in v3.2.0, restoring performance of search back to the same levels it was before changes made in v3.2.0.

## 3.2.5

### Fixed

- Fixed a major indexed search performance regression that occurred in v3.2.0. (#3685)

## 3.2.4

### Fixed

- Fixed bundling of the Phabricator integration assets in the Sourcegraph docker image.

## 3.2.3

### Fixed

- Fixed https://github.com/sourcegraph/sourcegraph/issues/3336.
- Clearer error message when a repository sync fails due to the inability to clone a repository.
- Rewrite '@' character in Gitolite repository names to '-', which permits them to be viewable in the UI.

## 3.2.2

### Changed

- When using an external Zoekt instance (specified via the `ZOEKT_HOST` environment variable), sourcegraph/server no longer spins up a redundant internal Zoekt instance.

## 3.2.1

### Fixed

- Jaeger tracing, once enabled, can now be configured via standard [environment variables](https://github.com/jaegertracing/jaeger-client-go/blob/v2.14.0/README.md#environment-variables).
- Fixed an issue where some search and zoekt errors would not be logged.

## 3.2.0

### Added

- Sourcegraph can now automatically use the system's theme.
  To enable, open the user menu in the top right and make sure the theme dropdown is set to "System".
  This is currently supported on macOS Mojave with Safari Technology Preview 68 and later.
- The `github.exclude` setting was added to the [GitHub external service config](https://docs.sourcegraph.com/admin/external_service/github#configuration) to allow excluding repositories yielded by `github.repos` or `github.repositoryQuery` from being synced.

### Changed

- Symbols search is much faster now. After the initial indexing, you can expect code intelligence to be nearly instant no matter the size of your repository.
- Massively reduced the number of code host API requests Sourcegraph performs, which caused rate limiting issues such as slow search result loading to appear.
- The [`corsOrigin`](https://docs.sourcegraph.com/admin/config/site_config) site config property is no longer needed for integration with GitHub, GitLab, etc., via the [Sourcegraph browser extension](https://docs.sourcegraph.com/integration/browser_extension). Only the [Phabricator extension](https://github.com/sourcegraph/phabricator-extension) requires it.

### Fixed

- Fixed a bug where adding a search scope that adds a `repogroup` filter would cause invalid queries if `repogroup:sample` was already part of the query.
- An issue where errors during displaying search results would not be displayed.

### Removed

- The `"updateScheduler2"` experiment is now the default and it's no longer possible to configure.

## 3.1.2

### Added

- The `search.contextLines` setting was added to allow configuration of the number of lines of context to be displayed around search results.

### Changed

- Massively reduced the number of code host API requests Sourcegraph performs, which caused rate limiting issues such as slow search result loading to appear.
- Improved logging in various situations where Sourcegraph would potentially hit code host API rate limits.

### Fixed

- Fixed an issue where search results loading slowly would display a `Cannot read property "lastChild" of undefined` error.

## 3.1.1

### Added

- Query builder toggle (open/closed) state is now retained.

### Fixed

- Fixed an issue where single-term values entered into the "Exact match" field in the query builder were not getting wrapped in quotes.

## 3.1.0

### Added

- Added Docker-specific help text when running the Sourcegraph docker image in an environment with an sufficient open file descriptor limit.
- Added syntax highlighting for Kotlin and Dart.
- Added a management console environment variable to disable HTTPS, see [the docs](https://docs.sourcegraph.com/admin/management_console.md#can-i-disable-https-on-the-management-console) for more information.
- Added `auth.disableUsernameChanges` to critical configuration to prevent users from changing their usernames.
- Site admins can query a user by email address or username from the GraphQL API.
- Added a search query builder to the main search page. Click "Use search query builder" to open the query builder, which is a form with separate inputs for commonly used search keywords.

### Changed

- File match search results now show full repository name if there are results from mirrors on different code hosts (e.g. github.com/sourcegraph/sourcegraph and gitlab.com/sourcegraph/sourcegraph)
- Search queries now use "smart case" by default. Searches are case insensitive unless you use uppercase letters. To explicitly set the case, you can still use the `case` field (e.g. `case:yes`, `case:no`). To explicitly set smart case, use `case:auto`.

### Fixed

- Fixed an issue where the management console would improperly regenerate the TLS cert/key unless `CUSTOM_TLS=true` was set. See the documentation for [how to use your own TLS certificate with the management console](https://docs.sourcegraph.com/admin/management_console.md#how-can-i-use-my-own-tls-certificates-with-the-management-console).

## 3.0.1

### Added

- Symbol search now supports Elixir, Haskell, Kotlin, Scala, and Swift

### Changed

- Significantly optimized how file search suggestions are provided when using indexed search (cluster deployments).
- Both the `sourcegraph/server` image and the [Kubernetes deployment](https://github.com/sourcegraph/deploy-sourcegraph) manifests ship with Postgres `11.1`. For maximum compatibility, however, the minimum supported version remains `9.6`. The upgrade procedure is mostly automated for existing deployments. Please refer to [this page](https://docs.sourcegraph.com/admin/postgres) for detailed instructions.

### Removed

- The deprecated `auth.disableAccessTokens` site config property was removed. Use `auth.accessTokens` instead.
- The `disableBrowserExtension` site config property was removed. [Configure nginx](https://docs.sourcegraph.com/admin/nginx) instead to block clients (if needed).

## 3.0.0

See the changelog entries for 3.0.0 beta releases and our [3.0](https://docs.sourcegraph.com/admin/migration/3_0.md) upgrade guide if you are upgrading from 2.x.

## 3.0.0-beta.4

### Added

- Basic code intelligence for the top 10 programming languages works out of the box without any configuration. [TypeScript/JavaScript](https://sourcegraph.com/extensions/sourcegraph/typescript), [Python](https://sourcegraph.com/extensions/sourcegraph/python), [Java](https://sourcegraph.com/extensions/sourcegraph/java), [Go](https://sourcegraph.com/extensions/sourcegraph/go), [C/C++](https://sourcegraph.com/extensions/sourcegraph/cpp), [Ruby](https://sourcegraph.com/extensions/sourcegraph/ruby), [PHP](https://sourcegraph.com/extensions/sourcegraph/php), [C#](https://sourcegraph.com/extensions/sourcegraph/csharp), [Shell](https://sourcegraph.com/extensions/sourcegraph/shell), and [Scala](https://sourcegraph.com/extensions/sourcegraph/scala) are enabled by default, and you can find more in the [extension registry](https://sourcegraph.com/extensions?query=category%3A"Programming+languages").

## 3.0.0-beta.3

- Fixed an issue where the site admin is redirected to the start page instead of being redirected to the repositories overview page after deleting a repo.

## 3.0.0-beta

### Added

- Repositories can now be queried by a git clone URL through the GraphQL API.
- A new Explore area is linked from the top navigation bar (when the `localStorage.explore=true;location.reload()` feature flag is enabled).
- Authentication via GitHub is now supported. To enable, add an item to the `auth.providers` list with `type: "github"`. By default, GitHub identities must be linked to an existing Sourcegraph user account. To enable new account creation via GitHub, use the `allowSignup` option in the `GitHubConnection` config.
- Authentication via GitLab is now supported. To enable, add an item to the `auth.providers` list with `type: "gitlab"`.
- GitHub repository permissions are supported if authentication via GitHub is enabled. See the
  documentation for the `authorization` field of the `GitHubConnection` configuration.
- The repository settings mirroring page now shows when a repo is next scheduled for an update (requires experiment `"updateScheduler2": "enabled"`).
- Configured repositories are periodically scheduled for updates using a new algorithm. You can disable the new algorithm with the following site configuration: `"experimentalFeatures": { "updateScheduler2": "disabled" }`. If you do so, please file a public issue to describe why you needed to disable it.
- When using HTTP header authentication, [`stripUsernameHeaderPrefix`](https://docs.sourcegraph.com/admin/auth/#username-header-prefixes) field lets an admin specify a prefix to strip from the HTTP auth header when converting the header value to a username.
- Sourcegraph extensions whose package.json contains `"wip": true` are considered [work-in-progress extensions](https://docs.sourcegraph.com/extensions/authoring/publishing#wip-extensions) and are indicated as such to avoid users accidentally using them.
- Information about user survey submissions and a chart showing weekly active users is now displayed on the site admin Overview page.
- A new GraphQL API field `UserEmail.isPrimary` was added that indicates whether an email is the user's primary email.
- The filters bar in the search results page can now display filters from extensions.
- Extensions' `activate` functions now receive a `sourcegraph.ExtensionContext` parameter (i.e., `export function activate(ctx: sourcegraph.ExtensionContext): void { ... }`) to support deactivation and running multiple extensions in the same process.
- Users can now request an Enterprise trial license from the site init page.
- When searching, a filter button `case:yes` will now appear when relevant. This helps discovery and makes it easier to use our case-sensitive search syntax.
- Extensions can now report progress in the UI through the `withProgress()` extension API.
- When calling `editor.setDecorations()`, extensions must now provide an instance of `TextDocumentDecorationType` as first argument. This helps gracefully displaying decorations from several extensions.

### Changed

- The Postgres database backing Sourcegraph has been upgraded from 9.4 to 11.1. Existing Sourcegraph users must conduct an [upgrade procedure](https://docs.sourcegraph.com/admin/postgres_upgrade)
- Code host configuration has moved out of the site config JSON into the "External services" area of the site admin web UI. Sourcegraph instances will automatically perform a one time migration of existing data in the site config JSON. After the migration these keys can be safely deleted from the site config JSON: `awsCodeCommit`, `bitbucketServer`, `github`, `gitlab`, `gitolite`, and `phabricator`.
- Site and user usage statistics are now visible to all users. Previously only site admins (and users, for their own usage statistics) could view this information. The information consists of aggregate counts of actions such as searches, page views, etc.
- The Git blame information shown at the end of a line is now provided by the [Git extras extension](https://sourcegraph.com/extensions/sourcegraph/git-extras). You must add that extension to continue using this feature.
- The `appURL` site configuration option was renamed to `externalURL`.
- The repository and directory pages now show all entries together instead of showing files and (sub)directories separately.
- Extensions no longer can specify titles (in the `title` property in the `package.json` extension manifest). Their extension ID (such as `alice/myextension`) is used.

### Fixed

- Fixed an issue where the site admin License page showed a count of current users, rather than the max number of users over the life of the license.
- Fixed number formatting issues on site admin Overview and Survey Response pages.
- Fixed resolving of git clone URLs with `git+` prefix through the GraphQL API
- Fixed an issue where the graphql Repositories endpoint would order by a field which was not indexed. Times on Sourcegraph.com went from 10s to 200ms.
- Fixed an issue where whitespace was not handled properly in environment variable lists (`SYMBOLS_URL`, `SEARCHER_URL`).
- Fixed an issue where clicking inside the repository popover or clicking "Show more" would dismiss the popover.

### Removed

- The `siteID` site configuration option was removed because it is no longer needed. If you previously specified this in site configuration, a new, random site ID will be generated upon server startup. You can safely remove the existing `siteID` value from your site configuration after upgrading.
- The **Info** panel was removed. The information it presented can be viewed in the hover.
- The top-level `repos.list` site configuration was removed in favour of each code-host's equivalent options,
  now configured via the new _External Services UI_ available at `/site-admin/external-services`. Equivalent options in code hosts configuration:
  - GitHub via [`github.repos`](https://docs.sourcegraph.com/admin/site_config/all#repos-array)
  - Gitlab via [`gitlab.projectQuery`](https://docs.sourcegraph.com/admin/site_config/all#projectquery-array)
  - Phabricator via [`phabricator.repos`](https://docs.sourcegraph.com/admin/site_config/all#phabricator-array)
  - [Other external services](https://docs.sourcegraph.com/admin/repo/add_from_other_external_services)
- Removed the `httpStrictTransportSecurity` site configuration option. Use [nginx configuration](https://docs.sourcegraph.com/admin/nginx) for this instead.
- Removed the `tls.letsencrypt` site configuration option. Use [nginx configuration](https://docs.sourcegraph.com/admin/nginx) for this instead.
- Removed the `tls.cert` and `tls.key` site configuration options. Use [nginx configuration](https://docs.sourcegraph.com/admin/nginx) for this instead.
- Removed the `httpToHttpsRedirect` and `experimentalFeatures.canonicalURLRedireect` site configuration options. Use [nginx configuration](https://docs.sourcegraph.com/admin/nginx) for these instead.
- Sourcegraph no longer requires access to `/var/run/docker.sock`.

## 2.13.6

### Added

- The `/-/editor` endpoint now accepts a `hostname_patterns` URL parameter, which specifies a JSON
  object mapping from hostname to repository name pattern. This serves as a hint to Sourcegraph when
  resolving git clone URLs to repository names. The name pattern is the same style as is used in
  code host configurations. The default value is `{hostname}/{path}`.

## 2.13.5

### Fixed

- Fixed another issue where Sourcegraph would try to fetch more than the allowed number of repositories from AWS CodeCommit.

## 2.13.4

### Changed

- The default for `experimentalFeatures.canonicalURLRedirect` in site config was changed back to `disabled` (to avoid [#807](https://github.com/sourcegraph/sourcegraph/issues/807)).

## 2.13.3

### Fixed

- Fixed an issue that would cause the frontend health check endpoint `/healthz` to not respond. This only impacts Kubernetes deployments.
- Fixed a CORS policy issue that caused requests to be rejected when they come from origins not in our [manifest.json](https://sourcegraph.com/github.com/sourcegraph/sourcegraph/-/blob/browser/src/extension/manifest.spec.json#L72) (i.e. requested via optional permissions by the user).
- Fixed an issue that prevented `repositoryQuery` from working correctly on GitHub enterprise instances.

## 2.13.2

### Fixed

- Fixed an issue where Sourcegraph would try to fetch more than the allowed number of repositories from AWS CodeCommit.

## 2.13.1

### Changed

- The timeout when running `git ls-remote` to determine if a remote url is cloneable has been increased from 5s to 30s.
- Git commands now use [version 2 of the Git wire protocol](https://opensource.googleblog.com/2018/05/introducing-git-protocol-version-2.html), which should speed up certain operations (e.g. `git ls-remote`, `git fetch`) when communicating with a v2 enabled server.

## 2.13.0

### Added

- A new site config option `search.index.enabled` allows toggling on indexed search.
- Search now uses [Sourcegraph extensions](https://docs.sourcegraph.com/extensions) that register `queryTransformer`s.
- GitLab repository permissions are now supported. To enable this, you will need to set the `authz`
  field in the `GitLabConnection` configuration object and ensure that the access token set in the
  `token` field has both `sudo` and `api` scope.

### Changed

- When the `DEPLOY_TYPE` environment variable is incorrectly specified, Sourcegraph now shuts down and logs an error message.
- The `experimentalFeatures.canonicalURLRedirect` site config property now defaults to `enabled`. Set it to `disabled` to disable redirection to the `appURL` from other hosts.
- Updating `maxReposToSearch` site config no longer requires a server restart to take effect.
- The update check page no longer shows an error if you are using an insiders build. Insiders builds will now notify site administrators that updates are available 40 days after the release date of the installed build.
- The `github.repositoryQuery` site config property now accepts arbitrary GitHub repository searches.

### Fixed

- The user account sidebar "Password" link (to the change-password form) is now shown correctly.
- Fixed an issue where GitHub rate limits were underutilized if the remaining
  rate limit dropped below 150.
- Fixed an issue where GraphQL field `elapsedMilliseconds` returned invalid value on empty searches
- Editor extensions now properly search the selection as a literal string, instead of incorrectly using regexp.
- Fixed a bug where editing and deleting global saved searches was not possible.
- In index search, if the search regex produces multiline matches, search results are still processed per line and highlighted correctly.
- Go-To-GitHub and Go-To-GitLab buttons now link to the right branch, line and commit range.
- Go-to-GitHub button links to default branch when no rev is given.
- The close button in the panel header stays located on the top.
- The Phabricator icon is now displayed correctly.
- The view mode button in the BlobPage now shows the correct view mode to switch to.

### Removed

- The experimental feature flag to disable the new repo update scheduler has been removed.
- The `experimentalFeatures.configVars` feature flag was removed.
- The `experimentalFeatures.multipleAuthProviders` feature flag was removed because the feature is now always enabled.
- The following deprecated auth provider configuration properties were removed: `auth.provider`, `auth.saml`, `auth.openIDConnect`, `auth.userIdentityHTTPHeader`, and `auth.allowSignup`. Use `auth.providers` for all auth provider configuration. (If you were still using the deprecated properties and had no `auth.providers` set, all access to your instance will be rejected until you manually set `auth.providers`.)
- The deprecated site configuration properties `search.scopes` and `settings` were removed. Define search scopes and settings in global settings in the site admin area instead of in site configuration.
- The `pendingContents` property has been removed from our GraphQL schema.
- The **Explore** page was replaced with a **Repositories** search link in the top navigation bar.

## 2.12.3

### Fixed

- Fixed an error that prevented users without emails from submitting satisfaction surveys.

## 2.12.2

### Fixed

- Fixed an issue where private GitHub Enterprise repositories were not fetched.

## 2.12.1

### Fixed

- We use GitHub's REST API to query affliated repositories. This API has wider support on older GitHub enterprise versions.
- Fixed an issue that prevented users without email addresses from signing in (https://github.com/sourcegraph/sourcegraph/issues/426).

## 2.12.0

### Changed

- Reduced the size of in-memory data structured used for storing search results. This should reduce the backend memory usage of large result sets.
- Code intelligence is now provided by [Sourcegraph extensions](https://docs.sourcegraph.com/extensions). The extension for each language in the site configuration `langservers` property is automatically enabled.
- Support for multiple authentication providers is now enabled by default. To disable it, set the `experimentalFeatures.multipleAuthProviders` site config option to `"disabled"`. This only applies to Sourcegraph Enterprise.
- When using the `http-header` auth provider, valid auth cookies (from other auth providers that are currently configured or were previously configured) are now respected and will be used for authentication. These auth cookies also take precedence over the `http-header` auth. Previously, the `http-header` auth took precedence.
- Bitbucket Server username configuration is now used to clone repositories if the Bitbucket Server API does not set a username.
- Code discussions: On Sourcegraph.com / when `discussions.abuseProtection` is enabled in the site config, rate limits to thread creation, comment creation, and @mentions are now applied.

### Added

- Search syntax for filtering archived repositories. `archived:no` will exclude archived repositories from search results, `archived:only` will search over archived repositories only. This applies for GitHub and GitLab repositories.
- A Bitbucket Server option to exclude personal repositories in the event that you decide to give an admin-level Bitbucket access token to Sourcegraph and do not want to create a bot account. See https://docs.sourcegraph.com/integration/bitbucket_server#excluding-personal-repositories for more information.
- Site admins can now see when users of their Sourcegraph instance last used it via a code host integration (e.g. Sourcegraph browser extensions). Visit the site admin Analytics page (e.g. https://sourcegraph.example.com/site-admin/analytics) to view this information.
- A new site config option `extensions.allowRemoteExtensions` lets you explicitly specify the remote extensions (from, e.g., Sourcegraph.com) that are allowed.
- Pings now include a total count of user accounts.

### Fixed

- Files with the gitattribute `export-ignore` are no longer excluded for language analysis and search.
- "Discard changes?" confirmation popup doesn't pop up every single time you try to navigate to a new page after editting something in the site settings page anymore.
- Fixed an issue where Git repository URLs would sometimes be logged, potentially containing e.g. basic auth tokens.
- Fixed date formatting on the site admin Analytics page.
- File names of binary and large files are included in search results.

### Removed

- The deprecated environment variables `SRC_SESSION_STORE_REDIS` and `REDIS_MASTER_ENDPOINT` are no longer used to configure alternative redis endpoints. For more information, see "[using external services with Sourcegraph](https://docs.sourcegraph.com/admin/external_services)".

## 2.11.1

### Added

- A new site config option `git.cloneURLToRepositoryName` specifies manual mapping from Git clone URLs to Sourcegraph repository names. This is useful, for example, for Git submodules that have local clone URLs.

### Fixed

- Slack notifications for saved searches have been fixed.

## 2.11.0

### Changed

### Added

- Support for ACME "tls-alpn-01" challenges to obtain LetsEncrypt certificates. Previously Sourcegraph only supported ACME "http-01" challenges which required port 80 to be accessible.
- gitserver periodically removes stale lock files that git can leave behind.
- Commits with empty trees no longer return 404.
- Clients (browser/editor extensions) can now query configuration details from the `ClientConfiguration` GraphQL API.
- The config field `auth.accessTokens.allow` allows or restricts use of access tokens. It can be set to one of three values: "all-users-create" (the default), "none" (all access tokens are disabled), and "site-admin-create" (access tokens are enabled, but only site admins can create new access tokens). The field `auth.disableAccessTokens` is now deprecated in favor of this new field.
- A webhook endpoint now exists to trigger repository updates. For example, `curl -XPOST -H 'Authorization: token $ACCESS_TOKEN' $SOURCEGRAPH_ORIGIN/.api/repos/$REPO_URI/-/refresh`.
- Git submodules entries in the file tree now link to the submodule repository.

### Fixed

- An issue / edge case where the Code Intelligence management admin page would incorrectly show language servers as `Running` when they had been removed from Docker.
- Log level is respected in lsp-proxy logs.
- Fixed an error where text searches could be routed to a faulty search worker.
- Gitolite integration should correctly detect names which Gitolite would consider to be patterns, and not treat them as repositories.
- repo-updater backs off fetches on a repo that's failing to fetch.
- Attempts to add a repo with an empty string for the name are checked for and ignored.
- Fixed an issue where non-site-admin authenticated users could modify global settings (not site configuration), other organizations' settings, and other users' settings.
- Search results are rendered more eagerly, resulting in fewer blank file previews
- An issue where automatic code intelligence would fail to connect to the underlying `lsp` network, leading to `dial tcp: lookup lang on 0.0.0.0:53: no such host` errors.
- More useful error messages from lsp-proxy when a language server can't get a requested revision of a repository.
- Creation of a new user with the same name as an existing organization (and vice versa) is prevented.

### Removed

## 2.10.5

### Fixed

- Slack notifications for saved searches have been fixed.

## 2.10.4

### Fixed

- Fixed an issue that caused the frontend to return a HTTP 500 and log an error message like:
  ```
  lvl=eror msg="ui HTTP handler error response" method=GET status_code=500 error="Post http://127.0.0.1:3182/repo-lookup: context canceled"
  ```

## 2.10.3

### Fixed

- The SAML AuthnRequest signature when using HTTP redirect binding is now computed using a URL query string with correct ordering of parameters. Previously, the ordering was incorrect and caused errors when the IdP was configured to check the signature in the AuthnRequest.

## 2.10.2

### Fixed

- SAML IdP-initiated login previously failed with the IdP set a RelayState value. This now works.

## 2.10.1

### Changed

- Most `experimentalFeatures` in the site configuration now respond to configuration changes live, without requiring a server restart. As usual, you will be prompted for a restart after saving your configuration changes if one is required.
- Gravatar image avatars are no longer displayed for committers.

## 2.10.0

### Changed

- In the file tree, if a directory that contains only a single directory is expanded, its child directory is now expanded automatically.

### Fixed

- Fixed an issue where `sourcegraph/server` would not start code intelligence containers properly when the `sourcegraph/server` container was shut down non-gracefully.
- Fixed an issue where the file tree would return an error when navigating between repositories.

## 2.9.4

### Changed

- Repo-updater has a new and improved scheduler for periodic repo fetches. If you have problems with it, you can revert to the old behavior by adding `"experimentalFeatures": { "updateScheduler": "disabled" }` to your `config.json`.
- A once-off migration will run changing the layout of cloned repos on disk. This should only affect installations created January 2018 or before. There should be no user visible changes.
- Experimental feature flag "updateScheduler" enables a smarter and less spammy algorithm for automatic repository updates.
- It is no longer possible to disable code intelligence by unsetting the LSP_PROXY environment variable. Instead, code intelligence can be disabled per language on the site admin page (e.g. https://sourcegraph.example.com/site-admin/code-intelligence).
- Bitbucket API requests made by Sourcegraph are now under a self-enforced API rate limit (since Bitbucket Server does not have a concept of rate limiting yet). This will reduce any chance of Sourcegraph slowing down or causing trouble for Bitbucket Server instances connected to it. The limits are: 7,200 total requests/hr, with a bucket size / maximum burst size of 500 requests.
- Global, org, and user settings are now validated against the schema, so invalid settings will be shown in the settings editor with a red squiggly line.
- The `http-header` auth provider now supports being used with other auth providers (still only when `experimentalFeatures.multipleAuthProviders` is `true`).
- Periodic fetches of Gitolite-hosted repositories are now handled internally by repo-updater.

### Added

- The `log.sentry.dsn` field in the site config makes Sourcegraph log application errors to a Sentry instance.
- Two new repository page hotkeys were added: <kbd>r</kbd> to open the repositories menu and <kbd>v</kbd> to open the revision selector.
- Repositories are periodically (~45 days) recloned from the codehost. The codehost can be relied on to give an efficient packing. This is an alternative to running a memory and CPU intensive git gc and git prune.
- The `auth.sessionExpiry` field sets the session expiration age in seconds (defaults to 90 days).

### Fixed

- Fixed a bug in the API console that caused it to display as a blank page in some cases.
- Fixed cases where GitHub rate limit wasn't being respected.
- Fixed a bug where scrolling in references, history, etc. file panels was not possible in Firefox.
- Fixed cases where gitserver directory structure migration could fail/crash.
- Fixed "Generate access token" link on user settings page. Previously, this link would 404.
- Fixed a bug where the search query was not updated in the search bar when searching from the homepage.
- Fixed a possible crash in github-proxy.
- Fixed a bug where file matching for diff search was case sensitive by default.

### Removed

- `SOURCEGRAPH_CONFIG` environment variable has been removed. Site configuration is always read from and written to disk. You can configure the location by providing `SOURCEGRAPH_CONFIG_FILE`. The default path is `/etc/sourcegraph/config.json`.

## 2.9.3

### Changed

- The search results page will merge duplicated lines of context.
- The following deprecated site configuration properties have been removed: `github[].preemptivelyClone`, `gitOriginMap`, `phabricatorURL`, `githubPersonalAccessToken`, `githubEnterpriseURL`, `githubEnterpriseCert`, and `githubEnterpriseAccessToken`.
- The `settings` field in the site config file is deprecated and will not be supported in a future release. Site admins should move those settings (if any) to global settings (in the site admin UI). Global settings are preferred to site config file settings because the former can be applied without needing to restart/redeploy the Sourcegraph server or cluster.

### Fixed

- Fixed a goroutine leak which occurs when search requests are canceled.
- Console output should have fewer spurious line breaks.
- Fixed an issue where it was not possible to override the `StrictHostKeyChecking` SSH option in the SSH configuration.
- Cross-repository code intelligence indexing for non-Go languages is now working again (originally broken in 2.9.2).

## 2.9.1

### Fixed

- Fixed an issue where saving an organization's configuration would hang indefinitely.

## 2.9.0

### Changed

- Hover tooltips were rewritten to fix a couple of issues and are now much more robust, received a new design and show more information.
- The `max:` search flag was renamed to `count:` in 2.8.8, but for backward compatibility `max:` has been added back as a deprecated alias for `count:`.
- Drastically improved the performance / load time of the Code Intelligence site admin page.

### Added

- The site admin code intelligence page now displays an error or reason whenever language servers are unable to be managed from the UI or Sourcegraph API.
- The ability to directly specify the root import path of a repository via `.sourcegraph/config.json` in the repo root, instead of relying on the heuristics of the Go language server to detect it.

### Fixed

- Configuring Bitbucket Server now correctly suppresses the the toast message "Configure repositories and code hosts to add to Sourcegraph."
- A bug where canonical import path comments would not be detected by the Go language server's heuristics under `cmd/` folders.
- Fixed an issue where a repository would only be refreshed on demand by certain user actions (such as a page reload) and would otherwise not be updated when expected.
- If a code host returned a repository-not-found or unauthorized error (to `repo-updater`) for a repository that previously was known to Sourcegraph, then in some cases a misleading "Empty repository" screen was shown. Now the repository is displayed as though it still existed, using cached data; site admins must explicitly delete repositories on Sourcegraph after they have been deleted on the code host.
- Improved handling of GitHub API rate limit exhaustion cases. Cached repository metadata and Git data will be used to provide full functionality during this time, and log messages are more informative. Previously, in some cases, repositories would become inaccessible.
- Fixed an issue where indexed search would sometimes not indicate that there were more results to show for a given file.
- Fixed an issue where the code intelligence admin page would never finish loading language servers.

## 2.9.0-pre0

### Changed

- Search scopes have been consolidated into the "Filters" bar on the search results page.
- Usernames and organization names of up to 255 characters are allowed. Previously the max length was 38.

### Fixed

- The target commit ID of a Git tag object (i.e., not lightweight Git tag refs) is now dereferenced correctly. Previously the tag object's OID was given.
- Fixed an issue where AWS Code Commit would hit the rate limit.
- Fixed an issue where dismissing the search suggestions dropdown did not unfocus previously highlighted suggestions.
- Fixed an issue where search suggestions would appear twice.
- Indexed searches now return partial results if they timeout.
- Git repositories with files whose paths contain `.git` path components are now usable (via indexed and non-indexed search and code intelligence). These corrupt repositories are rare and generally were created by converting some other VCS repository to Git (the Git CLI will forbid creation of such paths).
- Various diff search performance improvements and bug fixes.
- New Phabricator extension versions would used cached stylesheets instead of the upgraded version.
- Fixed an issue where hovers would show an error for Rust and C/C++ files.

### Added

- The `sourcegraph/server` container now emits the most recent log message when redis terminates to make it easier to debug why redis stopped.
- Organization invites (which allow users to invite other users to join organizations) are significantly improved. A new accept-invitation page was added.
- The new help popover allows users to easily file issues in the Sourcegraph public issue tracker and view documentation.
- An issue where Java files would be highlighted incorrectly if they contained JavaDoc blocks with an uneven number of opening/closing `*`s.

### Removed

- The `secretKey` site configuration value is no longer needed. It was only used for generating tokens for inviting a user to an organization. The invitation is now stored in the database associated with the recipient, so a secret token is no longer needed.
- The `experimentalFeatures.searchTimeoutParameter` site configuration value has been removed. It defaulted to `enabled` in 2.8 and it is no longer possible to disable.

### Added

- Syntax highlighting for:
  - TOML files (including Go `Gopkg.lock` and Rust `Cargo.lock` files).
  - Rust files.
  - GraphQL files.
  - Protobuf files.
  - `.editorconfig` files.

## 2.8.9

### Changed

- The "invite user" site admin page was moved to a sub-page of the users page (`/site-admin/users/new`).
- It is now possible for a site admin to create a new user without providing an email address.

### Fixed

- Checks for whether a repo is cloned will no longer exhaust open file pools over time.

### Added

- The Phabricator extension shows code intelligence status and supports enabling / disabling code intelligence for files.

## 2.8.8

### Changed

- Queries for repositories (in the explore, site admin repositories, and repository header dropdown) are matched on case-insensitive substrings, not using fuzzy matching logic.
- HTTP Authorization headers with an unrecognized scheme are ignored; they no longer cause the HTTP request to be rejected with HTTP 401 Unauthorized and an "Invalid Authorization header." error.
- Renamed the `max` search flag to `count`. Searches that specify `count:` will fetch at least that number of results, or the full result set.
- Bumped `lsp-proxy`'s `initialize` timeout to 3 minutes for every language.
- Search results are now sorted by repository and file name.
- More easily accessible "Show more" button at the top of the search results page.
- Results from user satisfaction surveys are now always hosted locally and visible to admins. The `"experimentalFeatures": { "hostSurveysLocally" }` config option has been deprecated.
- If the OpenID Connect authentication provider reports that a user's email address is not verified, the authentication attempt will fail.

### Fixed

- Fixed an issue where the search results page would not update its title.
- The session cookie name is now `sgs` (not `sg-session`) so that Sourcegraph 2.7 and Sourcegraph 2.8 can be run side-by-side temporarily during a rolling update without clearing each other's session cookies.
- Fixed the default hostnames of the C# and R language servers
- Fixed an issue where deleting an organization prevented the creation of organizations with the name of the deleted organization.
- Non-UTF8 encoded files (e.g. ISO-8859-1/Latin1, UTF16, etc) are now displayed as text properly rather than being detected as binary files.
- Improved error message when lsp-proxy's initalize timeout occurs
- Fixed compatibility issues and added [instructions for using Microsoft ADFS 2.1 and 3.0 for SAML authentication](https://docs.sourcegraph.com/admin/auth/saml_with_microsoft_adfs).
- Fixed an issue where external accounts associated with deleted user accounts would still be returned by the GraphQL API. This caused the site admin external accounts page to fail to render in some cases.
- Significantly reduced the number of code host requests for non github.com or gitlab.com repositories.

### Added

- The repository revisions popover now shows the target commit's last-committed/authored date for branches and tags.
- Setting the env var `INSECURE_SAML_LOG_TRACES=1` on the server (or the `sourcegraph-frontend` pod in Kubernetes) causes all SAML requests and responses to be logged, which helps with debugging SAML.
- Site admins can now view user satisfaction surveys grouped by user, in addition to chronological order, and aggregate summary values (including the average score and the net promoter score over the last 30 days) are now displayed.
- The site admin overview page displays the site ID, the primary admin email, and premium feature usage information.
- Added Haskell as an experimental language server on the code intelligence admin page.

## 2.8.0

### Changed

- `gitMaxConcurrentClones` now also limits the concurrency of updates to repos in addition to the initial clone.
- In the GraphQL API, `site.users` has been renamed to `users`, `site.orgs` has been renamed to `organizations`, and `site.repositories` has been renamed to `repositories`.
- An authentication provider must be set in site configuration (see [authentication provider documentation](https://docs.sourcegraph.com/admin/auth)). Previously the server defaulted to builtin auth if none was set.
- If a process dies inside the Sourcegraph container the whole container will shut down. We suggest operators configure a [Docker Restart Policy](https://docs.docker.com/config/containers/start-containers-automatically/#restart-policy-details) or a [Kubernetes Restart Policy](https://kubernetes.io/docs/concepts/workloads/pods/pod-lifecycle/#restart-policy). Previously the container would operate in a degraded mode if a process died.
- Changes to the `auth.public` site config are applied immediately in `sourcegraph/server` (no restart needed).
- The new search timeout behavior is now enabled by default. Set `"experimentalFeatures": {"searchTimeoutParameter": "disabled"}` in site config to disable it.
- Search includes files up to 1MB (previous limit was 512KB for unindexed search and 128KB for indexed search).
- Usernames and email addresses reported by OpenID Connect and SAML auth providers are now trusted, and users will sign into existing Sourcegraph accounts that match on the auth provider's reported username or email.
- The repository sidebar file tree is much, much faster on massive repositories (200,000+ files)
- The SAML authentication provider was significantly improved. Users who were signed in using SAML previously will need to reauthenticate via SAML next time they visit Sourcegraph.
- The SAML `serviceProviderCertificate` and `serviceProviderPrivateKey` site config properties are now optional.

### Fixed

- Fixed an issue where Index Search status page failed to render.
- User data on the site admin Analytics page is now paginated, filterable by a user's recent activity, and searchable.
- The link to the root of a repository in the repository header now preserves the revision you're currently viewing.
- When using the `http-header` auth provider, signin/signup/signout links are now hidden.
- Repository paths beginning with `go/` are no longer reservered by Sourcegraph.
- Interpret `X-Forwarded-Proto` HTTP header when `httpToHttpsRedirect` is set to `load-balanced`.
- Deleting a user account no longer prevents the creation of a new user account with the same username and/or association with authentication provider account (SAML/OpenID/etc.)
- It is now possible for a user to verify an email address that was previously associated with now-deleted user account.
- Diff searches over empty repositories no longer fail (this was not an issue for Sourcegraph cluster deployments).
- Stray `tmp_pack_*` files from interrupted fetches should now go away.
- When multiple `repo:` tokens match the same repo, process @revspec requirements from all of them, not just the first one in the search.

### Removed

- The `ssoUserHeader` site config property (deprecated since January 2018) has been removed. The functionality was moved to the `http-header` authentication provider.
- The experiment flag `showMissingReposEnabled`, which defaulted to enabled, has been removed so it is no longer possible to disable this feature.
- Event-level telemetry has been completely removed from self-hosted Sourcegraph instances. As a result, the `disableTelemetry` site configuration option has been deprecated. The new site-admin Pings page clarifies the only high-level telemetry being sent to Sourcegraph.com.
- The deprecated `adminUsernames` site config property (deprecated since January 2018) has been removed because it is no longer necessary. Site admins can designate other users as site admins in the site admin area, and the first user to sign into a new instance always becomes a site admin (even when using an external authentication provider).

### Added

- The new repository contributors page (linked from the repository homepage) displays the top Git commit authors in a repository, with filtering options.
- Custom language servers in the site config may now specify a `metadata` property containing things like homepage/docs/issues URLs for the language server project, as well as whether or not the language server should be considered experimental (not ready for prime-time). This `metadata` will be displayed in the UI to better communicate the status of a language server project.
- Access tokens now have scopes (which define the set of operations they permit). All access tokens still provide full control of all resources associated with the user account (the `user:all` scope, which is now explicitly displayed).
- The new access token scope `site-admin:sudo` allows the holder to perform any action as any other user. Only site admins may create this token.
- Links to Sourcegraph's changelog have been added to the site admin Updates page and update alert.
- If the site configuration is invalid or uses deprecated properties, a global alert will be shown to all site admins.
- There is now a code intelligence status indicator when viewing files. It contains information about the capabailities of the language server that is providing code intelligence for the file.
- Java code intelligence can now be enabled for repositories that aren't automatically supported using a
  `javaconfig.json` file. For Gradle plugins, this file can be generated using
  the [Javaconfig Gradle plugin](https://docs.sourcegraph.com/extensions/language_servers/java#gradle-execution).
- The new `auth.providers` site config is an array of authentication provider objects. Currently only 1 auth provider is supported. The singular `auth.provider` is deprecated.
- Users authenticated with OpenID Connect are now able to sign out of Sourcegraph (if the provider supports token revocation or the end-session endpoint).
- Users can now specify the number of days, weeks, and months of site activity to query through the GraphQL API.
- Added 14 new experimental language servers on the code intelligence admin page.
- Added `httpStrictTransportSecurity` site configuration option to customize the Strict-Transport-Security HTTP header. It defaults to `max-age=31536000` (one year).
- Added `nameIDFormat` in the `saml` auth provider to set the SAML NameID format. The default changed from transient to persistent.
- (This feature has been removed.) Experimental env var expansion in site config JSON: set `SOURCEGRAPH_EXPAND_CONFIG_VARS=1` to replace `${var}` or `$var` (based on environment variables) in any string value in site config JSON (except for JSON object property names).
- The new (optional) SAML `serviceProviderIssuer` site config property (in an `auth.providers` array entry with `{"type":"saml", ...}`) allows customizing the SAML Service Provider issuer name.
- The site admin area now has an "Auth" section that shows the enabled authentication provider(s) and users' external accounts.

## 2.7.6

### Fixed

- If a user's account is deleted, session cookies for that user are no longer considered valid.

## 2.7.5

### Changed

- When deploying Sourcegraph to Kubernetes, RBAC is now used by default. Most Kubernetes clusters require it. See the Kubernetes installation instructions for more information (including disabling if needed).
- Increased git ssh connection timeout to 30s from 7s.
- The Phabricator integration no longer requires staging areas, but using them is still recommended because it improves performance.

### Fixed

- Fixed an issue where language servers that were not enabled would display the "Restart" button in the Code Intelligence management panel.
- Fixed an issue where the "Update" button in the Code Intelligence management panel would be displayed inconsistently.
- Fixed an issue where toggling a dynamic search scope would not also remove `@rev` (if specified)
- Fixed an issue where where modes that can only be determined by the full filename (not just the file extension) of a path weren't supported (Dockerfiles are the first example of this).
- Fixed an issue where the GraphiQL console failed when variables are specified.
- Indexed search no longer maintains its own git clones. For Kubernetes cluster deployments, this significantly reduces disk size requirements for the indexed-search pod.
- Fixed an issue where language server Docker containers would not be automatically restarted if they crashed (`sourcegraph/server` only).
- Fixed an issue where if the first user on a site authenticated via SSO, the site would remain stuck in uninitialized mode.

### Added

- More detailed progress information is displayed on pages that are waiting for repositories to clone.
- Admins can now see charts with daily, weekly, and monthly unique user counts by visiting the site-admin Analytics page.
- Admins can now host and see results from Sourcegraph user satisfaction surveys locally by setting the `"experimentalFeatures": { "hostSurveysLocally": "enabled"}` site config option. This feature will be enabled for all instances once stable.
- Access tokens are now supported for all authentication providers (including OpenID Connect and SAML, which were previously not supported).
- The new `motd` setting (in global, organization, and user settings) displays specified messages at the top of all pages.
- Site admins may now view all access tokens site-wide (for all users) and revoke tokens from the new access tokens page in the site admin area.

## 2.7.0

### Changed

- Missing repositories no longer appear as search results. Instead, a count of repositories that were not found is displayed above the search results. Hovering over the count will reveal the names of the missing repositories.
- "Show more" on the search results page will now reveal results that have already been fetched (if such results exist) without needing to do a new query.
- The bottom panel (on a file) now shows more tabs, including docstrings, multiple definitions, references (as before), external references grouped by repository, implementations (if supported by the language server), and file history.
- The repository sidebar file tree is much faster on massive repositories (200,000+ files)

### Fixed

- Searches no longer block if the index is unavailable (e.g. after the index pod restarts). Instead, it respects the normal search timeout and reports the situation to the user if the index is not yet available.
- Repository results are no longer returned for filters that are not supported (e.g. if `file:` is part of the search query)
- Fixed an issue where file tree elements may be scrolled out of view on page load.
- Fixed an issue that caused "Could not ensure repository updated" log messages when trying to update a large number of repositories from gitolite.
- When using an HTTP authentication proxy (`"auth.provider": "http-header"`), usernames are now properly normalized (special characters including `.` replaced with `-`). This fixes an issue preventing users from signing in if their username contained these special characters.
- Fixed an issue where the site-admin Updates page would incorrectly report that update checking was turned off when `telemetryDisabled` was set, even as it continued to report new updates.
- `repo:` filters that match multiple repositories and contain a revision specifier now correctly return partial results even if some of the matching repositories don't have a matching revision.
- Removed hardcoded list of supported languages for code intelligence. Any language can work now and support is determined from the server response.
- Fixed an issue where modifying `config.json` on disk would not correctly mark the server as needing a restart.
- Fixed an issue where certain diff searches (with very sparse matches in a repository's history) would incorrectly report no results found.
- Fixed an issue where the `langservers` field in the site-configuration didn't require both the `language` and `address` field to be specified for each entry

### Added

- Users (and site admins) may now create and manage access tokens to authenticate API clients. The site config `auth.disableAccessTokens` (renamed to `auth.accessTokens` in 2.11) disables this new feature. Access tokens are currently only supported when using the `builtin` and `http-header` authentication providers (not OpenID Connect or SAML).
- User and site admin management capabilities for user email addresses are improved.
- The user and organization management UI has been greatly improved. Site admins may now administer all organizations (even those they aren't a member of) and may edit profile info and configuration for all users.
- If SSO is enabled (via OpenID Connect or SAML) and the SSO system provides user avatar images and/or display names, those are now used by Sourcegraph.
- Enable new search timeout behavior by setting `"experimentalFeatures": { "searchTimeoutParameter": "enabled"}` in your site config.
  - Adds a new `timeout:` parameter to customize the timeout for searches. It defaults to 10s and may not be set higher than 1m.
  - The value of the `timeout:` parameter is a string that can be parsed by [time.Duration](https://golang.org/pkg/time/#ParseDuration) (e.g. "100ms", "2s").
  - When `timeout:` is not provided, search optimizes for retuning results as soon as possible and will include slower kinds of results (e.g. symbols) only if they are found quickly.
  - When `timeout:` is provided, all result kinds are given the full timeout to complete.
- A new user settings tokens page was added that allows users to obtain a token that they can use to authenticate to the Sourcegraph API.
- Code intelligence indexes are now built for all repositories in the background, regardless of whether or not they are visited directly by a user.
- Language servers are now automatically enabled when visiting a repository. For example, visiting a Go repository will now automatically download and run the relevant Docker container for Go code intelligence.
  - This change only affects when Sourcegraph is deployed using the `sourcegraph/server` Docker image (not using Kubernetes).
  - You will need to use the new `docker run` command at https://docs.sourcegraph.com/#quick-install in order for this feature to be enabled. Otherwise, you will receive errors in the log about `/var/run/docker.sock` and things will work just as they did before. See https://docs.sourcegraph.com/extensions/language_servers for more information.
- The site admin Analytics page will now display the number of "Code Intelligence" actions each user has made, including hovers, jump to definitions, and find references, on the Sourcegraph webapp or in a code host integration or extension.
- An experimental cross repository jump to definition which consults the OSS index on Sourcegraph.com. This is disabled by default; use `"experimentalFeatures": { "jumpToDefOSSIndex": "enabled" }` in your site configuration to enable it.
- Users can now view Git branches, tags, and commits, and compare Git branches and revisions on Sourcegraph. (The code host icon in the header takes you to the commit on the code host.)
- A new admin panel allows you to view and manage language servers. For Docker deployments, it allows you to enable/disable/update/restart language servers at the click of a button. For cluster deployments, it shows the current status of language servers.
- Users can now tweet their feedback about Sourcegraph when clicking on the feedback smiley located in the navbar and filling out a Twitter feedback form.
- A new button in the repository header toggles on/off the Git history panel for the current file.

## 2.6.8

### Bug fixes

- Searches of `type:repo` now work correctly with "Show more" and the `max` parameter.
- Fixes an issue where the server would crash if the DB was not available upon startup.

## 2.6.7

### Added

- The duration that the frontend waits for the PostgreSQL database to become available is now configurable with the `DB_STARTUP_TIMEOUT` env var (the value is any valid Go duration string).
- Dynamic search filters now suggest exclusions of Go test files, vendored files and node_modules files.

## 2.6.6

### Added

- Authentication to Bitbucket Server using username-password credentials is now supported (in the `bitbucketServer` site config `username`/`password` options), for servers running Bitbucket Server version 2.4 and older (which don't support personal access tokens).

## 2.6.5

### Added

- The externally accessible URL path `/healthz` performs a basic application health check, returning HTTP 200 on success and HTTP 500 on failure.

### Behavior changes

- Read-only forks on GitHub are no longer synced by default. If you want to add a readonly fork, navigate directly to the repository page on Sourcegraph to add it (e.g. https://sourcegraph.mycompany.internal/github.com/owner/repo). This prevents your repositories list from being cluttered with a large number of private forks of a private repository that you have access to. One notable example is https://github.com/EpicGames/UnrealEngine.
- SAML cookies now expire after 90 days. The previous behavior was every 1 hour, which was unintentionally low.

## 2.6.4

### Added

- Improve search timeout error messages
- Performance improvements for searching regular expressions that do not start with a literal.

## 2.6.3

### Bug fixes

- Symbol results are now only returned for searches that contain `type:symbol`

## 2.6.2

### Added

- More detailed logging to help diagnose errors with third-party authentication providers.
- Anchors (such as `#my-section`) in rendered Markdown files are now supported.
- Instrumentation section for admins. For each service we expose pprof, prometheus metrics and traces.

### Bug fixes

- Applies a 1s timeout to symbol search if invoked without specifying `type:` to not block plain text results. No change of behaviour if `type:symbol` is given explicitly.
- Only show line wrap toggle for code-view-rendered files.

## 2.6.1

### Bug fixes

- Fixes a bug where typing in the search query field would modify the expanded state of file search results.
- Fixes a bug where new logins via OpenID Connect would fail with the error `SSO error: ID Token verification failed`.

## 2.6.0

### Added

- Support for [Bitbucket Server](https://www.atlassian.com/software/bitbucket/server) as a codehost. Configure via the `bitbucketServer` site config field.
- Prometheus gauges for git clone queue depth (`src_gitserver_clone_queue`) and git ls-remote queue depth (`src_gitserver_lsremote_queue`).
- Slack notifications for saved searches may now be added for individual users (not just organizations).
- The new search filter `lang:` filters results by programming language (example: `foo lang:go` or `foo -lang:clojure`).
- Dynamic filters: filters generated from your search results to help refine your results.
- Search queries that consist only of `file:` now show files whose path matches the filters (instead of no results).
- Sourcegraph now automatically detects basic `$GOPATH` configurations found in `.envrc` files in the root of repositories.
- You can now configure the effective `$GOPATH`s of a repository by adding a `.sourcegraph/config.json` file to your repository with the contents `{"go": {"GOPATH": ["mygopath"]}}`.
- A new `"blacklistGoGet": ["mydomain.org,myseconddomain.com"]` offers users a quick escape hatch in the event that Sourcegraph is making unwanted `go get` or `git clone` requests to their website due to incorrectly-configured monorepos. Most users will never use this option.
- Search suggestions and results now include symbol results. The new filter `type:symbol` causes only symbol results to be shown.
  Additionally, symbols for a repository can be browsed in the new symbols sidebar.
- You can now expand and collapse all items on a search results page or selectively expand and collapse individual items.

### Configuration changes

- Reduced the `gitMaxConcurrentClones` site config option's default value from 100 to 5, to help prevent too many concurrent clones from causing issues on code hosts.
- Changes to some site configuration options are now automatically detected and no longer require a server restart. After hitting Save in the UI, you will be informed if a server restart is required, per usual.
- Saved search notifications are now only sent to the owner of a saved search (all of an organization's members for an organization-level saved search, or a single user for a user-level saved search). The `notifyUsers` and `notifyOrganizations` properties underneath `search.savedQueries` have been removed.
- Slack webhook URLs are now defined in user/organization JSON settings, not on the organization profile page. Previously defined organization Slack webhook URLs are automatically migrated to the organization's JSON settings.
- The "unlimited" value for `maxReposToSearch` is now `-1` instead of `0`, and `0` now means to use the default.
- `auth.provider` must be set (`builtin`, `openidconnect`, `saml`, `http-header`, etc.) to configure an authentication provider. Previously you could just set the detailed configuration property (`"auth.openIDConnect": {...}`, etc.) and it would implicitly enable that authentication provider.
- The `autoRepoAdd` site configuration property was removed. Site admins can add repositories via site configuration.

### Bug fixes

- Only cross reference index enabled repositories.
- Fixed an issue where search would return results with empty file contents for matches in submodules with indexing enabled. Searching over submodules is not supported yet, so these (empty) results have been removed.
- Fixed an issue where match highlighting would be incorrect on lines that contained multibyte characters.
- Fixed an issue where search suggestions would always link to master (and 404) even if the file only existed on a branch. Now suggestions always link to the revision that is being searched over.
- Fixed an issue where all file and repository links on the search results page (for all search results types) would always link to master branch, even if the results only existed in another branch. Now search results links always link to the revision that is being searched over.
- The first user to sign up for a (not-yet-initialized) server is made the site admin, even if they signed up using SSO. Previously if the first user signed up using SSO, they would not be a site admin and no site admin could be created.
- Fixed an issue where our code intelligence archive cache (in `lsp-proxy`) would not evict items from the disk. This would lead to disks running out of free space.

## 2.5.16, 2.5.17

- Version bump to keep deployment variants in sync.

## 2.5.15

### Bug fixes

- Fixed issue where a Sourcegraph cluster would incorrectly show "An update is available".
- Fixed Phabricator links to repositories
- Searches over a single repository are now less likely to immediately time out the first time they are searched.
- Fixed a bug where `auth.provider == "http-header"` would incorrectly require builtin authentication / block site access when `auth.public == "false"`.

### Phabricator Integration Changes

We now display a "View on Phabricator" link rather than a "View on other code host" link if you are using Phabricator and hosting on GitHub or another code host with a UI. Commit links also will point to Phabricator.

### Improvements to SAML authentication

You may now optionally provide the SAML Identity Provider metadata XML file contents directly, with the `auth.saml` `identityProviderMetadata` site configuration property. (Previously, you needed to specify the URL where that XML file was available; that is still possible and is more common.) The new option is useful for organizations whose SAML metadata is not web-accessible or while testing SAML metadata configuration changes.

## 2.5.13

### Improvements to builtin authentication

When using `auth.provider == "builtin"`, two new important changes mean that a Sourcegraph server will be locked down and only accessible to users who are invited by an admin user (previously, we advised users to place their own auth proxy in front of Sourcegraph servers).

1.  When `auth.provider == "builtin"` Sourcegraph will now by default require an admin to invite users instead of allowing anyone who can visit the site to sign up. Set `auth.allowSignup == true` to retain the old behavior of allowing anyone who can access the site to signup.
2.  When `auth.provider == "builtin"`, Sourcegraph will now respects a new `auth.public` site configuration option (default value: `false`). When `auth.public == false`, Sourcegraph will not allow anyone to access the site unless they have an account and are signed in.

## 2.4.3

### Added

- Code Intelligence support
- Custom links to code hosts with the `links:` config options in `repos.list`

### Changed

- Search by file path enabled by default

## 2.4.2

### Added

- Repository settings mirror/cloning diagnostics page

### Changed

- Repositories added from GitHub are no longer enabled by default. The site admin UI for enabling/disabling repositories is improved.

## 2.4.0

### Added

- Search files by name by including `type:path` in a search query
- Global alerts for configuration-needed and cloning-in-progress
- Better list interfaces for repositories, users, organizations, and threads
- Users can change their own password in settings
- Repository groups can now be specified in settings by site admins, organizations, and users. Then `repogroup:foo` in a search query will search over only those repositories specified for the `foo` repository group.

### Changed

- Log messages are much quieter by default

## 2.3.11

### Added

- Added site admin updates page and update checking
- Added site admin telemetry page

### Changed

- Enhanced site admin panel
- Changed repo- and SSO-related site config property names to be consistent, updated documentation

## 2.3.10

### Added

- Online site configuration editing and reloading

### Changed

- Site admins are now configured in the site admin area instead of in the `adminUsernames` config key or `ADMIN_USERNAMES` env var. Users specified in those deprecated configs will be designated as site admins in the database upon server startup until those configs are removed in a future release.

## 2.3.9

### Fixed

- An issue that prevented creation and deletion of saved queries

## 2.3.8

### Added

- Built-in authentication: you can now sign up without an SSO provider.
- Faster default branch code search via indexing.

### Fixed

- Many performance improvements to search.
- Much log spam has been eliminated.

### Changed

- We optionally read `SOURCEGRAPH_CONFIG` from `$DATA_DIR/config.json`.
- SSH key required to clone repositories from GitHub Enterprise when using a self-signed certificate.

## 0.3 - 13 December 2017

The last version without a CHANGELOG.<|MERGE_RESOLUTION|>--- conflicted
+++ resolved
@@ -44,11 +44,8 @@
 - Code Insights: fixed an issue where filtering by a search context that included multiple repositories would exclude data. [#45574](https://github.com/sourcegraph/sourcegraph/pull/45574)
 - Ignore null JSON objects returned from GitHub API when listing public repositories. [#45969](https://github.com/sourcegraph/sourcegraph/pull/45969)
 - Fixed issue where emails that have never been verified before would be unable to receive resent verification emails. [#46185](https://github.com/sourcegraph/sourcegraph/pull/46185)
-<<<<<<< HEAD
 - Batch Changes: Fixed resolution of the `currentSpec` field for draft batch changes on the GraphQL API.
-=======
 - Resolved issue preventing LSIF uploads larger than 2GiB (gzipped) from uploading successfully. [#46209](https://github.com/sourcegraph/sourcegraph/pull/46209)
->>>>>>> 2d099c56
 
 ### Removed
 
