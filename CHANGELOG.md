<!--
###################################### READ ME ###########################################
### This changelog should always be read on `main` branch. Its contents on version     ###
### branches do not necessarily reflect the changes that have gone into that branch.   ###
### To update the changelog add your changes to the appropriate section under the      ###
### "Unreleased" heading.                                                              ###
##########################################################################################
-->

# Changelog

All notable changes to Sourcegraph are documented in this file.

<!-- START CHANGELOG -->

## Unreleased 5.1.0

### Added

- Executors natively support Kubernetes environments. [#49236](https://github.com/sourcegraph/sourcegraph/pull/49236)
- Documentation for GitHub fine-grained access tokens. [#50274](https://github.com/sourcegraph/sourcegraph/pull/50274)
- Code Insight dashboards retain size and order of the cards. [#50301](https://github.com/sourcegraph/sourcegraph/pull/50301)
- The LLM completions endpoint is now exposed through a GraphQL query in addition to the streaming endpoint [#50455](https://github.com/sourcegraph/sourcegraph/pull/50455)
- Permissions center statistics pane is added. Stats include numbers of queued jobs, users/repos with failed jobs, no permissions, and outdated permissions. [#50535](https://github.com/sourcegraph/sourcegraph/pull/50535)
- SCIM user provisioning support for Deactivate/Reactivation of users. [#50533](https://github.com/sourcegraph/sourcegraph/pull/50533)
- Login form can now be configured with ordering and limit of auth providers. [See docs](https://docs.sourcegraph.com/admin/auth/login_form). [#50586](https://github.com/sourcegraph/sourcegraph/pull/50586), [50284](https://github.com/sourcegraph/sourcegraph/pull/50284) and [#50705](https://github.com/sourcegraph/sourcegraph/pull/50705)
- OOM reaper events affecting `p4-fusion` jobs on `gitserver` are better detected and handled. Error (non-zero) exit status is used, and the resource (CPU, memory) usage of the job process is appended to the job output so that admins can infer possible OOM activity and take steps to address it. [#51284](https://github.com/sourcegraph/sourcegraph/pull/51284)
- When creating a new batch change, spaces are automatically replaced with dashes in the name field. [#50825](https://github.com/sourcegraph/sourcegraph/pull/50825) and [51071](https://github.com/sourcegraph/sourcegraph/pull/51071)
- Support for custom HTML injection behind an environment variable (`ENABLE_INJECT_HTML`). This allows users to enable or disable HTML customization as needed, which is now disabled by default. [#51400](https://github.com/sourcegraph/sourcegraph/pull/51400)
- Added the ability to block auto-indexing scheduling and inference via the `codeintel_autoindexing_exceptions` Postgres table. [#51578](https://github.com/sourcegraph/sourcegraph/pull/51578)
- When an admin has configured rollout windows for Batch Changes changesets, the configuration details are now visible to all users on the Batch Changes settings page. [#50479](https://github.com/sourcegraph/sourcegraph/pull/50479)
- Added support for regular expressions in`exclude` repositories for GitLab code host connections. [#51862](https://github.com/sourcegraph/sourcegraph/pull/51862)
- Branches created by Batch Changes will now be automatically deleted on the code host upon merging or closing a changeset if the new `batchChanges.autoDeleteBranch` site setting is enabled. [#52055](https://github.com/sourcegraph/sourcegraph/pull/52055)
- Repository metadata now generally available for everyone [#50567](https://github.com/sourcegraph/sourcegraph/pull/50567), [#50607](https://github.com/sourcegraph/sourcegraph/pull/50607), [#50857](https://github.com/sourcegraph/sourcegraph/pull/50857), [#50908](https://github.com/sourcegraph/sourcegraph/pull/50908), [#972](https://github.com/sourcegraph/src-cli/pull/972), [#51031](https://github.com/sourcegraph/sourcegraph/pull/51031), [#977](https://github.com/sourcegraph/src-cli/pull/977), [#50821](https://github.com/sourcegraph/sourcegraph/pull/50821), [#51258](https://github.com/sourcegraph/sourcegraph/pull/51258), [#52078](https://github.com/sourcegraph/sourcegraph/pull/52078), [#51985](https://github.com/sourcegraph/sourcegraph/pull/51985), [#52150](https://github.com/sourcegraph/sourcegraph/pull/52150), [#52249](https://github.com/sourcegraph/sourcegraph/pull/52249), [#51982](https://github.com/sourcegraph/sourcegraph/pull/51982), [#51248](https://github.com/sourcegraph/sourcegraph/pull/51248), [#51921](https://github.com/sourcegraph/sourcegraph/pull/51921), [#52301](https://github.com/sourcegraph/sourcegraph/pull/52301)
- Batch Changes for Gerrit Code Hosts [#52647](https://github.com/sourcegraph/sourcegraph/pull/52647).
- Batch Changes now supports per-batch-change control for pushing to a fork of the upstream repository when the property `changesetTemplate.fork` is specified in the batch spec. [#51572](https://github.com/sourcegraph/sourcegraph/pull/51572)
- Executors can now be configured to process multiple queues. [#52016](https://github.com/sourcegraph/sourcegraph/pull/52016)
- Added `isCodyEnabled` as a new GraphQL field to `Site`. [#52941](https://github.com/sourcegraph/sourcegraph/pull/52941)
- Enabled improved search ranking by default. This feature can be disabled through the `search-ranking` feature flag.[#53031](https://github.com/sourcegraph/sourcegraph/pull/53031)
- Added token callback route for Cody in VS Code and VS Code insiders. [#53313](https://github.com/sourcegraph/sourcegraph/pull/53313)
<<<<<<< HEAD
- Latest repository clone/sync job output is surfaced in the "Mirroring and cloning" page (`{REPO}/-/settings/mirror`). Added primarily to enable easier debugging of issues with Perforce depots, it can also be useful for other code hosts. [#51598](https://github.com/sourcegraph/sourcegraph/pull/51598)
=======
- Added multi-repo scope selector for Cody on the web supporting unified context generation API which uses combination of embeddings search and keyword search as fallback for context generation. [53046](https://github.com/sourcegraph/sourcegraph/pull/53046)
>>>>>>> 1d1f6a8e

### Changed

- Access tokens now begin with the prefix `sgp_` to make them identifiable as secrets. You can also prepend `sgp_` to previously generated access tokens, although they will continue to work as-is without that prefix.
- The commit message defined in a batch spec will now be quoted when git is invoked, i.e. `git commit -m "commit message"`, to improve how the message is interpreted by the shell in certain edge cases, such as when the commit message begins with a dash. This may mean that previous escaping strategies will behave differently.
- 429 errors from external services Sourcegraph talks to are only retried automatically if the Retry-After header doesn't indicate that a retry would be useless. The time grace period can be configured using `SRC_HTTP_CLI_EXTERNAL_RETRY_AFTER_MAX_DURATION` and `SRC_HTTP_CLI_INTERNAL_RETRY_AFTER_MAX_DURATION`. [#51743](https://github.com/sourcegraph/sourcegraph/pull/51743)
- Security Events NO LONGER write to database by default - instead, they will be written in the [audit log format](https://docs.sourcegraph.com/admin/audit_log) to console. There is a new site config setting `log.securityEventLogs` that can be used to configure security event logs to write to database if the old behaviour is desired. This new default will significantly improve performance for large instances. In addition, the old environment variable `SRC_DISABLE_LOG_PRIVATE_REPO_ACCESS` no longer does anything. [#51686](https://github.com/sourcegraph/sourcegraph/pull/51686)
- Audit Logs & Security Events are written with the same severity level as `SRC_LOG_LEVEL`. This prevents a misconfiguration
  issue when `log.AuditLogs.SeverityLevel` was set below the overall instance log level. `log.AuditLogs.SeverityLevel` has
  been marked as deprecated and will be removed in a future release [#52566](https://github.com/sourcegraph/sourcegraph/pull/52566)
- Update minimum supported Redis version to 6.2 [#52248](https://github.com/sourcegraph/sourcegraph/pull/52248)
- The batch spec properties [`transformChanges`](https://docs.sourcegraph.com/batch_changes/references/batch_spec_yaml_reference#transformchanges) and [`workspaces`](https://docs.sourcegraph.com/batch_changes/references/batch_spec_yaml_reference#workspaces) are now generally available.
- Cody feature flags have been simplified [#52919](https://github.com/sourcegraph/sourcegraph/pull/52919)
  - `cody.enabled` in site-config now controls whether Cody is on/off, default `false`.
  - Enabling Cody now requires `cody.enabled` set to `true` and `completions` to be set.
  - `cody.restrictUsersFeatureFlag` replaces `experimentalFeatures.CodyRestrictUsersFeatureFlag` in site-config, default `false`.
  - `completions.enabled` has been removed, replaced by `cody.enabled`.
  - Ping data now reflects whether `cody.enabled` and `completions` are set.
- If a Sourcegraph request is traced, its trace ID and span ID are now set to the `X-Trace` and `X-Trace-Span` response headers respectively. The trace URL (if a template is configured in `observability.tracing.urlTemplate`) is now set to `X-Trace-URL` - previously, the URL was set to `X-Trace`. [#53259](https://github.com/sourcegraph/sourcegraph/pull/53259)

### Fixed

- GitHub `repositoryQuery` searches now respect date ranges and use API requests more efficiently. #[49969](https://github.com/sourcegraph/sourcegraph/pull/49969)
- Fixed an issue where search based references were not displayed in the references panel. [#50157](https://github.com/sourcegraph/sourcegraph/pull/50157)
- Symbol suggestions only insert `type:symbol` filters when necessary. [#50183](https://github.com/sourcegraph/sourcegraph/pull/50183)
- Removed an incorrect beta label on the Search Context creation page [#51188](https://github.com/sourcegraph/sourcegraph/pull/51188)
- Multi-version upgrades to version `5.0.2` in a fully airgapped environment will not work without the command `--skip-drift-check`. [#51164](https://github.com/sourcegraph/sourcegraph/pull/51164)
- Could not set "permissions.syncOldestUsers" or "permissions.syncOldestRepos" to zero. [#51255](https://github.com/sourcegraph/sourcegraph/pull/51255)
- GitLab code host connections will disable repo-centric repository permission syncs when the authentication provider is set as "oauth". This prevents repo-centric permission sync from getting incorrect data. [#51452](https://github.com/sourcegraph/sourcegraph/pull/51452)
- Code intelligence background jobs did not correctly use an internal context, causing SCIP data to sometimes be prematurely deleted. [#51591](https://github.com/sourcegraph/sourcegraph/pull/51591)
- Slow request logs now have the correct trace and span IDs attached if a trace is present on the request. [#51826](https://github.com/sourcegraph/sourcegraph/pull/51826)
- SAML assertions to get user display name are now compared case insensitively and we do not always return an error. [#52992](https://github.com/sourcegraph/sourcegraph/pull/52992)
- The braindot menu on the blob view no longer fetches data eagerly to prevent performance issues for larger monorepo users. [#53039](https://github.com/sourcegraph/sourcegraph/pull/53039)
- Fixed an issue where commenting out redacted site-config secrets would re-add the secrets. [#53152](https://github.com/sourcegraph/sourcegraph/pull/53152)
- Fixed an issue where `type:diff` search would not work when sub-repo permissions are enabled. [#53210](https://github.com/sourcegraph/sourcegraph/pull/53210)

### Removed

- User tags are removed in favor of the newer feature flags functionality. [#49318](https://github.com/sourcegraph/sourcegraph/pull/49318)
- Previously deprecated site config `experimentalFeatures.bitbucketServerFastPerm` has been removed. [#50707](https://github.com/sourcegraph/sourcegraph/pull/50707)
- Unused site-config field `api.rateLimit` has been removed. [#51087](https://github.com/sourcegraph/sourcegraph/pull/51087)
- Legacy (table-based) blob viewer. [#50915](https://github.com/sourcegraph/sourcegraph/pull/50915)

## Unreleased 5.0.6

## 5.0.5

### Added

- Organization members can now administer batch changes created by other members in their organization's namespace if the setting `orgs.allMembersBatchChangesAdmin` is enabled for that organization. [#50724](https://github.com/sourcegraph/sourcegraph/pull/50724)
- Allow instance public access mode based on `auth.public` site config and `allow-anonymous-usage` license tag [#52440](https://github.com/sourcegraph/sourcegraph/pull/52440)
- The endpoint configuration field for completions is now supported by the OpenAI provider [#52530](https://github.com/sourcegraph/sourcegraph/pull/52530)

### Fixed

- MAU calculation in product analytics and pings use the same condition and UTC at all times. [#52306](https://github.com/sourcegraph/sourcegraph/pull/52306) [#52579](https://github.com/sourcegraph/sourcegraph/pull/52579) [#52581](https://github.com/sourcegraph/sourcegraph/pull/52581)
- Bitbucket native integration: fix code-intel popovers on the pull request pages. [#52609](https://github.com/sourcegraph/sourcegraph/pull/52609)
- `id` column of `user_repo_permissions` table was switched to `bigint` to avoid `int` overflow. [#52299](https://github.com/sourcegraph/sourcegraph/pull/52299)
- In some circumstances filenames containing `..` either could not be read or would return a diff when viewed. We now always correctly read those files. [#52605](https://github.com/sourcegraph/sourcegraph/pull/52605)
- Syntax highlighting for several languages including Python, Java, C++, Ruby, TypeScript, and JavaScript is now working again when using the single Docker container deployment option. Other deployment options were not affected.

## 5.0.4

### Fixed

- Git blame lookups of repositories synced through `src serve-git` or code hosts using a custom `repositoryPathPattern` will now use the correct URL when streaming git blame is enabled. [#51525](https://github.com/sourcegraph/sourcegraph/pull/51525)
- Code Insights scoped to a static list of repository names would fail to resolve repositories with permissions enabled, resulting in insights that would not process. [#51657](https://github.com/sourcegraph/sourcegraph/pull/51657)
- Batches: Resolved an issue with GitHub webhooks where CI check updates fail due to the removal of a field from the GitHub webhook payload. [#52035](https://github.com/sourcegraph/sourcegraph/pull/52035)

## 5.0.3

### Added

- Cody aggregated pings. [#50835](https://github.com/sourcegraph/sourcegraph/pull/50835)

### Fixed

- Bitbucket Server adding an error log if there is no account match for the user. #[51030](https://github.com/sourcegraph/sourcegraph/pull/51030)
- Editing search context with special characters such as `/` resulted in http 404 error. [#51196](https://github.com/sourcegraph/sourcegraph/pull/51196)
- Significantly improved performance and reduced memory usage of the embeeddings service. [#50953](https://github.com/sourcegraph/sourcegraph/pull/50953), [#51372](https://github.com/sourcegraph/sourcegraph/pull/51372)
- Fixed an issue where a Code Insights query with structural search type received 0 search results for the latest commit of any matching repo. [#51076](https://github.com/sourcegraph/sourcegraph/pull/51076)

## 5.0.2

### Added

- An experimental site config setting to restrict cody to users by the cody-experimental feature flag [#50668](https://github.com/sourcegraph/sourcegraph/pull/50668)

### Changed

- Use the Alpine 3.17 releases of cURL and Git

### Fixed

- For Cody, explicitly detect some cases where context is needed to avoid failed responses. [#50541](https://github.com/sourcegraph/sourcegraph/pull/50541)
- Code Insights that are run over zero repositories will finish processing and show `"No data to display"`. #[50561](https://github.com/sourcegraph/sourcegraph/pull/50561)
- DNS timeouts on calls to host.docker.internal from every html page load for docker-compose air-gapped instances. No more DNS lookups in jscontext.go anymore. #[50638](https://github.com/sourcegraph/sourcegraph/pull/50638)
- Improved the speed of the embedding index by significantly decreasing the calls to Gitserver. [#50410](https://github.com/sourcegraph/sourcegraph/pull/50410)

### Removed

-

## 5.0.1

### Added

- The ability to exclude certain file path patterns from embeddings.
- Added a modal to show warnings and errors when exporting search results. [#50348](https://github.com/sourcegraph/sourcegraph/pull/50348)

### Changed

### Fixed

- Fixed CVE-2023-0464 in container images
- Fixed CVE-2023-24532 in container images
- Fixed an issue where Slack code monitoring notifications failed when the message was too long. [#50083](https://github.com/sourcegraph/sourcegraph/pull/50083)
- Fixed an edge case issue with usage statistics calculations that cross over month and year boundaries.
- Fixed the "Last incremental sync" value in user/repo permissions from displaying a wrong date if no sync had been completed yet.
- Fixed an issue that caused search context creation to fail with error "you must provide a first or last value to properly paginate" when defining the repositories and revisions with a JSON configuration.
- Fixed an issue where the incorrect actor was provided when searching an embeddings index.
- Fixed multiple requests downloading the embeddings index concurrently on an empty cache leading to an out-of-memory error.
- Fixed the encoding of embeddings indexes which caused out-of-memory errors for large indexes when uploading them from the worker service.
- Fixed git blame decorations styles
- CODEOWNERS rules with consecutive slashes (`//`) will no longer fail ownership searches
- Granting pending permissions to users when experimentalFeatures.unifiedPermissions is turned ON [#50059](https://github.com/sourcegraph/sourcegraph/pull/50059)
- The unified permissions out of band migration reported as unfinished if there were users with no permissions [#50147](https://github.com/sourcegraph/sourcegraph/pull/50147)
- Filenames with special characters are correctly handled in Cody's embedding service [#50023](https://github.com/sourcegraph/sourcegraph/pull/50023)
- Structural search correctly cleans up when done preventing a goroutine leak [#50034](https://github.com/sourcegraph/sourcegraph/pull/50034)
- Fetch search based definitions in the reference panel if no precise definitions were found [#50179](https://github.com/sourcegraph/sourcegraph/pull/50179)

### Removed

## 5.0.0

### Added

- The environment variable `TELEMETRY_HTTP_PROXY` can be set on the `sourcegraph-frontend` service, to use an HTTP proxy for telemetry and update check requests. [#47466](https://github.com/sourcegraph/sourcegraph/pull/47466)
- Kubernetes Deployments: Introduced a new Kubernetes deployment option ([deploy-sourcegraph-k8s](https://github.com/sourcegraph/deploy-sourcegraph-k8s)) to deploy Sourcegraph with Kustomize. [#46755](https://github.com/sourcegraph/sourcegraph/issues/46755)
- Kubernetes Deployments: The new Kustomize deployment ([deploy-sourcegraph-k8s](https://github.com/sourcegraph/deploy-sourcegraph-k8s)) introduces a new base cluster that runs all Sourcegraph services as non-root users with limited privileges and eliminates the need to create RBAC resources. [#4213](https://github.com/sourcegraph/deploy-sourcegraph/pull/4213)
- Added the `other.exclude` setting to [Other external service config](https://docs.sourcegraph.com/admin/external_service/other#configuration). It can be configured to exclude mirroring of repositories matching a pattern similar to other external services. This is useful when you want to exclude repositories discovered via `src serve-git`. [#48168](https://github.com/sourcegraph/sourcegraph/pull/48168)
- The **Site admin > Updates** page displays the upgrade readiness information about schema drift and out-of-band migrations. [#48046](https://github.com/sourcegraph/sourcegraph/pull/48046)
- Pings now contain ownership search and file-view activity counts. [#47062](https://github.com/sourcegraph/sourcegraph/47062)
- Greatly improves keyboard handling and accessibility of the files and symbol tree on the repository pages. [#12916](https://github.com/sourcegraph/sourcegraph/issues/12916)
- The file tree on the repository page now automatically expands into single-child directories. [#47117](https://github.com/sourcegraph/sourcegraph/pull/47117)
- When encountering GitHub rate limits, Sourcegraph will now wait the recommended amount of time and retry the request. This prevents sync jobs from failing prematurely due to external rate limits. [#48423](https://github.com/sourcegraph/sourcegraph/pull/48423)
- Added a dashboard with information about user and repository background permissions sync jobs. [#46317](https://github.com/sourcegraph/sourcegraph/issues/46317)
- When encountering GitHub or GitLab rate limits, Sourcegraph will now wait the recommended amount of time and retry the request. This prevents sync jobs from failing prematurely due to external rate limits. [#48423](https://github.com/sourcegraph/sourcegraph/pull/48423), [#48616](https://github.com/sourcegraph/sourcegraph/pull/48616)
- Switching between code editor, files and symbols trees using keyboard shortcuts (currently under the experimental feature flag: `blob-page-switch-areas-shortcuts`). [#46829](https://github.com/sourcegraph/sourcegraph/pull/46829).
- Added "SCIM" badges for SCIM-controlled users on the User admin page. [#48727](https://github.com/sourcegraph/sourcegraph/pull/48727)
- Added Azure DevOps Services as a Tier 1 Code Host, including: repository syncing, permissions syncing, and Batch Changes support. [#46265](https://github.com/sourcegraph/sourcegraph/issues/46265)
- Added feature to disable some fields on user profiles for SCIM-controlled users. [#48816](https://github.com/sourcegraph/sourcegraph/pull/48816)
- Native support for ingesting and searching GitHub topics with `repo:has.topic()` [#48875](https://github.com/sourcegraph/sourcegraph/pull/48875)
- [Role-based Access Control](https://docs.sourcegraph.com/admin/access_control) is now available as an enterprise feature (in Beta). It is currently only supported for Batch Changes functionality. [#43276](https://github.com/sourcegraph/sourcegraph/issues/43276)
- Site admins can now [restrict creation of batch changes to certain users](https://docs.sourcegraph.com/admin/access_control/batch_changes) by tailoring their roles and the permissions granted to those roles. [#34491](https://github.com/sourcegraph/sourcegraph/issues/34491)
- Site admins can now [configure outgoing webhooks](https://docs.sourcegraph.com/admin/config/webhooks/outgoing) for Batch Changes to inform external tools of events related to Sourcegraph batch changes and their changesets. [#38278](https://github.com/sourcegraph/sourcegraph/issues/38278)
- [Sourcegraph Own](https://docs.sourcegraph.com/own) is now available as an experimental enterprise feature. Enable the `search-ownership` feature flag to use it.
- Gitserver supports a new `COURSIER_CACHE_DIR` env var to configure the cache location for coursier JVM package repos.
- Pings now emit a histogram of repository sizes cloned by Sourcegraph [48211](https://github.com/sourcegraph/sourcegraph/pull/48211).
- The search input has been redesigned to greatly improve usability. New contextual suggestions help users learn the Sourcegraph query language as they search. Suggestions have been unified across contexts and filters, and the history mode has been integrated into the input. Improved and expanded keyboard shortcuts also make navigation much easier. This functionality is in beta, and can be disabled in the user menu.

### Changed

- Experimental GraphQL query, `permissionsSyncJobs` is substituted with new non-experimental query which provides full information about permissions sync jobs stored in the database. [#47933](https://github.com/sourcegraph/sourcegraph/pull/47933)
- Renders `readme.txt` files in the repository page. [#47944](https://github.com/sourcegraph/sourcegraph/pull/47944)
- Renders GitHub pull request references in all places where a commit message is referenced. [#48183](https://github.com/sourcegraph/sourcegraph/pull/48183)
- CodeMirror blob view (default) uses selection-driven code navigation. [#48066](https://github.com/sourcegraph/sourcegraph/pull/48066)
- Older Code Insights data points will now be automatically archived as configured by the site configuration setting `insights.maximumSampleSize`, set to 30 by default. All points can be exported. This behaviour can be disabled using the experimental setting `insightsDataRetention`. [#48259](https://github.com/sourcegraph/sourcegraph/pull/48259)
- The admin debug GraphQL endpoint for Code Insights will now include the series metadata in the response. [#49473](https://github.com/sourcegraph/sourcegraph/pull/49473)
- Usage telemetry has been streamlined; there are no longer two categories (critical and non-critical), and telemetry will be streamlined and reviewed/reduced further in upcoming releases. The site admin flag `disableNonCriticalTelemetry` currently still remains but has no effect.

### Fixed

- The symbols service `CACHE_DIR` and `MAX_TOTAL_PATHS_LENGTH` were renamed to have a `SYMBOLS_` prefix in the last version of Sourcegraph; this version fixes a bug where the old names without the `SYMBOLS_` prefix were not respected correctly. Both names now work.
- Fixed issues with propagating tracing configuration throughout the application. [#47428](https://github.com/sourcegraph/sourcegraph/pull/47428)
- Enable `auto gc` on fetch when `SRC_ENABLE_GC_AUTO` is set to `true`. [#47852](https://github.com/sourcegraph/sourcegraph/pull/47852)
- Fixes syntax highlighting and line number issues in the code preview rendered inside the references panel. [#48107](https://github.com/sourcegraph/sourcegraph/pull/48107)
- The ordering of code host sync error messages in the notifications menu will now be persistent. Previously the order was not guaranteed on a refresh of the status messages, which would make the code host sync error messages jump positions, giving a false sense of change to the site admins. [#48722](https://github.com/sourcegraph/sourcegraph/pull/48722)
- Fixed Detect & Track Code Insights running over all repositories when during creation a search was used to specify the repositories for the insight. [#49633](https://github.com/sourcegraph/sourcegraph/pull/49633)

### Removed

- The LSIF upload endpoint is no longer supported and has been replaced by a diagnostic error page. src-cli v4.5+ will translate all local LSIF files to SCIP prior to upload. [#47547](https://github.com/sourcegraph/sourcegraph/pull/47547)
- The experimental setting `authz.syncJobsRecordsLimit` has been removed. [#47933](https://github.com/sourcegraph/sourcegraph/pull/47933)
- Storing permissions sync jobs statuses in Redis has been removed as now all permissions sync related data is stored in a database. [#47933](https://github.com/sourcegraph/sourcegraph/pull/47933)
- The key `shared_steps` has been removed from auto-indexing configuration descriptions. If you have a custom JSON auto-indexing configuration set for a repository that defines this key, you should inline the content into each index job's `steps` array. [#48770](https://github.com/sourcegraph/sourcegraph/pull/48770)

## 4.5.1

### Changed

- Updated git to version 2.39.2 to address [reported security vulnerabilities](https://github.blog/2023-02-14-git-security-vulnerabilities-announced-3/) [#47892](https://github.com/sourcegraph/sourcegraph/pull/47892/files)
- Updated curl to 7.88.1 to address [reported security vulnerabilities](https://curl.se/docs/CVE-2022-42915.html) [#48144](https://github.com/sourcegraph/sourcegraph/pull/48144)

## 4.5.0

### Added

- Endpoint environment variables (`SEARCHER_URL`, `SYMBOLS_URL`, `INDEXED_SEARCH_SERVERS`, `SRC_GIT_SERVERS`) now can be set to replica count values in Kubernetes, Kustomize, Helm and Docker Compose environments. This avoids the need to use service discovery or generating the respective list of addresses in those environments. [#45862](https://github.com/sourcegraph/sourcegraph/pull/45862)
- The default author and email for changesets will now be pulled from user account details when possible. [#46385](https://github.com/sourcegraph/sourcegraph/pull/46385)
- Code Insights has a new display option: "Max number of series points to display". This setting controls the number of data points you see per series on an insight. [#46653](https://github.com/sourcegraph/sourcegraph/pull/46653)
- Added out-of-band migration that will migrate all existing data from LSIF to SCIP (see additional [migration documentation](https://docs.sourcegraph.com/admin/how-to/lsif_scip_migration)). [#45106](https://github.com/sourcegraph/sourcegraph/pull/45106)
- Code Insights has a new search-powered repositories field that allows you to select repositories with Sourcegraph search syntax. [#45687](https://github.com/sourcegraph/sourcegraph/pull/45687)
- You can now export all data for a Code Insight from the card menu or the standalone page. [#46795](https://github.com/sourcegraph/sourcegraph/pull/46795), [#46694](https://github.com/sourcegraph/sourcegraph/pull/46694)
- Added Gerrit as an officially supported code host with permissions syncing. [#46763](https://github.com/sourcegraph/sourcegraph/pull/46763)
- Markdown files now support `<picture>` and `<video>` elements in the rendered view. [#47074](https://github.com/sourcegraph/sourcegraph/pull/47074)
- Batch Changes: Log outputs from execution steps are now paginated in the web interface. [#46335](https://github.com/sourcegraph/sourcegraph/pull/46335)
- Monitoring: the searcher dashboard now contains more detailed request metrics as well as information on interactions with the local cache (via gitserver). [#47654](https://github.com/sourcegraph/sourcegraph/pull/47654)
- Renders GitHub pull request references in the commit list. [#47593](https://github.com/sourcegraph/sourcegraph/pull/47593)
- Added a new background permissions syncer & scheduler which is backed by database, unlike the old one that was based on an in-memory processing queue. The new system is enabled by default, but can be disabled. Revert to the in-memory processing queue by setting the feature flag `database-permission-sync-worker` to `false`. [#47783](https://github.com/sourcegraph/sourcegraph/pull/47783)
- Zoekt introduces a new opt-in feature, "shard merging". Shard merging consolidates small index files into larger ones, which reduces Zoekt-webserver's memory footprint [documentation](https://docs.sourcegraph.com/code_search/explanations/search_details#shard-merging)
- Blob viewer is now backed by the CodeMirror editor. Previous table-based blob viewer can be re-enabled by setting `experimentalFeatures.enableCodeMirrorFileView` to `false`. [#47563](https://github.com/sourcegraph/sourcegraph/pull/47563)
- Code folding support for the CodeMirror blob viewer. [#47266](https://github.com/sourcegraph/sourcegraph/pull/47266)
- CodeMirror blob keyboard navigation as experimental feature. Can be enabled in settings by setting `experimentalFeatures.codeNavigation` to `selection-driven`. [#44698](https://github.com/sourcegraph/sourcegraph/pull/44698)

### Changed

- Archived and deleted changesets are no longer counted towards the completion percentage shown in the Batch Changes UI. [#46831](https://github.com/sourcegraph/sourcegraph/pull/46831)
- Code Insights has a new UI for the "Add or remove insights" view, which now allows you to search code insights by series label in addition to insight title. [#46538](https://github.com/sourcegraph/sourcegraph/pull/46538)
- When SMTP is configured, users created by site admins via the "Create user" page will no longer have their email verified by default - users must verify their emails by using the "Set password" link they get sent, or have their emails verified by a site admin via the "Emails" tab in user settings or the `setUserEmailVerified` mutation. The `createUser` mutation retains the old behaviour of automatically marking emails as verified. To learn more, refer to the [SMTP and email delivery](https://docs.sourcegraph.com/admin/config/email) documentation. [#46187](https://github.com/sourcegraph/sourcegraph/pull/46187)
- Connection checks for code host connections have been changed to talk to code host APIs directly via HTTP instead of doing DNS lookup and TCP dial. That makes them more resistant in environments where proxies are used. [#46918](https://github.com/sourcegraph/sourcegraph/pull/46918)
- Expiration of licenses is now handled differently. When a license is expired promotion to site-admin is disabled, license-specific features are disabled (exceptions being SSO & permission syncing), grace period has been replaced with a 7-day-before-expiration warning. [#47251](https://github.com/sourcegraph/sourcegraph/pull/47251)
- Searcher will now timeout searches in 2 hours instead of 10 minutes. This timeout was raised for batch use cases (such as code insights) searching old revisions in very large repositories. This limit can be tuned with the environment variable `PROCESSING_TIMEOUT`. [#47469](https://github.com/sourcegraph/sourcegraph/pull/47469)
- Zoekt now bypasses the regex engine for queries that are common in the context of search-based code intelligence, such as `\bLITERAL\b case:yes`. This can lead to a significant speed-up for "Find references" and "Find implementations" if precise code intelligence is not available. [zoekt#526](https://github.com/sourcegraph/zoekt/pull/526)
- The Sourcegraph Free license has undergone a number of changes. Please contact support@sourcegraph.com with any questions or concerns. [#46504](https://github.com/sourcegraph/sourcegraph/pull/46504)
  - The Free license allows for only a single private repository on the instance.
  - The Free license does not support SSO of any kind.
  - The Free license does not offer mirroring of code host user permissions.
- Expired Sourcegraph licenses no longer allow continued use of the product. [#47251](https://github.com/sourcegraph/sourcegraph/pull/47251)
  - Licensed features are disabled once a license expires.
  - Users can no longer be promoted to Site Admins once a license expires.

### Fixed

- Resolved issue which would prevent Batch Changes from being able to update changesets on forks of repositories on Bitbucket Server created prior to version 4.2. [#47397](https://github.com/sourcegraph/sourcegraph/pull/47397)
- Fixed a bug where changesets created on forks of repositories in a personal user's namespace on GitHub could not be updated after creation. [#47397](https://github.com/sourcegraph/sourcegraph/pull/47397)
- Fixed a bug where saving default Sort & Limit filters in Code Insights did not persist [#46653](https://github.com/sourcegraph/sourcegraph/pull/46653)
- Restored the old syntax for `repo:contains` filters that was previously removed in version 4.0.0. For now, both the old and new syntaxes are supported to allow for smooth upgrades. Users are encouraged to switch to the new syntax, since the old one may still be removed in a future version.
- Fixed a bug where removing an auth provider would render a user's Account Security page inaccessible if they still had an external account associated with the removed auth provider. [#47092](https://github.com/sourcegraph/sourcegraph/pull/47092)
- Fixed a bug where the `repo:has.description()` parameter now correctly shows description of a repository synced from a Bitbucket server code host connection, while previously it used to show the repository name instead [#46752](https://github.com/sourcegraph/sourcegraph/pull/46752)
- Fixed a bug where permissions syncs consumed more rate limit tokens than required. This should lead to speed-ups in permission syncs, as well as other possible cases where a process runs in repo-updater. [#47374](https://github.com/sourcegraph/sourcegraph/pull/47374)
- Fixes UI bug where folders with single child were appearing as child folders themselves. [#46628](https://github.com/sourcegraph/sourcegraph/pull/46628)
- Performance issue with the Outbound requests page. [#47544](https://github.com/sourcegraph/sourcegraph/pull/47544)

### Removed

- The Code insights "run over all repositories" mode has been replaced with search-powered repositories filed syntax. [#45687](https://github.com/sourcegraph/sourcegraph/pull/45687)
- The settings `search.repositoryGroups`, `codeInsightsGqlApi`, `codeInsightsAllRepos`, `experimentalFeatures.copyQueryButton`,, `experimentalFeatures.showRepogroupHomepage`, `experimentalFeatures.showOnboardingTour`, `experimentalFeatures.showSearchContextManagement` and `codeIntelligence.autoIndexRepositoryGroups` have been removed as they were deprecated and unsued. [#47481](https://github.com/sourcegraph/sourcegraph/pull/47481)
- The site config `enableLegacyExtensions` setting was removed. It is no longer possible to enable legacy Sourcegraph extension API functionality in this version.

## 4.4.2

### Changed

- Expiration of licenses is now handled differently. When a license is expired promotion to site-admin is disabled, license-specific features are disabled (exceptions being SSO & permission syncing), grace period has been replaced with a 7-day-before-expiration warning. [#47251](https://github.com/sourcegraph/sourcegraph/pull/47251)

## 4.4.1

### Changed

- Connection checks for code host connections have been changed to talk to code host APIs directly via HTTP instead of doing DNS lookup and TCP dial. That makes them more resistant in environments where proxies are used. [#46918](https://github.com/sourcegraph/sourcegraph/pull/46918)
- The search query input overflow behavior on search home page has been fixed. [#46922](https://github.com/sourcegraph/sourcegraph/pull/46922)

## 4.4.0

### Added

- Added a button "Reindex now" to the index status page. Admins can now force an immediate reindex of a repository. [#45533](https://github.com/sourcegraph/sourcegraph/pull/45533)
- Added an option "Unlock user" to the actions dropdown on the Site Admin Users page. Admins can unlock user accounts that wer locked after too many sign-in attempts. [#45650](https://github.com/sourcegraph/sourcegraph/pull/45650)
- Templates for certain emails sent by Sourcegraph are now configurable via `email.templates` in site configuration. [#45671](https://github.com/sourcegraph/sourcegraph/pull/45671), [#46085](https://github.com/sourcegraph/sourcegraph/pull/46085)
- Keyboard navigation for search results is now enabled by default. Use Arrow Up/Down keys to navigate between search results, Arrow Left/Right to collapse and expand file matches, Enter to open the search result in the current tab, Ctrl/Cmd+Enter to open the result in a separate tab, / to refocus the search input, and Ctrl/Cmd+Arrow Down to jump from the search input to the first result. Arrow Left/Down/Up/Right in previous examples can be substituted with h/j/k/l for Vim-style bindings. Keyboard navigation can be disabled by creating the `search-results-keyboard-navigation` feature flag and setting it to false. [#45890](https://github.com/sourcegraph/sourcegraph/pull/45890)
- Added support for receiving GitLab webhook `push` events. [#45856](https://github.com/sourcegraph/sourcegraph/pull/45856)
- Added support for receiving Bitbucket Server / Datacenter webhook `push` events. [#45909](https://github.com/sourcegraph/sourcegraph/pull/45909)
- Monitoring: Indexed-Search's dashboard now has new graphs for search request durations and "in-flight" search request workloads [#45966](https://github.com/sourcegraph/sourcegraph/pull/45966)
- The GraphQL API now supports listing single-file commit history across renames (with `GitCommit.ancestors(follow: true, path: "<some-path>")`). [#45882](https://github.com/sourcegraph/sourcegraph/pull/45882)
- Added support for receiving Bitbucket Cloud webhook `push` events. [#45960](https://github.com/sourcegraph/sourcegraph/pull/45960)
- Added a way to test code host connection from the `Manage code hosts` page. [#45972](https://github.com/sourcegraph/sourcegraph/pull/45972)
- Updates to the site configuration from the site admin panel will now also record the user id of the author in the database in the `critical_and_site_config.author_user_id` column. [#46150](https://github.com/sourcegraph/sourcegraph/pull/46150)
- When setting and resetting passwords, if the user's primary email address is not yet verified, using the password reset link sent via email will now also verify the email address. [#46307](https://github.com/sourcegraph/sourcegraph/pull/46307)
- Added new code host details and updated edit code host pages in site admin area. [#46327](https://github.com/sourcegraph/sourcegraph/pull/46327)
- If the experimental setting `insightsDataRetention` is enabled, the number of Code Insights data points that can be viewed will be limited by the site configuration setting `insights.maximumSampleSize`, set to 30 by default. Older points beyond that number will be periodically archived. [#46206](https://github.com/sourcegraph/sourcegraph/pull/46206), [#46440](https://github.com/sourcegraph/sourcegraph/pull/46440)
- Bitbucket Cloud can now be added as an authentication provider on Sourcegraph. [#46309](https://github.com/sourcegraph/sourcegraph/pull/46309)
- Bitbucket Cloud code host connections now support permissions syncing. [#46312](https://github.com/sourcegraph/sourcegraph/pull/46312)
- Keep a log of corruption events that happen on repositories as they are detected. The Admin repositories page will now show when a repository has been detected as being corrupt and they'll also be able to see a history log of the corruption for that repository. [#46004](https://github.com/sourcegraph/sourcegraph/pull/46004)
- Added corrupted statistic as part of the global repositories statistics. [46412](https://github.com/sourcegraph/sourcegraph/pull/46412)
- Added a `Corrupted` status filter on the Admin repositories page, allowing Administrators to filter the list of repositories to only those that have been detected as corrupt. [#46415](https://github.com/sourcegraph/sourcegraph/pull/46415)
- Added “Background job dashboard” admin feature [#44901](https://github.com/sourcegraph/sourcegraph/pull/44901)

### Changed

- Code Insights no longer uses a custom index of commits to compress historical backfill and instead queries the repository log directly. This allows the compression algorithm to span any arbitrary time frame, and should improve the reliability of the compression in general. [#45644](https://github.com/sourcegraph/sourcegraph/pull/45644)
- GitHub code host configuration: The error message for non-existent organizations has been clarified to indicate that the organization is one that the user manually specified in their code host configuration. [#45918](https://github.com/sourcegraph/sourcegraph/pull/45918)
- Git blame view got a user-interface overhaul and now shows data in a more structured way with additional visual hints. [#44397](https://github.com/sourcegraph/sourcegraph/issues/44397)
- User emails marked as unverified will no longer receive code monitors and account update emails - unverified emails can be verified from the user settings page to continue receiving these emails. [#46184](https://github.com/sourcegraph/sourcegraph/pull/46184)
- Zoekt by default eagerly unmarshals the symbol index into memory. Previously we would unmarshal on every request for the purposes of symbol searches or ranking. This lead to pressure on the Go garbage collector. On sourcegraph.com we have noticed time spent in the garbage collector halved. In the unlikely event this leads to more OOMs in zoekt-webserver, you can disable by setting the environment variable `ZOEKT_ENABLE_LAZY_DOC_SECTIONS=t`. [zoekt#503](https://github.com/sourcegraph/zoekt/pull/503)
- Removes the right side action sidebar that is shown on the code view page and moves the icons into the top nav. [#46339](https://github.com/sourcegraph/sourcegraph/pull/46339)
- The `sourcegraph/prometheus` image no longer starts with `--web.enable-lifecycle --web.enable-admin-api` by default - these flags can be re-enabled by configuring `PROMETHEUS_ADDITIONAL_FLAGS` on the container. [#46393](https://github.com/sourcegraph/sourcegraph/pull/46393)
- The experimental setting `authz.syncJobsRecordsTTL` has been changed to `authz.syncJobsRecordsLimit` - records are no longer retained based on age, but based on this size cap. [#46676](https://github.com/sourcegraph/sourcegraph/pull/46676)
- Renders GitHub pull request references in git blame view. [#46409](https://github.com/sourcegraph/sourcegraph/pull/46409)

### Fixed

- Made search results export use the same results list as the search results page. [#45702](https://github.com/sourcegraph/sourcegraph/pull/45702)
- Code insights with more than 1 year of history will correctly show 12 data points instead of 11. [#45644](https://github.com/sourcegraph/sourcegraph/pull/45644)
- Hourly code insights will now behave correctly and will no longer truncate to midnight UTC on the calendar date the insight was created. [#45644](https://github.com/sourcegraph/sourcegraph/pull/45644)
- Code Insights: fixed an issue where filtering by a search context that included multiple repositories would exclude data. [#45574](https://github.com/sourcegraph/sourcegraph/pull/45574)
- Ignore null JSON objects returned from GitHub API when listing public repositories. [#45969](https://github.com/sourcegraph/sourcegraph/pull/45969)
- Fixed issue where emails that have never been verified before would be unable to receive resent verification emails. [#46185](https://github.com/sourcegraph/sourcegraph/pull/46185)
- Resolved issue preventing LSIF uploads larger than 2GiB (gzipped) from uploading successfully. [#46209](https://github.com/sourcegraph/sourcegraph/pull/46209)
- Local vars in Typescript are now detected as symbols which will positively impact ranking of search results. [go-ctags#10](https://github.com/sourcegraph/go-ctags/pull/10)
- Fix issue in Gitlab OAuth in which user group membership is set too wide - adds `min_access_level=10` to `/groups` request. [#46480](https://github.com/sourcegraph/sourcegraph/pull/46480)

### Removed

- The extension registry no longer supports browsing, creating, or updating legacy extensions. Existing extensions may still be enabled or disabled in user settings and may be listed via the API. (The extension API was deprecated in 2022-09 but is still available if the `enableLegacyExtensions` site config experimental features flag is enabled.)
- User and organization auto-defined search contexts have been permanently removed along with the `autoDefinedSearchContexts` GraphQL query. The only auto-defined context now is the `global` context. [#46083](https://github.com/sourcegraph/sourcegraph/pull/46083)
- The settings `experimentalFeatures.showSearchContext`, `experimentalFeatures.showSearchNotebook`, and `experimentalFeatures.codeMonitoring` have been removed and these features are now permanently enabled when available. [#46086](https://github.com/sourcegraph/sourcegraph/pull/46086)
- The legacy panels on the homepage (recent searches, etc) which were turned off by default but could still be re-enabled by setting `experimentalFeatures.showEnterpriseHomePanels` to true, are permanently removed now. [#45705](https://github.com/sourcegraph/sourcegraph/pull/45705)
- The `site { monitoringStatistics { alerts } }` GraphQL query has been deprecated and will no longer return any data. The query will be removed entirely in a future release. [#46299](https://github.com/sourcegraph/sourcegraph/pull/46299)
- The Monaco version of the search query input and the corresponding feature flag (`experimentalFeatures.editor`) have been permanently removed. [#46249](https://github.com/sourcegraph/sourcegraph/pull/46249)

## 4.3.1

### Changed

- A bug that broke the site-admin page when no repositories have been added to the Sourcegraph instance has been fixed. [#46123](https://github.com/sourcegraph/sourcegraph/pull/46123)

## 4.3.0

### Added

- A "copy path" button has been added to file content, path, and symbol search results on hover or focus, next to the file path. The button copies the relative path of the file in the repo, in the same way as the "copy path" button in the file and repo pages. [#42721](https://github.com/sourcegraph/sourcegraph/pull/42721)
- Unindexed search now use the index for files that have not changed between the unindexed commit and the indexed commit. The result is faster unindexed search in general. If you are noticing issues you can disable by setting the feature flag `search-hybrid` to false. [#37112](https://github.com/sourcegraph/sourcegraph/issues/37112)
- The number of commits listed in the History tab can now be customized for all users by site admins under Configuration -> Global Settings from the site admin page by using the config `history.defaultPageSize`. Individual users may also set `history.defaultPagesize` from their user settings page to override the value set under the Global Settings. [#44651](https://github.com/sourcegraph/sourcegraph/pull/44651)
- Batch Changes: Mounted files can be accessed via the UI on the executions page. [#43180](https://github.com/sourcegraph/sourcegraph/pull/43180)
- Added "Outbound request log" feature for site admins [#44286](https://github.com/sourcegraph/sourcegraph/pull/44286)
- Code Insights: the data series API now provides information about incomplete datapoints during processing
- Added a best-effort migration such that existing Code Insights will display zero results instead of missing points at the start and end of a graph. [#44928](https://github.com/sourcegraph/sourcegraph/pull/44928)
- More complete stack traces for Outbound request log [#45151](https://github.com/sourcegraph/sourcegraph/pull/45151)
- A new status message now reports how many repositories have already been indexed for search. [#45246](https://github.com/sourcegraph/sourcegraph/pull/45246)
- Search contexts can now be starred (favorited) in the search context management page. Starred search contexts will appear before other contexts in the context dropdown menu next to the search box. [#45230](https://github.com/sourcegraph/sourcegraph/pull/45230)
- Search contexts now let you set a context as your default. The default will be selected every time you open Sourcegraph and will appear near the top in the context dropdown menu next to the search box. [#45387](https://github.com/sourcegraph/sourcegraph/pull/45387)
- [search.largeFiles](https://docs.sourcegraph.com/admin/config/site_config#search-largeFiles) accepts an optional prefix `!` to negate a pattern. The order of the patterns within search.largeFiles is honored such that the last pattern matching overrides preceding patterns. For patterns that begin with a literal `!` prefix with a backslash, for example, `\!fileNameStartsWithExcl!.txt`. Previously indexed files that become excluded due to this change will remain in the index until the next reindex [#45318](https://github.com/sourcegraph/sourcegraph/pull/45318)
- [Webhooks](https://docs.sourcegraph.com/admin/config/webhooks/incoming) have been overhauled completely and can now be found under **Site admin > Repositories > Incoming webhooks**. Webhooks that were added via code host configuration are [deprecated](https://docs.sourcegraph.com/admin/config/webhooks/incoming#deprecation-notice) and will be removed in 5.1.0.
- Added support for receiving webhook `push` events from GitHub which will trigger Sourcegraph to fetch the latest commit rather than relying on polling.
- Added support for private container registries in Sourcegraph executors. [Using private registries](https://docs.sourcegraph.com/admin/deploy_executors#using-private-registries)

### Changed

- Batch Change: When one or more changesets are selected, we now display all bulk operations but disable the ones that aren't applicable to the changesets. [#44617](https://github.com/sourcegraph/sourcegraph/pull/44617)
- Gitserver's repository purge worker now runs on a regular interval instead of just on weekends, configurable by the `repoPurgeWorker` site configuration. [#44753](https://github.com/sourcegraph/sourcegraph/pull/44753)
- Editing the presentation metadata (title, line color, line label) or the default filters of a scoped Code Insight will no longer trigger insight recalculation. [#44769](https://github.com/sourcegraph/sourcegraph/pull/44769), [#44797](https://github.com/sourcegraph/sourcegraph/pull/44797)
- Indexed Search's `memory_map_areas_percentage_used` alert has been modified to alert earlier than it used to. It now issues a warning at 60% (previously 70%) and issues a critical alert at 80% (previously 90%).
- Saving a new view of a scoped Code Insight will no longer trigger insight recalculation. [#44679](https://github.com/sourcegraph/sourcegraph/pull/44679)

### Fixed

- The Code Insights commit indexer no longer errors when fetching commits from empty repositories when sub-repo permissions are enabled. [#44558](https://github.com/sourcegraph/sourcegraph/pull/44558)
- Unintended newline characters that could appear in diff view rendering have been fixed. [#44805](https://github.com/sourcegraph/sourcegraph/pull/44805)
- Signing out doesn't immediately log the user back in when there's only one OAuth provider enabled. It now redirects the user to the Sourcegraph login page. [#44803](https://github.com/sourcegraph/sourcegraph/pull/44803)
- An issue causing certain kinds of queries to behave inconsistently in Code Insights. [#44917](https://github.com/sourcegraph/sourcegraph/pull/44917)
- When the setting `batchChanges.enforceForks` is enabled, Batch Changes will now prefix the name of the fork repo it creates with the original repo's namespace name in order to prevent repo name collisions. [#43681](https://github.com/sourcegraph/sourcegraph/pull/43681), [#44458](https://github.com/sourcegraph/sourcegraph/pull/44458), [#44548](https://github.com/sourcegraph/sourcegraph/pull/44548), [#44924](https://github.com/sourcegraph/sourcegraph/pull/44924)
- Code Insights: fixed an issue where certain queries matching sequential whitespace characters would overcount. [#44969](https://github.com/sourcegraph/sourcegraph/pull/44969)
- GitHub fine-grained Personal Access Tokens can now clone repositories correctly, but are not yet officially supported. [#45137](https://github.com/sourcegraph/sourcegraph/pull/45137)
- Detect-and-track Code Insights will now return data for repositories without sub-repo permissions even when sub-repo permissions are enabled on the instance. [#45631](https://github.com/sourcegraph/sourcegraph/pull/45361)

### Removed

- Removed legacy GraphQL field `dirtyMetadata` on an insight series. `insightViewDebug` can be used as an alternative. [#44416](https://github.com/sourcegraph/sourcegraph/pull/44416)
- Removed `search.index.enabled` site configuration setting. Search indexing is now always enabled.
- Removed the experimental feature setting `showSearchContextManagement`. The search context management page is now available to all users with access to search contexts. [#45230](https://github.com/sourcegraph/sourcegraph/pull/45230)
- Removed the experimental feature setting `showComputeComponent`. Any notebooks that made use of the compute component will no longer render the block. The block will be deleted from the databse the next time a notebook that uses it is saved. [#45360](https://github.com/sourcegraph/sourcegraph/pull/45360)

## 4.2.1

- `minio` has been replaced with `blobstore`. Please see the update notes here: https://docs.sourcegraph.com/admin/how-to/blobstore_update_notes

## 4.2.0

### Added

- Creating access tokens is now tracked in the security events. [#43226](https://github.com/sourcegraph/sourcegraph/pull/43226)
- Added `codeIntelAutoIndexing.indexerMap` to site-config that allows users to update the indexers used when inferring precise code intelligence auto-indexing jobs (without having to overwrite the entire inference scripts). For example, `"codeIntelAutoIndexing.indexerMap": {"go": "my.registry/sourcegraph/lsif-go"}` will cause Go projects to use the specified container (in a alternative Docker registry). [#43199](https://github.com/sourcegraph/sourcegraph/pull/43199)
- Code Insights data points that do not contain any results will display zero instead of being omitted from the visualization. Only applies to insight data created after 4.2. [#43166](https://github.com/sourcegraph/sourcegraph/pull/43166)
- Sourcegraph ships with node-exporter, a Prometheus tool that provides hardware / OS metrics that helps Sourcegraph scale your deployment. See your deployment update for more information:
  - [Kubernetes](https://docs.sourcegraph.com/admin/updates/kubernetes)
  - [Docker Compose](https://docs.sourcegraph.com/admin/updates/docker_compose)
- A structural search diagnostic to warn users when a language filter is not set. [#43835](https://github.com/sourcegraph/sourcegraph/pull/43835)
- GitHub/GitLab OAuth success/fail attempts are now a part of the audit log. [#43886](https://github.com/sourcegraph/sourcegraph/pull/43886)
- When rendering a file which is backed by Git LFS, we show a page informing the file is LFS and linking to the file on the codehost. Previously we rendered the LFS pointer. [#43686](https://github.com/sourcegraph/sourcegraph/pull/43686)
- Batch changes run server-side now support secrets. [#27926](https://github.com/sourcegraph/sourcegraph/issues/27926)
- OIDC success/fail login attempts are now a part of the audit log. [#44467](https://github.com/sourcegraph/sourcegraph/pull/44467)
- A new experimental GraphQL query, `permissionsSyncJobs`, that lists the states of recently completed permissions sync jobs and the state of each provider. The TTL of entries retrained can be configured with `authz.syncJobsRecordsTTL`. [#44387](https://github.com/sourcegraph/sourcegraph/pull/44387), [#44258](https://github.com/sourcegraph/sourcegraph/pull/44258)
- The search input has a new search history button and allows cycling through recent searches via up/down arrow keys. [#44544](https://github.com/sourcegraph/sourcegraph/pull/44544)
- Repositories can now be ordered by size on the repo admin page. [#44360](https://github.com/sourcegraph/sourcegraph/pull/44360)
- The search bar contains a new Smart Search toggle. If a search returns no results, Smart Search attempts alternative queries based on a fixed set of rules, and shows their results (if there are any). Smart Search is enabled by default. It can be disabled by default with `"search.defaultMode": "precise"` in settings. [#44385](https://github.com/sourcegraph/sourcegraph/pull/44395)
- Repositories in the site-admin area can now be filtered, so that only indexed repositories are displayed [#45288](https://github.com/sourcegraph/sourcegraph/pull/45288)

### Changed

- Updated minimum required version of `git` to 2.38.1 in `gitserver` and `server` Docker image. This addresses: https://github.blog/2022-04-12-git-security-vulnerability-announced/ and https://lore.kernel.org/git/d1d460f6-e70f-b17f-73a5-e56d604dd9d5@github.com/. [#43615](https://github.com/sourcegraph/sourcegraph/pull/43615)
- When a `content:` filter is used in a query, only file contents will be searched (previously any of file contents, paths, or repos were searched). However, as before, if `type:` is also set, the `content:` filter will search for results of the specified `type:`. [#43442](https://github.com/sourcegraph/sourcegraph/pull/43442)
- Updated [p4-fusion](https://github.com/salesforce/p4-fusion) from `1.11` to `1.12`.

### Fixed

- Fixed a bug where path matches on files in the root directory of a repository were not highlighted. [#43275](https://github.com/sourcegraph/sourcegraph/pull/43275)
- Fixed a bug where a search query wouldn't be validated after the query type has changed. [#43849](https://github.com/sourcegraph/sourcegraph/pull/43849)
- Fixed an issue with insights where a single erroring insight would block access to all insights. This is a breaking change for users of the insights GraphQL api as the `InsightViewConnection.nodes` list may now contain `null`. [#44491](https://github.com/sourcegraph/sourcegraph/pull/44491)
- Fixed a bug where Open in Editor didn't work well with `"repositoryPathPattern" = "{nameWithOwner}"` [#43839](https://github.com/sourcegraph/sourcegraph/pull/44475)

### Removed

- Remove the older `log.gitserver.accessLogs` site config setting. The setting is succeeded by `log.auditLog.gitserverAccess`. [#43174](https://github.com/sourcegraph/sourcegraph/pull/43174)
- Remove `LOG_ALL_GRAPHQL_REQUESTS` env var. The setting is succeeded by `log.auditLog.graphQL`. [#43181](https://github.com/sourcegraph/sourcegraph/pull/43181)
- Removed support for setting `SRC_ENDPOINTS_CONSISTENT_HASH`. This was an environment variable to support the transition to a new consistent hashing scheme introduced in 3.31.0. [#43528](https://github.com/sourcegraph/sourcegraph/pull/43528)
- Removed legacy environment variable `ENABLE_CODE_INSIGHTS_SETTINGS_STORAGE` used in old versions of Code Insights to fall back to JSON settings based storage. All data was previously migrated in version 3.35 and this is no longer supported.

## 4.1.3

### Fixed

- Fixed a bug that caused the Phabricator native extension to not load the right CSS assets. [#43868](https://github.com/sourcegraph/sourcegraph/pull/43868)
- Fixed a bug that prevented search result exports to load. [#43344](https://github.com/sourcegraph/sourcegraph/pull/43344)

## 4.1.2

### Fixed

- Fix code navigation on OSS when CodeIntel is unavailable. [#43458](https://github.com/sourcegraph/sourcegraph/pull/43458)

### Removed

- Removed the onboarding checklist for new users that showed up in the top navigation bar, on user profiles, and in the site-admin overview page. After changes to the underlying user statistics system, the checklist caused severe performance issues for customers with large and heavily-used instances. [#43591](https://github.com/sourcegraph/sourcegraph/pull/43591)

## 4.1.1

### Fixed

- Fixed a bug with normalizing the `published` draft value for `changeset_specs`. [#43390](https://github.com/sourcegraph/sourcegraph/pull/43390)

## 4.1.0

### Added

- Outdated executors now show a warning from the admin page. [#40916](https://github.com/sourcegraph/sourcegraph/pull/40916)
- Added support for better Slack link previews for private instances. Link previews are currently feature-flagged, and site admins can turn them on by creating the `enable-link-previews` feature flag on the `/site-admin/feature-flags` page. [#41843](https://github.com/sourcegraph/sourcegraph/pull/41843)
- Added a new button in the repository settings, under "Mirroring", to delete a repository from disk and reclone it. [#42177](https://github.com/sourcegraph/sourcegraph/pull/42177)
- Batch changes run on the server can now be created within organisations. [#36536](https://github.com/sourcegraph/sourcegraph/issues/36536)
- GraphQL request logs are now compliant with the audit logging format. The old GraphQl logging based on `LOG_ALL_GRAPHQL_REQUESTS` env var is now deprecated and scheduled for removal. [#42550](https://github.com/sourcegraph/sourcegraph/pull/42550)
- Mounting files now works when running batch changes server side. [#31792](https://github.com/sourcegraph/sourcegraph/issues/31792)
- Added mini dashboard of total batch change metrics to the top of the batch changes list page. [#42046](https://github.com/sourcegraph/sourcegraph/pull/42046)
- Added repository sync counters to the code host details page. [#43039](https://github.com/sourcegraph/sourcegraph/pull/43039)

### Changed

- Git server access logs are now compliant with the audit logging format. Breaking change: The 'actor' field is now nested under 'audit' field. [#41865](https://github.com/sourcegraph/sourcegraph/pull/41865)
- All Perforce rules are now stored together in one column and evaluated on a "last rule takes precedence" basis. [#41785](https://github.com/sourcegraph/sourcegraph/pull/41785)
- Security events are now a part of the audit log. [#42653](https://github.com/sourcegraph/sourcegraph/pull/42653)
- "GC AUTO" is now the default garbage collection job. We disable sg maintenance, which had previously replace "GC AUTO", after repeated reports about repo corruption. [#42856](https://github.com/sourcegraph/sourcegraph/pull/42856)
- Security events (audit log) can now optionally omit the internal actor actions (internal traffic). [#42946](https://github.com/sourcegraph/sourcegraph/pull/42946)
- To use the optional `customGitFetch` feature, the `ENABLE_CUSTOM_GIT_FETCH` env var must be set on `gitserver`. [#42704](https://github.com/sourcegraph/sourcegraph/pull/42704)

### Fixed

- WIP changesets in Gitlab >= 14.0 are now prefixed with `Draft:` instead of `WIP:` to accomodate for the [breaking change in Gitlab 14.0](https://docs.gitlab.com/ee/update/removals.html#wip-merge-requests-renamed-draft-merge-requests). [#42024](https://github.com/sourcegraph/sourcegraph/pull/42024)
- When updating the site configuration, the provided Last ID is now used to prevent race conditions when simultaneous config updates occur. [#42691](https://github.com/sourcegraph/sourcegraph/pull/42691)
- When multiple auth providers of the same external service type is set up, there are now separate entries in the user's Account Security settings. [#42865](https://github.com/sourcegraph/sourcegraph/pull/42865)
- Fixed a bug with GitHub code hosts that did not label archived repos correctly when using the "public" repositoryQuery keyword. [#41461](https://github.com/sourcegraph/sourcegraph/pull/41461)
- Fixed a bug that would display the blank batch spec that a batch change is initialized with in the batch specs executions tab. [#42914](https://github.com/sourcegraph/sourcegraph/pull/42914)
- Fixed a bug that would cause menu dropdowns to not open appropriately. [#42779](https://github.com/sourcegraph/sourcegraph/pull/42779)

### Removed

-

## 4.0.1

### Fixed

- Fixed a panic that can be caused by some tracing configurations. [#42027](https://github.com/sourcegraph/sourcegraph/pull/42027)
- Fixed broken code navigation for Javascript. [#42055](https://github.com/sourcegraph/sourcegraph/pull/42055)
- Fixed issue with empty code navigation popovers. [#41958](https://github.com/sourcegraph/sourcegraph/pull/41958)

## 4.0.0

### Added

- A new look for Sourcegraph, previously in beta as "Simple UI", is now permanently enabled. [#41021](https://github.com/sourcegraph/sourcegraph/pull/41021)
- A new [multi-version upgrade](https://docs.sourcegraph.com/admin/updates#multi-version-upgrades) process now allows Sourcegraph instances to upgrade more than a single minor version. Instances at version 3.20 or later can now jump directly to 4.0. [#40628](https://github.com/sourcegraph/sourcegraph/pull/40628)
- Matching ranges in file paths are now highlighted for path results and content results. Matching paths in repository names are now highlighted for repository results. [#41296](https://github.com/sourcegraph/sourcegraph/pull/41296) [#41385](https://github.com/sourcegraph/sourcegraph/pull/41385) [#41470](https://github.com/sourcegraph/sourcegraph/pull/41470)
- Aggregations by repository, file, author, and capture group are now provided for search results. [#39643](https://github.com/sourcegraph/sourcegraph/issues/39643)
- Blob views and search results are now lazily syntax highlighted for better performance. [#39563](https://github.com/sourcegraph/sourcegraph/pull/39563) [#40263](https://github.com/sourcegraph/sourcegraph/pull/40263)
- File links in both the search results and the blob sidebar and now prefetched on hover or focus. [#40354](https://github.com/sourcegraph/sourcegraph/pull/40354) [#41420](https://github.com/sourcegraph/sourcegraph/pull/41420)
- Negation support for the search predicates `-repo:has.path()` and `-repo:has.content()`. [#40283](https://github.com/sourcegraph/sourcegraph/pull/40283)
- Experimental clientside OpenTelemetry can now be enabled with `"observability.client": { "openTelemetry": "/-/debug/otlp" }`, which sends OpenTelemetry to the new [bundled OpenTelemetry Collector](https://docs.sourcegraph.com/admin/observability/opentelemetry). [#37907](https://github.com/sourcegraph/sourcegraph/issues/37907)
- File diff stats are now characterized by 2 figures: lines added and lines removed. Previously, a 3rd figure for lines modified was also used. This is represented by the fields on the `DiffStat` type on the GraphQL API. [#40454](https://github.com/sourcegraph/sourcegraph/pull/40454)

### Changed

- [Sourcegraph with Kubernetes (without Helm)](https://docs.sourcegraph.com/admin/deploy/kubernetes): The `jaeger-agent` sidecar has been replaced by an [OpenTelemetry Collector](https://docs.sourcegraph.com/admin/observability/opentelemetry) DaemonSet + Deployment configuration. The bundled Jaeger instance is now disabled by default, instead of enabled. [#40456](https://github.com/sourcegraph/sourcegraph/issues/40456)
- [Sourcegraph with Docker Compose](https://docs.sourcegraph.com/admin/deploy/docker-compose): The `jaeger` service has been replaced by an [OpenTelemetry Collector](https://docs.sourcegraph.com/admin/observability/opentelemetry) service. The bundled Jaeger instance is now disabled by default, instead of enabled. [#40455](https://github.com/sourcegraph/sourcegraph/issues/40455)
- `"observability.tracing": { "type": "opentelemetry" }` is now the default tracer type. To revert to existing behaviour, set `"type": "jaeger"` instead. The legacy values `"type": "opentracing"` and `"type": "datadog"` have been removed. [#41242](https://github.com/sourcegraph/sourcegraph/pull/41242)
- `"observability.tracing": { "urlTemplate": "" }` is now the default, and if `"urlTemplate"` is left empty, no trace URLs are generated. To revert to existing behaviour, set `"urlTemplate": "{{ .ExternalURL }}/-/debug/jaeger/trace/{{ .TraceID }}"` instead. [#41242](https://github.com/sourcegraph/sourcegraph/pull/41242)
- Code host connection tokens are no longer supported as a fallback method for syncing changesets in Batch Changes. [#25394](https://github.com/sourcegraph/sourcegraph/issues/25394)
- **IMPORTANT:** `repo:contains(file:foo content:bar)` has been renamed to `repo:contains.file(path:foo content:bar)`. `repo:contains.file(foo)` has been renamed to `repo:contains.path(foo)`. `repo:contains()` **is no longer a valid predicate. Saved searches using** `repo:contains()` **will need to be updated to use the new syntax.** [#40389](https://github.com/sourcegraph/sourcegraph/pull/40389)

### Fixed

- Fixed support for bare repositories using the src-cli and other codehost type. This requires the latest version of src-cli. [#40863](https://github.com/sourcegraph/sourcegraph/pull/40863)
- The recommended [src-cli](https://github.com/sourcegraph/src-cli) version is now reported consistently. [#39468](https://github.com/sourcegraph/sourcegraph/issues/39468)
- A performance issue affecting structural search causing results to not stream. It is much faster now. [#40872](https://github.com/sourcegraph/sourcegraph/pull/40872)
- An issue where the saved search input box reports an invalid pattern type for `standard`, which is now valid. [#41068](https://github.com/sourcegraph/sourcegraph/pull/41068)
- Git will now respect system certificate authorities when specifying `certificates` for the `tls.external` site configuration. [#38128](https://github.com/sourcegraph/sourcegraph/issues/38128)
- Fixed a bug where setting `"observability.tracing": {}` would disable tracing, when the intended behaviour is to default to tracing with `"sampling": "selective"` enabled by default. [#41242](https://github.com/sourcegraph/sourcegraph/pull/41242)
- The performance, stability, and latency of search predicates like `repo:has.file()`, `repo:has.content()`, and `file:has.content()` have been dramatically improved. [#418](https://github.com/sourcegraph/zoekt/pull/418), [#40239](https://github.com/sourcegraph/sourcegraph/pull/40239), [#38988](https://github.com/sourcegraph/sourcegraph/pull/38988), [#39501](https://github.com/sourcegraph/sourcegraph/pull/39501)
- A search query issue where quoted patterns inside parenthesized expressions would be interpreted incorrectly. [#41455](https://github.com/sourcegraph/sourcegraph/pull/41455)

### Removed

- `CACHE_DIR` has been removed from the `sourcegraph-frontend` deployment. This required ephemeral storage which will no longer be needed. This variable (and corresponding filesystem mount) has been unused for many releases. [#38934](https://github.com/sourcegraph/sourcegraph/issues/38934)
- Quick links will no longer be shown on the homepage or search sidebar. The `quicklink` setting is now marked as deprecated. [#40750](https://github.com/sourcegraph/sourcegraph/pull/40750)
- Quick links will no longer be shown on the homepage or search sidebar if the "Simple UI" toggle is enabled and will be removed entirely in a future release. The `quicklink` setting is now marked as deprecated. [#40750](https://github.com/sourcegraph/sourcegraph/pull/40750)
- `file:contains()` has been removed from the list of valid predicates. `file:has.content()` and `file:contains.content()` remain, both of which work the same as `file:contains()` and are valid aliases of each other.
- The single-container `sourcegraph/server` deployment no longer bundles a Jaeger instance. [#41244](https://github.com/sourcegraph/sourcegraph/pull/41244)
- The following previously-deprecated fields have been removed from the Batch Changes GraphQL API: `GitBranchChangesetDescription.headRepository`, `BatchChange.initialApplier`, `BatchChange.specCreator`, `Changeset.publicationState`, `Changeset.reconcilerState`, `Changeset.externalState`.

## 3.43.2

### Fixed

- Fixed an issue causing context cancel error dumps when updating a code host config manually. [#40857](https://github.com/sourcegraph/sourcegraph/pull/41265)
- Fixed non-critical errors stopping the repo-syncing process for Bitbucket projectKeys. [#40897](https://github.com/sourcegraph/sourcegraph/pull/40582)
- Fixed an issue marking accounts as expired when the supplied Account ID list has no entries. [#40860](https://github.com/sourcegraph/sourcegraph/pull/40860)

## 3.43.1

### Fixed

- Fixed an infinite render loop on the batch changes detail page, causing the page to become unusable. [#40857](https://github.com/sourcegraph/sourcegraph/pull/40857)
- Unable to pick the correct GitLab OAuth for user authentication and repository permissions syncing when the instance configures more than one GitLab OAuth authentication providers. [#40897](https://github.com/sourcegraph/sourcegraph/pull/40897)

## 3.43.0

### Added

- Enforce 5-changeset limit for batch changes run server-side on an unlicensed instance. [#37834](https://github.com/sourcegraph/sourcegraph/issues/37834)
- Changesets that are not associated with any batch changes can have a retention period set using the site configuration `batchChanges.changesetsRetention`. [#36188](https://github.com/sourcegraph/sourcegraph/pull/36188)
- Added experimental support for exporting traces to an OpenTelemetry collector with `"observability.tracing": { "type": "opentelemetry" }` [#37984](https://github.com/sourcegraph/sourcegraph/pull/37984)
- Added `ROCKSKIP_MIN_REPO_SIZE_MB` to automatically use [Rockskip](https://docs.sourcegraph.com/code_intelligence/explanations/rockskip) for repositories over a certain size. [#38192](https://github.com/sourcegraph/sourcegraph/pull/38192)
- `"observability.tracing": { "urlTemplate": "..." }` can now be set to configure generated trace URLs (for example those generated via `&trace=1`). [#39765](https://github.com/sourcegraph/sourcegraph/pull/39765)

### Changed

- **IMPORTANT: Search queries with patterns surrounded by** `/.../` **will now be interpreted as regular expressions.** Existing search links or code monitors are unaffected. In the rare event where older links rely on the literal meaning of `/.../`, the string will be automatically quoted it in a `content` filter, preserving the original meaning. If you happen to use an existing older link and want `/.../` to work as a regular expression, add `patterntype:standard` to the query. New queries and code monitors will interpret `/.../` as regular expressions. [#38141](https://github.com/sourcegraph/sourcegraph/pull/38141).
- The password policy has been updated and is now part of the standard featureset configurable by site-admins. [#39213](https://github.com/sourcegraph/sourcegraph/pull/39213).
- Replaced the `ALLOW_DECRYPT_MIGRATION` envvar with `ALLOW_DECRYPTION`. See [updated documentation](https://docs.sourcegraph.com/admin/config/encryption). [#39984](https://github.com/sourcegraph/sourcegraph/pull/39984)
- Compute-powered insight now supports only one series custom colors for compute series bars [40038](https://github.com/sourcegraph/sourcegraph/pull/40038)

### Fixed

- Fix issue during code insight creation where selecting `"Run your insight over all your repositories"` reset the currently selected distance between data points. [#39261](https://github.com/sourcegraph/sourcegraph/pull/39261)
- Fix issue where symbols in the side panel did not have file level permission filtering applied correctly. [#39592](https://github.com/sourcegraph/sourcegraph/pull/39592)

### Removed

- The experimental dependencies search feature has been removed, including the `repo:deps(...)` search predicate and the site configuration options `codeIntelLockfileIndexing.enabled` and `experimentalFeatures.dependenciesSearch`. [#39742](https://github.com/sourcegraph/sourcegraph/pull/39742)

## 3.42.2

### Fixed

- Fix issue with capture group insights to fail immediately if they contain invalid queries. [#39842](https://github.com/sourcegraph/sourcegraph/pull/39842)
- Fix issue during conversion of just in time code insights to start backfilling data from the current time instead of the date the insight was created. [#39923](https://github.com/sourcegraph/sourcegraph/pull/39923)

## 3.42.1

### Fixed

- Reverted git version to avoid an issue with commit-graph that could cause repository corruptions [#39537](https://github.com/sourcegraph/sourcegraph/pull/39537)
- Fixed an issue with symbols where they were not respecting sub-repository permissions [#39592](https://github.com/sourcegraph/sourcegraph/pull/39592)

## 3.42.0

### Added

- Reattached changesets now display an action and factor into the stats when previewing batch changes. [#36359](https://github.com/sourcegraph/sourcegraph/issues/36359)
- New site configuration option `"permissions.syncUsersMaxConcurrency"` to control the maximum number of user-centric permissions syncing jobs could be spawned concurrently. [#37918](https://github.com/sourcegraph/sourcegraph/issues/37918)
- Added experimental support for exporting traces to an OpenTelemetry collector with `"observability.tracing": { "type": "opentelemetry" }` [#37984](https://github.com/sourcegraph/sourcegraph/pull/37984)
- Code Insights over some repos now get 12 historic data points in addition to a current daily value and future points that align with the defined interval. [#37756](https://github.com/sourcegraph/sourcegraph/pull/37756)
- A Kustomize overlay and Helm override file to apply envoy filter for networking error caused by service mesh. [#4150](https://github.com/sourcegraph/deploy-sourcegraph/pull/4150) & [#148](https://github.com/sourcegraph/deploy-sourcegraph-helm/pull/148)
- Resource Estimator: Ability to export the estimated results as override file for Helm and Docker Compose. [#18](https://github.com/sourcegraph/resource-estimator/pull/18)
- A toggle to enable/disable a beta simplified UI has been added to the user menu. This new UI is still actively in development and any changes visible with the toggle enabled may not be stable are subject to change. [#38763](https://github.com/sourcegraph/sourcegraph/pull/38763)
- Search query inputs are now backed by the CodeMirror library instead of Monaco. Monaco can be re-enabled by setting `experimentalFeatures.editor` to `"monaco"`. [38584](https://github.com/sourcegraph/sourcegraph/pull/38584)
- Better search-based code navigation for Python using tree-sitter [#38459](https://github.com/sourcegraph/sourcegraph/pull/38459)
- Gitserver endpoint access logs can now be enabled by adding `"log": { "gitserver.accessLogs": true }` to the site config. [#38798](https://github.com/sourcegraph/sourcegraph/pull/38798)
- Code Insights supports a new type of insight—compute-powered insight, currently under the experimental feature flag: `codeInsightsCompute` [#37857](https://github.com/sourcegraph/sourcegraph/issues/37857)
- Cache execution result when mounting files in a batch spec. [sourcegraph/src-cli#795](https://github.com/sourcegraph/src-cli/pull/795)
- Batch Changes changesets open on archived repositories will now move into a [Read-Only state](https://docs.sourcegraph.com/batch_changes/references/faq#why-is-my-changeset-read-only). [#26820](https://github.com/sourcegraph/sourcegraph/issues/26820)

### Changed

- Updated minimum required veresion of `git` to 2.35.2 in `gitserver` and `server` Docker image. This addresses [a few vulnerabilities announced by GitHub](https://github.blog/2022-04-12-git-security-vulnerability-announced/).
- Search: Pasting a query with line breaks into the main search query input will now replace them with spaces instead of removing them. [#37674](https://github.com/sourcegraph/sourcegraph/pull/37674)
- Rewrite resource estimator using the latest metrics [#37869](https://github.com/sourcegraph/sourcegraph/pull/37869)
- Selecting a line multiple times in the file view will only add a single browser history entry [#38204](https://github.com/sourcegraph/sourcegraph/pull/38204)
- The panels on the homepage (recent searches, etc) are now turned off by default. They can be re-enabled by setting `experimentalFeatures.showEnterpriseHomePanels` to true. [#38431](https://github.com/sourcegraph/sourcegraph/pull/38431)
- Log sampling is now enabled by default for Sourcegraph components that use the [new internal logging library](https://github.com/sourcegraph/log)—the first 100 identical log entries per second will always be output, but thereafter only every 100th identical message will be output. It can be configured for each service using the environment variables `SRC_LOG_SAMPLING_INITIAL` and `SRC_LOG_SAMPLING_THEREAFTER`, and if `SRC_LOG_SAMPLING_INITIAL` is set to `0` or `-1` the sampling will be disabled entirely. [#38451](https://github.com/sourcegraph/sourcegraph/pull/38451)
- Deprecated `experimentalFeatures.enableGitServerCommandExecFilter`. Setting this value has no effect on the code any longer and the code to guard against unknown commands is always enabled.
- Zoekt now runs with GOGC=25 by default, helping to reduce the memory consumption of Sourcegraph. Previously it ran with GOGC=50, but we noticed a regression when we switched to go 1.18 which contained significant changes to the go garbage collector. [#38708](https://github.com/sourcegraph/sourcegraph/issues/38708)
- Hide `Publish` action when working with imported changesets. [#37882](https://github.com/sourcegraph/sourcegraph/issues/37882)

### Fixed

- Fix an issue where updating the title or body of a Bitbucket Cloud pull request opened by a batch change could fail when the pull request was not on a fork of the target repository. [#37585](https://github.com/sourcegraph/sourcegraph/issues/37585)
- A bug where some complex `repo:` regexes only returned a subset of repository results. [#37925](https://github.com/sourcegraph/sourcegraph/pull/37925)
- Fix a bug when selecting all the changesets on the Preview Batch Change Page only selected the recently loaded changesets. [#38041](https://github.com/sourcegraph/sourcegraph/pull/38041)
- Fix a bug with bad code insights chart data points links. [#38102](https://github.com/sourcegraph/sourcegraph/pull/38102)
- Code Insights: the commit indexer no longer errors when fetching commits from empty repositories and marks them as successfully indexed. [#39081](https://github.com/sourcegraph/sourcegraph/pull/38091)
- The file view does not jump to the first selected line anymore when selecting multiple lines and the first selected line was out of view. [#38175](https://github.com/sourcegraph/sourcegraph/pull/38175)
- Fixed an issue where multiple activations of the back button are required to navigate back to a previously selected line in a file [#38193](https://github.com/sourcegraph/sourcegraph/pull/38193)
- Support timestamps with numeric timezone format from Gitlab's Webhook payload [#38250](https://github.com/sourcegraph/sourcegraph/pull/38250)
- Fix regression in 3.41 where search-based Code Insights could have their queries wrongly parsed into regex patterns when containing quotes or parentheses. [#38400](https://github.com/sourcegraph/sourcegraph/pull/38400)
- Fixed regression of mismatched `From` address when render emails. [#38589](https://github.com/sourcegraph/sourcegraph/pull/38589)
- Fixed a bug with GitHub code hosts using `"repositoryQuery":{"public"}` where it wasn't respecting exclude archived. [#38839](https://github.com/sourcegraph/sourcegraph/pull/38839)
- Fixed a bug with GitHub code hosts using `repositoryQuery` with custom queries, where it could potentially stall out searching for repos. [#38839](https://github.com/sourcegraph/sourcegraph/pull/38839)
- Fixed an issue in Code Insights were duplicate points were sometimes being returned when displaying series data. [#38903](https://github.com/sourcegraph/sourcegraph/pull/38903)
- Fix issue with Bitbucket Projects repository permissions sync regarding granting pending permissions. [#39013](https://github.com/sourcegraph/sourcegraph/pull/39013)
- Fix issue with Bitbucket Projects repository permissions sync when BindID is username. [#39035](https://github.com/sourcegraph/sourcegraph/pull/39035)
- Improve keyboard navigation for batch changes server-side execution flow. [#38601](https://github.com/sourcegraph/sourcegraph/pull/38601)
- Fixed a bug with the WorkspacePreview panel glitching when it's resized. [#36470](https://github.com/sourcegraph/sourcegraph/issues/36470)
- Handle special characters in search query when creating a batch change from search. [#38772](https://github.com/sourcegraph/sourcegraph/pull/38772)
- Fixed bug when parsing numeric timezone offset in Gitlab webhook payload. [#38250](https://github.com/sourcegraph/sourcegraph/pull/38250)
- Fixed setting unrestricted status on a repository when using the explicit permissions API. If the repository had never had explicit permissions before, previously this call would fail. [#39141](https://github.com/sourcegraph/sourcegraph/pull/39141)

### Removed

- The direct DataDog trace export integration has been removed. ([#37654](https://github.com/sourcegraph/sourcegraph/pull/37654))
- Removed the deprecated git exec forwarder. [#38092](https://github.com/sourcegraph/sourcegraph/pull/38092)
- Browser and IDE extensions banners. [#38715](https://github.com/sourcegraph/sourcegraph/pull/38715)

## 3.41.1

### Fixed

- Fix issue with Bitbucket Projects repository permissions sync when wrong repo IDs were used [#38637](https://github.com/sourcegraph/sourcegraph/pull/38637)
- Fix perforce permissions interpretation for rules where there is a wildcard in the depot name [#37648](https://github.com/sourcegraph/sourcegraph/pull/37648)

### Added

- Allow directory read access for sub repo permissions [#38487](https://github.com/sourcegraph/sourcegraph/pull/38487)

### Changed

- p4-fusion version is upgraded to 1.10 [#38272](https://github.com/sourcegraph/sourcegraph/pull/38272)

## 3.41.0

### Added

- Code Insights: Added toggle display of data series in line charts
- Code Insights: Added dashboard pills for the standalone insight page [#36341](https://github.com/sourcegraph/sourcegraph/pull/36341)
- Extensions: Added site config parameter `extensions.allowOnlySourcegraphAuthoredExtensions`. When enabled only extensions authored by Sourcegraph will be able to be viewed and installed. For more information check out the [docs](https://docs.sourcegraph.com/admin/extensions##allow-only-extensions-authored-by-sourcegraph). [#35054](https://github.com/sourcegraph/sourcegraph/pull/35054)
- Batch Changes Credentials can now be manually validated. [#35948](https://github.com/sourcegraph/sourcegraph/pull/35948)
- Zoekt-indexserver has a new debug landing page, `/debug`, which now exposes information about the queue, the list of indexed repositories, and the list of assigned repositories. Admins can reach the debug landing page by selecting Instrumentation > indexed-search-indexer from the site admin view. The debug page is linked at the top. [#346](https://github.com/sourcegraph/zoekt/pull/346)
- Extensions: Added `enableExtensionsDecorationsColumnView` user setting as [experimental feature](https://docs.sourcegraph.com/admin/beta_and_experimental_features#experimental-features). When enabled decorations of the extensions supporting column decorations (currently only git-extras extension does: [sourcegraph-git-extras/pull/276](https://github.com/sourcegraph/sourcegraph-git-extras/pull/276)) will be displayed in separate columns on the blob page. [#36007](https://github.com/sourcegraph/sourcegraph/pull/36007)
- SAML authentication provider has a new site configuration `allowGroups` that allows filtering users by group membership. [#36555](https://github.com/sourcegraph/sourcegraph/pull/36555)
- A new [templating](https://docs.sourcegraph.com/batch_changes/references/batch_spec_templating) variable, `batch_change_link` has been added for more control over where the "Created by Sourcegraph batch change ..." message appears in the published changeset description. [#491](https://github.com/sourcegraph/sourcegraph/pull/35319)
- Batch specs can now mount local files in the Docker container when using [Sourcegraph CLI](https://docs.sourcegraph.com/cli). [#31790](https://github.com/sourcegraph/sourcegraph/issues/31790)
- Code Monitoring: Notifications via Slack and generic webhooks are now enabled for everyone by default as a beta feature. [#37037](https://github.com/sourcegraph/sourcegraph/pull/37037)
- Code Insights: Sort and limit filters have been added to capture group insights. This gives users more control over which series are displayed. [#34611](https://github.com/sourcegraph/sourcegraph/pull/34611)
- [Running batch changes server-side](https://docs.sourcegraph.com/batch_changes/explanations/server_side) is now in beta! In addition to using src-cli to run batch changes locally, you can now run them server-side as well. This requires installing executors. While running server-side unlocks a new and improved UI experience, you can still use src-cli just like before.
- Code Monitoring: pings for new action types [#37288](https://github.com/sourcegraph/sourcegraph/pull/37288)
- Better search-based code navigation for Java using tree-sitter [#34875](https://github.com/sourcegraph/sourcegraph/pull/34875)

### Changed

- Code Insights: Added warnings about adding `context:` and `repo:` filters in search query.
- Batch Changes: The credentials of the last applying user will now be used to sync changesets when available. If unavailable, then the previous behaviour of using a site or code host configuration credential is retained. [#33413](https://github.com/sourcegraph/sourcegraph/issues/33413)
- Gitserver: we disable automatic git-gc for invocations of git-fetch to avoid corruption of repositories by competing git-gc processes. [#36274](https://github.com/sourcegraph/sourcegraph/pull/36274)
- Commit and diff search: The hard limit of 50 repositories has been removed, and long-running searches will continue running until the timeout is hit. [#36486](https://github.com/sourcegraph/sourcegraph/pull/36486)
- The Postgres DBs `frontend` and `codeintel-db` are now given 1 hour to begin accepting connections before Kubernetes restarts the containers. [#4136](https://github.com/sourcegraph/deploy-sourcegraph/pull/4136)
- The internal git command forwarder has been deprecated and will be removed in 3.42 [#37320](https://github.com/sourcegraph/sourcegraph/pull/37320)

### Fixed

- Unable to send emails through [Google SMTP relay](https://docs.sourcegraph.com/admin/config/email#configuring-sourcegraph-to-send-email-via-google-workspace-gmail) with mysterious error "EOF". [#35943](https://github.com/sourcegraph/sourcegraph/issues/35943)
- A common source of searcher evictions on kubernetes when running large structural searches. [#34828](https://github.com/sourcegraph/sourcegraph/issues/34828)
- An issue with permissions evaluation for saved searches
- An authorization check while Redis is down will now result in an internal server error, instead of clearing a valid session from the user's cookies. [#37016](https://github.com/sourcegraph/sourcegraph/issues/37016)

### Removed

-

## 3.40.2

### Fixed

- Fix issue with OAuth login using a Github code host by reverting gologin dependency update [#36685](https://github.com/sourcegraph/sourcegraph/pull/36685)
- Fix issue with single-container docker image where codeinsights-db was being incorrectly created [#36678](https://github.com/sourcegraph/sourcegraph/pull/36678)

## 3.40.1

### Fixed

- Support expiring OAuth tokens for GitLab which became the default in version 15.0. [#36003](https://github.com/sourcegraph/sourcegraph/pull/36003)
- Fix external service resolver erroring when webhooks not supported. [#35932](https://github.com/sourcegraph/sourcegraph/pull/35932)

## 3.40.0

### Added

- Code Insights: Added fuzzy search filter for dashboard select drop down
- Code Insights: You can share code insights through a shareable link. [#34965](https://github.com/sourcegraph/sourcegraph/pull/34965)
- Search: `path:` is now a valid filter. It is an alias for the existing `file:` filter. [#34947](https://github.com/sourcegraph/sourcegraph/pull/34947)
- Search: `-language` is a valid filter, but the web app displays it as invalid. The web app is fixed to reflect validity. [#34949](https://github.com/sourcegraph/sourcegraph/pull/34949)
- Search-based code intelligence now recognizes local variables in Python, Java, JavaScript, TypeScript, C/C++, C#, Go, and Ruby. [#33689](https://github.com/sourcegraph/sourcegraph/pull/33689)
- GraphQL API: Added support for async external service deletion. This should be used to delete an external service which cannot be deleted within 75 seconds timeout due to a large number of repos. Usage: add `async` boolean field to `deleteExternalService` mutation. Example: `mutation deleteExternalService(externalService: "id", async: true) { alwaysNil }`
- [search.largeFiles](https://docs.sourcegraph.com/admin/config/site_config#search-largeFiles) now supports recursive globs. For example, it is now possible to specify a pattern like `**/*.lock` to match a lock file anywhere in a repository. [#35411](https://github.com/sourcegraph/sourcegraph/pull/35411)
- Permissions: The `setRepositoryPermissionsUnrestricted` mutation was added, which allows explicitly marking a repo as available to all Sourcegraph users. [#35378](https://github.com/sourcegraph/sourcegraph/pull/35378)
- The `repo:deps(...)` predicate can now search through the [Python dependencies of your repositories](https://docs.sourcegraph.com/code_search/how-to/dependencies_search). [#32659](https://github.com/sourcegraph/sourcegraph/issues/32659)
- Batch Changes are now supported on [Bitbucket Cloud](https://bitbucket.org/). [#24199](https://github.com/sourcegraph/sourcegraph/issues/24199)
- Pings for server-side batch changes [#34308](https://github.com/sourcegraph/sourcegraph/pull/34308)
- Indexed search will detect when it is misconfigured and has multiple replicas writing to the same directory. [#35513](https://github.com/sourcegraph/sourcegraph/pull/35513)
- A new token creation callback feature that sends a token back to a trusted program automatically after the user has signed in [#35339](https://github.com/sourcegraph/sourcegraph/pull/35339)
- The Grafana dashboard now has a global container resource usage view to help site-admin quickly identify potential scaling issues. [#34808](https://github.com/sourcegraph/sourcegraph/pull/34808)

### Changed

- Sourcegraph's docker images are now based on Alpine Linux 3.14. [#34508](https://github.com/sourcegraph/sourcegraph/pull/34508)
- Sourcegraph is now built with Go 1.18. [#34899](https://github.com/sourcegraph/sourcegraph/pull/34899)
- Capture group Code Insights now use the Compute streaming endpoint. [#34905](https://github.com/sourcegraph/sourcegraph/pull/34905)
- Code Insights will now automatically generate queries with a default value of `fork:no` and `archived:no` if these fields are not specified by the user. This removes the need to manually add these fields to have consistent behavior from historical to non-historical results. [#30204](https://github.com/sourcegraph/sourcegraph/issues/30204)
- Search Code Insights now use the Search streaming endpoint. [#35286](https://github.com/sourcegraph/sourcegraph/pull/35286)
- Deployment: Nginx ingress controller updated to v1.2.0

### Fixed

- Code Insights: Fixed line chart data series hover effect. Now the active line will be rendered on top of the others.
- Code Insights: Fixed incorrect Line Chart size calculation in FireFox
- Unverified primary emails no longer breaks the Emails-page for users and Users-page for Site Admin. [#34312](https://github.com/sourcegraph/sourcegraph/pull/34312)
- Button to download raw file in blob page is now working correctly. [#34558](https://github.com/sourcegraph/sourcegraph/pull/34558)
- Searches containing `or` expressions are now optimized to evaluate natively on the backends that support it ([#34382](https://github.com/sourcegraph/sourcegraph/pull/34382)), and both commit and diff search have been updated to run optimized `and`, `or`, and `not` queries. [#34595](https://github.com/sourcegraph/sourcegraph/pull/34595)
- Carets in textareas in Firefox are now visible. [#34888](https://github.com/sourcegraph/sourcegraph/pull/34888)
- Changesets to GitHub code hosts could fail with a confusing, non actionable error message. [#35048](https://github.com/sourcegraph/sourcegraph/pull/35048)
- An issue causing search expressions to not work in conjunction with `type:symbol`. [#35126](https://github.com/sourcegraph/sourcegraph/pull/35126)
- A non-descriptive error message that would be returned when using `on.repository` if it is not a valid repository path [#35023](https://github.com/sourcegraph/sourcegraph/pull/35023)
- Reduced database load when viewing or previewing a batch change. [#35501](https://github.com/sourcegraph/sourcegraph/pull/35501)
- Fixed a bug where Capture Group Code Insights generated just in time only returned data for the latest repository in the list. [#35624](https://github.com/sourcegraph/sourcegraph/pull/35624)

### Removed

- The experimental API Docs feature released on our Cloud instance since 3.30.0 has been removed from the product entirely. This product functionality is being superseded by [doctree](https://github.com/sourcegraph/doctree). [#34798](https://github.com/sourcegraph/sourcegraph/pull/34798)

## 3.39.1

### Fixed

- Code Insights: Fixed bug that caused line rendering issues when series data is returned out of order by date.
- Code Insights: Fixed bug that caused before and after parameters to be switched when clicking in to the diff view from an insight.
- Fixed an issue with notebooks that caused the cursor to behave erratically in markdown blocks. [#34227](https://github.com/sourcegraph/sourcegraph/pull/34227)
- Batch Changes on docker compose installations were failing due to a missing environment variable [#813](https://github.com/sourcegraph/deploy-sourcegraph-docker/pull/813).

## 3.39.0

### Added

- Added support for LSIF upload authentication against GitLab.com on Sourcegraph Cloud. [#33254](https://github.com/sourcegraph/sourcegraph/pull/33254)
- Add "getting started/quick start checklist for authenticated users" [#32882](https://github.com/sourcegraph/sourcegraph/pull/32882)
- A redesigned repository page is now available under the `new-repo-page` feature flag. [#33319](https://github.com/sourcegraph/sourcegraph/pull/33319)
- Pings now include notebooks usage metrics. [#30087](https://github.com/sourcegraph/sourcegraph/issues/30087)
- Notebooks are now enabled by default. [#33706](https://github.com/sourcegraph/sourcegraph/pull/33706)
- The Code Insights GraphQL API now accepts Search Contexts as a filter and will extract the expressions embedded the `repo` and `-repo` search query fields from the contexts to apply them as filters on the insight. [#33866](https://github.com/sourcegraph/sourcegraph/pull/33866)
- The Code Insights commit indexer can now index commits in smaller batches. Set the number of days per batch in the site setting `insights.commit.indexer.windowDuration`. A value of 0 (default) will disable batching. [#33666](https://github.com/sourcegraph/sourcegraph/pull/33666)
- Support account lockout after consecutive failed sign-in attempts for builtin authentication provider (i.e. username and password), new config options are added to the site configuration under `"auth.lockout"` to customize the threshold, length of lockout and consecutive periods. [#33999](https://github.com/sourcegraph/sourcegraph/pull/33999)
- pgsql-exporter for Code Insights has been added to docker-compose and Kubernetes deployments to gather database-level metrics. [#780](https://github.com/sourcegraph/deploy-sourcegraph-docker/pull/780), [#4111](https://github.com/sourcegraph/deploy-sourcegraph/pull/4111)
- `repo:dependencies(...)` predicate can now search through the [Go dependencies of your repositories](https://docs.sourcegraph.com/code_search/how-to/dependencies_search). [#32658](https://github.com/sourcegraph/sourcegraph/issues/32658)
- Added a site config value `defaultRateLimit` to optionally configure a global default rate limit for external services.

### Changed

- Code Insights: Replaced native window confirmation dialog with branded modal. [#33637](https://github.com/sourcegraph/sourcegraph/pull/33637)
- Code Insights: Series data is now sorted by semantic version then alphabetically.
- Code Insights: Added locked insights overlays for frozen insights while in limited access mode. Restricted insight editing save change button for frozen insights. [#33062](https://github.com/sourcegraph/sourcegraph/pull/33062)
- Code Insights: A global dashboard will now be automatically created while in limited access mode to provide consistent visibility for unlocked insights. This dashboard cannot be deleted or modified while in limited access mode. [#32992](https://github.com/sourcegraph/sourcegraph/pull/32992)
- Update "getting started checklist for visitors" to a new design [TODO:]
- Update "getting started/quick start checklist for visitors" to a new design [#32882](https://github.com/sourcegraph/sourcegraph/pull/32882)
- Code Insights: Capture group values are now restricted to 100 characters. [#32828](https://github.com/sourcegraph/sourcegraph/pull/32828)
- Repositories for which gitserver's janitor job "sg maintenance" fails will eventually be re-cloned if "DisableAutoGitUpdates" is set to false (default) in site configuration. [#33432](https://github.com/sourcegraph/sourcegraph/pull/33432)
- The Code Insights database is now based on Postgres 12, removing the dependency on TimescaleDB. [#32697](https://github.com/sourcegraph/sourcegraph/pull/32697)

### Fixed

- Fixed create insight button being erroneously disabled.
- Fixed an issue where a `Warning: Sourcegraph cannot send emails!` banner would appear for all users instead of just site admins (introduced in v3.38).
- Fixed reading search pattern type from settings [#32989](https://github.com/sourcegraph/sourcegraph/issues/32989)
- Display a tooltip and truncate the title of a search result when content overflows [#32904](https://github.com/sourcegraph/sourcegraph/pull/32904)
- Search patterns containing `and` and `not` expressions are now optimized to evaluate natively on the Zoekt backend for indexed code content and symbol search wherever possible. These kinds of queries are now typically an order of magnitude faster. Previous cases where no results were returned for expensive search expressions should now work and return results quickly. [#33308](https://github.com/sourcegraph/sourcegraph/pull/33308)
- Fail to log extension activation event will no longer block extension from activating [#33300][https://github.com/sourcegraph/sourcegraph/pull/33300]
- Fixed out-ouf-memory events for gitserver's janitor job "sg maintenance". [#33353](https://github.com/sourcegraph/sourcegraph/issues/33353)
- Setting the publication state for changesets when previewing a batch spec now works correctly if all changesets are selected and there is more than one page of changesets. [#33619](https://github.com/sourcegraph/sourcegraph/issues/33619)

### Removed

-

## 3.38.1

### Fixed

- An issue introduced in 3.38 that caused alerts to not be delivered [#33398](https://github.com/sourcegraph/sourcegraph/pull/33398)

## 3.38.0

### Added

- Added new "Getting started onboarding tour" for not authenticated users on Sourcegraph.com instead of "Search onboarding tour" [#32263](https://github.com/sourcegraph/sourcegraph/pull/32263)
- Pings now include code host integration usage metrics [#31379](https://github.com/sourcegraph/sourcegraph/pull/31379)
- Added `PRECISE_CODE_INTEL_UPLOAD_AWS_USE_EC2_ROLE_CREDENTIALS` environment variable to enable EC2 metadata API authentication to an external S3 bucket storing precise code intelligence uploads. [#31820](https://github.com/sourcegraph/sourcegraph/pull/31820)
- LSIF upload pages now include a section listing the reasons and retention policies resulting in an upload being retained and not expired. [#30864](https://github.com/sourcegraph/sourcegraph/pull/30864)
- Timestamps in the history panel can now be formatted as absolute timestamps by using user setting `history.preferAbsoluteTimestamps`
- Timestamps in the history panel can now be formatted as absolute timestamps by using user setting `history.preferAbsoluteTimestamps` [#31837](https://github.com/sourcegraph/sourcegraph/pull/31837)
- Notebooks from private enterprise instances can now be embedded in external sites by enabling the `enable-embed-route` feature flag. [#31628](https://github.com/sourcegraph/sourcegraph/issues/31628)
- Pings now include IDE extensions usage metrics [#32000](https://github.com/sourcegraph/sourcegraph/pull/32000)
- New EventSource type: `IDEEXTENSION` for IDE extensions-related events [#32000](https://github.com/sourcegraph/sourcegraph/pull/32000)
- Code Monitoring now has a Logs tab enabled as a [beta feature](https://docs.sourcegraph.com/admin/beta_and_experimental_features). This lets you see recent runs of your code monitors and determine if any notifications were sent or if there were any errors during the run. [#32292](https://github.com/sourcegraph/sourcegraph/pull/32292)
- Code Monitoring creation and editing now supports syntax highlighting and autocomplete on the search box. [#32536](https://github.com/sourcegraph/sourcegraph/pull/32536)
- New `repo:dependencies(...)` predicate allows you to [search through the dependencies of your repositories](https://docs.sourcegraph.com/code_search/how-to/dependencies_search). This feature is currently in beta and only npm package repositories are supported with dependencies from `package-lock.json` and `yarn.lock` files. [#32405](https://github.com/sourcegraph/sourcegraph/issues/32405)
- Site config has a new _experimental_ feature called `gitServerPinnedRepos` that allows admins to pin specific repositories to particular gitserver instances. [#32831](https://github.com/sourcegraph/sourcegraph/pull/32831).
- Added [Rockskip](https://docs.sourcegraph.com/code_intelligence/explanations/rockskip), a scalable symbol service backend for a fast symbol sidebar and search-based code intelligence on monorepos.
- Code monitor email notifications can now optionally include the content of new search results. This is disabled by default but can be enabled by editing the code monitor's email action and toggling on "Include search results in sent message". [#32097](https://github.com/sourcegraph/sourcegraph/pull/32097)

### Changed

- Searching for the pattern `//` with regular expression search is now interpreted literally and will search for `//`. Previously, the `//` pattern was interpreted as our regular expression syntax `/<regexp>/` which would in turn be intrpreted as the empty string. Since searching for an empty string offers little practically utility, we now instead interpret `//` to search for its literal meaning in regular expression search. [#31520](https://github.com/sourcegraph/sourcegraph/pull/31520)
- Timestamps in the webapp will now display local time on hover instead of UTC time [#31672](https://github.com/sourcegraph/sourcegraph/pull/31672)
- Updated Postgres version from 12.6 to 12.7 [#31933](https://github.com/sourcegraph/sourcegraph/pull/31933)
- Code Insights will now periodically clean up data series that are not in use. There is a 1 hour grace period where the series can be reattached to a view, after which all of the time series data and metadata will be deleted. [#32094](https://github.com/sourcegraph/sourcegraph/pull/32094)
- Code Insights critical telemetry total count now only includes insights that are not frozen (limited by trial mode restrictions). [#32529](https://github.com/sourcegraph/sourcegraph/pull/32529)
- The Phabricator integration with Gitolite code hosts has been deprecated, the fields have been kept to not break existing systems, but the integration does not work anymore
- The SSH library used to push Batch Change branches to code hosts has been updated to prevent issues pushing to github.com or GitHub Enterprise releases after March 15, 2022. [#32641](https://github.com/sourcegraph/sourcegraph/issues/32641)
- Bumped the minimum supported version of Docker Compose from `1.22.0` to `1.29.0`. [#32631](https://github.com/sourcegraph/sourcegraph/pull/32631)
- [Code host API rate limit configuration](https://docs.sourcegraph.com/admin/repo/update_frequency#code-host-api-rate-limiting) no longer based on code host URLs but only takes effect on each individual external services. To enforce API rate limit, please add configuration to all external services that are intended to be rate limited. [#32768](https://github.com/sourcegraph/sourcegraph/pull/32768)

### Fixed

- Viewing or previewing a batch change is now more resilient when transient network or server errors occur. [#29859](https://github.com/sourcegraph/sourcegraph/issues/29859)
- Search: `select:file` and `select:file.directory` now properly deduplicates results. [#32469](https://github.com/sourcegraph/sourcegraph/pull/32469)
- Security: Patch container images against CVE 2022-0778 [#32679](https://github.com/sourcegraph/sourcegraph/issues/32679)
- When closing a batch change, draft changesets that will be closed are now also shown. [#32481](https://github.com/sourcegraph/sourcegraph/pull/32481)

### Removed

- The deprecated GraphQL field `SearchResults.resultCount` has been removed in favor of its replacement, `matchCount`. [#31573](https://github.com/sourcegraph/sourcegraph/pull/31573)
- The deprecated site-config field `UseJaeger` has been removed. Use `"observability.tracing": { "sampling": "all" }` instead [#31294](https://github.com/sourcegraph/sourcegraph/pull/31294/commits/6793220d6cf1200535a2610d79d2dd9e18c67dca)

## 3.37.0

### Added

- Code in search results is now selectable (e.g. for copying). Just clicking on the code continues to open the corresponding file as it did before. [#30033](https://github.com/sourcegraph/sourcegraph/pull/30033)
- Search Notebooks now support importing and exporting Markdown-formatted files. [#28586](https://github.com/sourcegraph/sourcegraph/issues/28586)
- Added standalone migrator service that can be used to run database migrations independently of an upgrade. For more detail see the [standalone migrator docs](https://docs.sourcegraph.com/admin/how-to/manual_database_migrations) and the [docker-compose](https://docs.sourcegraph.com/admin/install/docker-compose/operations#database-migrations) or [kubernetes](https://docs.sourcegraph.com/admin/install/kubernetes/update#database-migrations) upgrade docs.

### Changed

- Syntax highlighting for JSON now uses a distinct color for strings in object key positions. [#30105](https://github.com/sourcegraph/sourcegraph/pull/30105)
- GraphQL API: The order of events returned by `MonitorTriggerEventConnection` has been reversed so newer events are returned first. The `after` parameter has been modified accordingly to return events older the one specified, to allow for pagination. [31219](https://github.com/sourcegraph/sourcegraph/pull/31219)
- [Query based search contexts](https://docs.sourcegraph.com/code_search/how-to/search_contexts#beta-query-based-search-contexts) are now enabled by default as a [beta feature](https://docs.sourcegraph.com/admin/beta_and_experimental_features). [#30888](https://github.com/sourcegraph/sourcegraph/pull/30888)
- The symbols sidebar loads much faster on old commits (after processing it) when scoped to a subdirectory in a big repository. [#31300](https://github.com/sourcegraph/sourcegraph/pull/31300)

### Fixed

- Links generated by editor endpoint will render image preview correctly. [#30767](https://github.com/sourcegraph/sourcegraph/pull/30767)
- Fixed a race condition in the precise code intel upload expirer process that prematurely expired new uploads. [#30546](https://github.com/sourcegraph/sourcegraph/pull/30546)
- Pushing changesets from Batch Changes to code hosts with self-signed TLS certificates has been fixed. [#31010](https://github.com/sourcegraph/sourcegraph/issues/31010)
- Fixed LSIF uploads not being expired according to retention policies when the repository contained tags and branches with the same name but pointing to different commits. [#31108](https://github.com/sourcegraph/sourcegraph/pull/31108)
- Service discovery for the symbols service can transition from no endpoints to endpoints. Previously we always returned an error after the first empty state. [#31225](https://github.com/sourcegraph/sourcegraph/pull/31225)
- Fixed performance issue in LSIF upload processing, reducing the latency between uploading an LSIF index and accessing precise code intel in the UI. ([#30978](https://github.com/sourcegraph/sourcegraph/pull/30978), [#31143](https://github.com/sourcegraph/sourcegraph/pull/31143))
- Fixed symbols not appearing when no files changed between commits. [#31295](https://github.com/sourcegraph/sourcegraph/pull/31295)
- Fixed symbols not appearing when too many files changed between commits. [#31110](https://github.com/sourcegraph/sourcegraph/pull/31110)
- Fixed runaway disk usage in the `symbols` service. [#30647](https://github.com/sourcegraph/sourcegraph/pull/30647)

### Removed

- Removed `experimentalFeature.showCodeMonitoringTestEmailButton`. Test emails can still be sent by editing the code monitor and expanding the "Send email notification" section. [#29953](https://github.com/sourcegraph/sourcegraph/pull/29953)

## 3.36.3

### Fixed

- Fix Code Monitor permissions. For more detail see our [security advisory](https://github.com/sourcegraph/sourcegraph/security/advisories/GHSA-xqv2-x6f2-w3pf) [#30547](https://github.com/sourcegraph/sourcegraph/pull/30547)

## 3.36.2

### Removed

- The TOS consent screen which would appear for all users upon signing into Sourcegraph. We had some internal miscommunication on this onboarding flow and it didn’t turn out the way we intended, this effectively reverts that change. ![#30192](https://github.com/sourcegraph/sourcegraph/issues/30192)

## 3.36.1

### Fixed

- Fix broken 'src lsif upload' inside executor due to basic auth removal. [#30023](https://github.com/sourcegraph/sourcegraph/pull/30023)

## 3.36.0

### Added

- Search contexts can now be defined with a restricted search query as an alternative to a specific list of repositories and revisions. This feature is _beta_ and may change in the following releases. Allowed filters: `repo`, `rev`, `file`, `lang`, `case`, `fork`, `visibility`. `OR`, `AND` expressions are also allowed. To enable this feature to all users, set `experimentalFeatures.searchContextsQuery` to true in global settings. You'll then see a "Create context" button from the search results page and a "Query" input field in the search contexts form. If you want revisions specified in these query based search contexts to be indexed, set `experimentalFeatures.search.index.query.contexts` to true in site configuration. [#29327](https://github.com/sourcegraph/sourcegraph/pull/29327)
- More explicit Terms of Service and Privacy Policy consent has been added to Sourcegraph Server. [#28716](https://github.com/sourcegraph/sourcegraph/issues/28716)
- Batch changes will be created on forks of the upstream repository if the new `batchChanges.enforceForks` site setting is enabled. [#17879](https://github.com/sourcegraph/sourcegraph/issues/17879)
- Symbolic links are now searchable. Previously it was possible to navigate to symbolic links in the repository tree view, however the symbolic links were ignored during searches. [#29567](https://github.com/sourcegraph/sourcegraph/pull/29567), [#237](https://github.com/sourcegraph/zoekt/pull/237)
- Maximum number of references/definitions shown in panel can be adjusted in settings with `codeIntelligence.maxPanelResults`. If not set, a hardcoded limit of 500 was used. [#29629](https://github.com/sourcegraph/sourcegraph/29629)
- Search notebooks are now fully persistable. You can create notebooks through the WYSIWYG editor and share them via a unique URL. We support two visibility modes: private (only the creator can view the notebook) and public (everyone can view the notebook). This feature is _beta_ and may change in the following releases. [#27384](https://github.com/sourcegraph/sourcegraph/issues/27384)
- Code Insights that are run over all repositories now have data points with links that lead to the search page. [#29587](https://github.com/sourcegraph/sourcegraph/pull/29587)
- Code Insights creation UI query field now supports different syntax highlight modes based on `patterntype` filter. [#29733](https://github.com/sourcegraph/sourcegraph/pull/29733)
- Code Insights creation UI query field now has live-preview button that leads to the search page with predefined query value. [#29698](https://github.com/sourcegraph/sourcegraph/pull/29698)
- Code Insights creation UI detect and track patterns can now search across all repositories. [#29906](https://github.com/sourcegraph/sourcegraph/pull/29906)
- Pings now contain aggregated CTA metrics. [#29966](https://github.com/sourcegraph/sourcegraph/pull/29966)
- Pings now contain aggregated CTA metrics. [#29966](https://github.com/sourcegraph/sourcegraph/pull/29966) and [#31389](https://github.com/sourcegraph/sourcegraph/pull/31389)

### Changed

- Sourcegraph's API (streaming search, GraphQL, etc.) may now be used from any domain when using an access token for authentication, or with no authentication in the case of Sourcegraph.com. [#28775](https://github.com/sourcegraph/sourcegraph/pull/28775)
- The endpoint `/search/stream` will be retired in favor of `/.api/search/stream`. This requires no action unless you have developed custom code against `/search/stream`. We will support both endpoints for a short period of time before removing `/search/stream`. Please refer to the [documentation](https://docs.sourcegraph.com/api/stream_api) for more information.
- When displaying the content of symbolic links in the repository tree view, we will show the relative path to the link's target instead of the target's content. This behavior is consistent with how we display symbolic links in search results. [#29687](https://github.com/sourcegraph/sourcegraph/pull/29687)
- A new janitor job, "sg maintenance" was added to gitserver. The new job replaces "garbage collect" with the goal to optimize the performance of git operations for large repositories. You can choose to enable "garbage collect" again by setting the environment variables "SRC_ENABLE_GC_AUTO" to "true" and "SRC_ENABLE_SG_MAINTENANCE" to "false" for gitserver. Note that you must not enable both options at the same time. [#28224](https://github.com/sourcegraph/sourcegraph/pull/28224).
- Search results across repositories are now ordered by repository rank by default. By default the rank is the number of stars a repository has. An administrator can inflate the rank of a repository via `experimentalFeatures.ranking.repoScores`. If you notice increased latency in results, you can disable this feature by setting `experimentalFeatures.ranking.maxReorderQueueSize` to 0. [#29856](https://github.com/sourcegraph/sourcegraph/pull/29856)
- Search results within the same file are now ordered by relevance instead of line number. To order by line number, update the setting `experimentalFeatures.clientSearchResultRanking: "by-line-number"`. [#29046](https://github.com/sourcegraph/sourcegraph/pull/29046)
- Bumped the symbols processing timeout from 20 minutes to 2 hours and made it configurable. [#29891](https://github.com/sourcegraph/sourcegraph/pull/29891)

### Fixed

- Issue preventing searches from completing when certain patterns contain `@`. [#29489](https://github.com/sourcegraph/sourcegraph/pull/29489)
- The grafana dashboard for "successful search request duration" reports the time for streaming search which is used by the browser. Previously it reported the GraphQL time which the browser no longer uses. [#29625](https://github.com/sourcegraph/sourcegraph/pull/29625)
- A regression introduced in 3.35 causing Code Insights that are run over all repositories to not query against repositories that have permissions enabled. (Restricted repositories are and remain filtered based on user permissions when a user views a chart, not at query time.) This may cause global Insights to undercount for data points generated after upgrading to 3.35 and before upgrading to 3.36. [](https://github.com/sourcegraph/sourcegraph/pull/29725)
- Renaming repositories now removes the old indexes on Zoekt's disks. This did not affect search results, only wasted disk space. This was a regression introduced in Sourcegraph 3.33. [#29685](https://github.com/sourcegraph/sourcegraph/issues/29685)

### Removed

- Removed unused backend service from Kubernetes deployments. [#4050](https://github.com/sourcegraph/deploy-sourcegraph/pull/4050)

## 3.35.2

### Fixed

- Fix Code Monitor permissions. For more detail see our [security advisory](https://github.com/sourcegraph/sourcegraph/security/advisories/GHSA-xqv2-x6f2-w3pf) [#30547](https://github.com/sourcegraph/sourcegraph/pull/30547)

## 3.35.1

**⚠️ Due to issues related to Code Insights in the 3.35.0 release, users are advised to upgrade directly to 3.35.1.**

### Fixed

- Skipped migrations caused existing Code Insights to not appear. [#29395](https://github.com/sourcegraph/sourcegraph/pull/29395)
- Enterprise-only out-of-band migrations failed to execute due to missing enterprise configuration flag. [#29426](https://github.com/sourcegraph/sourcegraph/pull/29426)

## 3.35.0

**⚠️ Due to issues related to Code Insights on this release, users are advised to upgrade directly to 3.35.1.**

### Added

- Individual batch changes can publish multiple changesets to the same repository by specifying multiple target branches using the [`on.branches`](https://docs.sourcegraph.com/batch_changes/references/batch_spec_yaml_reference#on-repository) attribute. [#25228](https://github.com/sourcegraph/sourcegraph/issues/25228)
- Low resource overlay added. NOTE: this is designed for internal-use only. Customers can use the `minikube` overlay to achieve similar results.[#4012](https://github.com/sourcegraph/deploy-sourcegraph/pull/4012)
- Code Insights has a new insight `Detect and Track` which will generate unique time series from the matches of a pattern specified as a regular expression capture group. This is currently limited to insights scoped to specific repositories. [docs](https://docs.sourcegraph.com/code_insights/explanations/automatically_generated_data_series)
- Code Insights is persisted entirely in the `codeinsights-db` database. A migration will automatically be performed to move any defined insights and dashboards from your user, org, or global settings files.
- The GraphQL API for Code Insights has entered beta. [docs](https://docs.sourcegraph.com/code_insights/references/code_insights_graphql_api)
- The `SRC_GIT_SERVICE_MAX_EGRESS_BYTES_PER_SECOND` environment variable to control the egress throughput of gitserver's git service (e.g. used by zoekt-index-server to clone repos to index). Set to -1 for no limit. [#29197](https://github.com/sourcegraph/sourcegraph/pull/29197)
- Search suggestions via the GraphQL API were deprecated last release and are now no longer available. Suggestions now work only with the search streaming API. [#29283](https://github.com/sourcegraph/sourcegraph/pull/29283)
- Clicking on a token will now jump to its definition. [#28520](https://github.com/sourcegraph/sourcegraph/pull/28520)

### Changed

- The `ALLOW_DECRYPT_MIGRATION` environment variable is now read by the `worker` service, not the `frontend` service as in previous versions.
- External services will stop syncing if they exceed the user / site level limit for total number of repositories added. It will only continue syncing if the extra repositories are removed or the corresponding limit is increased, otherwise it will stop syncing for the very first repository each time the syncer attempts to sync the external service again. [#28674](https://github.com/sourcegraph/sourcegraph/pull/28674)
- Sourcegraph services now listen to SIGTERM signals. This allows smoother rollouts in kubernetes deployments. [#27958](https://github.com/sourcegraph/sourcegraph/pull/27958)
- The sourcegraph-frontend ingress now uses the networking.k8s.io/v1 api. This adds support for k8s v1.22 and later, and deprecates support for versions older than v1.18.x [#4029](https://github.com/sourcegraph/deploy-sourcegraph/pull/4029)
- Non-bare repositories found on gitserver will be removed by a janitor job. [#28895](https://github.com/sourcegraph/sourcegraph/pull/28895)
- The search bar is no longer auto-focused when navigating between files. This change means that the keyboard shortcut Cmd+LeftArrow (or Ctrl-LeftArrow) now goes back to the browser's previous page instead of moving the cursor position to the first position of the search bar. [#28943](https://github.com/sourcegraph/sourcegraph/pull/28943)
- Code Insights series over all repositories can now be edited
- Code Insights series over all repositories now support a custom time interval and will calculate with 12 points starting at the moment the series is created and working backwards.
- Minio service upgraded to RELEASE.2021-12-10T23-03-39Z. [#29188](https://github.com/sourcegraph/sourcegraph/pull/29188)
- Code insights creation UI form query field now supports suggestions and syntax highlighting. [#28130](https://github.com/sourcegraph/sourcegraph/pull/28130)
- Using `select:repo` in search queries will now stream results incrementally, greatly improving speed and reducing time-to-first-result. [#28920](https://github.com/sourcegraph/sourcegraph/pull/28920)
- The fuzzy file finder is now enabled by default and can be activated with the shortcut `Cmd+K` on macOS and `Ctrl+K` on Linux/Windows. Change the user setting `experimentalFeatures.fuzzyFinder` to `false` to disable this feature. [#29010](https://github.com/sourcegraph/sourcegraph/pull/29010)
- Search-based code intelligence and the symbol sidebar are much faster now that the symbols service incrementally processes files that changed. [#27932](https://github.com/sourcegraph/sourcegraph/pull/27932)

### Fixed

- Moving a changeset from draft state into published state was broken on GitLab code hosts. [#28239](https://github.com/sourcegraph/sourcegraph/pull/28239)
- The shortcuts for toggling the History Panel and Line Wrap were not working on Mac. [#28574](https://github.com/sourcegraph/sourcegraph/pull/28574)
- Suppresses docker-on-mac warning for Kubernetes, Docker Compose, and Pure Docker deployments. [#28405](https://github.com/sourcegraph/sourcegraph/pull/28821)
- Fixed an issue where certain regexp syntax for repository searches caused the entire search, including non-repository searches, to fail with a parse error (issue affects only version 3.34). [#28826](https://github.com/sourcegraph/sourcegraph/pull/28826)
- Modifying changesets on Bitbucket Server could previously fail if the local copy in Batch Changes was out of date. That has been fixed by retrying the operations in case of a 409 response. [#29100](https://github.com/sourcegraph/sourcegraph/pull/29100)

### Removed

- Settings files (user, org, global) as a persistence mechanism for Code Insights are now deprecated.
- Query-runner deployment has been removed. You can safely remove the `query-runner` service from your installation.

## 3.34.2

### Fixed

- A bug introduced in 3.34 and 3.34.1 that resulted in certain repositories being missed in search results. [#28624](https://github.com/sourcegraph/sourcegraph/pull/28624)

## 3.34.1

### Fixed

- Fixed Redis alerting for docker-compose deployments [#28099](https://github.com/sourcegraph/sourcegraph/issues/28099)

## 3.34.0

### Added

- Added documentation for merging site-config files. Available since 3.32 [#21220](https://github.com/sourcegraph/sourcegraph/issues/21220)
- Added site config variable `cloneProgressLog` to optionally enable logging of clone progress to temporary files for debugging. Disabled by default. [#26568](https://github.com/sourcegraph/sourcegraph/pull/26568)
- GNU's `wget` has been added to all `sourcegraph/*` Docker images that use `sourcegraph/alpine` as its base [#26823](https://github.com/sourcegraph/sourcegraph/pull/26823)
- Added the "no results page", a help page shown if a search doesn't return any results [#26154](https://github.com/sourcegraph/sourcegraph/pull/26154)
- Added monitoring page for Redis databases [#26967](https://github.com/sourcegraph/sourcegraph/issues/26967)
- The search indexer only polls repositories that have been marked as changed. This reduces a large source of load in installations with a large number of repositories. If you notice index staleness, you can try disabling by setting the environment variable `SRC_SEARCH_INDEXER_EFFICIENT_POLLING_DISABLED` on `sourcegraph-frontend`. [#27058](https://github.com/sourcegraph/sourcegraph/issues/27058)
- Pings include instance wide total counts of Code Insights grouped by presentation type, series type, and presentation-series type. [#27602](https://github.com/sourcegraph/sourcegraph/pull/27602)
- Added logging of incoming Batch Changes webhooks, which can be viewed by site admins. By default, sites without encryption will log webhooks for three days, while sites with encryption will not log webhooks without explicit configuration. [See the documentation for more details](https://docs.sourcegraph.com/admin/config/batch_changes#incoming-webhooks). [#26669](https://github.com/sourcegraph/sourcegraph/issues/26669)
- Added support for finding implementations of interfaces and methods. [#24854](https://github.com/sourcegraph/sourcegraph/pull/24854)

### Changed

- Removed liveness probes from Kubernetes Prometheus deployment [#2970](https://github.com/sourcegraph/deploy-sourcegraph/pull/2970)
- Batch Changes now requests the `workflow` scope on GitHub personal access tokens to allow batch changes to write to the `.github` directory in repositories. If you have already configured a GitHub PAT for use with Batch Changes, we suggest adding the scope to the others already granted. [#26606](https://github.com/sourcegraph/sourcegraph/issues/26606)
- Sourcegraph's Prometheus and Alertmanager dependency has been upgraded to v2.31.1 and v0.23.0 respectively. [#27336](https://github.com/sourcegraph/sourcegraph/pull/27336)
- The search UI's repositories count as well as the GraphQL API's `search().repositories` and `search().repositoriesCount` have changed semantics from the set of searchable repositories to the set of repositories with matches. In a future release, we'll introduce separate fields for the set of searchable repositories backed by a [scalable implementation](https://github.com/sourcegraph/sourcegraph/issues/27274). [#26995](https://github.com/sourcegraph/sourcegraph/issues/26995)

### Fixed

- An issue that causes the server to panic when performing a structural search via the GQL API for a query that also
  matches missing repos (affected versions 3.33.0 and 3.32.0)
  . [#26630](https://github.com/sourcegraph/sourcegraph/pull/26630)
- Improve detection for Docker running in non-linux
  environments. [#23477](https://github.com/sourcegraph/sourcegraph/issues/23477)
- Fixed the cache size calculation used for Kubernetes deployments. Previously, the calculated value was too high and would exceed the ephemeral storage request limit. #[26283](https://github.com/sourcegraph/sourcegraph/issues/26283)
- Fixed a regression that was introduced in 3.27 and broke SSH-based authentication for managing Batch Changes changesets on code hosts. SSH keys generated by Sourcegraph were not used for authentication and authenticating with the code host would fail if no SSH key with write-access had been added to `gitserver`. [#27491](https://github.com/sourcegraph/sourcegraph/pull/27491)
- Private repositories matching `-repo:` expressions are now excluded. This was a regression introduced in 3.33.0. [#27044](https://github.com/sourcegraph/sourcegraph/issues/27044)

### Removed

- All version contexts functionality (deprecated in 3.33) is now removed. [#26267](https://github.com/sourcegraph/sourcegraph/issues/26267)
- Query filter `repogroup` (deprecated in 3.33) is now removed. [#24277](https://github.com/sourcegraph/sourcegraph/issues/24277)
- Sourcegraph no longer uses CSRF security tokens/cookies to prevent CSRF attacks. Instead, Sourcegraph now relies solely on browser's CORS policies (which were already in place.) In practice, this is just as safe and leads to a simpler CSRF threat model which reduces security risks associated with our threat model complexity. [#7658](https://github.com/sourcegraph/sourcegraph/pull/7658)
- Notifications for saved searches (deprecated in v3.31.0) have been removed [#27912](https://github.com/sourcegraph/sourcegraph/pull/27912/files)

## 3.33.2

### Fixed

- Fixed: backported saved search and code monitor notification fixes from 3.34.0 [#28019](https://github.com/sourcegraph/sourcegraph/pull/28019)

## 3.33.1

### Fixed

- Private repositories matching `-repo:` expressions are now excluded. This was a regression introduced in 3.33.0. [#27044](https://github.com/sourcegraph/sourcegraph/issues/27044)
- Fixed a regression that was introduced in 3.27 and broke SSH-based authentication for managing Batch Changes changesets on code hosts. SSH keys generated by Sourcegraph were not used for authentication and authenticating with the code host would fail if no SSH key with write-access had been added to `gitserver`. [#27491](https://github.com/sourcegraph/sourcegraph/pull/27491)

## 3.33.0

### Added

- More rules have been added to the search query validation so that user get faster feedback on issues with their query. [#24747](https://github.com/sourcegraph/sourcegraph/pull/24747)
- Bloom filters have been added to the zoekt indexing backend to accelerate queries with code fragments matching `\w{4,}`. [zoekt#126](https://github.com/sourcegraph/zoekt/pull/126)
- For short search queries containing no filters but the name of a supported programming language we are now suggesting to run the query with a language filter. [#25792](https://github.com/sourcegraph/sourcegraph/pull/25792)
- The API scope used by GitLab OAuth can now optionally be configured in the provider. [#26152](https://github.com/sourcegraph/sourcegraph/pull/26152)
- Added Apex language support for syntax highlighting and search-based code intelligence. [#25268](https://github.com/sourcegraph/sourcegraph/pull/25268)

### Changed

- Search context management pages are now only available in the Sourcegraph enterprise version. Search context dropdown is disabled in the OSS version. [#25147](https://github.com/sourcegraph/sourcegraph/pull/25147)
- Search contexts GQL API is now only available in the Sourcegraph enterprise version. [#25281](https://github.com/sourcegraph/sourcegraph/pull/25281)
- When running a commit or diff query, the accepted values of `before` and `after` have changed from "whatever git accepts" to a [slightly more strict subset](https://docs.sourcegraph.com/code_search/reference/language#before) of that. [#25414](https://github.com/sourcegraph/sourcegraph/pull/25414)
- Repogroups and version contexts are deprecated in favor of search contexts. Read more about the deprecation and how to migrate to search contexts in the [blog post](https://about.sourcegraph.com/blog/introducing-search-contexts). [#25676](https://github.com/sourcegraph/sourcegraph/pull/25676)
- Search contexts are now enabled by default in the Sourcegraph enterprise version. [#25674](https://github.com/sourcegraph/sourcegraph/pull/25674)
- Code Insights background queries will now retry a maximum of 10 times (down from 100). [#26057](https://github.com/sourcegraph/sourcegraph/pull/26057)
- Our `sourcegraph/cadvisor` Docker image has been upgraded to cadvisor version `v0.42.0`. [#26126](https://github.com/sourcegraph/sourcegraph/pull/26126)
- Our `jaeger` version in the `sourcegraph/sourcegraph` Docker image has been upgraded to `1.24.0`. [#26215](https://github.com/sourcegraph/sourcegraph/pull/26215)

### Fixed

- A search regression in 3.32.0 which caused instances with search indexing _disabled_ (very rare) via `"search.index.enabled": false,` in their site config to crash with a panic. [#25321](https://github.com/sourcegraph/sourcegraph/pull/25321)
- An issue where the default `search.index.enabled` value on single-container Docker instances would incorrectly be computed as `false` in some situations. [#25321](https://github.com/sourcegraph/sourcegraph/pull/25321)
- StatefulSet service discovery in Kubernetes correctly constructs pod hostnames in the case where the ServiceName is different from the StatefulSet name. [#25146](https://github.com/sourcegraph/sourcegraph/pull/25146)
- An issue where clicking on a link in the 'Revisions' search sidebar section would result in an invalid query if the query didn't already contain a 'repo:' filter. [#25076](https://github.com/sourcegraph/sourcegraph/pull/25076)
- An issue where links to jump to Bitbucket Cloud wouldn't render in the UI. [#25533](https://github.com/sourcegraph/sourcegraph/pull/25533)
- Fixed some code insights pings being aggregated on `anonymous_user_id` instead of `user_id`. [#25926](https://github.com/sourcegraph/sourcegraph/pull/25926)
- Code insights running over all repositories using a commit search (`type:commit` or `type:diff`) would fail to deserialize and produce no results. [#25928](https://github.com/sourcegraph/sourcegraph/pull/25928)
- Fixed an issue where code insights queries could produce a panic on queued records that did not include a `record_time` [#25929](https://github.com/sourcegraph/sourcegraph/pull/25929)
- Fixed an issue where Batch Change changeset diffs would sometimes render incorrectly when previewed from the UI if they contained deleted empty lines. [#25866](https://github.com/sourcegraph/sourcegraph/pull/25866)
- An issue where `repo:contains.commit.after()` would fail on some malformed git repositories. [#25974](https://github.com/sourcegraph/sourcegraph/issues/25974)
- Fixed primary email bug where users with no primary email set would break the email setting page when trying to add a new email. [#25008](https://github.com/sourcegraph/sourcegraph/pull/25008)
- An issue where keywords like `and`, `or`, `not` would not be highlighted properly in the search bar due to the presence of quotes. [#26135](https://github.com/sourcegraph/sourcegraph/pull/26135)
- An issue where frequent search indexing operations led to incoming search queries timing out. When these timeouts happened in quick succession, `zoekt-webserver` processes would shut themselves down via their `watchdog` routine. This should now only happen when a given `zoekt-webserver` is under-provisioned on CPUs. [#25872](https://github.com/sourcegraph/sourcegraph/issues/25872)
- Since 3.28.0, Batch Changes webhooks would not update changesets opened in private repositories. This has been fixed. [#26380](https://github.com/sourcegraph/sourcegraph/issues/26380)
- Reconciling batch changes could stall when updating the state of a changeset that already existed. This has been fixed. [#26386](https://github.com/sourcegraph/sourcegraph/issues/26386)

### Removed

- Batch Changes changeset specs stored the raw JSON used when creating them, which is no longer used and is not exposed in the API. This column has been removed, thereby saving space in the Sourcegraph database. [#25453](https://github.com/sourcegraph/sourcegraph/issues/25453)
- The query builder page experimental feature, which was disabled in 3.21, is now removed. The setting `{ "experimentalFeatures": { "showQueryBuilder": true } }` now has no effect. [#26125](https://github.com/sourcegraph/sourcegraph/pull/26125)

## 3.32.1

### Fixed

- Fixed a regression that was introduced in 3.27 and broke SSH-based authentication for managing Batch Changes changesets on code hosts. SSH keys generated by Sourcegraph were not used for authentication and authenticating with the code host would fail if no SSH key with write-access had been added to `gitserver`. [#27491](https://github.com/sourcegraph/sourcegraph/pull/27491)

## 3.32.0

### Added

- The search sidebar shows a revisions section if all search results are from a single repository. This makes it easier to search in and switch between different revisions. [#23835](https://github.com/sourcegraph/sourcegraph/pull/23835)
- The various alerts overview panels in Grafana can now be clicked to go directly to the relevant panels and dashboards. [#24920](https://github.com/sourcegraph/sourcegraph/pull/24920)
- Added a `Documentation` tab to the Site Admin Maintenance panel that links to the official Sourcegraph documentation. [#24917](https://github.com/sourcegraph/sourcegraph/pull/24917)
- Code Insights that run over all repositories now generate a moving daily snapshot between time points. [#24804](https://github.com/sourcegraph/sourcegraph/pull/24804)
- The Code Insights GraphQL API now restricts the results to user, org, and globally scoped insights. Insights will be synced to the database with access associated to the user or org setting containing the insight definition. [#25017](https://github.com/sourcegraph/sourcegraph/pull/25017)
- The timeout for long-running Git commands can be customized via `gitLongCommandTimeout` in the site config. [#25080](https://github.com/sourcegraph/sourcegraph/pull/25080)

### Changed

- `allowGroupsPermissionsSync` in the GitHub authorization provider is now required to enable the experimental GitHub teams and organization permissions caching. [#24561](https://github.com/sourcegraph/sourcegraph/pull/24561)
- GitHub external code hosts now validate if a corresponding authorization provider is set, and emits a warning if not. [#24526](https://github.com/sourcegraph/sourcegraph/pull/24526)
- Sourcegraph is now built with Go 1.17. [#24566](https://github.com/sourcegraph/sourcegraph/pull/24566)
- Code Insights is now available only in the Sourcegraph enterprise. [#24741](https://github.com/sourcegraph/sourcegraph/pull/24741)
- Prometheus in Sourcegraph with Docker Compose now scrapes Postgres and Redis instances for metrics. [deploy-sourcegraph-docker#580](https://github.com/sourcegraph/deploy-sourcegraph-docker/pull/580)
- Symbol suggestions now leverage optimizations for global searches. [#24943](https://github.com/sourcegraph/sourcegraph/pull/24943)

### Fixed

- Fixed a number of issues where repository permissions sync may fail for instances with very large numbers of repositories. [#24852](https://github.com/sourcegraph/sourcegraph/pull/24852), [#24972](https://github.com/sourcegraph/sourcegraph/pull/24972)
- Fixed excessive re-rendering of the whole web application on every keypress in the search query input. [#24844](https://github.com/sourcegraph/sourcegraph/pull/24844)
- Code Insights line chart now supports different timelines for each data series (lines). [#25005](https://github.com/sourcegraph/sourcegraph/pull/25005)
- Postgres exporter now exposes pg_stat_activity account to show the number of active DB connections. [#25086](https://github.com/sourcegraph/sourcegraph/pull/25086)

### Removed

- The `PRECISE_CODE_INTEL_DATA_TTL` environment variable is no longer read by the worker service. Instead, global and repository-specific data retention policies configurable in the UI by site-admins will control the length of time LSIF uploads are considered _fresh_. [#24793](https://github.com/sourcegraph/sourcegraph/pull/24793)
- The `repo.cloned` column was removed as it was deprecated in 3.26. [#25066](https://github.com/sourcegraph/sourcegraph/pull/25066)

## 3.31.2

### Fixed

- Fixed multiple CVEs for [libssl](https://cve.mitre.org/cgi-bin/cvename.cgi?name=CVE-2021-3711) and [Python3](https://cve.mitre.org/cgi-bin/cvename.cgi?name=CVE-2021-29921). [#24700](https://github.com/sourcegraph/sourcegraph/pull/24700) [#24620](https://github.com/sourcegraph/sourcegraph/pull/24620) [#24695](https://github.com/sourcegraph/sourcegraph/pull/24695)

## 3.31.1

### Added

- The required authentication scopes required to enable caching behaviour for GitHub repository permissions can now be requested via `allowGroupsPermissionsSync` in GitHub `auth.providers`. [#24328](https://github.com/sourcegraph/sourcegraph/pull/24328)

### Changed

- Caching behaviour for GitHub repository permissions enabled via the `authorization.groupsCacheTTL` field in the code host config can now leverage additional caching of team and organization permissions for repository permissions syncing (on top of the caching for user permissions syncing introduced in 3.31). [#24328](https://github.com/sourcegraph/sourcegraph/pull/24328)

## 3.31.0

### Added

- Backend Code Insights GraphQL queries now support arguments `includeRepoRegex` and `excludeRepoRegex` to filter on repository names. [#23256](https://github.com/sourcegraph/sourcegraph/pull/23256)
- Code Insights background queries now process in a priority order backwards through time. This will allow insights to populate concurrently. [#23101](https://github.com/sourcegraph/sourcegraph/pull/23101)
- Operator documentation has been added to the Search Reference sidebar section. [#23116](https://github.com/sourcegraph/sourcegraph/pull/23116)
- Syntax highlighting support for the [Cue](https://cuelang.org) language.
- Reintroduced a revised version of the Search Types sidebar section. [#23170](https://github.com/sourcegraph/sourcegraph/pull/23170)
- Improved usability where filters followed by a space in the search query will warn users that the filter value is empty. [#23646](https://github.com/sourcegraph/sourcegraph/pull/23646)
- Perforce: [`git p4`'s `--use-client-spec` option](https://git-scm.com/docs/git-p4#Documentation/git-p4.txt---use-client-spec) can now be enabled by configuring the `p4.client` field. [#23833](https://github.com/sourcegraph/sourcegraph/pull/23833), [#23845](https://github.com/sourcegraph/sourcegraph/pull/23845)
- Code Insights will do a one-time reset of ephemeral insights specific database tables to clean up stale and invalid data. Insight data will regenerate automatically. [23791](https://github.com/sourcegraph/sourcegraph/pull/23791)
- Perforce: added basic support for Perforce permission table path wildcards. [#23755](https://github.com/sourcegraph/sourcegraph/pull/23755)
- Added autocompletion and search filtering of branch/tag/commit revisions to the repository compare page. [#23977](https://github.com/sourcegraph/sourcegraph/pull/23977)
- Batch Changes changesets can now be [set to published when previewing new or updated batch changes](https://docs.sourcegraph.com/batch_changes/how-tos/publishing_changesets#within-the-ui). [#22912](https://github.com/sourcegraph/sourcegraph/issues/22912)
- Added Python3 to server and gitserver images to enable git-p4 support. [#24204](https://github.com/sourcegraph/sourcegraph/pull/24204)
- Code Insights drill-down filters now allow filtering insights data on the dashboard page using repo: filters. [#23186](https://github.com/sourcegraph/sourcegraph/issues/23186)
- GitHub repository permissions can now leverage caching of team and organization permissions for user permissions syncing. Caching behaviour can be enabled via the `authorization.groupsCacheTTL` field in the code host config. This can significantly reduce the amount of time it takes to perform a full permissions sync due to reduced instances of being rate limited by the code host. [#23978](https://github.com/sourcegraph/sourcegraph/pull/23978)

### Changed

- Code Insights will now always backfill from the time the data series was created. [#23430](https://github.com/sourcegraph/sourcegraph/pull/23430)
- Code Insights queries will now extract repository name out of the GraphQL response instead of going to the database. [#23388](https://github.com/sourcegraph/sourcegraph/pull/23388)
- Code Insights backend has moved from the `repo-updater` service to the `worker` service. [#23050](https://github.com/sourcegraph/sourcegraph/pull/23050)
- Code Insights feature flag `DISABLE_CODE_INSIGHTS` environment variable has moved from the `repo-updater` service to the `worker` service. Any users of this flag will need to update their `worker` service configuration to continue using it. [#23050](https://github.com/sourcegraph/sourcegraph/pull/23050)
- Updated Docker-Compose Caddy Image to v2.0.0-alpine. [#468](https://github.com/sourcegraph/deploy-sourcegraph-docker/pull/468)
- Code Insights historical samples will record using the timestamp of the commit that was searched. [#23520](https://github.com/sourcegraph/sourcegraph/pull/23520)
- Authorization checks are now handled using role based permissions instead of manually altering SQL statements. [23398](https://github.com/sourcegraph/sourcegraph/pull/23398)
- Docker Compose: the Jaeger container's `SAMPLING_STRATEGIES_FILE` now has a default value. If you are currently using a custom sampling strategies configuration, you may need to make sure your configuration is not overridden by the change when upgrading. [sourcegraph/deploy-sourcegraph#489](https://github.com/sourcegraph/deploy-sourcegraph-docker/pull/489)
- Code Insights historical samples will record using the most recent commit to the start of the frame instead of the middle of the frame. [#23573](https://github.com/sourcegraph/sourcegraph/pull/23573)
- The copy icon displayed next to files and repositories will now copy the file or repository path. Previously, this action copied the URL to clipboard. [#23390](https://github.com/sourcegraph/sourcegraph/pull/23390)
- Sourcegraph's Prometheus dependency has been upgraded to v2.28.1. [23663](https://github.com/sourcegraph/sourcegraph/pull/23663)
- Sourcegraph's Alertmanager dependency has been upgraded to v0.22.2. [23663](https://github.com/sourcegraph/sourcegraph/pull/23714)
- Code Insights will now schedule sample recordings for the first of the next month after creation or a previous recording. [#23799](https://github.com/sourcegraph/sourcegraph/pull/23799)
- Code Insights now stores data in a new format. Data points will store complete vectors for all repositories even if the underlying Sourcegraph queries were compressed. [#23768](https://github.com/sourcegraph/sourcegraph/pull/23768)
- Code Insights rate limit values have been tuned for a more reasonable performance. [#23860](https://github.com/sourcegraph/sourcegraph/pull/23860)
- Code Insights will now generate historical data once per month on the first of the month, up to the configured `insights.historical.frames` number of frames. [#23768](https://github.com/sourcegraph/sourcegraph/pull/23768)
- Code Insights will now schedule recordings for the first of the next calendar month after an insight is created or recorded. [#23799](https://github.com/sourcegraph/sourcegraph/pull/23799)
- Code Insights will attempt to sync insight definitions from settings to the database once every 10 minutes. [23805](https://github.com/sourcegraph/sourcegraph/pull/23805)
- Code Insights exposes information about queries that are flagged `dirty` through the `insights` GraphQL query. [#23857](https://github.com/sourcegraph/sourcegraph/pull/23857/)
- Code Insights GraphQL query `insights` will now fetch 12 months of data instead of 6 if a specific time range is not provided. [#23786](https://github.com/sourcegraph/sourcegraph/pull/23786)
- Code Insights will now generate 12 months of historical data during a backfill instead of 6. [#23860](https://github.com/sourcegraph/sourcegraph/pull/23860)
- The `sourcegraph-frontend.Role` in Kubernetes deployments was updated to permit statefulsets access in the Kubernetes API. This is needed to better support stable service discovery for stateful sets during deployments, which isn't currently possible by using service endpoints. [#3670](https://github.com/sourcegraph/deploy-sourcegraph/pull/3670) [#23889](https://github.com/sourcegraph/sourcegraph/pull/23889)
- For Docker-Compose and Kubernetes users, the built-in main Postgres and codeintel databases have switched to an alpine Docker image. This requires re-indexing the entire database. This process can take up to a few hours on systems with large datasets. [#23697](https://github.com/sourcegraph/sourcegraph/pull/23697)
- Results are now streamed from searcher by default, improving memory usage and latency for large, unindexed searches. [#23754](https://github.com/sourcegraph/sourcegraph/pull/23754)
- [`deploy-sourcegraph` overlays](https://docs.sourcegraph.com/admin/install/kubernetes/configure#overlays) now use `resources:` instead of the [deprecated `bases:` field](https://kubectl.docs.kubernetes.io/references/kustomize/kustomization/bases/) for referencing Kustomize bases. [deploy-sourcegraph#3606](https://github.com/sourcegraph/deploy-sourcegraph/pull/3606)
- The `deploy-sourcegraph-docker` Pure Docker deployment scripts and configuration has been moved to the `./pure-docker` subdirectory. [deploy-sourcegraph-docker#454](https://github.com/sourcegraph/deploy-sourcegraph-docker/pull/454)
- In Kubernetes deployments, setting the `SRC_GIT_SERVERS` environment variable explicitly is no longer needed. Addresses of the gitserver pods will be discovered automatically and in the same numerical order as with the static list. Unset the env var in your `frontend.Deployment.yaml` to make use of this feature. [#24094](https://github.com/sourcegraph/sourcegraph/pull/24094)
- The consistent hashing scheme used to distribute repositories across indexed-search replicas has changed to improve distribution and reduce load discrepancies. In the next upgrade, indexed-search pods will re-index the majority of repositories since the repo to replica assignments will change. This can take a few hours in large instances, but searches should succeed during that time since a replica will only delete a repo once it has been indexed in the new replica that owns it. You can monitor this process in the Zoekt Index Server Grafana dashboard—the "assigned" repos in "Total number of repos" will spike and then reduce until it becomes the same as "indexed". As a fail-safe, the old consistent hashing scheme can be enabled by setting the `SRC_ENDPOINTS_CONSISTENT_HASH` env var to `consistent(crc32ieee)` in the `sourcegraph-frontend` deployment. [#23921](https://github.com/sourcegraph/sourcegraph/pull/23921)
- In Kubernetes deployments an emptyDir (`/dev/shm`) is now mounted in the `pgsql` deployment to allow Postgres to access more than 64KB shared memory. This value should be configured to match the `shared_buffers` value in your Postgres configuration. [deploy-sourcegraph#3784](https://github.com/sourcegraph/deploy-sourcegraph/pull/3784/)

### Fixed

- The search reference will now show matching entries when using the filter input. [#23224](https://github.com/sourcegraph/sourcegraph/pull/23224)
- Graceful termination periods have been added to database deployments. [#3358](https://github.com/sourcegraph/deploy-sourcegraph/pull/3358) & [#477](https://github.com/sourcegraph/deploy-sourcegraph-docker/pull/477)
- All commit search results for `and`-expressions are now highlighted. [#23336](https://github.com/sourcegraph/sourcegraph/pull/23336)
- Email notifiers in `observability.alerts` now correctly respect the `email.smtp.noVerifyTLS` site configuration field. [#23636](https://github.com/sourcegraph/sourcegraph/issues/23636)
- Alertmanager (Prometheus) now respects `SMTPServerConfig.noVerifyTLS` field. [#23636](https://github.com/sourcegraph/sourcegraph/issues/23636)
- Clicking on symbols in the left search pane now renders hover tooltips for indexed repositories. [#23664](https://github.com/sourcegraph/sourcegraph/pull/23664)
- Fixed a result streaming throttling issue that was causing significantly increased latency for some searches. [#23736](https://github.com/sourcegraph/sourcegraph/pull/23736)
- GitCredentials passwords stored in AWS CodeCommit configuration is now redacted. [#23832](https://github.com/sourcegraph/sourcegraph/pull/23832)
- Patched a vulnerability in `apk-tools`. [#23917](https://github.com/sourcegraph/sourcegraph/pull/23917)
- Line content was being duplicated in unindexed search payloads, causing memory instability for some dense search queries. [#23918](https://github.com/sourcegraph/sourcegraph/pull/23918)
- Updating draft merge requests on GitLab from batch changes no longer removes the draft status. [#23944](https://github.com/sourcegraph/sourcegraph/issues/23944)
- Report highlight matches instead of line matches in search results. [#21443](https://github.com/sourcegraph/sourcegraph/issues/21443)
- Force the `codeinsights-db` database to read from the `configMap` configuration file by explicitly setting the `POSTGRESQL_CONF_DIR` environment variable to the `configMap` mount path. [deploy-sourcegraph#3788](https://github.com/sourcegraph/deploy-sourcegraph/pull/3788)

### Removed

- The old batch repository syncer was removed and can no longer be activated by setting `ENABLE_STREAMING_REPOS_SYNCER=false`. [#22949](https://github.com/sourcegraph/sourcegraph/pull/22949)
- Email notifications for saved searches are now deprecated in favor of Code Monitoring. Email notifications can no longer be enabled for saved searches. Saved searches that already have notifications enabled will continue to work, but there is now a button users can click to migrate to code monitors. Notifications for saved searches will be removed entirely in the future. [#23275](https://github.com/sourcegraph/sourcegraph/pull/23275)
- The `sg_service` Postgres role and `sg_repo_access_policy` policy on the `repo` table have been removed due to performance concerns. [#23622](https://github.com/sourcegraph/sourcegraph/pull/23622)
- Deprecated site configuration field `email.smtp.disableTLS` has been removed. [#23639](https://github.com/sourcegraph/sourcegraph/pull/23639)
- Deprecated language servers have been removed from `deploy-sourcegraph`. [deploy-sourcegraph#3605](https://github.com/sourcegraph/deploy-sourcegraph/pull/3605)
- The experimental `codeInsightsAllRepos` feature flag has been removed. [#23850](https://github.com/sourcegraph/sourcegraph/pull/23850)

## 3.30.4

### Added

- Add a new environment variable `SRC_HTTP_CLI_EXTERNAL_TIMEOUT` to control the timeout for all external HTTP requests. [#23620](https://github.com/sourcegraph/sourcegraph/pull/23620)

### Changed

- Postgres has been upgraded to `12.8` in the single-server Sourcegraph image [#23999](https://github.com/sourcegraph/sourcegraph/pull/23999)

## 3.30.3

**⚠️ Users on 3.29.x are advised to upgrade directly to 3.30.3**. If you have already upgraded to 3.30.0, 3.30.1, or 3.30.2 please follow [this migration guide](https://docs.sourcegraph.com/admin/migration/3_30).

### Fixed

- Codeintel-db database images have been reverted back to debian due to corruption caused by glibc and alpine. [23324](https://github.com/sourcegraph/sourcegraph/pull/23324)

## 3.30.2

**⚠️ Users on 3.29.x are advised to upgrade directly to 3.30.3**. If you have already upgraded to 3.30.0, 3.30.1, or 3.30.2 please follow [this migration guide](https://docs.sourcegraph.com/admin/migration/3_30).

### Fixed

- Postgres database images have been reverted back to debian due to corruption caused by glibc and alpine. [23302](https://github.com/sourcegraph/sourcegraph/pull/23302)

## 3.30.1

**⚠️ Users on 3.29.x are advised to upgrade directly to 3.30.3**. If you have already upgraded to 3.30.0, 3.30.1, or 3.30.2 please follow [this migration guide](https://docs.sourcegraph.com/admin/migration/3_30).

### Fixed

- An issue where the UI would occasionally display `lsifStore.Ranges: ERROR: relation \"lsif_documentation_mappings\" does not exist (SQLSTATE 42P01)` [#23115](https://github.com/sourcegraph/sourcegraph/pull/23115)
- Fixed a vulnerability in our Postgres Alpine image related to libgcrypt [#23174](https://github.com/sourcegraph/sourcegraph/pull/23174)
- When syncing in streaming mode, repo-updater will now ensure a repo's transaction is committed before notifying gitserver to update that repo. [#23169](https://github.com/sourcegraph/sourcegraph/pull/23169)
- When encountering spurious errors during streaming syncing (like temporary 500s from codehosts), repo-updater will no longer delete all associated repos that weren't seen. Deletion will happen only if there were no errors or if the error was one of "Unauthorized", "Forbidden" or "Account Suspended". [#23171](https://github.com/sourcegraph/sourcegraph/pull/23171)
- External HTTP requests are now automatically retried when appropriate. [#23131](https://github.com/sourcegraph/sourcegraph/pull/23131)

## 3.30.0

**⚠️ Users on 3.29.x are advised to upgrade directly to 3.30.3**. If you have already upgraded to 3.30.0, 3.30.1, or 3.30.2 please follow [this migration guide](https://docs.sourcegraph.com/admin/migration/3_30).

### Added

- Added support for `select:file.directory` in search queries, which returns unique directory paths for results that satisfy the query. [#22449](https://github.com/sourcegraph/sourcegraph/pull/22449)
- An `sg_service` Postgres role has been introduced, as well as an `sg_repo_access_policy` policy on the `repo` table that restricts access to that role. The role that owns the `repo` table will continue to get unrestricted access. [#22303](https://github.com/sourcegraph/sourcegraph/pull/22303)
- Every service that connects to the database (i.e. Postgres) now has a "Database connections" monitoring section in its Grafana dashboard. [#22570](https://github.com/sourcegraph/sourcegraph/pull/22570)
- A new bulk operation to close many changesets at once has been added to Batch Changes. [#22547](https://github.com/sourcegraph/sourcegraph/pull/22547)
- Backend Code Insights will aggregate viewable repositories based on the authenticated user. [#22471](https://github.com/sourcegraph/sourcegraph/pull/22471)
- Added support for highlighting .frugal files as Thrift syntax.
- Added `file:contains.content(regexp)` predicate, which filters only to files that contain matches of the given pattern. [#22666](https://github.com/sourcegraph/sourcegraph/pull/22666)
- Repository syncing is now done in streaming mode by default. Customers with many repositories should notice code host updates much faster, with repo-updater consuming less memory. Using the previous batch mode can be done by setting the `ENABLE_STREAMING_REPOS_SYNCER` environment variable to `false` in `repo-updater`. That environment variable will be deleted in the next release. [#22756](https://github.com/sourcegraph/sourcegraph/pull/22756)
- Enabled the ability to query Batch Changes changesets, changesets stats, and file diff stats for an individual repository via the Sourcegraph GraphQL API. [#22744](https://github.com/sourcegraph/sourcegraph/pull/22744/)
- Added "Groovy" to the initial `lang:` filter suggestions in the search bar. [#22755](https://github.com/sourcegraph/sourcegraph/pull/22755)
- The `lang:` filter suggestions now show all supported, matching languages as the user types a language name. [#22765](https://github.com/sourcegraph/sourcegraph/pull/22765)
- Code Insights can now be grouped into dashboards. [#22215](https://github.com/sourcegraph/sourcegraph/issues/22215)
- Batch Changes changesets can now be [published from the Sourcegraph UI](https://docs.sourcegraph.com/batch_changes/how-tos/publishing_changesets#within-the-ui). [#18277](https://github.com/sourcegraph/sourcegraph/issues/18277)
- The repository page now has a new button to view batch change changesets created in that specific repository, with a badge indicating how many changesets are currently open. [#22804](https://github.com/sourcegraph/sourcegraph/pull/22804)
- Experimental: Search-based code insights can run over all repositories on the instance. To enable, use the feature flag `"experimentalFeatures": { "codeInsightsAllRepos": true }` and tick the checkbox in the insight creation/edit UI. [#22759](https://github.com/sourcegraph/sourcegraph/issues/22759)
- Search References is a new search sidebar section to simplify learning about the available search filters directly where they are used. [#21539](https://github.com/sourcegraph/sourcegraph/issues/21539)

### Changed

- Backend Code Insights only fills historical data frames that have changed to reduce the number of searches required. [#22298](https://github.com/sourcegraph/sourcegraph/pull/22298)
- Backend Code Insights displays data points for a fixed 6 months period in 2 week intervals, and will carry observations forward that are missing. [#22298](https://github.com/sourcegraph/sourcegraph/pull/22298)
- Backend Code Insights now aggregate over 26 weeks instead of 6 months. [#22527](https://github.com/sourcegraph/sourcegraph/pull/22527)
- Search queries now disallow specifying `rev:` without `repo:`. Note that to search across potentially multiple revisions, a query like `repo:.* rev:<revision>` remains valid. [#22705](https://github.com/sourcegraph/sourcegraph/pull/22705)
- The extensions status bar on diff pages has been redesigned and now shows information for both the base and head commits. [#22123](https://github.com/sourcegraph/sourcegraph/pull/22123/files)
- The `applyBatchChange` and `createBatchChange` mutations now accept an optional `publicationStates` argument to set the publication state of specific changesets within the batch change. [#22485](https://github.com/sourcegraph/sourcegraph/pull/22485) and [#22854](https://github.com/sourcegraph/sourcegraph/pull/22854)
- Search queries now return up to 80 suggested filters. Previously we returned up to 24. [#22863](https://github.com/sourcegraph/sourcegraph/pull/22863)
- GitHub code host connections can now include `repositoryQuery` entries that match more than 1000 repositories from the GitHub search API without requiring the previously documented work-around of splitting the query up with `created:` qualifiers, which is now done automatically. [#2562](https://github.com/sourcegraph/sourcegraph/issues/2562)

### Fixed

- The Batch Changes user and site credential encryption migrators added in Sourcegraph 3.28 could report zero progress when encryption was disabled, even though they had nothing to do. This has been fixed, and progress will now be correctly reported. [#22277](https://github.com/sourcegraph/sourcegraph/issues/22277)
- Listing Github Entreprise org repos now returns internal repos as well. [#22339](https://github.com/sourcegraph/sourcegraph/pull/22339)
- Jaeger works in Docker-compose deployments again. [#22691](https://github.com/sourcegraph/sourcegraph/pull/22691)
- A bug where the pattern `)` makes the browser unresponsive. [#22738](https://github.com/sourcegraph/sourcegraph/pull/22738)
- An issue where using `select:repo` in conjunction with `and` patterns did not yield expected repo results. [#22743](https://github.com/sourcegraph/sourcegraph/pull/22743)
- The `isLocked` and `isDisabled` fields of GitHub repositories are now fetched correctly from the GraphQL API of GitHub Enterprise instances. Users that rely on the `repos` config in GitHub code host connections should update so that locked and disabled repositories defined in that list are actually skipped. [#22788](https://github.com/sourcegraph/sourcegraph/pull/22788)
- Homepage no longer fails to load if there are invalid entries in user's search history. [#22857](https://github.com/sourcegraph/sourcegraph/pull/22857)
- An issue where regexp query highlighting in the search bar would render incorrectly on Firefox. [#23043](https://github.com/sourcegraph/sourcegraph/pull/23043)
- Code intelligence uploads and indexes are restricted to only site-admins. It was read-only for any user. [#22890](https://github.com/sourcegraph/sourcegraph/pull/22890)
- Daily usage statistics are restricted to only site-admins. It was read-only for any user. [#23026](https://github.com/sourcegraph/sourcegraph/pull/23026)
- Ephemeral storage requests now match their cache size requests for Kubernetes deployments. [#2953](https://github.com/sourcegraph/deploy-sourcegraph/pull/2953)

### Removed

- The experimental paginated search feature (the `stable:` keyword) has been removed, to be replaced with streaming search. [#22428](https://github.com/sourcegraph/sourcegraph/pull/22428)
- The experimental extensions view page has been removed. [#22565](https://github.com/sourcegraph/sourcegraph/pull/22565)
- A search query diagnostic that previously warned the user when quotes are interpreted literally has been removed. The literal meaning has been Sourcegraph's default search behavior for some time now. [#22892](https://github.com/sourcegraph/sourcegraph/pull/22892)
- Non-root overlays were removed for `deploy-sourcegraph` in favor of using `non-privileged`. [#3404](https://github.com/sourcegraph/deploy-sourcegraph/pull/3404)

### API docs (experimental)

API docs is a new experimental feature of Sourcegraph ([learn more](https://docs.sourcegraph.com/code_intelligence/apidocs)). It is enabled by default in Sourcegraph 3.30.0.

- API docs is enabled by default in Sourcegraph 3.30.0. It can be disabled by adding `"apiDocs": false` to the `experimentalFeatures` section of user settings.
- The API docs landing page now indicates what API docs are and provide more info.
- The API docs landing page now represents the code in the repository root, instead of an empty page.
- Pages now correctly indicate it is an experimental feature, and include a feedback widget.
- Subpages linked via the sidebar are now rendered much better, and have an expandable section.
- Symbols in documentation now have distinct icons for e.g. functions/vars/consts/etc.
- Symbols are now sorted in exported-first, alphabetical order.
- Repositories without LSIF documentation data now show a friendly error page indicating what languages are supported, how to set it up, etc.
- API docs can now distinguish between different types of symbols, tests, examples, benchmarks, etc. and whether symbols are public/private—to support filtering in the future.
- Only public/exported symbols are included by default for now.
- URL paths for Go packages are now friendlier, e.g. `/-/docs/cmd/frontend/auth` instead of `/-/docs/cmd-frontend-auth`.
- URLs are now formatted by the language indexer, in a way that makes sense for the language, e.g. `#Mocks.CreateUserAndSave` instead of `#ypeMocksCreateUserAndSave` for a Go method `CreateUserAndSave` on type `Mocks`.
- Go blank identifier assignments `var _ = ...` are no longer incorrectly included.
- Go symbols defined within functions, e.g. a `var` inside a `func` scope are no longer incorrectly included.
- `Functions`, `Variables`, and other top-level sections are no longer rendered empty if there are none in that section.
- A new test suite for LSIF indexers implementing the Sourcegraph documentation extension to LSIF [is available](https://github.com/sourcegraph/lsif-static-doc).
- We now emit the LSIF data needed to in the future support "Jump to API docs" from code views, "View code" from API docs, usage examples in API docs, and search indexing.
- Various UI style issues, color contrast issues, etc. have been fixed.
- Major improvements to the GraphQL APIs for API documentation.

## 3.29.0

### Added

- Code Insights queries can now run concurrently up to a limit set by the `insights.query.worker.concurrency` site config. [#21219](https://github.com/sourcegraph/sourcegraph/pull/21219)
- Code Insights workers now support a rate limit for query execution and historical data frame analysis using the `insights.query.worker.rateLimit` and `insights.historical.worker.rateLimit` site configurations. [#21533](https://github.com/sourcegraph/sourcegraph/pull/21533)
- The GraphQL `Site` `SettingsSubject` type now has an `allowSiteSettingsEdits` field to allow clients to determine whether the instance uses the `GLOBAL_SETTINGS_FILE` environment variable. [#21827](https://github.com/sourcegraph/sourcegraph/pull/21827)
- The Code Insights creation UI now remembers previously filled-in field values when returning to the form after having navigated away. [#21744](https://github.com/sourcegraph/sourcegraph/pull/21744)
- The Code Insights creation UI now shows autosuggestions for the repository field. [#21699](https://github.com/sourcegraph/sourcegraph/pull/21699)
- A new bulk operation to retry many changesets at once has been added to Batch Changes. [#21173](https://github.com/sourcegraph/sourcegraph/pull/21173)
- A `security_event_logs` database table has been added in support of upcoming security-related efforts. [#21949](https://github.com/sourcegraph/sourcegraph/pull/21949)
- Added featured Sourcegraph extensions query to the GraphQL API, as well as a section in the extension registry to display featured extensions. [#21665](https://github.com/sourcegraph/sourcegraph/pull/21665)
- The search page now has a `create insight` button to create search-based insight based on your search query [#21943](https://github.com/sourcegraph/sourcegraph/pull/21943)
- Added support for Terraform syntax highlighting. [#22040](https://github.com/sourcegraph/sourcegraph/pull/22040)
- A new bulk operation to merge many changesets at once has been added to Batch Changes. [#21959](https://github.com/sourcegraph/sourcegraph/pull/21959)
- Pings include aggregated usage for the Code Insights creation UI, organization visible insight count per insight type, and insight step size in days. [#21671](https://github.com/sourcegraph/sourcegraph/pull/21671)
- Search-based insight creation UI now supports `count:` filter in data series query input. [#22049](https://github.com/sourcegraph/sourcegraph/pull/22049)
- Code Insights background workers will now index commits in a new table `commit_index` for future optimization efforts. [#21994](https://github.com/sourcegraph/sourcegraph/pull/21994)
- The creation UI for search-based insights now supports the `count:` filter in the data series query input. [#22049](https://github.com/sourcegraph/sourcegraph/pull/22049)
- A new service, `worker`, has been introduced to run background jobs that were previously run in the frontend. See the [deployment documentation](https://docs.sourcegraph.com/admin/workers) for additional details. [#21768](https://github.com/sourcegraph/sourcegraph/pull/21768)

### Changed

- SSH public keys generated to access code hosts with batch changes now include a comment indicating they originated from Sourcegraph. [#20523](https://github.com/sourcegraph/sourcegraph/issues/20523)
- The copy query button is now permanently enabled and `experimentalFeatures.copyQueryButton` setting has been deprecated. [#21364](https://github.com/sourcegraph/sourcegraph/pull/21364)
- Search streaming is now permanently enabled and `experimentalFeatures.searchStreaming` setting has been deprecated. [#21522](https://github.com/sourcegraph/sourcegraph/pull/21522)
- Pings removes the collection of aggregate search filter usage counts and adds a smaller set of aggregate usage counts for query operators, predicates, and pattern counts. [#21320](https://github.com/sourcegraph/sourcegraph/pull/21320)
- Sourcegraph will now refuse to start if there are unfinished [out-of-band-migrations](https://docs.sourcegraph.com/admin/migrations) that are deprecated in the current version. See the [upgrade documentation](https://docs.sourcegraph.com/admin/updates) for changes to the upgrade process. [#20967](https://github.com/sourcegraph/sourcegraph/pull/20967)
- Code Insight pages now have new URLs [#21856](https://github.com/sourcegraph/sourcegraph/pull/21856)
- We are proud to bring you [an entirely new visual design for the Sourcegraph UI](https://about.sourcegraph.com/blog/introducing-sourcegraphs-new-ui/). We think you’ll find this new design improves your experience and sets the stage for some incredible features to come. Some of the highlights include:

  - **Refined search results:** The redesigned search bar provides more space for expressive queries, and the new results sidebar helps to discover search syntax without referencing documentation.
  - **Improved focus on code:** We’ve reduced non-essential UI elements to provide greater focus on the code itself, and positioned the most important items so they’re unobtrusive and located exactly where they are needed.
  - **Improved layouts:** We’ve improved pages like diff views to make them easier to use and to help find information quickly.
  - **New navigation:** A new global navigation provides immediate discoverability and access to current and future functionality.
  - **Promoting extensibility:** We've brought the extension registry back to the main navigation and improved its design and navigation.

  With bulk of the redesign complete, future releases will include more improvements and refinements.

### Fixed

- Stricter validation of structural search queries. The `type:` parameter is not supported for structural searches and returns an appropriate alert. [#21487](https://github.com/sourcegraph/sourcegraph/pull/21487)
- Batch changeset specs that are not attached to changesets will no longer prematurely expire before the batch specs that they are associated with. [#21678](https://github.com/sourcegraph/sourcegraph/pull/21678)
- The Y-axis of Code Insights line charts no longer start at a negative value. [#22018](https://github.com/sourcegraph/sourcegraph/pull/22018)
- Correctly handle field aliases in the query (like `r:` versus `repo:`) when used with `contains` predicates. [#22105](https://github.com/sourcegraph/sourcegraph/pull/22105)
- Running a code insight over a timeframe when the repository didn't yet exist doesn't break the entire insight anymore. [#21288](https://github.com/sourcegraph/sourcegraph/pull/21288)

### Removed

- The deprecated GraphQL `icon` field on CommitSearchResult and Repository was removed. [#21310](https://github.com/sourcegraph/sourcegraph/pull/21310)
- The undocumented `index` filter was removed from search type-ahead suggestions. [#18806](https://github.com/sourcegraph/sourcegraph/issues/18806)
- Code host connection tokens aren't used for creating changesets anymore when the user is site admin and no credential has been specified. [#16814](https://github.com/sourcegraph/sourcegraph/issues/16814)

## 3.28.0

### Added

- Added `select:commit.diff.added` and `select:commit.diff.removed` for `type:diff` search queries. These selectors return commit diffs only if a pattern matches in `added` (respespectively, `removed`) lines. [#20328](https://github.com/sourcegraph/sourcegraph/pull/20328)
- Additional language autocompletions for the `lang:` filter in the search bar. [#20535](https://github.com/sourcegraph/sourcegraph/pull/20535)
- Steps in batch specs can now have an `if:` attribute to enable conditional execution of different steps. [#20701](https://github.com/sourcegraph/sourcegraph/pull/20701)
- Extensions can now log messages through `sourcegraph.app.log` to aid debugging user issues. [#20474](https://github.com/sourcegraph/sourcegraph/pull/20474)
- Bulk comments on many changesets are now available in Batch Changes. [#20361](https://github.com/sourcegraph/sourcegraph/pull/20361)
- Batch specs are now viewable when previewing changesets. [#19534](https://github.com/sourcegraph/sourcegraph/issues/19534)
- Added a new UI for creating code insights. [#20212](https://github.com/sourcegraph/sourcegraph/issues/20212)

### Changed

- User and site credentials used in Batch Changes are now encrypted in the database if encryption is enabled with the `encryption.keys` config. [#19570](https://github.com/sourcegraph/sourcegraph/issues/19570)
- All Sourcegraph images within [deploy-sourcegraph](https://github.com/sourcegraph/deploy-sourcegraph) now specify the registry. Thanks! @k24dizzle [#2901](https://github.com/sourcegraph/deploy-sourcegraph/pull/2901).
- Default reviewers are now added to Bitbucket Server PRs opened by Batch Changes. [#20551](https://github.com/sourcegraph/sourcegraph/pull/20551)
- The default memory requirements for the `redis-*` containers have been raised by 1GB (to a new total of 7GB). This change allows Redis to properly run its key-eviction routines (when under memory pressure) without getting killed by the host machine. This affects both the docker-compose and Kubernetes deployments. [sourcegraph/deploy-sourcegraph-docker#373](https://github.com/sourcegraph/deploy-sourcegraph-docker/pull/373) and [sourcegraph/deploy-sourcegraph#2898](https://github.com/sourcegraph/deploy-sourcegraph/pull/2898)
- Only site admins can now list users on an instance. [#20619](https://github.com/sourcegraph/sourcegraph/pull/20619)
- Repository permissions can now be enabled for site admins via the `authz.enforceForSiteAdmins` setting. [#20674](https://github.com/sourcegraph/sourcegraph/pull/20674)
- Site admins can no longer view user added code host configuration. [#20851](https://github.com/sourcegraph/sourcegraph/pull/20851)
- Site admins cannot add access tokens for any user by default. [#20988](https://github.com/sourcegraph/sourcegraph/pull/20988)
- Our namespaced overlays now only scrape container metrics within that namespace. [#2969](https://github.com/sourcegraph/deploy-sourcegraph/pull/2969)
- The extension registry main page has a new visual design that better conveys the most useful information about extensions, and individual extension pages have better information architecture. [#20822](https://github.com/sourcegraph/sourcegraph/pull/20822)

### Fixed

- Search returned inconsistent result counts when a `count:` limit was not specified.
- Indexed search failed when the `master` branch needed indexing but was not the default. [#20260](https://github.com/sourcegraph/sourcegraph/pull/20260)
- `repo:contains(...)` built-in did not respect parameters that affect repo filtering (e.g., `repogroup`, `fork`). It now respects these. [#20339](https://github.com/sourcegraph/sourcegraph/pull/20339)
- An issue where duplicate results would render for certain `or`-expressions. [#20480](https://github.com/sourcegraph/sourcegraph/pull/20480)
- Issue where the search query bar suggests that some `lang` values are not valid. [#20534](https://github.com/sourcegraph/sourcegraph/pull/20534)
- Pull request event webhooks received from GitHub with unexpected actions no longer cause panics. [#20571](https://github.com/sourcegraph/sourcegraph/pull/20571)
- Repository search patterns like `^repo/(prefix-suffix|prefix)$` now correctly match both `repo/prefix-suffix` and `repo/prefix`. [#20389](https://github.com/sourcegraph/sourcegraph/issues/20389)
- Ephemeral storage requests and limits now match the default cache size to avoid Symbols pods being evicted. The symbols pod now requires 10GB of ephemeral space as a minimum to scheduled. [#2369](https://github.com/sourcegraph/deploy-sourcegraph/pull/2369)
- Minor query syntax highlighting bug for `repo:contains` predicate. [#21038](https://github.com/sourcegraph/sourcegraph/pull/21038)
- An issue causing diff and commit results with file filters to return invalid results. [#21039](https://github.com/sourcegraph/sourcegraph/pull/21039)
- All databases now have the Kubernetes Quality of Service class of 'Guaranteed' which should reduce the chance of them
  being evicted during NodePressure events. [#2900](https://github.com/sourcegraph/deploy-sourcegraph/pull/2900)
- An issue causing diff views to display without syntax highlighting [#21160](https://github.com/sourcegraph/sourcegraph/pull/21160)

### Removed

- The deprecated `SetRepositoryEnabled` mutation was removed. [#21044](https://github.com/sourcegraph/sourcegraph/pull/21044)

## 3.27.5

### Fixed

- Fix scp style VCS url parsing. [#20799](https://github.com/sourcegraph/sourcegraph/pull/20799)

## 3.27.4

### Fixed

- Fixed an issue related to Gitolite repos with `@` being prepended with a `?`. [#20297](https://github.com/sourcegraph/sourcegraph/pull/20297)
- Add missing return from handler when DisableAutoGitUpdates is true. [#20451](https://github.com/sourcegraph/sourcegraph/pull/20451)

## 3.27.3

### Fixed

- Pushing batch changes to Bitbucket Server code hosts over SSH was broken in 3.27.0, and has been fixed. [#20324](https://github.com/sourcegraph/sourcegraph/issues/20324)

## 3.27.2

### Fixed

- Fixed an issue with our release tooling that was preventing all images from being tagged with the correct version.
  All sourcegraph images have the proper release version now.

## 3.27.1

### Fixed

- Indexed search failed when the `master` branch needed indexing but was not the default. [#20260](https://github.com/sourcegraph/sourcegraph/pull/20260)
- Fixed a regression that caused "other" code hosts urls to not be built correctly which prevents code to be cloned / updated in 3.27.0. This change will provoke some cloning errors on repositories that are already sync'ed, until the next code host sync. [#20258](https://github.com/sourcegraph/sourcegraph/pull/20258)

## 3.27.0

### Added

- `count:` now supports "all" as value. Queries with `count:all` will return up to 999999 results. [#19756](https://github.com/sourcegraph/sourcegraph/pull/19756)
- Credentials for Batch Changes are now validated when adding them. [#19602](https://github.com/sourcegraph/sourcegraph/pull/19602)
- Batch Changes now ignore repositories that contain a `.batchignore` file. [#19877](https://github.com/sourcegraph/sourcegraph/pull/19877) and [src-cli#509](https://github.com/sourcegraph/src-cli/pull/509)
- Side-by-side diff for commit visualization. [#19553](https://github.com/sourcegraph/sourcegraph/pull/19553)
- The site configuration now supports defining batch change rollout windows, which can be used to slow or disable pushing changesets at particular times of day or days of the week. [#19796](https://github.com/sourcegraph/sourcegraph/pull/19796), [#19797](https://github.com/sourcegraph/sourcegraph/pull/19797), and [#19951](https://github.com/sourcegraph/sourcegraph/pull/19951).
- Search functionality via built-in `contains` predicate: `repo:contains(...)`, `repo:contains.file(...)`, `repo:contains.content(...)`, repo:contains.commit.after(...)`. [#18584](https://github.com/sourcegraph/sourcegraph/issues/18584)
- Database encryption, external service config & user auth data can now be encrypted in the database using the `encryption.keys` config. See [the docs](https://docs.sourcegraph.com/admin/encryption) for more info.
- Repositories that gitserver fails to clone or fetch are now gradually moved to the back of the background update queue instead of remaining at the front. [#20204](https://github.com/sourcegraph/sourcegraph/pull/20204)
- The new `disableAutoCodeHostSyncs` setting allows site admins to disable any periodic background syncing of configured code host connections. That includes syncing of repository metadata (i.e. not git updates, use `disableAutoGitUpdates` for that), permissions and batch changes changesets, but may include other data we'd sync from the code host API in the future.

### Changed

- Bumped the minimum supported version of Postgres from `9.6` to `12`. The upgrade procedure is mostly automated for existing deployments, but may require action if using the single-container deployment or an external database. See the [upgrade documentation](https://docs.sourcegraph.com/admin/updates) for your deployment type for detailed instructions.
- Changesets in batch changes will now be marked as archived instead of being detached when a new batch spec that doesn't include the changesets is applied. Once they're archived users can manually detach them in the UI. [#19527](https://github.com/sourcegraph/sourcegraph/pull/19527)
- The default replica count on `sourcegraph-frontend` and `precise-code-intel-worker` for Kubernetes has changed from `1` -> `2`.
- Changes to code monitor trigger search queries [#19680](https://github.com/sourcegraph/sourcegraph/pull/19680)
  - A `repo:` filter is now required. This is due to an existing limitations where only 50 repositories can be searched at a time, so using a `repo:` filter makes sure the right code is being searched. Any existing code monitor without `repo:` in the trigger query will continue to work (with the limitation that not all repositories will be searched) but will require a `repo:` filter to be added when making any changes to it.
  - A `patternType` filter is no longer required. `patternType:literal` will be added to a code monitor query if not specified.
  - Added a new checklist UI to make it more intuitive to create code monitor trigger queries.
- Deprecated the GraphQL `icon` field on `GenericSearchResultInterface`. It will be removed in a future release. [#20028](https://github.com/sourcegraph/sourcegraph/pull/20028/files)
- Creating changesets through Batch Changes as a site-admin without configured Batch Changes credentials has been deprecated. Please configure user or global credentials before Sourcegraph 3.29 to not experience any interruptions in changeset creation. [#20143](https://github.com/sourcegraph/sourcegraph/pull/20143)
- Deprecated the GraphQL `limitHit` field on `LineMatch`. It will be removed in a future release. [#20164](https://github.com/sourcegraph/sourcegraph/pull/20164)

### Fixed

- A regression caused by search onboarding tour logic to never focus input in the search bar on the homepage. Input now focuses on the homepage if the search tour isn't in effect. [#19678](https://github.com/sourcegraph/sourcegraph/pull/19678)
- New changes of a Perforce depot will now be reflected in `master` branch after the initial clone. [#19718](https://github.com/sourcegraph/sourcegraph/pull/19718)
- Gitolite and Other type code host connection configuration can be correctly displayed. [#19976](https://github.com/sourcegraph/sourcegraph/pull/19976)
- Fixed a regression that caused user and code host limits to be ignored. [#20089](https://github.com/sourcegraph/sourcegraph/pull/20089)
- A regression where incorrect query highlighting happens for certain quoted values. [#20110](https://github.com/sourcegraph/sourcegraph/pull/20110)
- We now respect the `disableAutoGitUpdates` setting when cloning or fetching repos on demand and during cleanup tasks that may re-clone old repos. [#20194](https://github.com/sourcegraph/sourcegraph/pull/20194)

## 3.26.3

### Fixed

- Setting `gitMaxCodehostRequestsPerSecond` to `0` now actually blocks all Git operations happening on the gitserver. [#19716](https://github.com/sourcegraph/sourcegraph/pull/19716)

## 3.26.2

### Fixed

- Our indexed search logic now correctly handles de-duplication of search results across multiple replicas. [#19743](https://github.com/sourcegraph/sourcegraph/pull/19743)

## 3.26.1

### Added

- Experimental: Sync permissions of Perforce depots through the Sourcegraph UI. To enable, use the feature flag `"experimentalFeatures": { "perforce": "enabled" }`. For more information, see [how to enable permissions for your Perforce depots](https://docs.sourcegraph.com/admin/repo/perforce). [#16705](https://github.com/sourcegraph/sourcegraph/issues/16705)
- Added support for user email headers in the HTTP auth proxy. See [HTTP Auth Proxy docs](https://docs.sourcegraph.com/admin/auth#http-authentication-proxies) for more information.
- Ignore locked and disabled GitHub Enterprise repositories. [#19500](https://github.com/sourcegraph/sourcegraph/pull/19500)
- Remote code host git operations (such as `clone` or `ls-remote`) can now be rate limited beyond concurrency (which was already possible with `gitMaxConcurrentClones`). Set `gitMaxCodehostRequestsPerSecond` in site config to control the maximum rate of these operations per git-server instance. [#19504](https://github.com/sourcegraph/sourcegraph/pull/19504)

### Changed

-

### Fixed

- Commit search returning duplicate commits. [#19460](https://github.com/sourcegraph/sourcegraph/pull/19460)
- Clicking the Code Monitoring tab tries to take users to a non-existent repo. [#19525](https://github.com/sourcegraph/sourcegraph/pull/19525)
- Diff and commit search not highlighting search terms correctly for some files. [#19543](https://github.com/sourcegraph/sourcegraph/pull/19543), [#19639](https://github.com/sourcegraph/sourcegraph/pull/19639)
- File actions weren't appearing on large window sizes in Firefox and Safari. [#19380](https://github.com/sourcegraph/sourcegraph/pull/19380)

### Removed

-

## 3.26.0

### Added

- Searches are streamed into Sourcegraph by default. [#19300](https://github.com/sourcegraph/sourcegraph/pull/19300)
  - This gives a faster time to first result.
  - Several heuristics around result limits have been improved. You should see more consistent result counts now.
  - Can be disabled with the setting `experimentalFeatures.streamingSearch`.
- Opsgenie API keys can now be added via an environment variable. [#18662](https://github.com/sourcegraph/sourcegraph/pull/18662)
- It's now possible to control where code insights are displayed through the boolean settings `insights.displayLocation.homepage`, `insights.displayLocation.insightsPage` and `insights.displayLocation.directory`. [#18979](https://github.com/sourcegraph/sourcegraph/pull/18979)
- Users can now create changesets in batch changes on repositories that are cloned using SSH. [#16888](https://github.com/sourcegraph/sourcegraph/issues/16888)
- Syntax highlighting for Elixir, Elm, REG, Julia, Move, Nix, Puppet, VimL, Coq. [#19282](https://github.com/sourcegraph/sourcegraph/pull/19282)
- `BUILD.in` files are now highlighted as Bazel/Starlark build files. Thanks to @jjwon0 [#19282](https://github.com/sourcegraph/sourcegraph/pull/19282)
- `*.pyst` and `*.pyst-include` are now highlighted as Python files. Thanks to @jjwon0 [#19282](https://github.com/sourcegraph/sourcegraph/pull/19282)
- The code monitoring feature flag is now enabled by default. [#19295](https://github.com/sourcegraph/sourcegraph/pull/19295)
- New query field `select` enables returning only results of the desired type. See [documentation](https://docs.sourcegraph.com/code_search/reference/language#select) for details. [#19236](https://github.com/sourcegraph/sourcegraph/pull/19236)
- Syntax highlighting for Elixer, Elm, REG, Julia, Move, Nix, Puppet, VimL thanks to @rvantonder
- `BUILD.in` files are now highlighted as Bazel/Starlark build files. Thanks to @jjwon0
- `*.pyst` and `*.pyst-include` are now highlighted as Python files. Thanks to @jjwon0
- Added a `search.defaultCaseSensitive` setting to configure whether query patterns should be treated case sensitivitely by default.

### Changed

- Campaigns have been renamed to Batch Changes! See [#18771](https://github.com/sourcegraph/sourcegraph/issues/18771) for a detailed log on what has been renamed.
  - A new [Sourcegraph CLI](https://docs.sourcegraph.com/cli) version will use `src batch [preview|apply]` commands, while keeping the old ones working to be used with older Sourcegraph versions.
  - Old URLs in the application and in the documentation will redirect.
  - GraphQL API entities with "campaign" in their name have been deprecated and have new Batch Changes counterparts:
    - Deprecated GraphQL entities: `CampaignState`, `Campaign`, `CampaignSpec`, `CampaignConnection`, `CampaignsCodeHostConnection`, `CampaignsCodeHost`, `CampaignsCredential`, `CampaignDescription`
    - Deprecated GraphQL mutations: `createCampaign`, `applyCampaign`, `moveCampaign`, `closeCampaign`, `deleteCampaign`, `createCampaignSpec`, `createCampaignsCredential`, `deleteCampaignsCredential`
    - Deprecated GraphQL queries: `Org.campaigns`, `User.campaigns`, `User.campaignsCodeHosts`, `camapigns`, `campaign`
  - Site settings with `campaigns` in their name have been replaced with equivalent `batchChanges` settings.
- A repository's `remote.origin.url` is not stored on gitserver disk anymore. Note: if you use the experimental feature `customGitFetch` your setting may need to be updated to specify the remote URL. [#18535](https://github.com/sourcegraph/sourcegraph/pull/18535)
- Repositories and files containing spaces will now render with escaped spaces in the query bar rather than being
  quoted. [#18642](https://github.com/sourcegraph/sourcegraph/pull/18642)
- Sourcegraph is now built with Go 1.16. [#18447](https://github.com/sourcegraph/sourcegraph/pull/18447)
- Cursor hover information in the search query bar will now display after 150ms (previously 0ms). [#18916](https://github.com/sourcegraph/sourcegraph/pull/18916)
- The `repo.cloned` column is deprecated in favour of `gitserver_repos.clone_status`. It will be removed in a subsequent release.
- Precision class indicators have been improved for code intelligence results in both the hover overlay as well as the definition and references locations panel. [#18843](https://github.com/sourcegraph/sourcegraph/pull/18843)
- Pings now contain added, aggregated campaigns usage data: aggregate counts of unique monthly users and Weekly campaign and changesets counts for campaign cohorts created in the last 12 months. [#18604](https://github.com/sourcegraph/sourcegraph/pull/18604)

### Fixed

- Auto complete suggestions for repositories and files containing spaces will now be automatically escaped when accepting the suggestion. [#18635](https://github.com/sourcegraph/sourcegraph/issues/18635)
- An issue causing repository results containing spaces to not be clickable in some cases. [#18668](https://github.com/sourcegraph/sourcegraph/pull/18668)
- Closing a batch change now correctly closes the entailed changesets, when requested by the user. [#18957](https://github.com/sourcegraph/sourcegraph/pull/18957)
- TypesScript highlighting bug. [#15930](https://github.com/sourcegraph/sourcegraph/issues/15930)
- The number of shards is now reported accurately in Site Admin > Repository Status > Settings > Indexing. [#19265](https://github.com/sourcegraph/sourcegraph/pull/19265)

### Removed

- Removed the deprecated GraphQL fields `SearchResults.repositoriesSearched` and `SearchResults.indexedRepositoriesSearched`.
- Removed the deprecated search field `max`
- Removed the `experimentalFeatures.showBadgeAttachments` setting

## 3.25.2

### Fixed

- A security vulnerability with in the authentication workflow has been fixed. [#18686](https://github.com/sourcegraph/sourcegraph/pull/18686)

## 3.25.1

### Added

- Experimental: Sync Perforce depots directly through the Sourcegraph UI. To enable, use the feature flag `"experimentalFeatures": { "perforce": "enabled" }`. For more information, see [how to add your Perforce depots](https://docs.sourcegraph.com/admin/repo/perforce). [#16703](https://github.com/sourcegraph/sourcegraph/issues/16703)

## 3.25.0

**IMPORTANT** Sourcegraph now uses Go 1.15. This may break AWS RDS database connections with older x509 certificates. Please follow the Amazon [docs](https://docs.aws.amazon.com/AmazonRDS/latest/UserGuide/UsingWithRDS.SSL-certificate-rotation.html) to rotate your certificate.

### Added

- New site config option `"log": { "sentry": { "backendDSN": "<REDACTED>" } }` to use a separate Sentry project for backend errors. [#17363](https://github.com/sourcegraph/sourcegraph/pull/17363)
- Structural search now supports searching indexed branches other than default. [#17726](https://github.com/sourcegraph/sourcegraph/pull/17726)
- Structural search now supports searching unindexed revisions. [#17967](https://github.com/sourcegraph/sourcegraph/pull/17967)
- New site config option `"allowSignup"` for SAML authentication to determine if automatically create new users is allowed. [#17989](https://github.com/sourcegraph/sourcegraph/pull/17989)
- Experimental: The webapp can now stream search results to the client, improving search performance. To enable it, add `{ "experimentalFeatures": { "searchStreaming": true } }` in user settings. [#16097](https://github.com/sourcegraph/sourcegraph/pull/16097)
- New product research sign-up page. This can be accessed by all users in their user settings. [#17945](https://github.com/sourcegraph/sourcegraph/pull/17945)
- New site config option `productResearchPage.enabled` to disable access to the product research sign-up page. [#17945](https://github.com/sourcegraph/sourcegraph/pull/17945)
- Pings now contain Sourcegraph extension activation statistics. [#16421](https://github.com/sourcegraph/sourcegraph/pull/16421)
- Pings now contain aggregate Sourcegraph extension activation statistics: the number of users and number of activations per (public) extension per week, and the number of total extension users per week and average extensions activated per user. [#16421](https://github.com/sourcegraph/sourcegraph/pull/16421)
- Pings now contain aggregate code insights usage data: total insight views, interactions, edits, creations, removals, and counts of unique users that view and create insights. [#16421](https://github.com/sourcegraph/sourcegraph/pull/17805)
- When previewing a campaign spec, changesets can be filtered by current state or the action(s) to be performed. [#16960](https://github.com/sourcegraph/sourcegraph/issues/16960)

### Changed

- Alert solutions links included in [monitoring alerts](https://docs.sourcegraph.com/admin/observability/alerting) now link to the relevant documentation version. [#17828](https://github.com/sourcegraph/sourcegraph/pull/17828)
- Secrets (such as access tokens and passwords) will now appear as REDACTED when editing external service config, and in graphql API responses. [#17261](https://github.com/sourcegraph/sourcegraph/issues/17261)
- Sourcegraph is now built with Go 1.15
  - Go `1.15` introduced changes to SSL/TLS connection validation which requires certificates to include a `SAN`. This field was not included in older certificates and clients relied on the `CN` field. You might see an error like `x509: certificate relies on legacy Common Name field`. We recommend that customers using Sourcegraph with an external database and connecting to it using SSL/TLS check whether the certificate is up to date.
  - RDS Customers please reference [AWS' documentation on updating the SSL/TLS certificate](https://docs.aws.amazon.com/AmazonRDS/latest/UserGuide/UsingWithRDS.SSL-certificate-rotation.html).
- Search results on `.rs` files now recommend `lang:rust` instead of `lang:renderscript` as a filter. [#18316](https://github.com/sourcegraph/sourcegraph/pull/18316)
- Campaigns users creating Personal Access Tokens on GitHub are now asked to request the `user:email` scope in addition to the [previous scopes](https://docs.sourcegraph.com/@3.24/admin/external_service/github#github-api-token-and-access). This will be used in a future Sourcegraph release to display more fine-grained information on the progress of pull requests. [#17555](https://github.com/sourcegraph/sourcegraph/issues/17555)

### Fixed

- Fixes an issue that prevented the hard deletion of a user if they had saved searches. [#17461](https://github.com/sourcegraph/sourcegraph/pull/17461)
- Fixes an issue that caused some missing results for `type:commit` when a pattern was used instead of the `message` field. [#17490](https://github.com/sourcegraph/sourcegraph/pull/17490#issuecomment-764004758)
- Fixes an issue where cAdvisor-based alerts would not fire correctly for services with multiple replicas. [#17600](https://github.com/sourcegraph/sourcegraph/pull/17600)
- Significantly improved performance of structural search on monorepo deployments [#17846](https://github.com/sourcegraph/sourcegraph/pull/17846)
- Fixes an issue where upgrades on Kubernetes may fail due to null environment variable lists in deployment manifests [#1781](https://github.com/sourcegraph/deploy-sourcegraph/pull/1781)
- Fixes an issue where counts on search filters were inaccurate. [#18158](https://github.com/sourcegraph/sourcegraph/pull/18158)
- Fixes services with emptyDir volumes being evicted from nodes. [#1852](https://github.com/sourcegraph/deploy-sourcegraph/pull/1852)

### Removed

- Removed the `search.migrateParser` setting. As of 3.20 and onward, a new parser processes search queries by default. Previously, `search.migrateParser` was available to enable the legacy parser. Enabling/disabling this setting now no longer has any effect. [#17344](https://github.com/sourcegraph/sourcegraph/pull/17344)

## 3.24.1

### Fixed

- Fixes an issue that SAML is not able to proceed with the error `Expected Enveloped and C14N transforms`. [#13032](https://github.com/sourcegraph/sourcegraph/issues/13032)

## 3.24.0

### Added

- Panels in the [Sourcegraph monitoring dashboards](https://docs.sourcegraph.com/admin/observability/metrics#grafana) now:
  - include links to relevant alerts documentation and the new [monitoring dashboards reference](https://docs.sourcegraph.com/admin/observability/dashboards). [#16939](https://github.com/sourcegraph/sourcegraph/pull/16939)
  - include alert events and version changes annotations that can be enabled from the top of each service dashboard. [#17198](https://github.com/sourcegraph/sourcegraph/pull/17198)
- Suggested filters in the search results page can now be scrolled. [#17097](https://github.com/sourcegraph/sourcegraph/pull/17097)
- Structural search queries can now be used in saved searches by adding `patternType:structural`. [#17265](https://github.com/sourcegraph/sourcegraph/pull/17265)

### Changed

- Dashboard links included in [monitoring alerts](https://docs.sourcegraph.com/admin/observability/alerting) now:
  - link directly to the relevant Grafana panel, instead of just the service dashboard. [#17014](https://github.com/sourcegraph/sourcegraph/pull/17014)
  - link to a time frame relevant to the alert, instead of just the past few hours. [#17034](https://github.com/sourcegraph/sourcegraph/pull/17034)
- Added `serviceKind` field of the `ExternalServiceKind` type to `Repository.externalURLs` GraphQL API, `serviceType` field is deprecated and will be removed in the future releases. [#14979](https://github.com/sourcegraph/sourcegraph/issues/14979)
- Deprecated the GraphQL fields `SearchResults.repositoriesSearched` and `SearchResults.indexedRepositoriesSearched`.
- The minimum Kubernetes version required to use the [Kubernetes deployment option](https://docs.sourcegraph.com/admin/install/kubernetes) is now [v1.15 (released June 2019)](https://kubernetes.io/blog/2019/06/19/kubernetes-1-15-release-announcement/).

### Fixed

- Imported changesets acquired an extra button to download the "generated diff", which did nothing, since imported changesets don't have a generated diff. This button has been removed. [#16778](https://github.com/sourcegraph/sourcegraph/issues/16778)
- Quoted global filter values (case, patterntype) are now properly extracted and set in URL parameters. [#16186](https://github.com/sourcegraph/sourcegraph/issues/16186)
- The endpoint for "Open in Sourcegraph" functionality in editor extensions now uses code host connection information to resolve the repository, which makes it more correct and respect the `repositoryPathPattern` setting. [#16846](https://github.com/sourcegraph/sourcegraph/pull/16846)
- Fixed an issue that prevented search expressions of the form `repo:foo (rev:a or rev:b)` from evaluating all revisions [#16873](https://github.com/sourcegraph/sourcegraph/pull/16873)
- Updated language detection library. Includes language detection for `lang:starlark`. [#16900](https://github.com/sourcegraph/sourcegraph/pull/16900)
- Fixed retrieving status for indexed tags and deduplicated main branches in the indexing settings page. [#13787](https://github.com/sourcegraph/sourcegraph/issues/13787)
- Specifying a ref that doesn't exist would show an alert, but still return results [#15576](https://github.com/sourcegraph/sourcegraph/issues/15576)
- Fixed search highlighting the wrong line. [#10468](https://github.com/sourcegraph/sourcegraph/issues/10468)
- Fixed an issue where searches of the form `foo type:file` returned results of type `path` too. [#17076](https://github.com/sourcegraph/sourcegraph/issues/17076)
- Fixed queries like `(type:commit or type:diff)` so that if the query matches both the commit message and the diff, both are returned as results. [#16899](https://github.com/sourcegraph/sourcegraph/issues/16899)
- Fixed container monitoring and provisioning dashboard panels not displaying metrics in certain deployment types and environments. If you continue to have issues with these panels not displaying any metrics after upgrading, please [open an issue](https://github.com/sourcegraph/sourcegraph/issues/new).
- Fixed a nonexistent field in site configuration being marked as "required" when configuring PagerDuty alert notifications. [#17277](https://github.com/sourcegraph/sourcegraph/pull/17277)
- Fixed cases of incorrect highlighting for symbol definitions in the definitions panel. [#17258](https://github.com/sourcegraph/sourcegraph/pull/17258)
- Fixed a Cross-Site Scripting vulnerability where quick links created on the homepage were not sanitized and allowed arbitrary JavaScript execution. [#17099](https://github.com/sourcegraph/sourcegraph/pull/17099)

### Removed

- Interactive mode has now been removed. [#16868](https://github.com/sourcegraph/sourcegraph/pull/16868).

## 3.23.0

### Added

- Password reset link expiration can be customized via `auth.passwordResetLinkExpiry` in the site config. [#13999](https://github.com/sourcegraph/sourcegraph/issues/13999)
- Campaign steps may now include environment variables from outside of the campaign spec using [array syntax](http://docs.sourcegraph.com/campaigns/references/campaign_spec_yaml_reference#environment-array). [#15822](https://github.com/sourcegraph/sourcegraph/issues/15822)
- The total size of all Git repositories and the lines of code for indexed branches are displayed in the site admin overview. [#15125](https://github.com/sourcegraph/sourcegraph/issues/15125)
- Extensions can now add decorations to files on the sidebar tree view and tree page through the experimental `FileDecoration` API. [#15833](https://github.com/sourcegraph/sourcegraph/pull/15833)
- Extensions can now easily query the Sourcegraph GraphQL API through a dedicated API method. [#15566](https://github.com/sourcegraph/sourcegraph/pull/15566)
- Individual changesets can now be downloaded as a diff. [#16098](https://github.com/sourcegraph/sourcegraph/issues/16098)
- The campaigns preview page is much more detailed now, especially when updating existing campaigns. [#16240](https://github.com/sourcegraph/sourcegraph/pull/16240)
- When a newer version of a campaign spec is uploaded, a message is now displayed when viewing the campaign or an outdated campaign spec. [#14532](https://github.com/sourcegraph/sourcegraph/issues/14532)
- Changesets in a campaign can now be searched by title and repository name. [#15781](https://github.com/sourcegraph/sourcegraph/issues/15781)
- Experimental: [`transformChanges` in campaign specs](https://docs.sourcegraph.com/campaigns/references/campaign_spec_yaml_reference#transformchanges) is now available as a feature preview to allow users to create multiple changesets in a single repository. [#16235](https://github.com/sourcegraph/sourcegraph/pull/16235)
- The `gitUpdateInterval` site setting was added to allow custom git update intervals based on repository names. [#16765](https://github.com/sourcegraph/sourcegraph/pull/16765)
- Various additions to syntax highlighting and hover tooltips in the search query bar (e.g., regular expressions). Can be disabled with `{ "experimentalFeatures": { "enableSmartQuery": false } }` in case of unlikely adverse effects. [#16742](https://github.com/sourcegraph/sourcegraph/pull/16742)
- Search queries may now scope subexpressions across repositories and files, and also allow greater freedom for combining search filters. See the updated documentation on [search subexpressions](https://docs.sourcegraph.com/code_search/tutorials/search_subexpressions) to learn more. [#16866](https://github.com/sourcegraph/sourcegraph/pull/16866)

### Changed

- Search indexer tuned to wait longer before assuming a deadlock has occurred. Previously if the indexserver had many cores (40+) and indexed a monorepo it could give up. [#16110](https://github.com/sourcegraph/sourcegraph/pull/16110)
- The total size of all Git repositories and the lines of code for indexed branches will be sent back in pings as part of critical telemetry. [#16188](https://github.com/sourcegraph/sourcegraph/pull/16188)
- The `gitserver` container now has a dependency on Postgres. This does not require any additional configuration unless access to Postgres requires a sidecar proxy / firewall rules. [#16121](https://github.com/sourcegraph/sourcegraph/pull/16121)
- Licensing is now enforced for campaigns: creating a campaign with more than five changesets requires a valid license. Please [contact Sourcegraph with any licensing questions](https://about.sourcegraph.com/contact/sales/). [#15715](https://github.com/sourcegraph/sourcegraph/issues/15715)

### Fixed

- Syntax highlighting on files with mixed extension case (e.g. `.CPP` vs `.cpp`) now works as expected. [#11327](https://github.com/sourcegraph/sourcegraph/issues/11327)
- After applying a campaign, some GitLab MRs might have had outdated state shown in the UI until the next sync with the code host. [#16100](https://github.com/sourcegraph/sourcegraph/pull/16100)
- The web app no longer sends stale text document content to extensions. [#14965](https://github.com/sourcegraph/sourcegraph/issues/14965)
- The blob viewer now supports multiple decorations per line as intended. [#15063](https://github.com/sourcegraph/sourcegraph/issues/15063)
- Repositories with plus signs in their name can now be navigated to as expected. [#15079](https://github.com/sourcegraph/sourcegraph/issues/15079)

### Removed

-

## 3.22.1

### Changed

- Reduced memory and CPU required for updating the code intelligence commit graph [#16517](https://github.com/sourcegraph/sourcegraph/pull/16517)

## 3.22.0

### Added

- GraphQL and TOML syntax highlighting is now back (special thanks to @rvantonder) [#13935](https://github.com/sourcegraph/sourcegraph/issues/13935)
- Zig and DreamMaker syntax highlighting.
- Campaigns now support publishing GitHub draft PRs and GitLab WIP MRs. [#7998](https://github.com/sourcegraph/sourcegraph/issues/7998)
- `indexed-searcher`'s watchdog can be configured and has additional instrumentation. This is useful when diagnosing [zoekt-webserver is restarting due to watchdog](https://docs.sourcegraph.com/admin/observability/troubleshooting#scenario-zoekt-webserver-is-restarting-due-to-watchdog). [#15148](https://github.com/sourcegraph/sourcegraph/pull/15148)
- Pings now contain Redis & Postgres server versions. [14405](https://github.com/sourcegraph/sourcegraph/14405)
- Aggregated usage data of the search onboarding tour is now included in pings. The data tracked are: total number of views of the onboarding tour, total number of views of each step in the onboarding tour, total number of tours closed. [#15113](https://github.com/sourcegraph/sourcegraph/pull/15113)
- Users can now specify credentials for code hosts to enable campaigns for non site-admin users. [#15506](https://github.com/sourcegraph/sourcegraph/pull/15506)
- A `campaigns.restrictToAdmins` site configuration option has been added to prevent non site-admin users from using campaigns. [#15785](https://github.com/sourcegraph/sourcegraph/pull/15785)
- Number of page views on campaign apply page, page views on campaign details page after create/update, closed campaigns, created campaign specs and changesets specs and the sum of changeset diff stats will be sent back in pings. [#15279](https://github.com/sourcegraph/sourcegraph/pull/15279)
- Users can now explicitly set their primary email address. [#15683](https://github.com/sourcegraph/sourcegraph/pull/15683)
- "[Why code search is still needed for monorepos](https://docs.sourcegraph.com/adopt/code_search_in_monorepos)" doc page

### Changed

- Improved contrast / visibility in comment syntax highlighting. [#14546](https://github.com/sourcegraph/sourcegraph/issues/14546)
- Campaigns are no longer in beta. [#14900](https://github.com/sourcegraph/sourcegraph/pull/14900)
- Campaigns now have a fancy new icon. [#14740](https://github.com/sourcegraph/sourcegraph/pull/14740)
- Search queries with an unbalanced closing paren `)` are now invalid, since this likely indicates an error. Previously, patterns with dangling `)` were valid in some cases. Note that patterns with dangling `)` can still be searched, but should be quoted via `content:"foo)"`. [#15042](https://github.com/sourcegraph/sourcegraph/pull/15042)
- Extension providers can now return AsyncIterables, enabling dynamic provider results without dependencies. [#15042](https://github.com/sourcegraph/sourcegraph/issues/15061)
- Deprecated the `"email.smtp": { "disableTLS" }` site config option, this field has been replaced by `"email.smtp": { "noVerifyTLS" }`. [#15682](https://github.com/sourcegraph/sourcegraph/pull/15682)

### Fixed

- The `file:` added to the search field when navigating to a tree or file view will now behave correctly when the file path contains spaces. [#12296](https://github.com/sourcegraph/sourcegraph/issues/12296)
- OAuth login now respects site configuration `experimentalFeatures: { "tls.external": {...} }` for custom certificates and skipping TLS verify. [#14144](https://github.com/sourcegraph/sourcegraph/issues/14144)
- If the `HEAD` file in a cloned repo is absent or truncated, background cleanup activities will use a best-effort default to remedy the situation. [#14962](https://github.com/sourcegraph/sourcegraph/pull/14962)
- Search input will always show suggestions. Previously we only showed suggestions for letters and some special characters. [#14982](https://github.com/sourcegraph/sourcegraph/pull/14982)
- Fixed an issue where `not` keywords were not recognized inside expression groups, and treated incorrectly as patterns. [#15139](https://github.com/sourcegraph/sourcegraph/pull/15139)
- Fixed an issue where hover pop-ups would not show on the first character of a valid hover range in search queries. [#15410](https://github.com/sourcegraph/sourcegraph/pull/15410)
- Fixed an issue where submodules configured with a relative URL resulted in non-functional hyperlinks in the file tree UI. [#15286](https://github.com/sourcegraph/sourcegraph/issues/15286)
- Pushing commits to public GitLab repositories with campaigns now works, since we use the configured token even if the repository is public. [#15536](https://github.com/sourcegraph/sourcegraph/pull/15536)
- `.kts` is now highlighted properly as Kotlin code, fixed various other issues in Kotlin syntax highlighting.
- Fixed an issue where the value of `content:` was treated literally when the regular expression toggle is active. [#15639](https://github.com/sourcegraph/sourcegraph/pull/15639)
- Fixed an issue where non-site admins were prohibited from updating some of their other personal metadata when `auth.enableUsernameChanges` was `false`. [#15663](https://github.com/sourcegraph/sourcegraph/issues/15663)
- Fixed the `url` fields of repositories and trees in GraphQL returning URLs that were not %-encoded (e.g. when the repository name contained spaces). [#15667](https://github.com/sourcegraph/sourcegraph/issues/15667)
- Fixed "Find references" showing errors in the references panel in place of the syntax-highlighted code for repositories with spaces in their name. [#15618](https://github.com/sourcegraph/sourcegraph/issues/15618)
- Fixed an issue where specifying the `repohasfile` filter did not return results as expected unless `repo` was specified. [#15894](https://github.com/sourcegraph/sourcegraph/pull/15894)
- Fixed an issue causing user input in the search query field to be erased in some cases. [#15921](https://github.com/sourcegraph/sourcegraph/issues/15921).

### Removed

-

## 3.21.2

:warning: WARNING :warning: For users of single-image Sourcegraph instance, please delete the secret key file `/var/lib/sourcegraph/token` inside the container before attempting to upgrade to 3.21.x.

### Fixed

- Fix externalURLs alert logic [#14980](https://github.com/sourcegraph/sourcegraph/pull/14980)

## 3.21.1

:warning: WARNING :warning: For users of single-image Sourcegraph instance, please delete the secret key file `/var/lib/sourcegraph/token` inside the container before attempting to upgrade to 3.21.x.

### Fixed

- Fix alerting for native integration condition [#14775](https://github.com/sourcegraph/sourcegraph/pull/14775)
- Fix query with large repo count hanging [#14944](https://github.com/sourcegraph/sourcegraph/pull/14944)
- Fix server upgrade where codeintel database does not exist [#14953](https://github.com/sourcegraph/sourcegraph/pull/14953)
- CVE-2019-18218 in postgres docker image [#14954](https://github.com/sourcegraph/sourcegraph/pull/14954)
- Fix an issue where .git/HEAD in invalid [#14962](https://github.com/sourcegraph/sourcegraph/pull/14962)
- Repository syncing will not happen more frequently than the repoListUpdateInterval config value [#14901](https://github.com/sourcegraph/sourcegraph/pull/14901) [#14983](https://github.com/sourcegraph/sourcegraph/pull/14983)

## 3.21.0

:warning: WARNING :warning: For users of single-image Sourcegraph instance, please delete the secret key file `/var/lib/sourcegraph/token` inside the container before attempting to upgrade to 3.21.x.

### Added

- The new GraphQL API query field `namespaceByName(name: String!)` makes it easier to look up the user or organization with the given name. Previously callers needed to try looking up the user and organization separately.
- Changesets created by campaigns will now include a link back to the campaign in their body text. [#14033](https://github.com/sourcegraph/sourcegraph/issues/14033)
- Users can now preview commits that are going to be created in their repositories in the campaign preview UI. [#14181](https://github.com/sourcegraph/sourcegraph/pull/14181)
- If emails are configured, the user will be sent an email when important account information is changed. This currently encompasses changing/resetting the password, adding/removing emails, and adding/removing access tokens. [#14320](https://github.com/sourcegraph/sourcegraph/pull/14320)
- A subset of changesets can now be published by setting the `published` flag in campaign specs [to an array](https://docs.sourcegraph.com/@main/campaigns/campaign_spec_yaml_reference#publishing-only-specific-changesets), which allows only specific changesets within a campaign to be published based on the repository name. [#13476](https://github.com/sourcegraph/sourcegraph/pull/13476)
- Homepage panels are now enabled by default. [#14287](https://github.com/sourcegraph/sourcegraph/issues/14287)
- The most recent ping data is now available to site admins via the Site-admin > Pings page. [#13956](https://github.com/sourcegraph/sourcegraph/issues/13956)
- Homepage panel engagement metrics will be sent back in pings. [#14589](https://github.com/sourcegraph/sourcegraph/pull/14589)
- Homepage now has a footer with links to different extensibility features. [#14638](https://github.com/sourcegraph/sourcegraph/issues/14638)
- Added an onboarding tour of Sourcegraph for new users. It can be enabled in user settings with `experimentalFeatures.showOnboardingTour` [#14636](https://github.com/sourcegraph/sourcegraph/pull/14636)
- Added an onboarding tour of Sourcegraph for new users. [#14636](https://github.com/sourcegraph/sourcegraph/pull/14636)
- Repository GraphQL queries now support an `after` parameter that permits cursor-based pagination. [#13715](https://github.com/sourcegraph/sourcegraph/issues/13715)
- Searches in the Recent Searches panel and other places are now syntax highlighted. [#14443](https://github.com/sourcegraph/sourcegraph/issues/14443)

### Changed

- Interactive search mode is now disabled by default because the new plain text search input is smarter. To reenable it, add `{ "experimentalFeatures": { "splitSearchModes": true } }` in user settings.
- The extension registry has been redesigned to make it easier to find non-default Sourcegraph extensions.
- Tokens and similar sensitive information included in the userinfo portion of remote repository URLs will no longer be visible on the Mirroring settings page. [#14153](https://github.com/sourcegraph/sourcegraph/pull/14153)
- The sign in and sign up forms have been redesigned with better input validation.
- Kubernetes admins mounting [configuration files](https://docs.sourcegraph.com/admin/config/advanced_config_file#kubernetes-configmap) are encouraged to change how the ConfigMap is mounted. See the new documentation. Previously our documentation suggested using subPath. However, this lead to Kubernetes not automatically updating the files on configuration change. [#14297](https://github.com/sourcegraph/sourcegraph/pull/14297)
- The precise code intel bundle manager will now expire any converted LSIF data that is older than `PRECISE_CODE_INTEL_MAX_DATA_AGE` (30 days by default) that is also not visible from the tip of the default branch.
- `SRC_LOG_LEVEL=warn` is now the default in Docker Compose and Kubernetes deployments, reducing the amount of uninformative log spam. [#14458](https://github.com/sourcegraph/sourcegraph/pull/14458)
- Permissions data that were stored in deprecated binary format are abandoned. Downgrade from 3.21 to 3.20 is OK, but to 3.19 or prior versions might experience missing/incomplete state of permissions for a short period of time. [#13740](https://github.com/sourcegraph/sourcegraph/issues/13740)
- The query builder page is now disabled by default. To reenable it, add `{ "experimentalFeatures": { "showQueryBuilder": true } }` in user settings.
- The GraphQL `updateUser` mutation now returns the updated user (instead of an empty response).

### Fixed

- Git clone URLs now validate their format correctly. [#14313](https://github.com/sourcegraph/sourcegraph/pull/14313)
- Usernames set in Slack `observability.alerts` now apply correctly. [#14079](https://github.com/sourcegraph/sourcegraph/pull/14079)
- Path segments in breadcrumbs get truncated correctly again on small screen sizes instead of inflating the header bar. [#14097](https://github.com/sourcegraph/sourcegraph/pull/14097)
- GitLab pipelines are now parsed correctly and show their current status in campaign changesets. [#14129](https://github.com/sourcegraph/sourcegraph/pull/14129)
- Fixed an issue where specifying any repogroups would effectively search all repositories for all repogroups. [#14190](https://github.com/sourcegraph/sourcegraph/pull/14190)
- Changesets that were previously closed after being detached from a campaign are now reopened when being reattached. [#14099](https://github.com/sourcegraph/sourcegraph/pull/14099)
- Previously large files that match the site configuration [search.largeFiles](https://docs.sourcegraph.com/admin/config/site_config#search-largeFiles) would not be indexed if they contained a large number of unique trigrams. We now index those files as well. Note: files matching the glob still need to be valid utf-8. [#12443](https://github.com/sourcegraph/sourcegraph/issues/12443)
- Git tags without a `creatordate` value will no longer break tag search within a repository. [#5453](https://github.com/sourcegraph/sourcegraph/issues/5453)
- Campaigns pages now work properly on small viewports. [#14292](https://github.com/sourcegraph/sourcegraph/pull/14292)
- Fix an issue with viewing repositories that have spaces in the repository name [#2867](https://github.com/sourcegraph/sourcegraph/issues/2867)

### Removed

- Syntax highlighting for GraphQL, INI, TOML, and Perforce files has been removed [due to incompatible/absent licenses](https://github.com/sourcegraph/sourcegraph/issues/13933). We plan to [add it back in the future](https://github.com/sourcegraph/sourcegraph/issues?q=is%3Aissue+is%3Aopen+add+syntax+highlighting+for+develop+a+).
- Search scope pages (`/search/scope/:id`) were removed.
- User-defined search scopes are no longer shown below the search bar on the homepage. Use the [`quicklinks`](https://docs.sourcegraph.com/user/personalization/quick_links) setting instead to display links there.
- The explore page (`/explore`) was removed.
- The sign out page was removed.
- The unused GraphQL types `DiffSearchResult` and `DeploymentConfiguration` were removed.
- The deprecated GraphQL mutation `updateAllMirrorRepositories`.
- The deprecated GraphQL field `Site.noRepositoriesEnabled`.
- Total counts of users by product area have been removed from pings.
- Aggregate daily, weekly, and monthly latencies (in ms) of code intelligence events (e.g., hover tooltips) have been removed from pings.

## 3.20.1

### Fixed

- gomod: rollback go-diff to v0.5.3 (v0.6.0 causes panic in certain cases) [#13973](https://github.com/sourcegraph/sourcegraph/pull/13973).
- Fixed an issue causing the scoped query in the search field to be erased when viewing files. [#13954](https://github.com/sourcegraph/sourcegraph/pull/13954).

## 3.20.0

### Added

- Site admins can now force a specific user to re-authenticate on their next request or visit. [#13647](https://github.com/sourcegraph/sourcegraph/pull/13647)
- Sourcegraph now watches its [configuration files](https://docs.sourcegraph.com/admin/config/advanced_config_file) (when using external files) and automatically applies the changes to Sourcegraph's configuration when they change. For example, this allows Sourcegraph to detect when a Kubernetes ConfigMap changes. [#13646](https://github.com/sourcegraph/sourcegraph/pull/13646)
- To define repository groups (`search.repositoryGroups` in global, org, or user settings), you can now specify regular expressions in addition to single repository names. [#13730](https://github.com/sourcegraph/sourcegraph/pull/13730)
- The new site configuration property `search.limits` configures the maximum search timeout and the maximum number of repositories to search for various types of searches. [#13448](https://github.com/sourcegraph/sourcegraph/pull/13448)
- Files and directories can now be excluded from search by adding the file `.sourcegraph/ignore` to the root directory of a repository. Each line in the _ignore_ file is interpreted as a globbing pattern. [#13690](https://github.com/sourcegraph/sourcegraph/pull/13690)
- Structural search syntax now allows regular expressions in patterns. Also, `...` can now be used in place of `:[_]`. See the [documentation](https://docs.sourcegraph.com/@main/code_search/reference/structural) for example syntax. [#13809](https://github.com/sourcegraph/sourcegraph/pull/13809)
- The total size of all Git repositories and the lines of code for indexed branches will be sent back in pings. [#13764](https://github.com/sourcegraph/sourcegraph/pull/13764)
- Experimental: A new homepage UI for Sourcegraph Server shows the user their recent searches, repositories, files, and saved searches. It can be enabled with `experimentalFeatures.showEnterpriseHomePanels`. [#13407](https://github.com/sourcegraph/sourcegraph/issues/13407)

### Changed

- Campaigns are enabled by default for all users. Site admins may view and create campaigns; everyone else may only view campaigns. The new site configuration property `campaigns.enabled` can be used to disable campaigns for all users. The properties `campaigns.readAccess`, `automation.readAccess.enabled`, and `"experimentalFeatures": { "automation": "enabled" }}` are deprecated and no longer have any effect.
- Diff and commit searches are limited to 10,000 repositories (if `before:` or `after:` filters are used), or 50 repositories (if no time filters are used). You can configure this limit in the site configuration property `search.limits`. [#13386](https://github.com/sourcegraph/sourcegraph/pull/13386)
- The site configuration `maxReposToSearch` has been deprecated in favor of the property `maxRepos` on `search.limits`. [#13439](https://github.com/sourcegraph/sourcegraph/pull/13439)
- Search queries are now processed by a new parser that will always be enabled going forward. There should be no material difference in behavior. In case of adverse effects, the previous parser can be reenabled by setting `"search.migrateParser": false` in settings. [#13435](https://github.com/sourcegraph/sourcegraph/pull/13435)
- It is now possible to search for file content that excludes a term using the `NOT` operator. [#12412](https://github.com/sourcegraph/sourcegraph/pull/12412)
- `NOT` is available as an alternative syntax of `-` on supported keywords `repo`, `file`, `content`, `lang`, and `repohasfile`. [#12412](https://github.com/sourcegraph/sourcegraph/pull/12412)
- Negated content search is now also supported for unindexed repositories. Previously it was only supported for indexed repositories [#13359](https://github.com/sourcegraph/sourcegraph/pull/13359).
- The experimental feature flag `andOrQuery` is deprecated. [#13435](https://github.com/sourcegraph/sourcegraph/pull/13435)
- After a user's password changes, they will be signed out on all devices and must sign in again. [#13647](https://github.com/sourcegraph/sourcegraph/pull/13647)
- `rev:` is available as alternative syntax of `@` for searching revisions instead of the default branch [#13133](https://github.com/sourcegraph/sourcegraph/pull/13133)
- Campaign URLs have changed to use the campaign name instead of an opaque ID. The old URLs no longer work. [#13368](https://github.com/sourcegraph/sourcegraph/pull/13368)
- A new `external_service_repos` join table was added. The migration required to make this change may take a few minutes.

### Fixed

- User satisfaction/NPS surveys will now correctly provide a range from 0–10, rather than 0–9. [#13163](https://github.com/sourcegraph/sourcegraph/pull/13163)
- Fixed a bug where we returned repositories with invalid revisions in the search results. Now, if a user specifies an invalid revision, we show an alert. [#13271](https://github.com/sourcegraph/sourcegraph/pull/13271)
- Previously it wasn't possible to search for certain patterns containing `:` because they would not be considered valid filters. We made these checks less strict. [#10920](https://github.com/sourcegraph/sourcegraph/pull/10920)
- When a user signs out of their account, all of their sessions will be invalidated, not just the session where they signed out. [#13647](https://github.com/sourcegraph/sourcegraph/pull/13647)
- URL information will no longer be leaked by the HTTP referer header. This prevents the user's password reset code from being leaked. [#13804](https://github.com/sourcegraph/sourcegraph/pull/13804)
- GitLab OAuth2 user authentication now respects `tls.external` site setting. [#13814](https://github.com/sourcegraph/sourcegraph/pull/13814)

### Removed

- The smartSearchField feature is now always enabled. The `experimentalFeatures.smartSearchField` settings option has been removed.

## 3.19.2

### Fixed

- search: always limit commit and diff to less than 10,000 repos [a97f81b0f7](https://github.com/sourcegraph/sourcegraph/commit/a97f81b0f79535253bd7eae6c30d5c91d48da5ca)
- search: configurable limits on commit/diff search [1c22d8ce1](https://github.com/sourcegraph/sourcegraph/commit/1c22d8ce13c149b3fa3a7a26f8cb96adc89fc556)
- search: add site configuration for maxTimeout [d8d61b43c0f](https://github.com/sourcegraph/sourcegraph/commit/d8d61b43c0f0d229d46236f2f128ca0f93455172)

## 3.19.1

### Fixed

- migrations: revert migration causing deadlocks in some deployments [#13194](https://github.com/sourcegraph/sourcegraph/pull/13194)

## 3.19.0

### Added

- Emails can be now be sent to SMTP servers with self-signed certificates, using `email.smtp.disableTLS`. [#12243](https://github.com/sourcegraph/sourcegraph/pull/12243)
- Saved search emails now include a link to the user's saved searches page. [#11651](https://github.com/sourcegraph/sourcegraph/pull/11651)
- Campaigns can now be synced using GitLab webhooks. [#12139](https://github.com/sourcegraph/sourcegraph/pull/12139)
- Configured `observability.alerts` can now be tested using a GraphQL endpoint, `triggerObservabilityTestAlert`. [#12532](https://github.com/sourcegraph/sourcegraph/pull/12532)
- The Sourcegraph CLI can now serve local repositories for Sourcegraph to clone. This was previously in a command called `src-expose`. See [serving local repositories](https://docs.sourcegraph.com/admin/external_service/src_serve_git) in our documentation to find out more. [#12363](https://github.com/sourcegraph/sourcegraph/issues/12363)
- The count of retained, churned, resurrected, new and deleted users will be sent back in pings. [#12136](https://github.com/sourcegraph/sourcegraph/pull/12136)
- Saved search usage will be sent back in pings. [#12956](https://github.com/sourcegraph/sourcegraph/pull/12956)
- Any request with `?trace=1` as a URL query parameter will enable Jaeger tracing (if Jaeger is enabled). [#12291](https://github.com/sourcegraph/sourcegraph/pull/12291)
- Password reset emails will now be automatically sent to users created by a site admin if email sending is configured and password reset is enabled. Previously, site admins needed to manually send the user this password reset link. [#12803](https://github.com/sourcegraph/sourcegraph/pull/12803)
- Syntax highlighting for `and` and `or` search operators. [#12694](https://github.com/sourcegraph/sourcegraph/pull/12694)
- It is now possible to search for file content that excludes a term using the `NOT` operator. Negating pattern syntax requires setting `"search.migrateParser": true` in settings and is currently only supported for literal and regexp queries on indexed repositories. [#12412](https://github.com/sourcegraph/sourcegraph/pull/12412)
- `NOT` is available as an alternative syntax of `-` on supported keywords `repo`, `file`, `content`, `lang`, and `repohasfile`. `NOT` requires setting `"search.migrateParser": true` option in settings. [#12520](https://github.com/sourcegraph/sourcegraph/pull/12520)

### Changed

- Repository permissions are now always checked and updated asynchronously ([background permissions syncing](https://docs.sourcegraph.com/admin/repo/permissions#background-permissions-syncing)) instead of blocking each operation. The site config option `permissions.backgroundSync` (which enabled this behavior in previous versions) is now a no-op and is deprecated.
- [Background permissions syncing](https://docs.sourcegraph.com/admin/repo/permissions#background-permissions-syncing) (`permissions.backgroundSync`) has become the only option for mirroring repository permissions from code hosts. All relevant site configurations are deprecated.

### Fixed

- Fixed site admins are getting errors when visiting user settings page in OSS version. [#12313](https://github.com/sourcegraph/sourcegraph/pull/12313)
- `github-proxy` now respects the environment variables `HTTP_PROXY`, `HTTPS_PROXY` and `NO_PROXY` (or the lowercase versions thereof). Other services already respect these variables, but this was missed. If you need a proxy to access github.com set the environment variable for the github-proxy container. [#12377](https://github.com/sourcegraph/sourcegraph/issues/12377)
- `sourcegraph-frontend` now respects the `tls.external` experimental setting as well as the proxy environment variables. In proxy environments this allows Sourcegraph to fetch extensions. [#12633](https://github.com/sourcegraph/sourcegraph/issues/12633)
- Fixed a bug that would sometimes cause trailing parentheses to be removed from search queries upon page load. [#12960](https://github.com/sourcegraph/sourcegraph/issues/12690)
- Indexed search will no longer stall if a specific index job stalls. Additionally at scale many corner cases causing indexing to stall have been fixed. [#12502](https://github.com/sourcegraph/sourcegraph/pull/12502)
- Indexed search will quickly recover from rebalancing / roll outs. When a indexed search shard goes down, its repositories are re-indexed by other shards. This takes a while and during a rollout leads to effectively re-indexing all repositories. We now avoid indexing the redistributed repositories once a shard comes back online. [#12474](https://github.com/sourcegraph/sourcegraph/pull/12474)
- Indexed search has many improvements to observability. More detailed Jaeger traces, detailed logging during startup and more prometheus metrics.
- The site admin repository needs-index page is significantly faster. Previously on large instances it would usually timeout. Now it should load within a second. [#12513](https://github.com/sourcegraph/sourcegraph/pull/12513)
- User password reset page now respects the value of site config `auth.minPasswordLength`. [#12971](https://github.com/sourcegraph/sourcegraph/pull/12971)
- Fixed an issue where duplicate search results would show for queries with `or`-expressions. [#12531](https://github.com/sourcegraph/sourcegraph/pull/12531)
- Faster indexed search queries over a large number of repositories. Searching 100k+ repositories is now ~400ms faster and uses much less memory. [#12546](https://github.com/sourcegraph/sourcegraph/pull/12546)

### Removed

- Deprecated site settings `lightstepAccessToken` and `lightstepProject` have been removed. We now only support sending traces to Jaeger. Configure Jaeger with `observability.tracing` site setting.
- Removed `CloneInProgress` option from GraphQL Repositories API. [#12560](https://github.com/sourcegraph/sourcegraph/pull/12560)

## 3.18.0

### Added

- To search across multiple revisions of the same repository, list multiple branch names (or other revspecs) separated by `:` in your query, as in `repo:myrepo@branch1:branch2:branch2`. To search all branches, use `repo:myrepo@*refs/heads/`. Previously this was only supported for diff and commit searches and only available via the experimental site setting `searchMultipleRevisionsPerRepository`.
- The "Add repositories" page (/site-admin/external-services/new) now displays a dismissible notification explaining how and why we access code host data. [#11789](https://github.com/sourcegraph/sourcegraph/pull/11789).
- New `observability.alerts` features:
  - Notifications now provide more details about relevant alerts.
  - Support for email and OpsGenie notifications has been added. Note that to receive email alerts, `email.address` and `email.smtp` must be configured.
  - Some notifiers now have new options:
    - PagerDuty notifiers: `severity` and `apiUrl`
    - Webhook notifiers: `bearerToken`
  - A new `disableSendResolved` option disables notifications for when alerts resolve themselves.
- Recently firing critical alerts can now be displayed to admins via site alerts, use the flag `{ "alerts.hideObservabilitySiteAlerts": false }` to enable these alerts in user configuration.
- Specific alerts can now be silenced using `observability.silenceAlerts`. [#12087](https://github.com/sourcegraph/sourcegraph/pull/12087)
- Revisions listed in `experimentalFeatures.versionContext` will be indexed for faster searching. This is the first support towards indexing non-default branches. [#6728](https://github.com/sourcegraph/sourcegraph/issues/6728)
- Revisions listed in `experimentalFeatures.versionContext` or `experimentalFeatures.search.index.branches` will be indexed for faster searching. This is the first support towards indexing non-default branches. [#6728](https://github.com/sourcegraph/sourcegraph/issues/6728)
- Campaigns are now supported on GitLab.
- Campaigns now support GitLab and allow users to create, update and track merge requests on GitLab instances.
- Added a new section on the search homepage on Sourcegraph.com. It is currently feature flagged behind `experimentalFeatures.showRepogroupHomepage` in settings.
- Added new repository group pages.

### Changed

- Some monitoring alerts now have more useful descriptions. [#11542](https://github.com/sourcegraph/sourcegraph/pull/11542)
- Searching `fork:true` or `archived:true` has the same behaviour as searching `fork:yes` or `archived:yes` respectively. Previously it incorrectly had the same behaviour as `fork:only` and `archived:only` respectively. [#11740](https://github.com/sourcegraph/sourcegraph/pull/11740)
- Configuration for `observability.alerts` has changed and notifications are now provided by Prometheus Alertmanager. [#11832](https://github.com/sourcegraph/sourcegraph/pull/11832)
  - Removed: `observability.alerts.id`.
  - Removed: Slack notifiers no longer accept `mentionUsers`, `mentionGroups`, `mentionChannel`, and `token` options.

### Fixed

- The single-container `sourcegraph/server` image now correctly reports its version.
- An issue where repositories would not clone and index in some edge cases where the clones were deleted or not successful on gitserver. [#11602](https://github.com/sourcegraph/sourcegraph/pull/11602)
- An issue where repositories previously deleted on gitserver would not immediately reclone on system startup. [#11684](https://github.com/sourcegraph/sourcegraph/issues/11684)
- An issue where the sourcegraph/server Jaeger config was invalid. [#11661](https://github.com/sourcegraph/sourcegraph/pull/11661)
- An issue where valid search queries were improperly hinted as being invalid in the search field. [#11688](https://github.com/sourcegraph/sourcegraph/pull/11688)
- Reduce frontend memory spikes by limiting the number of goroutines launched by our GraphQL resolvers. [#11736](https://github.com/sourcegraph/sourcegraph/pull/11736)
- Fixed a bug affecting Sourcegraph icon display in our Phabricator native integration [#11825](https://github.com/sourcegraph/sourcegraph/pull/11825).
- Improve performance of site-admin repositories status page. [#11932](https://github.com/sourcegraph/sourcegraph/pull/11932)
- An issue where search autocomplete for files didn't add the right path. [#12241](https://github.com/sourcegraph/sourcegraph/pull/12241)

### Removed

- Backwards compatibility for "critical configuration" (a type of configuration that was deprecated in December 2019) was removed. All critical configuration now belongs in site configuration.
- Experimental feature setting `{ "experimentalFeatures": { "searchMultipleRevisionsPerRepository": true } }` will be removed in 3.19. It is now always on. Please remove references to it.
- Removed "Cloning" tab in site-admin Repository Status page. [#12043](https://github.com/sourcegraph/sourcegraph/pull/12043)
- The `blacklist` configuration option for Gitolite that was deprecated in 3.17 has been removed in 3.19. Use `exclude.pattern` instead. [#12345](https://github.com/sourcegraph/sourcegraph/pull/12345)

## 3.17.3

### Fixed

- git: Command retrying made a copy that was never used [#11807](https://github.com/sourcegraph/sourcegraph/pull/11807)
- frontend: Allow opt out of EnsureRevision when making a comparison query [#11811](https://github.com/sourcegraph/sourcegraph/pull/11811)
- Fix Phabricator icon class [#11825](https://github.com/sourcegraph/sourcegraph/pull/11825)

## 3.17.2

### Fixed

- An issue where repositories previously deleted on gitserver would not immediately reclone on system startup. [#11684](https://github.com/sourcegraph/sourcegraph/issues/11684)

## 3.17.1

### Added

- Improved search indexing metrics

### Changed

- Some monitoring alerts now have more useful descriptions. [#11542](https://github.com/sourcegraph/sourcegraph/pull/11542)

### Fixed

- The single-container `sourcegraph/server` image now correctly reports its version.
- An issue where repositories would not clone and index in some edge cases where the clones were deleted or not successful on gitserver. [#11602](https://github.com/sourcegraph/sourcegraph/pull/11602)
- An issue where the sourcegraph/server Jaeger config was invalid. [#11661](https://github.com/sourcegraph/sourcegraph/pull/11661)

## 3.17.0

### Added

- The search results page now shows a small UI notification if either repository forks or archives are excluded, when `fork` or `archived` options are not explicitly set. [#10624](https://github.com/sourcegraph/sourcegraph/pull/10624)
- Prometheus metric `src_gitserver_repos_removed_disk_pressure` which is incremented everytime we remove a repository due to disk pressure. [#10900](https://github.com/sourcegraph/sourcegraph/pull/10900)
- `gitolite.exclude` setting in [Gitolite external service config](https://docs.sourcegraph.com/admin/external_service/gitolite#configuration) now supports a regular expression via the `pattern` field. This is consistent with how we exclude in other external services. Additionally this is a replacement for the deprecated `blacklist` configuration. [#11403](https://github.com/sourcegraph/sourcegraph/pull/11403)
- Notifications about Sourcegraph being out of date will now be shown to site admins and users (depending on how out-of-date it is).
- Alerts are now configured using `observability.alerts` in the site configuration, instead of via the Grafana web UI. This does not yet support all Grafana notification channel types, and is not yet supported on `sourcegraph/server` ([#11473](https://github.com/sourcegraph/sourcegraph/issues/11473)). For more details, please refer to the [Sourcegraph alerting guide](https://docs.sourcegraph.com/admin/observability/alerting).
- Experimental basic support for detecting if your Sourcegraph instance is over or under-provisioned has been added through a set of dashboards and warning-level alerts based on container utilization.
- Query [operators](https://docs.sourcegraph.com/code_search/reference/queries#boolean-operators) `and` and `or` are now enabled by default in all search modes for searching file content. [#11521](https://github.com/sourcegraph/sourcegraph/pull/11521)

### Changed

- Repository search within a version context will link to the revision in the version context. [#10860](https://github.com/sourcegraph/sourcegraph/pull/10860)
- Background permissions syncing becomes the default method to sync permissions from code hosts. Please [read our documentation for things to keep in mind before upgrading](https://docs.sourcegraph.com/admin/repo/permissions#background-permissions-syncing). [#10972](https://github.com/sourcegraph/sourcegraph/pull/10972)
- The styling of the hover overlay was overhauled to never have badges or the close button overlap content while also always indicating whether the overlay is currently pinned. The styling on code hosts was also improved. [#10956](https://github.com/sourcegraph/sourcegraph/pull/10956)
- Previously, it was required to quote most patterns in structural search. This is no longer a restriction and single and double quotes in structural search patterns are interpreted literally. Note: you may still use `content:"structural-pattern"` if the pattern without quotes conflicts with other syntax. [#11481](https://github.com/sourcegraph/sourcegraph/pull/11481)

### Fixed

- Dynamic repo search filters on branches which contain special characters are correctly escaped now. [#10810](https://github.com/sourcegraph/sourcegraph/pull/10810)
- Forks and archived repositories at a specific commit are searched without the need to specify "fork:yes" or "archived:yes" in the query. [#10864](https://github.com/sourcegraph/sourcegraph/pull/10864)
- The git history for binary files is now correctly shown. [#11034](https://github.com/sourcegraph/sourcegraph/pull/11034)
- Links to AWS Code Commit repositories have been fixed after the URL schema has been changed. [#11019](https://github.com/sourcegraph/sourcegraph/pull/11019)
- A link to view all repositories will now always appear on the Explore page. [#11113](https://github.com/sourcegraph/sourcegraph/pull/11113)
- The Site-admin > Pings page no longer incorrectly indicates that pings are disabled when they aren't. [#11229](https://github.com/sourcegraph/sourcegraph/pull/11229)
- Match counts are now accurately reported for indexed search. [#11242](https://github.com/sourcegraph/sourcegraph/pull/11242)
- When background permissions syncing is enabled, it is now possible to only enforce permissions for repositories from selected code hosts (instead of enforcing permissions for repositories from all code hosts). [#11336](https://github.com/sourcegraph/sourcegraph/pull/11336)
- When more than 200+ repository revisions in a search are unindexed (very rare), the remaining repositories are reported as missing instead of Sourcegraph issuing e.g. several thousand unindexed search requests which causes system slowness and ultimately times out—ensuring searches are still fast even if there are indexing issues on a deployment of Sourcegraph. This does not apply if `index:no` is present in the query.

### Removed

- Automatic syncing of Campaign webhooks for Bitbucket Server. [#10962](https://github.com/sourcegraph/sourcegraph/pull/10962)
- The `blacklist` configuration option for Gitolite is DEPRECATED and will be removed in 3.19. Use `exclude.pattern` instead.

## 3.16.2

### Fixed

- Search: fix indexed search match count [#7fc96](https://github.com/sourcegraph/sourcegraph/commit/7fc96d319f49f55da46a7649ccf261aa7e8327c3)
- Sort detected languages properly [#e7750](https://github.com/sourcegraph/sourcegraph/commit/e77507d060a40355e7b86fb093d21a7149ea03ac)

## 3.16.1

### Fixed

- Fix repo not found error for patches [#11021](https://github.com/sourcegraph/sourcegraph/pull/11021).
- Show expired license screen [#10951](https://github.com/sourcegraph/sourcegraph/pull/10951).
- Sourcegraph is now built with Go 1.14.3, fixing issues running Sourcegraph onUbuntu 19 and 20. [#10447](https://github.com/sourcegraph/sourcegraph/issues/10447)

## 3.16.0

### Added

- Autocompletion for `repogroup` filters in search queries. [#10141](https://github.com/sourcegraph/sourcegraph/pull/10286)
- If the experimental feature flag `codeInsights` is enabled, extensions can contribute content to directory pages through the experimental `ViewProvider` API. [#10236](https://github.com/sourcegraph/sourcegraph/pull/10236)
  - Directory pages are then represented as an experimental `DirectoryViewer` in the `visibleViewComponents` of the extension API. **Note: This may break extensions that were assuming `visibleViewComponents` were always `CodeEditor`s and did not check the `type` property.** Extensions checking the `type` property will continue to work. [#10236](https://github.com/sourcegraph/sourcegraph/pull/10236)
- [Major syntax highlighting improvements](https://github.com/sourcegraph/syntect_server/pull/29), including:
  - 228 commits / 1 year of improvements to the syntax highlighter library Sourcegraph uses ([syntect](https://github.com/trishume/syntect)).
  - 432 commits / 1 year of improvements to the base syntax definitions for ~36 languages Sourcegraph uses ([sublimehq/Packages](https://github.com/sublimehq/Packages)).
  - 30 new file extensions/names now detected.
  - Likely fixes other major instability and language support issues. #9557
  - Added [Smarty](#2885), [Ethereum / Solidity / Vyper)](#2440), [Cuda](#5907), [COBOL](#10154), [vb.NET](#4901), and [ASP.NET](#4262) syntax highlighting.
  - Fixed OCaml syntax highlighting #3545
  - Bazel/Starlark support improved (.star, BUILD, and many more extensions now properly highlighted). #8123
- New permissions page in both user and repository settings when background permissions syncing is enabled (`"permissions.backgroundSync": {"enabled": true}`). [#10473](https://github.com/sourcegraph/sourcegraph/pull/10473) [#10655](https://github.com/sourcegraph/sourcegraph/pull/10655)
- A new dropdown for choosing version contexts appears on the left of the query input when version contexts are specified in `experimentalFeatures.versionContext` in site configuration. Version contexts allow you to scope your search to specific sets of repos at revisions.
- Campaign changeset usage counts including changesets created, added and merged will be sent back in pings. [#10591](https://github.com/sourcegraph/sourcegraph/pull/10591)
- Diff views now feature syntax highlighting and can be properly copy-pasted. [#10437](https://github.com/sourcegraph/sourcegraph/pull/10437)
- Admins can now download an anonymized usage statistics ZIP archive in the **Site admin > Usage stats**. Opting to share this archive with the Sourcegraph team helps us make the product even better. [#10475](https://github.com/sourcegraph/sourcegraph/pull/10475)
- Extension API: There is now a field `versionContext` and subscribable `versionContextChanges` in `Workspace` to allow extensions to respect the instance's version context.
- The smart search field, providing syntax highlighting, hover tooltips, and validation on filters in search queries, is now activated by default. It can be disabled by setting `{ "experimentalFeatures": { "smartSearchField": false } }` in global settings.

### Changed

- The `userID` and `orgID` fields in the SavedSearch type in the GraphQL API have been replaced with a `namespace` field. To get the ID of the user or org that owns the saved search, use `namespace.id`. [#5327](https://github.com/sourcegraph/sourcegraph/pull/5327)
- Tree pages now redirect to blob pages if the path is not a tree and vice versa. [#10193](https://github.com/sourcegraph/sourcegraph/pull/10193)
- Files and directories that are not found now return a 404 status code. [#10193](https://github.com/sourcegraph/sourcegraph/pull/10193)
- The site admin flag `disableNonCriticalTelemetry` now allows Sourcegraph admins to disable most anonymous telemetry. Visit https://docs.sourcegraph.com/admin/pings to learn more. [#10402](https://github.com/sourcegraph/sourcegraph/pull/10402)

### Fixed

- In the OSS version of Sourcegraph, authorization providers are properly initialized and GraphQL APIs are no longer blocked. [#3487](https://github.com/sourcegraph/sourcegraph/issues/3487)
- Previously, GitLab repository paths containing certain characters could not be excluded (slashes and periods in parts of the paths). These characters are now allowed, so the repository paths can be excluded. [#10096](https://github.com/sourcegraph/sourcegraph/issues/10096)
- Symbols for indexed commits in languages Haskell, JSONNet, Kotlin, Scala, Swift, Thrift, and TypeScript will show up again. Previously our symbol indexer would not know how to extract symbols for those languages even though our unindexed symbol service did. [#10357](https://github.com/sourcegraph/sourcegraph/issues/10357)
- When periodically re-cloning a repository it will still be available. [#10663](https://github.com/sourcegraph/sourcegraph/pull/10663)

### Removed

- The deprecated feature discussions has been removed. [#9649](https://github.com/sourcegraph/sourcegraph/issues/9649)

## 3.15.2

### Fixed

- Fix repo not found error for patches [#11021](https://github.com/sourcegraph/sourcegraph/pull/11021).
- Show expired license screen [#10951](https://github.com/sourcegraph/sourcegraph/pull/10951).

## 3.15.1

### Fixed

- A potential security vulnerability with in the authentication workflow has been fixed. [#10167](https://github.com/sourcegraph/sourcegraph/pull/10167)
- An issue where `sourcegraph/postgres-11.4:3.15.0` was incorrectly an older version of the image incompatible with non-root Kubernetes deployments. `sourcegraph/postgres-11.4:3.15.1` now matches the same image version found in Sourcegraph 3.14.3 (`20-04-07_56b20163`).
- An issue that caused the search result type tabs to be overlapped in Safari. [#10191](https://github.com/sourcegraph/sourcegraph/pull/10191)

## 3.15.0

### Added

- Users and site administrators can now view a log of their actions/events in the user settings. [#9141](https://github.com/sourcegraph/sourcegraph/pull/9141)
- With the new `visibility:` filter search results can now be filtered based on a repository's visibility (possible filter values: `any`, `public` or `private`). [#8344](https://github.com/sourcegraph/sourcegraph/issues/8344)
- [`sourcegraph/git-extras`](https://sourcegraph.com/extensions/sourcegraph/git-extras) is now enabled by default on new instances [#3501](https://github.com/sourcegraph/sourcegraph/issues/3501)
- The Sourcegraph Docker image will now copy `/etc/sourcegraph/gitconfig` to `$HOME/.gitconfig`. This is a convenience similiar to what we provide for [repositories that need HTTP(S) or SSH authentication](https://docs.sourcegraph.com/admin/repo/auth). [#658](https://github.com/sourcegraph/sourcegraph/issues/658)
- Permissions background syncing is now supported for GitHub via site configuration `"permissions.backgroundSync": {"enabled": true}`. [#8890](https://github.com/sourcegraph/sourcegraph/issues/8890)
- Search: Adding `stable:true` to a query ensures a deterministic search result order. This is an experimental parameter. It applies only to file contents, and is limited to at max 5,000 results (consider using [the paginated search API](https://docs.sourcegraph.com/api/graphql/search#sourcegraph-3-9-experimental-paginated-search) if you need more than that.). [#9681](https://github.com/sourcegraph/sourcegraph/pull/9681).
- After completing the Sourcegraph user feedback survey, a button may appear for tweeting this feedback at [@sourcegraph](https://twitter.com/sourcegraph). [#9728](https://github.com/sourcegraph/sourcegraph/pull/9728)
- `git fetch` and `git clone` now inherit the parent process environment variables. This allows site admins to set `HTTPS_PROXY` or [git http configurations](https://git-scm.com/docs/git-config/2.26.0#Documentation/git-config.txt-httpproxy) via environment variables. For cluster environments site admins should set this on the gitserver container. [#250](https://github.com/sourcegraph/sourcegraph/issues/250)
- Experimental: Search for file contents using `and`- and `or`-expressions in queries. Enabled via the global settings value `{"experimentalFeatures": {"andOrQuery": "enabled"}}`. [#8567](https://github.com/sourcegraph/sourcegraph/issues/8567)
- Always include forks or archived repositories in searches via the global/org/user settings with `"search.includeForks": true` or `"search.includeArchived": true` respectively. [#9927](https://github.com/sourcegraph/sourcegraph/issues/9927)
- observability (debugging): It is now possible to log all Search and GraphQL requests slower than N milliseconds, using the new site configuration options `observability.logSlowGraphQLRequests` and `observability.logSlowSearches`.
- observability (monitoring): **More metrics monitored and alerted on, more legible dashboards**
  - Dashboard panels now show an orange/red background color when the defined warning/critical alert threshold has been met, making it even easier to see on a dashboard what is in a bad state.
  - Symbols: failing `symbols` -> `frontend-internal` requests are now monitored. [#9732](https://github.com/sourcegraph/sourcegraph/issues/9732)
  - Frontend dasbhoard: Search error types are now broken into distinct panels for improved visibility/legibility.
    - **IMPORTANT**: If you have previously configured alerting on any of these panels or on "hard search errors", you will need to reconfigure it after upgrading.
  - Frontend dasbhoard: Search error and latency are now broken down by type: Browser requests, search-based code intel requests, and API requests.
- observability (debugging): **Distributed tracing is a powerful tool for investigating performance issues.** The following changes have been made with the goal of making it easier to use distributed tracing with Sourcegraph:

  - The site configuration field `"observability.tracing": { "sampling": "..." }` allows a site admin to control which requests generate tracing data.
    - `"all"` will trace all requests.
    - `"selective"` (recommended) will trace all requests initiated from an end-user URL with `?trace=1`. Non-end-user-initiated requests can set a HTTP header `X-Sourcegraph-Should-Trace: true`. This is the recommended setting, as `"all"` can generate large amounts of tracing data that may cause network and memory resource contention in the Sourcegraph instance.
    - `"none"` (default) turns off tracing.
  - Jaeger is now the officially supported distributed tracer. The following is the recommended site configuration to connect Sourcegraph to a Jaeger agent (which must be deployed on the same host and listening on the default ports):

    ```
    "observability.tracing": {
      "sampling": "selective"
    }
    ```

  - Jaeger is now included in the Sourcegraph deployment configuration by default if you are using Kubernetes, Docker Compose, or the pure Docker cluster deployment model. (It is not yet included in the single Docker container distribution.) It will be included as part of upgrading to 3.15 in these deployment models, unless disabled.
  - The site configuration field, `useJaeger`, is deprecated in favor of `observability.tracing`.
  - Support for configuring Lightstep as a distributed tracer is deprecated and will be removed in a subsequent release. Instances that use Lightstep with Sourcegraph are encouraged to migrate to Jaeger (directions for running Jaeger alongside Sourcegraph are included in the installation instructions).

### Changed

- Multiple backwards-incompatible changes in the parts of the GraphQL API related to Campaigns [#9106](https://github.com/sourcegraph/sourcegraph/issues/9106):
  - `CampaignPlan.status` has been removed, since we don't need it anymore after moving execution of campaigns to src CLI in [#8008](https://github.com/sourcegraph/sourcegraph/pull/8008).
  - `CampaignPlan` has been renamed to `PatchSet`.
  - `ChangesetPlan`/`ChangesetPlanConnection` has been renamed to `Patch`/`PatchConnection`.
  - `CampaignPlanPatch` has been renamed to `PatchInput`.
  - `Campaign.plan` has been renamed to `Campaign.patchSet`.
  - `Campaign.changesetPlans` has been renamed to `campaign.changesetPlan`.
  - `createCampaignPlanFromPatches` mutation has been renamed to `createPatchSetFromPatches`.
- Removed the scoped search field on tree pages. When browsing code, the global search query will now get scoped to the current tree or file. [#9225](https://github.com/sourcegraph/sourcegraph/pull/9225)
- Instances without a license key that exceed the published user limit will now display a notice to all users.

### Fixed

- `.*` in the filter pattern were ignored and led to missing search results. [#9152](https://github.com/sourcegraph/sourcegraph/pull/9152)
- The Phabricator integration no longer makes duplicate requests to Phabricator's API on diff views. [#8849](https://github.com/sourcegraph/sourcegraph/issues/8849)
- Changesets on repositories that aren't available on the instance anymore are now hidden instead of failing. [#9656](https://github.com/sourcegraph/sourcegraph/pull/9656)
- observability (monitoring):
  - **Dashboard and alerting bug fixes**
    - Syntect Server dashboard: "Worker timeouts" can no longer appear to go negative. [#9523](https://github.com/sourcegraph/sourcegraph/issues/9523)
    - Symbols dashboard: "Store fetch queue size" can no longer appear to go negative. [#9731](https://github.com/sourcegraph/sourcegraph/issues/9731)
    - Syntect Server dashboard: "Worker timeouts" no longer incorrectly shows multiple values. [#9524](https://github.com/sourcegraph/sourcegraph/issues/9524)
    - Searcher dashboard: "Search errors on unindexed repositories" no longer includes cancelled search requests (which are expected).
    - Fixed an issue where NaN could leak into the `alert_count` metric. [#9832](https://github.com/sourcegraph/sourcegraph/issues/9832)
    - Gitserver: "resolve_revision_duration_slow" alert is no longer flaky / non-deterministic. [#9751](https://github.com/sourcegraph/sourcegraph/issues/9751)
    - Git Server dashboard: there is now a panel to show concurrent command executions to match the defined alerts. [#9354](https://github.com/sourcegraph/sourcegraph/issues/9354)
    - Git Server dashboard: adjusted the critical disk space alert to 15% so it can now fire. [#9351](https://github.com/sourcegraph/sourcegraph/issues/9351)
  - **Dashboard visiblity and legibility improvements**
    - all: "frontend internal errors" are now broken down just by route, which makes reading the graph easier. [#9668](https://github.com/sourcegraph/sourcegraph/issues/9668)
    - Frontend dashboard: panels no longer show misleading duplicate labels. [#9660](https://github.com/sourcegraph/sourcegraph/issues/9660)
    - Syntect Server dashboard: panels are no longer compacted, for improved visibility. [#9525](https://github.com/sourcegraph/sourcegraph/issues/9525)
    - Frontend dashboard: panels are no longer compacted, for improved visibility. [#9356](https://github.com/sourcegraph/sourcegraph/issues/9356)
    - Searcher dashboard: "Search errors on unindexed repositories" is now broken down by code instead of instance for improved readability. [#9670](https://github.com/sourcegraph/sourcegraph/issues/9670)
    - Symbols dashboard: metrics are now aggregated instead of per-instance, for improved visibility. [#9730](https://github.com/sourcegraph/sourcegraph/issues/9730)
    - Firing alerts are now correctly sorted at the top of dashboards by default. [#9766](https://github.com/sourcegraph/sourcegraph/issues/9766)
    - Panels at the bottom of the home dashboard no longer appear clipped / cut off. [#9768](https://github.com/sourcegraph/sourcegraph/issues/9768)
    - Git Server dashboard: disk usage now shown in percentages to match the alerts that can fire. [#9352](https://github.com/sourcegraph/sourcegraph/issues/9352)
    - Git Server dashboard: the 'echo command duration test' panel now properly displays units in seconds. [#7628](https://github.com/sourcegraph/sourcegraph/issues/7628)
    - Dashboard panels showing firing alerts no longer over-count firing alerts due to the number of service replicas. [#9353](https://github.com/sourcegraph/sourcegraph/issues/9353)

### Removed

- The experimental feature discussions is marked as deprecated. GraphQL and configuration fields related to it will be removed in 3.16. [#9649](https://github.com/sourcegraph/sourcegraph/issues/9649)

## 3.14.4

### Fixed

- A potential security vulnerability with in the authentication workflow has been fixed. [#10167](https://github.com/sourcegraph/sourcegraph/pull/10167)

## 3.14.3

### Fixed

- phabricator: Duplicate requests to phabricator API from sourcegraph extensions. [#8849](https://github.com/sourcegraph/sourcegraph/issues/8849)

## 3.14.2

### Fixed

- campaigns: Ignore changesets where repo does not exist anymore. [#9656](https://github.com/sourcegraph/sourcegraph/pull/9656)

## 3.14.1

### Added

- monitoring: new Permissions dashboard to show stats of repository permissions.

### Changed

- Site-Admin/Instrumentation in the Kubernetes cluster deployment now includes indexed-search.

## 3.14.0

### Added

- Site-Admin/Instrumentation is now available in the Kubernetes cluster deployment [8805](https://github.com/sourcegraph/sourcegraph/pull/8805).
- Extensions can now specify a `baseUri` in the `DocumentFilter` when registering providers.
- Admins can now exclude GitHub forks and/or archived repositories from the set of repositories being mirrored in Sourcegraph with the `"exclude": [{"forks": true}]` or `"exclude": [{"archived": true}]` GitHub external service configuration. [#8974](https://github.com/sourcegraph/sourcegraph/pull/8974)
- Campaign changesets can be filtered by State, Review State and Check State. [#8848](https://github.com/sourcegraph/sourcegraph/pull/8848)
- Counts of users of and searches conducted with interactive and plain text search modes will be sent back in pings, aggregated daily, weekly, and monthly.
- Aggregated counts of daily, weekly, and monthly active users of search will be sent back in pings.
- Counts of number of searches conducted using each filter will be sent back in pings, aggregated daily, weekly, and monthly.
- Counts of number of users conducting searches containing each filter will be sent back in pings, aggregated daily, weekly, and monthly.
- Added more entries (Bash, Erlang, Julia, OCaml, Scala) to the list of suggested languages for the `lang:` filter.
- Permissions background sync is now supported for GitLab and Bitbucket Server via site configuration `"permissions.backgroundSync": {"enabled": true}`.
- Indexed search exports more prometheus metrics and debug logs to aid debugging performance issues. [#9111](https://github.com/sourcegraph/sourcegraph/issues/9111)
- monitoring: the Frontend dashboard now shows in excellent detail how search is behaving overall and at a glance.
- monitoring: added alerts for when hard search errors (both timeouts and general errors) are high.
- monitoring: added alerts for when partial search timeouts are high.
- monitoring: added alerts for when search 90th and 99th percentile request duration is high.
- monitoring: added alerts for when users are being shown an abnormally large amount of search alert user suggestions and no results.
- monitoring: added alerts for when the internal indexed and unindexed search services are returning bad responses.
- monitoring: added alerts for when gitserver may be under heavy load due to many concurrent command executions or under-provisioning.

### Changed

- The "automation" feature was renamed to "campaigns".
  - `campaigns.readAccess.enabled` replaces the deprecated site configuration property `automation.readAccess.enabled`.
  - The experimental feature flag was not renamed (because it will go away soon) and remains `{"experimentalFeatures": {"automation": "enabled"}}`.
- The [Kubernetes deployment](https://github.com/sourcegraph/deploy-sourcegraph) for **existing** installations requires a
  [migration step](https://github.com/sourcegraph/deploy-sourcegraph/blob/master/docs/migrate.md) when upgrading
  past commit [821032e2ee45f21f701](https://github.com/sourcegraph/deploy-sourcegraph/commit/821032e2ee45f21f701caac624e4f090c59fd259) or when upgrading to 3.14.
  New installations starting with the mentioned commit or with 3.14 do not need this migration step.
- Aggregated search latencies (in ms) of search queries are now included in [pings](https://docs.sourcegraph.com/admin/pings).
- The [Kubernetes deployment](https://github.com/sourcegraph/deploy-sourcegraph) frontend role has added services as a resource to watch/listen/get.
  This change does not affect the newly-introduced, restricted Kubernetes config files.
- Archived repositories are excluded from search by default. Adding `archived:yes` includes archived repositories.
- Forked repositories are excluded from search by default. Adding `fork:yes` includes forked repositories.
- CSRF and session cookies now set `SameSite=None` when Sourcegraph is running behind HTTPS and `SameSite=Lax` when Sourcegraph is running behind HTTP in order to comply with a [recent IETF proposal](https://web.dev/samesite-cookies-explained/#samesitenone-must-be-secure). As a side effect, the Sourcegraph browser extension and GitLab/Bitbucket native integrations can only connect to private instances that have HTTPS configured. If your private instance is only running behind HTTP, please configure your instance to use HTTPS in order to continue using these.
- The Bitbucket Server rate limit that Sourcegraph self-imposes has been raised from 120 req/min to 480 req/min to account for Sourcegraph instances that make use of Sourcegraphs' Bitbucket Server repository permissions and campaigns at the same time (which require a larger number of API requests against Bitbucket Server). The new number is based on Sourcegraph consuming roughly 8% the average API request rate of a large customers' Bitbucket Server instance. [#9048](https://github.com/sourcegraph/sourcegraph/pull/9048/files)
- If a single, unambiguous commit SHA is used in a search query (e.g., `repo@c98f56`) and a search index exists at this commit (i.e., it is the `HEAD` commit), then the query is searched using the index. Prior to this change, unindexed search was performed for any query containing an `@commit` specifier.

### Fixed

- Zoekt's watchdog ensures the service is down upto 3 times before exiting. The watchdog would misfire on startup on resource constrained systems, with the retries this should make a false positive far less likely. [#7867](https://github.com/sourcegraph/sourcegraph/issues/7867)
- A regression in repo-updater was fixed that lead to every repository's git clone being updated every time the list of repositories was synced from the code host. [#8501](https://github.com/sourcegraph/sourcegraph/issues/8501)
- The default timeout of indexed search has been increased. Previously indexed search would always return within 3s. This lead to broken behaviour on new instances which had yet to tune resource allocations. [#8720](https://github.com/sourcegraph/sourcegraph/pull/8720)
- Bitbucket Server older than 5.13 failed to sync since Sourcegraph 3.12. This was due to us querying for the `archived` label, but Bitbucket Server 5.13 does not support labels. [#8883](https://github.com/sourcegraph/sourcegraph/issues/8883)
- monitoring: firing alerts are now ordered at the top of the list in dashboards by default for better visibility.
- monitoring: fixed an issue where some alerts would fail to report in for the "Total alerts defined" panel in the overview dashboard.

### Removed

- The v3.11 migration to merge critical and site configuration has been removed. If you are still making use of the deprecated `CRITICAL_CONFIG_FILE`, your instance may not start up. See the [migration notes for Sourcegraph 3.11](https://docs.sourcegraph.com/admin/migration/3_11) for more information.

## 3.13.2

### Fixed

- The default timeout of indexed search has been increased. Previously indexed search would always return within 3s. This lead to broken behaviour on new instances which had yet to tune resource allocations. [#8720](https://github.com/sourcegraph/sourcegraph/pull/8720)
- Bitbucket Server older than 5.13 failed to sync since Sourcegraph 3.12. This was due to us querying for the `archived` label, but Bitbucket Server 5.13 does not support labels. [#8883](https://github.com/sourcegraph/sourcegraph/issues/8883)
- A regression in repo-updater was fixed that lead to every repository's git clone being updated every time the list of repositories was synced from the code host. [#8501](https://github.com/sourcegraph/sourcegraph/issues/8501)

## 3.13.1

### Fixed

- To reduce the chance of users running into "502 Bad Gateway" errors an internal timeout has been increased from 60 seconds to 10 minutes so that long running requests are cut short by the proxy in front of `sourcegraph-frontend` and correctly reported as "504 Gateway Timeout". [#8606](https://github.com/sourcegraph/sourcegraph/pull/8606)
- Sourcegraph instances that are not connected to the internet will no longer display errors when users submit NPS survey responses (the responses will continue to be stored locally). Rather, an error will be printed to the frontend logs. [#8598](https://github.com/sourcegraph/sourcegraph/issues/8598)
- Showing `head>` in the search results if the first line of the file is shown [#8619](https://github.com/sourcegraph/sourcegraph/issues/8619)

## 3.13.0

### Added

- Experimental: Added new field `experimentalFeatures.customGitFetch` that allows defining custom git fetch commands for code hosts and repositories with special settings. [#8435](https://github.com/sourcegraph/sourcegraph/pull/8435)
- Experimental: the search query input now provides syntax highlighting, hover tooltips, and diagnostics on filters in search queries. Requires the global settings value `{ "experimentalFeatures": { "smartSearchField": true } }`.
- Added a setting `search.hideSuggestions`, which when set to `true`, will hide search suggestions in the search bar. [#8059](https://github.com/sourcegraph/sourcegraph/pull/8059)
- Experimental: A tool, [src-expose](https://docs.sourcegraph.com/admin/external_service/other#experimental-src-expose), can be used to import code from any code host.
- Experimental: Added new field `certificates` as in `{ "experimentalFeatures" { "tls.external": { "certificates": ["<CERT>"] } } }`. This allows you to add certificates to trust when communicating with a code host (via API or git+http). We expect this to be useful for adding internal certificate authorities/self-signed certificates. [#71](https://github.com/sourcegraph/sourcegraph/issues/71)
- Added a setting `auth.minPasswordLength`, which when set, causes a minimum password length to be enforced when users sign up or change passwords. [#7521](https://github.com/sourcegraph/sourcegraph/issues/7521)
- GitHub labels associated with code change campaigns are now displayed. [#8115](https://github.com/sourcegraph/sourcegraph/pull/8115)
- GitHub labels associated with campaigns are now displayed. [#8115](https://github.com/sourcegraph/sourcegraph/pull/8115)
- When creating a campaign, users can now specify the branch name that will be used on code host. This is also a breaking change for users of the GraphQL API since the `branch` attribute is now required in `CreateCampaignInput` when a `plan` is also specified. [#7646](https://github.com/sourcegraph/sourcegraph/issues/7646)
- Added an optional `content:` parameter for specifying a search pattern. This parameter overrides any other search patterns in a query. Useful for unambiguously specifying what to search for when search strings clash with other query syntax. [#6490](https://github.com/sourcegraph/sourcegraph/issues/6490)
- Interactive search mode, which helps users construct queries using UI elements, is now made available to users by default. A dropdown to the left of the search bar allows users to toggle between interactive and plain text modes. The option to use interactive search mode can be disabled by adding `{ "experimentalFeatures": { "splitSearchModes": false } }` in global settings. [#8461](https://github.com/sourcegraph/sourcegraph/pull/8461)
- Our [upgrade policy](https://docs.sourcegraph.com/#upgrading-sourcegraph) is now enforced by the `sourcegraph-frontend` on startup to prevent admins from mistakenly jumping too many versions. [#8157](https://github.com/sourcegraph/sourcegraph/pull/8157) [#7702](https://github.com/sourcegraph/sourcegraph/issues/7702)
- Repositories with bad object packs or bad objects are automatically repaired. We now detect suspect output of git commands to mark a repository for repair. [#6676](https://github.com/sourcegraph/sourcegraph/issues/6676)
- Hover tooltips for Scala and Perl files now have syntax highlighting. [#8456](https://github.com/sourcegraph/sourcegraph/pull/8456) [#8307](https://github.com/sourcegraph/sourcegraph/issues/8307)

### Changed

- `experimentalFeatures.splitSearchModes` was removed as a site configuration option. It should be set in global/org/user settings.
- Sourcegraph now waits for `90s` instead of `5s` for Redis to be available before quitting. This duration is configurable with the new `SRC_REDIS_WAIT_FOR` environment variable.
- Code intelligence usage statistics will be sent back via pings by default. Aggregated event counts can be disabled via the site admin flag `disableNonCriticalTelemetry`.
- The Sourcegraph Docker image optimized its use of Redis to make start-up significantly faster in certain scenarios (e.g when container restarts were frequent). ([#3300](https://github.com/sourcegraph/sourcegraph/issues/3300), [#2904](https://github.com/sourcegraph/sourcegraph/issues/2904))
- Upgrading Sourcegraph is officially supported for one minor version increment (e.g., 3.12 -> 3.13). Previously, upgrades from 2 minor versions previous were supported. Please reach out to support@sourcegraph.com if you would like assistance upgrading from a much older version of Sourcegraph.
- The GraphQL mutation `previewCampaignPlan` has been renamed to `createCampaignPlan`. This mutation is part of campaigns, which is still in beta and behind a feature flag and thus subject to possible breaking changes while we still work on it.
- The GraphQL mutation `previewCampaignPlan` has been renamed to `createCampaignPlan`. This mutation is part of the campaigns feature, which is still in beta and behind a feature flag and thus subject to possible breaking changes while we still work on it.
- The GraphQL field `CampaignPlan.changesets` has been deprecated and will be removed in 3.15. A new field called `CampaignPlan.changesetPlans` has been introduced to make the naming more consistent with the `Campaign.changesetPlans` field. Please use that instead. [#7966](https://github.com/sourcegraph/sourcegraph/pull/7966)
- Long lines (>2000 bytes) are no longer highlighted, in order to prevent performance issues in browser rendering. [#6489](https://github.com/sourcegraph/sourcegraph/issues/6489)
- No longer requires `read:org` permissions for GitHub OAuth if `allowOrgs` is not enabled in the site configuration. [#8163](https://github.com/sourcegraph/sourcegraph/issues/8163)
- [Documentation](https://github.com/sourcegraph/deploy-sourcegraph/blob/master/configure/jaeger/README.md) in github.com/sourcegraph/deploy-sourcegraph for deploying Jaeger in Kubernetes clusters running Sourcegraph has been updated to use the [Jaeger Operator](https://www.jaegertracing.io/docs/1.16/operator/), the recommended standard way of deploying Jaeger in a Kubernetes cluster. We recommend existing customers that use Jaeger adopt this new method of deployment. Please reach out to support@sourcegraph.com if you'd like assistance updating.

### Fixed

- The syntax highlighter (syntect-server) no longer fails when run in environments without IPv6 support. [#8463](https://github.com/sourcegraph/sourcegraph/pull/8463)
- After adding/removing a gitserver replica the admin interface will correctly report that repositories that need to move replicas as cloning. [#7970](https://github.com/sourcegraph/sourcegraph/issues/7970)
- Show download button for images. [#7924](https://github.com/sourcegraph/sourcegraph/issues/7924)
- gitserver backoffs trying to re-clone repositories if they fail to clone. In the case of large monorepos that failed this lead to gitserver constantly cloning them and using many resources. [#7804](https://github.com/sourcegraph/sourcegraph/issues/7804)
- It is now possible to escape spaces using `\` in the search queries when using regexp. [#7604](https://github.com/sourcegraph/sourcegraph/issues/7604)
- Clicking filter chips containing whitespace is now correctly quoted in the web UI. [#6498](https://github.com/sourcegraph/sourcegraph/issues/6498)
- **Monitoring:** Fixed an issue with the **Frontend** -> **Search responses by status** panel which caused search response types to not be aggregated as expected. [#7627](https://github.com/sourcegraph/sourcegraph/issues/7627)
- **Monitoring:** Fixed an issue with the **Replacer**, **Repo Updater**, and **Searcher** dashboards would incorrectly report on a metric from the unrelated query-runner service. [#7531](https://github.com/sourcegraph/sourcegraph/issues/7531)
- Deterministic ordering of results from indexed search. Previously when refreshing a page with many results some results may come and go.
- Spread out periodic git reclones. Previously we would reclone all git repositories every 45 days. We now add in a jitter of 12 days to spread out the load for larger installations. [#8259](https://github.com/sourcegraph/sourcegraph/issues/8259)
- Fixed an issue with missing commit information in graphql search results. [#8343](https://github.com/sourcegraph/sourcegraph/pull/8343)

### Removed

- All repository fields related to `enabled` and `disabled` have been removed from the GraphQL API. These fields have been deprecated since 3.4. [#3971](https://github.com/sourcegraph/sourcegraph/pull/3971)
- The deprecated extension API `Hover.__backcompatContents` was removed.

## 3.12.10

This release backports the fixes released in `3.13.2` for customers still on `3.12`.

### Fixed

- The default timeout of indexed search has been increased. Previously indexed search would always return within 3s. This lead to broken behaviour on new instances which had yet to tune resource allocations. [#8720](https://github.com/sourcegraph/sourcegraph/pull/8720)
- Bitbucket Server older than 5.13 failed to sync since Sourcegraph 3.12. This was due to us querying for the `archived` label, but Bitbucket Server 5.13 does not support labels. [#8883](https://github.com/sourcegraph/sourcegraph/issues/8883)
- A regression in repo-updater was fixed that lead to every repository's git clone being updated every time the list of repositories was synced from the code host. [#8501](https://github.com/sourcegraph/sourcegraph/issues/8501)

## 3.12.9

This is `3.12.8` release with internal infrastructure fixes to publish the docker images.

## 3.12.8

### Fixed

- Extension API showInputBox and other Window methods now work on search results pages [#8519](https://github.com/sourcegraph/sourcegraph/issues/8519)
- Extension error notification styling is clearer [#8521](https://github.com/sourcegraph/sourcegraph/issues/8521)

## 3.12.7

### Fixed

- Campaigns now gracefully handle GitHub review dismissals when rendering the burndown chart.

## 3.12.6

### Changed

- When GitLab permissions are turned on using GitLab OAuth authentication, GitLab project visibility is fetched in batches, which is generally more efficient than fetching them individually. The `minBatchingThreshold` and `maxBatchRequests` fields of the `authorization.identityProvider` object in the GitLab repositories configuration control when such batch fetching is used. [#8171](https://github.com/sourcegraph/sourcegraph/pull/8171)

## 3.12.5

### Fixed

- Fixed an internal race condition in our Docker build process. The previous patch version 3.12.4 contained an lsif-server version that was newer than expected. The affected artifacts have since been removed from the Docker registry.

## 3.12.4

### Added

- New optional `apiURL` configuration option for Bitbucket Cloud code host connection [#8082](https://github.com/sourcegraph/sourcegraph/pull/8082)

## 3.12.3

### Fixed

- Fixed an issue in `sourcegraph/*` Docker images where data folders were either not created or had incorrect permissions—preventing the use of Docker volumes. [#7991](https://github.com/sourcegraph/sourcegraph/pull/7991)

## 3.12.2

### Added

- Experimental: The site configuration field `campaigns.readAccess.enabled` allows site-admins to give read-only access for code change campaigns to non-site-admins. This is a setting for the experimental feature campaigns and will only have an effect when campaigns are enabled under `experimentalFeatures`. [#8013](https://github.com/sourcegraph/sourcegraph/issues/8013)

### Fixed

- A regression in 3.12.0 which caused [find-leaked-credentials campaigns](https://docs.sourcegraph.com/user/campaigns#finding-leaked-credentials) to not return any results for private repositories. [#7914](https://github.com/sourcegraph/sourcegraph/issues/7914)
- Experimental: The site configuration field `campaigns.readAccess.enabled` allows site-admins to give read-only access for campaigns to non-site-admins. This is a setting for the experimental campaigns feature and will only have an effect when campaigns is enabled under `experimentalFeatures`. [#8013](https://github.com/sourcegraph/sourcegraph/issues/8013)

### Fixed

- A regression in 3.12.0 which caused find-leaked-credentials campaigns to not return any results for private repositories. [#7914](https://github.com/sourcegraph/sourcegraph/issues/7914)
- A regression in 3.12.0 which removed the horizontal bar between search result matches.
- Manual campaigns were wrongly displayed as being in draft mode. [#8009](https://github.com/sourcegraph/sourcegraph/issues/8009)
- Manual campaigns could be published and create the wrong changesets on code hosts, even though the campaign was never in draft mode (see line above). [#8012](https://github.com/sourcegraph/sourcegraph/pull/8012)
- A regression in 3.12.0 which caused manual campaigns to not properly update the UI after adding a changeset. [#8023](https://github.com/sourcegraph/sourcegraph/pull/8023)
- Minor improvements to manual campaign form fields. [#8033](https://github.com/sourcegraph/sourcegraph/pull/8033)

## 3.12.1

### Fixed

- The ephemeral `/site-config.json` escape-hatch config file has moved to `$HOME/site-config.json`, to support non-root container environments. [#7873](https://github.com/sourcegraph/sourcegraph/issues/7873)
- Fixed an issue where repository permissions would sometimes not be cached, due to improper Redis nil value handling. [#7912](https://github.com/sourcegraph/sourcegraph/issues/7912)

## 3.12.0

### Added

- Bitbucket Server repositories with the label `archived` can be excluded from search with `archived:no` [syntax](https://docs.sourcegraph.com/code_search/reference/queries). [#5494](https://github.com/sourcegraph/sourcegraph/issues/5494)
- Add button to download file in code view. [#5478](https://github.com/sourcegraph/sourcegraph/issues/5478)
- The new `allowOrgs` site config setting in GitHub `auth.providers` enables admins to restrict GitHub logins to members of specific GitHub organizations. [#4195](https://github.com/sourcegraph/sourcegraph/issues/4195)
- Support case field in repository search. [#7671](https://github.com/sourcegraph/sourcegraph/issues/7671)
- Skip LFS content when cloning git repositories. [#7322](https://github.com/sourcegraph/sourcegraph/issues/7322)
- Hover tooltips and _Find Reference_ results now display a badge to indicate when a result is search-based. These indicators can be disabled by adding `{ "experimentalFeatures": { "showBadgeAttachments": false } }` in global settings.
- Campaigns can now be created as drafts, which can be shared and updated without creating changesets (pull requests) on code hosts. When ready, a draft can then be published, either completely or changeset by changeset, to create changesets on the code host. [#7659](https://github.com/sourcegraph/sourcegraph/pull/7659)
- Experimental: feature flag `BitbucketServerFastPerm` can be enabled to speed up fetching ACL data from Bitbucket Server instances. This requires [Bitbucket Server Sourcegraph plugin](https://github.com/sourcegraph/bitbucket-server-plugin) to be installed.
- Experimental: A site configuration field `{ "experimentalFeatures" { "tls.external": { "insecureSkipVerify": true } } }` which allows you to configure SSL/TLS settings for Sourcegraph contacting your code hosts. Currently just supports turning off TLS/SSL verification. [#71](https://github.com/sourcegraph/sourcegraph/issues/71)
- Experimental: To search across multiple revisions of the same repository, list multiple branch names (or other revspecs) separated by `:` in your query, as in `repo:myrepo@branch1:branch2:branch2`. To search all branches, use `repo:myrepo@*refs/heads/`. Requires the site configuration value `{ "experimentalFeatures": { "searchMultipleRevisionsPerRepository": true } }`. Previously this was only supported for diff and commit searches.
- Experimental: interactive search mode, which helps users construct queries using UI elements. Requires the site configuration value `{ "experimentalFeatures": { "splitSearchModes": true } }`. The existing plain text search format is still available via the dropdown menu on the left of the search bar.
- A case sensitivity toggle now appears in the search bar.
- Add explicit repository permissions support with site configuration field `{ "permissions.userMapping" { "enabled": true, "bindID": "email" } }`.

### Changed

- The "Files" tab in the search results page has been renamed to "Filenames" for clarity.
- The search query builder now lives on its own page at `/search/query-builder`. The home search page has a link to it.
- User passwords when using builtin auth are limited to 256 characters. Existing passwords longer than 256 characters will continue to work.
- GraphQL API: Campaign.changesetCreationStatus has been renamed to Campaign.status to be aligned with CampaignPlan. [#7654](https://github.com/sourcegraph/sourcegraph/pull/7654)
- When using GitHub as an authentication provider, `read:org` scope is now required. This is used to support the new `allowOrgs` site config setting in the GitHub `auth.providers` configuration, which enables site admins to restrict GitHub logins to members of a specific GitHub organization. This for example allows having a Sourcegraph instance with GitHub sign in configured be exposed to the public internet without allowing everyone with a GitHub account access to your Sourcegraph instance.

### Fixed

- The experimental search pagination API no longer times out when large repositories are encountered. [#6384](https://github.com/sourcegraph/sourcegraph/issues/6384)
- We resolve relative symbolic links from the directory of the symlink, rather than the root of the repository. [#6034](https://github.com/sourcegraph/sourcegraph/issues/6034)
- Show errors on repository settings page when repo-updater is down. [#3593](https://github.com/sourcegraph/sourcegraph/issues/3593)
- Remove benign warning that verifying config took more than 10s when updating or saving an external service. [#7176](https://github.com/sourcegraph/sourcegraph/issues/7176)
- repohasfile search filter works again (regressed in 3.10). [#7380](https://github.com/sourcegraph/sourcegraph/issues/7380)
- Structural search can now run on very large repositories containing any number of files. [#7133](https://github.com/sourcegraph/sourcegraph/issues/7133)

### Removed

- The deprecated GraphQL mutation `setAllRepositoriesEnabled` has been removed. [#7478](https://github.com/sourcegraph/sourcegraph/pull/7478)
- The deprecated GraphQL mutation `deleteRepository` has been removed. [#7483](https://github.com/sourcegraph/sourcegraph/pull/7483)

## 3.11.4

### Fixed

- The `/.auth/saml/metadata` endpoint has been fixed. Previously it panicked if no encryption key was set.
- The version updating logic has been fixed for `sourcegraph/server`. Users running `sourcegraph/server:3.11.1` will need to manually modify their `docker run` command to use `sourcegraph/server:3.11.4` or higher. [#7442](https://github.com/sourcegraph/sourcegraph/issues/7442)

## 3.11.1

### Fixed

- The syncing process for newly created campaign changesets has been fixed again after they have erroneously been marked as deleted in the database. [#7522](https://github.com/sourcegraph/sourcegraph/pull/7522)
- The syncing process for newly created changesets (in campaigns) has been fixed again after they have erroneously been marked as deleted in the database. [#7522](https://github.com/sourcegraph/sourcegraph/pull/7522)

## 3.11.0

**Important:** If you use `SITE_CONFIG_FILE` or `CRITICAL_CONFIG_FILE`, please be sure to follow the steps in: [migration notes for Sourcegraph v3.11+](https://docs.sourcegraph.com/admin/migration/3_11.md) after upgrading.

### Added

- Language statistics by commit are available via the API. [#6737](https://github.com/sourcegraph/sourcegraph/pull/6737)
- Added a new page that shows [language statistics for the results of a search query](https://docs.sourcegraph.com/user/search#statistics).
- Global settings can be configured from a local file using the environment variable `GLOBAL_SETTINGS_FILE`.
- High-level health metrics and dashboards have been added to Sourcegraph's monitoring (found under the **Site admin** -> **Monitoring** area). [#7216](https://github.com/sourcegraph/sourcegraph/pull/7216)
- Logging for GraphQL API requests not issued by Sourcegraph is now much more verbose, allowing for easier debugging of problematic queries and where they originate from. [#5706](https://github.com/sourcegraph/sourcegraph/issues/5706)
- A new campaign type finds and removes leaked npm credentials. [#6893](https://github.com/sourcegraph/sourcegraph/pull/6893)
- Campaigns can now be retried to create failed changesets due to ephemeral errors (e.g. network problems when creating a pull request on GitHub). [#6718](https://github.com/sourcegraph/sourcegraph/issues/6718)
- The initial release of [structural code search](https://docs.sourcegraph.com/code_search/reference/structural).

### Changed

- `repohascommitafter:` search filter uses a more efficient git command to determine inclusion. [#6739](https://github.com/sourcegraph/sourcegraph/pull/6739)
- `NODE_NAME` can be specified instead of `HOSTNAME` for zoekt-indexserver. `HOSTNAME` was a confusing configuration to use in [Pure-Docker Sourcegraph deployments](https://github.com/sourcegraph/deploy-sourcegraph-docker). [#6846](https://github.com/sourcegraph/sourcegraph/issues/6846)
- The feedback toast now requests feedback every 60 days of usage (was previously only once on the 3rd day of use). [#7165](https://github.com/sourcegraph/sourcegraph/pull/7165)
- The lsif-server container now only has a dependency on Postgres, whereas before it also relied on Redis. [#6880](https://github.com/sourcegraph/sourcegraph/pull/6880)
- Renamed the GraphQL API `LanguageStatistics` fields to `name`, `totalBytes`, and `totalLines` (previously the field names started with an uppercase letter, which was inconsistent).
- Detecting a file's language uses a more accurate but slower algorithm. To revert to the old (faster and less accurate) algorithm, set the `USE_ENHANCED_LANGUAGE_DETECTION` env var to the string `false` (on the `sourcegraph/server` container, or if using the cluster deployment, on the `sourcegraph-frontend` pod).
- Diff and commit searches that make use of `before:` and `after:` filters to narrow their search area are now no longer subject to the 50-repository limit. This allows for creating saved searches on more than 50 repositories as before. [#7215](https://github.com/sourcegraph/sourcegraph/issues/7215)

### Fixed

- Changes to external service configurations are reflected much faster. [#6058](https://github.com/sourcegraph/sourcegraph/issues/6058)
- Deleting an external service will not show warnings for the non-existent service. [#5617](https://github.com/sourcegraph/sourcegraph/issues/5617)
- Suggested search filter chips are quoted if necessary. [#6498](https://github.com/sourcegraph/sourcegraph/issues/6498)
- Remove potential panic in gitserver if heavily loaded. [#6710](https://github.com/sourcegraph/sourcegraph/issues/6710)
- Multiple fixes to make the preview and creation of campaigns more robust and a smoother user experience. [#6682](https://github.com/sourcegraph/sourcegraph/pull/6682) [#6625](https://github.com/sourcegraph/sourcegraph/issues/6625) [#6658](https://github.com/sourcegraph/sourcegraph/issues/6658) [#7088](https://github.com/sourcegraph/sourcegraph/issues/7088) [#6766](https://github.com/sourcegraph/sourcegraph/issues/6766) [#6717](https://github.com/sourcegraph/sourcegraph/issues/6717) [#6659](https://github.com/sourcegraph/sourcegraph/issues/6659)
- Repositories referenced in campaigns that are removed in an external service configuration change won't lead to problems with the syncing process anymore. [#7015](https://github.com/sourcegraph/sourcegraph/pull/7015)
- The Searcher dashboard (and the `src_graphql_search_response` Prometheus metric) now properly account for search alerts instead of them being incorrectly added to the `timeout` category. [#7214](https://github.com/sourcegraph/sourcegraph/issues/7214)
- In the experimental search pagination API, the `cloning`, `missing`, and other repository fields now return a well-defined set of results. [#6000](https://github.com/sourcegraph/sourcegraph/issues/6000)

### Removed

- The management console has been removed. All critical configuration previously stored in the management console will be automatically migrated to your site configuration. For more information about this change, or if you use `SITE_CONFIG_FILE` / `CRITICAL_CONFIG_FILE`, please see the [migration notes for Sourcegraph v3.11+](https://docs.sourcegraph.com/admin/migration/3_11.md).

## 3.10.4

### Fixed

- An issue where diff/commit searches that would run over more than 50 repositories would incorrectly display a timeout error instead of the correct error suggesting users scope their query to less repositories. [#7090](https://github.com/sourcegraph/sourcegraph/issues/7090)

## 3.10.3

### Fixed

- A critical regression in 3.10.2 which caused diff, commit, and repository searches to timeout. [#7090](https://github.com/sourcegraph/sourcegraph/issues/7090)
- A critical regression in 3.10.2 which caused "No results" to appear frequently on pages with search results. [#7095](https://github.com/sourcegraph/sourcegraph/pull/7095)
- An issue where the built-in Grafana Searcher dashboard would show duplicate success/error metrics. [#7078](https://github.com/sourcegraph/sourcegraph/pull/7078)

## 3.10.2

### Added

- Site admins can now use the built-in Grafana Searcher dashboard to observe how many search requests are successful, or resulting in errors or timeouts. [#6756](https://github.com/sourcegraph/sourcegraph/issues/6756)

### Fixed

- When searches timeout, a consistent UI with clear actions like a button to increase the timeout is now returned. [#6754](https://github.com/sourcegraph/sourcegraph/issues/6754)
- To reduce the chance of search timeouts in some cases, the default indexed search timeout has been raised from 1.5s to 3s. [#6754](https://github.com/sourcegraph/sourcegraph/issues/6754)
- We now correctly inform users of the limitations of diff/commit search. If a diff/commit search would run over more than 50 repositories, users will be shown an error suggesting they scope their search to less repositories using the `repo:` filter. Global diff/commit search support is being tracked in [#6826](https://github.com/sourcegraph/sourcegraph/issues/6826). [#5519](https://github.com/sourcegraph/sourcegraph/issues/5519)

## 3.10.1

### Added

- Syntax highlighting for Starlark (Bazel) files. [#6827](https://github.com/sourcegraph/sourcegraph/issues/6827)

### Fixed

- The experimental search pagination API no longer times out when large repositories are encountered. [#6384](https://github.com/sourcegraph/sourcegraph/issues/6384) [#6383](https://github.com/sourcegraph/sourcegraph/issues/6383)
- In single-container deployments, the builtin `postgres_exporter` now correctly respects externally configured databases. This previously caused PostgreSQL metrics to not show up in Grafana when an external DB was in use. [#6735](https://github.com/sourcegraph/sourcegraph/issues/6735)

## 3.10.0

### Added

- Indexed Search supports horizontally scaling. Instances with large number of repositories can update the `replica` field of the `indexed-search` StatefulSet. See [configure indexed-search replica count](https://github.com/sourcegraph/deploy-sourcegraph/blob/master/docs/configure.md#configure-indexed-search-replica-count). [#5725](https://github.com/sourcegraph/sourcegraph/issues/5725)
- Bitbucket Cloud external service supports `exclude` config option. [#6035](https://github.com/sourcegraph/sourcegraph/issues/6035)
- `sourcegraph/server` Docker deployments now support the environment variable `IGNORE_PROCESS_DEATH`. If set to true the container will keep running, even if a subprocess has died. This is useful when manually fixing problems in the container which the container refuses to start. For example a bad database migration.
- Search input now offers filter type suggestions [#6105](https://github.com/sourcegraph/sourcegraph/pull/6105).
- The keyboard shortcut <kbd>Ctrl</kbd>+<kbd>Space</kbd> in the search input shows a list of available filter types.
- Sourcegraph Kubernetes cluster site admins can configure PostgreSQL by specifying `postgresql.conf` via ConfigMap. [sourcegraph/deploy-sourcegraph#447](https://github.com/sourcegraph/deploy-sourcegraph/pull/447)

### Changed

- **Required Kubernetes Migration:** The [Kubernetes deployment](https://github.com/sourcegraph/deploy-sourcegraph) manifest for indexed-search services has changed from a Normal Service to a Headless Service. This is to enable Sourcegraph to individually resolve indexed-search pods. Services are immutable, so please follow the [migration guide](https://github.com/sourcegraph/deploy-sourcegraph/blob/master/docs/migrate.md#310).
- Fields of type `String` in our GraphQL API that contain [JSONC](https://komkom.github.io/) now have the custom scalar type `JSONCString`. [#6209](https://github.com/sourcegraph/sourcegraph/pull/6209)
- `ZOEKT_HOST` environment variable has been deprecated. Please use `INDEXED_SEARCH_SERVERS` instead. `ZOEKT_HOST` will be removed in 3.12.
- Directory names on the repository tree page are now shown in bold to improve readability.
- Added support for Bitbucket Server pull request activity to the [campaign](https://about.sourcegraph.com/product/code-change-management/) burndown chart. When used, this feature leads to more requests being sent to Bitbucket Server, since Sourcegraph needs to keep track of how a pull request's state changes over time. With [the instance scoped webhooks](https://docs.google.com/document/d/1I3Aq1WSUh42BP8KvKr6AlmuCfo8tXYtJu40WzdNT6go/edit) in our [Bitbucket Server plugin](https://github.com/sourcegraph/bitbucket-server-plugin/pull/10) as well as up-coming [heuristical syncing changes](#6389), this additional load will be significantly reduced in the future.
- Added support for Bitbucket Server pull request activity to the campaign burndown chart. When used, this feature leads to more requests being sent to Bitbucket Server, since Sourcegraph needs to keep track of how a pull request's state changes over time. With [the instance scoped webhooks](https://docs.google.com/document/d/1I3Aq1WSUh42BP8KvKr6AlmuCfo8tXYtJu40WzdNT6go/edit) in our [Bitbucket Server plugin](https://github.com/sourcegraph/bitbucket-server-plugin/pull/10) as well as up-coming [heuristical syncing changes](#6389), this additional load will be significantly reduced in the future.

### Fixed

- Support hyphens in Bitbucket Cloud team names. [#6154](https://github.com/sourcegraph/sourcegraph/issues/6154)
- Server will run `redis-check-aof --fix` on startup to fix corrupted AOF files. [#651](https://github.com/sourcegraph/sourcegraph/issues/651)
- Authorization provider configuration errors in external services will be shown as site alerts. [#6061](https://github.com/sourcegraph/sourcegraph/issues/6061)

### Removed

## 3.9.4

### Changed

- The experimental search pagination API's `PageInfo` object now returns a `String` instead of an `ID` for its `endCursor`, and likewise for the `after` search field. Experimental paginated search API users may need to update their usages to replace `ID` cursor types with `String` ones.

### Fixed

- The experimental search pagination API no longer omits a single repository worth of results at the end of the result set. [#6286](https://github.com/sourcegraph/sourcegraph/issues/6286)
- The experimental search pagination API no longer produces search cursors that can get "stuck". [#6287](https://github.com/sourcegraph/sourcegraph/issues/6287)
- In literal search mode, searching for quoted strings now works as expected. [#6255](https://github.com/sourcegraph/sourcegraph/issues/6255)
- In literal search mode, quoted field values now work as expected. [#6271](https://github.com/sourcegraph/sourcegraph/pull/6271)
- `type:path` search queries now correctly work in indexed search again. [#6220](https://github.com/sourcegraph/sourcegraph/issues/6220)

## 3.9.3

### Changed

- Sourcegraph is now built using Go 1.13.3 [#6200](https://github.com/sourcegraph/sourcegraph/pull/6200).

## 3.9.2

### Fixed

- URI-decode the username, password, and pathname when constructing Postgres connection paramers in lsif-server [#6174](https://github.com/sourcegraph/sourcegraph/pull/6174). Fixes a crashing lsif-server process for users with passwords containing special characters.

## 3.9.1

### Changed

- Reverted [#6094](https://github.com/sourcegraph/sourcegraph/pull/6094) because it introduced a minor security hole involving only Grafana.
  [#6075](https://github.com/sourcegraph/sourcegraph/issues/6075) will be fixed with a different approach.

## 3.9.0

### Added

- Our external service syncing model will stream in new repositories to Sourcegraph. Previously we could only add a repository to our database and clone it once we had synced all information from all external services (to detect deletions and renames). Now adding a repository to an external service configuration should be reflected much sooner, even on large instances. [#5145](https://github.com/sourcegraph/sourcegraph/issues/5145)
- There is now an easy way for site admins to view and export settings and configuration when reporting a bug. The page for doing so is at /site-admin/report-bug, linked to from the site admin side panel under "Report a bug".
- An experimental search pagination API to enable better programmatic consumption of search results is now available to try. For more details and known limitations see [the documentation](https://docs.sourcegraph.com/api/graphql/search).
- Search queries can now be interpreted literally.
  - There is now a dot-star icon in the search input bar to toggle the pattern type of a query between regexp and literal.
  - There is a new `search.defaultPatternType` setting to configure the default pattern type, regexp or literal, for searches.
  - There is a new `patternType:` search token which overrides the `search.defaultPatternType` setting, and the active state of the dot-star icon in determining the pattern type of the query.
  - Old URLs without a patternType URL parameter will be redirected to the same URL with
    patternType=regexp appended to preserve intended behavior.
- Added support for GitHub organization webhooks to enable faster updates of metadata used by [campaigns](https://about.sourcegraph.com/product/code-change-management/), such as pull requests or issue comments. See the [GitHub webhook documentation](https://docs.sourcegraph.com/admin/external_service/github#webhooks) for instructions on how to enable webhooks.
- Added support for GitHub organization webhooks to enable faster updates of changeset metadata used by campaigns. See the [GitHub webhook documentation](https://docs.sourcegraph.com/admin/external_service/github#webhooks) for instructions on how to enable webhooks.
- Added burndown chart to visualize progress of campaigns.
- Added ability to edit campaign titles and descriptions.

### Changed

- **Recommended Kubernetes Migration:** The [Kubernetes deployment](https://github.com/sourcegraph/deploy-sourcegraph) manifest for indexed-search pods has changed from a Deployment to a StatefulSet. This is to enable future work on horizontally scaling indexed search. To retain your existing indexes there is a [migration guide](https://github.com/sourcegraph/deploy-sourcegraph/blob/master/docs/migrate.md#39).
- Allow single trailing hyphen in usernames and org names [#5680](https://github.com/sourcegraph/sourcegraph/pull/5680)
- Indexed search won't spam the logs on startup if the frontend API is not yet available. [zoekt#30](https://github.com/sourcegraph/zoekt/pull/30), [#5866](https://github.com/sourcegraph/sourcegraph/pull/5866)
- Search query fields are now case insensitive. For example `repoHasFile:` will now be recognized, not just `repohasfile:`. [#5168](https://github.com/sourcegraph/sourcegraph/issues/5168)
- Search queries are now interpreted literally by default, rather than as regular expressions. [#5899](https://github.com/sourcegraph/sourcegraph/pull/5899)
- The `search` GraphQL API field now takes a two new optional parameters: `version` and `patternType`. `version` determines the search syntax version to use, and `patternType` determines the pattern type to use for the query. `version` defaults to "V1", which is regular expression searches by default, if not explicitly passed in. `patternType` overrides the pattern type determined by version.
- Saved searches have been updated to support the new patternType filter. All existing saved searches have been updated to append `patternType:regexp` to the end of queries to ensure deterministic results regardless of the patternType configurations on an instance. All new saved searches are required to have a `patternType:` field in the query.
- Allow text selection in search result headers (to allow for e.g. copying filenames)

### Fixed

- Web app: Fix paths with special characters (#6050)
- Fixed an issue that rendered the search filter `repohascommitafter` unusable in the presence of an empty repository. [#5149](https://github.com/sourcegraph/sourcegraph/issues/5149)
- An issue where `externalURL` not being configured in the management console could go unnoticed. [#3899](https://github.com/sourcegraph/sourcegraph/issues/3899)
- Listing branches and refs now falls back to a fast path if there are a large number of branches. Previously we would time out. [#4581](https://github.com/sourcegraph/sourcegraph/issues/4581)
- Sourcegraph will now ignore the ambiguous ref HEAD if a repository contains it. [#5291](https://github.com/sourcegraph/sourcegraph/issues/5291)

### Removed

## 3.8.2

### Fixed

- Sourcegraph cluster deployments now run a more stable syntax highlighting server which can self-recover from rarer failure cases such as getting stuck at high CPU usage when highlighting some specific files. [#5406](https://github.com/sourcegraph/sourcegraph/issues/5406) This will be ported to single-container deployments [at a later date](https://github.com/sourcegraph/sourcegraph/issues/5841).

## 3.8.1

### Added

- Add `nameTransformations` setting to GitLab external service to help transform repository name that shows up in the Sourcegraph UI.

## 3.8.0

### Added

- A toggle button for browser extension to quickly enable/disable the core functionality without actually enable/disable the entire extension in the browser extension manager.
- Tabs to easily toggle between the different search result types on the search results page.

### Changed

- A `hardTTL` setting was added to the [Bitbucket Server `authorization` config](https://docs.sourcegraph.com/admin/external_service/bitbucketserver#configuration). This setting specifies a duration after which a user's cached permissions must be updated before any user action is authorized. This contrasts with the already existing `ttl` setting which defines a duration after which a user's cached permissions will get updated in the background, but the previously cached (and now stale) permissions are used to authorize any user action occuring before the update concludes. If your previous `ttl` value is larger than the default of the new `hardTTL` setting (i.e. **3 days**), you must change the `ttl` to be smaller or, `hardTTL` to be larger.

### Fixed

### Removed

- The `statusIndicator` feature flag has been removed from the site configuration's `experimentalFeatures` section. The status indicator has been enabled by default since 3.6.0 and you can now safely remove the feature flag from your configuration.
- Public usage is now only available on Sourcegraph.com. Because many core features rely on persisted user settings, anonymous usage leads to a degraded experience for most users. As a result, for self-hosted private instances it is preferable for all users to have accounts. But on sourcegraph.com, users will continue to have to opt-in to accounts, despite the degraded UX.

## 3.7.2

### Added

- A [migration guide for Sourcegraph v3.7+](https://docs.sourcegraph.com/admin/migration/3_7.md).

### Fixed

- Fixed an issue where some repositories with very long symbol names would fail to index after v3.7.
- We now retain one prior search index version after an upgrade, meaning upgrading AND downgrading from v3.6.2 <-> v3.7.2 is now 100% seamless and involves no downtime or negated search performance while repositories reindex. Please refer to the [v3.7+ migration guide](https://docs.sourcegraph.com/admin/migration/3_7.md) for details.

## 3.7.1

### Fixed

- When re-indexing repositories, we now continue to serve from the old index in the meantime. Thus, you can upgrade to 3.7.1 without downtime.
- Indexed symbol search is now faster, as we've fixed a performance issue that occurred when many repositories without any symbols existed.
- Indexed symbol search now uses less disk space when upgrading directly to v3.7.1 as we properly remove old indexes.

## 3.7.0

### Added

- Indexed search now supports symbol queries. This feature will require re-indexing all repositories. This will increase the disk and memory usage of indexed search by roughly 10%. You can disable the feature with the configuration `search.index.symbols.enabled`. [#3534](https://github.com/sourcegraph/sourcegraph/issues/3534)
- Multi-line search now works for non-indexed search. [#4518](https://github.com/sourcegraph/sourcegraph/issues/4518)
- When using `SITE_CONFIG_FILE` and `EXTSVC_CONFIG_FILE`, you [may now also specify e.g. `SITE_CONFIG_ALLOW_EDITS=true`](https://docs.sourcegraph.com/admin/config/advanced_config_file) to allow edits to be made to the config in the application which will be overwritten on the next process restart. [#4912](https://github.com/sourcegraph/sourcegraph/issues/4912)

### Changed

- In the [GitHub external service config](https://docs.sourcegraph.com/admin/external_service/github#configuration) it's now possible to specify `orgs` without specifying `repositoryQuery` or `repos` too.
- Out-of-the-box TypeScript code intelligence is much better with an updated ctags version with a built-in TypeScript parser.
- Sourcegraph uses Git protocol version 2 for increased efficiency and performance when fetching data from compatible code hosts.
- Searches with `repohasfile:` are faster at finding repository matches. [#4833](https://github.com/sourcegraph/sourcegraph/issues/4833).
- Zoekt now runs with GOGC=50 by default, helping to reduce the memory consumption of Sourcegraph. [#3792](https://github.com/sourcegraph/sourcegraph/issues/3792)
- Upgraded the version of Go in use, which improves security for publicly accessible Sourcegraph instances.

### Fixed

- Disk cleanup in gitserver is now done in terms of percentages to fix [#5059](https://github.com/sourcegraph/sourcegraph/issues/5059).
- Search results now correctly show highlighting of matches with runes like 'İ' that lowercase to runes with a different number of bytes in UTF-8 [#4791](https://github.com/sourcegraph/sourcegraph/issues/4791).
- Fixed an issue where search would sometimes crash with a panic due to a nil pointer. [#5246](https://github.com/sourcegraph/sourcegraph/issues/5246)

### Removed

## 3.6.2

### Fixed

- Fixed Phabricator external services so they won't stop the syncing process for repositories when Phabricator doesn't return clone URLs. [#5101](https://github.com/sourcegraph/sourcegraph/pull/5101)

## 3.6.1

### Added

- New site config option `branding.brandName` configures the brand name to display in the Sourcegraph \<title\> element.
- `repositoryPathPattern` option added to the "Other" external service type for repository name customization.

## 3.6.0

### Added

- The `github.exclude` setting in [GitHub external service config](https://docs.sourcegraph.com/admin/external_service/github#configuration) additionally allows you to specify regular expressions with `{"pattern": "regex"}`.
- A new [`quicklinks` setting](https://docs.sourcegraph.com/user/personalization/quick_links) allows adding links to be displayed on the homepage and search page for all users (or users in an organization).
- Compatibility with the [Sourcegraph for Bitbucket Server](https://github.com/sourcegraph/bitbucket-server-plugin) plugin.
- Support for [Bitbucket Cloud](https://bitbucket.org) as an external service.

### Changed

- Updating or creating an external service will no longer block until the service is synced.
- The GraphQL fields `Repository.createdAt` and `Repository.updatedAt` are deprecated and will be removed in 3.8. Now `createdAt` is always the current time and updatedAt is always null.
- In the [GitHub external service config](https://docs.sourcegraph.com/admin/external_service/github#configuration) and [Bitbucket Server external service config](https://docs.sourcegraph.com/admin/external_service/bitbucket_server#permissions) `repositoryQuery` is now only required if `repos` is not set.
- Log messages from query-runner when saved searches fail now include the raw query as part of the message.
- The status indicator in the navigation bar is now enabled by default
- Usernames and org names can now contain the `.` character. [#4674](https://github.com/sourcegraph/sourcegraph/issues/4674)

### Fixed

- Commit searches now correctly highlight unicode characters, for example 加. [#4512](https://github.com/sourcegraph/sourcegraph/issues/4512)
- Symbol searches now show the number of symbol matches rather than the number of file matches found. [#4578](https://github.com/sourcegraph/sourcegraph/issues/4578)
- Symbol searches with truncated results now show a `+` on the results page to signal that some results have been omitted. [#4579](https://github.com/sourcegraph/sourcegraph/issues/4579)

## 3.5.4

### Fixed

- Fixed Phabricator external services so they won't stop the syncing process for repositories when Phabricator doesn't return clone URLs. [#5101](https://github.com/sourcegraph/sourcegraph/pull/5101)

## 3.5.2

### Changed

- Usernames and org names can now contain the `.` character. [#4674](https://github.com/sourcegraph/sourcegraph/issues/4674)

### Added

- Syntax highlighting requests that fail are now logged and traced. A new Prometheus metric `src_syntax_highlighting_requests` allows monitoring and alerting. [#4877](https://github.com/sourcegraph/sourcegraph/issues/4877).
- Sourcegraph's SAML authentication now supports RSA PKCS#1 v1.5. [#4869](https://github.com/sourcegraph/sourcegraph/pull/4869)

### Fixed

- Increased nginx proxy buffer size to fix issue where login failed when SAML AuthnRequest was too large. [#4849](https://github.com/sourcegraph/sourcegraph/pull/4849)
- A regression in 3.3.8 where `"corsOrigin": "*"` was improperly forbidden. [#4424](https://github.com/sourcegraph/sourcegraph/issues/4424)

## 3.5.1

### Added

- A new [`quicklinks` setting](https://docs.sourcegraph.com/user/personalization/quick_links) allows adding links to be displayed on the homepage and search page for all users (or users in an organization).
- Site admins can prevent the icon in the top-left corner of the screen from spinning on hovers by setting `"branding": { "disableSymbolSpin": true }` in their site configuration.

### Fixed

- Fix `repository.language` GraphQL field (previously returned empty for most repositories).

## 3.5.0

### Added

- Indexed search now supports matching consecutive literal newlines, with queries like e.g. `foo\nbar.*` to search over multiple lines. [#4138](https://github.com/sourcegraph/sourcegraph/issues/4138)
- The `orgs` setting in [GitHub external service config](https://docs.sourcegraph.com/admin/external_service/github) allows admins to select all repositories from the specified organizations to be synced.
- A new experimental search filter `repohascommitafter:"30 days ago"` allows users to exclude stale repositories that don't contain commits (to the branch being searched over) past a specified date from their search query.
- The `authorization` setting in the [Bitbucket Server external service config](https://docs.sourcegraph.com/admin/external_service/bitbucket_server#permissions) enables Sourcegraph to enforce the repository permissions defined in Bitbucket Server.
- A new, experimental status indicator in the navigation bar allows admins to quickly see whether the configured repositories are up to date or how many are currently being updated in the background. You can enable the status indicator with the following site configuration: `"experimentalFeatures": { "statusIndicator": "enabled" }`.
- A new search filter `repohasfile` allows users to filter results to just repositories containing a matching file. For example `ubuntu file:Dockerfile repohasfile:\.py$` would find Dockerfiles mentioning Ubuntu in repositories that contain Python files. [#4501](https://github.com/sourcegraph/sourcegraph/pull/4501)

### Changed

- The saved searches UI has changed. There is now a Saved searches page in the user and organizations settings area. A saved search appears in the settings area of the user or organization it is associated with.

### Removed

### Fixed

- Fixed repository search patterns which contain `.*`. Previously our optimizer would ignore `.*`, which in some cases would lead to our repository search excluding some repositories from the results.
- Fixed an issue where the Phabricator native integration would be broken on recent Phabricator versions. This fix depends on v1.2 of the [Phabricator extension](https://github.com/sourcegraph/phabricator-extension).
- Fixed an issue where the "Empty repository" banner would be shown on a repository page when starting to clone a repository.
- Prevent data inconsistency on cached archives due to restarts. [#4366](https://github.com/sourcegraph/sourcegraph/pull/4366)
- On the /extensions page, the UI is now less ambiguous when an extension has not been activated. [#4446](https://github.com/sourcegraph/sourcegraph/issues/4446)

## 3.4.5

### Fixed

- Fixed an issue where syntax highlighting taking too long would result in errors or wait long amounts of time without properly falling back to plaintext rendering after a few seconds. [#4267](https://github.com/sourcegraph/sourcegraph/issues/4267) [#4268](https://github.com/sourcegraph/sourcegraph/issues/4268) (this fix was intended to be in 3.4.3, but was in fact left out by accident)
- Fixed an issue with `sourcegraph/server` Docker deployments where syntax highlighting could produce `server closed idle connection` errors. [#4269](https://github.com/sourcegraph/sourcegraph/issues/4269) (this fix was intended to be in 3.4.3, but was in fact left out by accident)
- Fix `repository.language` GraphQL field (previously returned empty for most repositories).

## 3.4.4

### Fixed

- Fixed an out of bounds error in the GraphQL repository query. [#4426](https://github.com/sourcegraph/sourcegraph/issues/4426)

## 3.4.3

### Fixed

- Improved performance of the /site-admin/repositories page significantly (prevents timeouts). [#4063](https://github.com/sourcegraph/sourcegraph/issues/4063)
- Fixed an issue where Gitolite repositories would be inaccessible to non-admin users after upgrading to 3.3.0+ from an older version. [#4263](https://github.com/sourcegraph/sourcegraph/issues/4263)
- Repository names are now treated as case-sensitive, fixing an issue where users saw `pq: duplicate key value violates unique constraint \"repo_name_unique\"` [#4283](https://github.com/sourcegraph/sourcegraph/issues/4283)
- Repositories containing submodules not on Sourcegraph will now load without error [#2947](https://github.com/sourcegraph/sourcegraph/issues/2947)
- HTTP metrics in Prometheus/Grafana now distinguish between different types of GraphQL requests.

## 3.4.2

### Fixed

- Fixed incorrect wording in site-admin onboarding. [#4127](https://github.com/sourcegraph/sourcegraph/issues/4127)

## 3.4.1

### Added

- You may now specify `DISABLE_CONFIG_UPDATES=true` on the management console to prevent updates to the critical configuration. This is useful when loading critical config via a file using `CRITICAL_CONFIG_FILE` on the frontend.

### Changed

- When `EXTSVC_CONFIG_FILE` or `SITE_CONFIG_FILE` are specified, updates to external services and the site config are now prevented.
- Site admins will now see a warning if creating or updating an external service was successful but the process could not complete entirely due to an ephemeral error (such as GitHub API search queries running into timeouts and returning incomplete results).

### Removed

### Fixed

- Fixed an issue where `EXTSVC_CONFIG_FILE` being specified would incorrectly cause a panic.
- Fixed an issue where user/org/global settings from old Sourcegraph versions (2.x) could incorrectly be null, leading to various errors.
- Fixed an issue where an ephemeral infrastructure error (`tar/archive: invalid tar header`) would fail a search.

## 3.4.0

### Added

- When `repositoryPathPattern` is configured, paths from the full long name will redirect to the configured name. Extensions will function with the configured name. `repositoryPathPattern` allows administrators to configure "nice names". For example `sourcegraph.example.com/github.com/foo/bar` can configured to be `sourcegraph.example.com/gh/foo/bar` with `"repositoryPathPattern": "gh/{nameWithOwner}"`. (#462)
- Admins can now turn off site alerts for patch version release updates using the `alerts.showPatchUpdates` setting. Alerts will still be shown for major and minor version updates.
- The new `gitolite.exclude` setting in [Gitolite external service config](https://docs.sourcegraph.com/admin/external_service/gitolite#configuration) allows you to exclude specific repositories by their Gitolite name so that they won't be mirrored. Upon upgrading, previously "disabled" repositories will be automatically migrated to this exclusion list.
- The new `aws_codecommit.exclude` setting in [AWS CodeCommit external service config](https://docs.sourcegraph.com/admin/external_service/aws_codecommit#configuration) allows you to exclude specific repositories by their AWS name or ID so that they won't be synced. Upon upgrading, previously "disabled" repositories will be automatically migrated to this exclusion list.
- Added a new, _required_ `aws_codecommit.gitCredentials` setting to the [AWS CodeCommit external service config](https://docs.sourcegraph.com/admin/external_service/aws_codecommit#configuration). These Git credentials are required to create long-lived authenticated clone URLs for AWS CodeCommit repositories. For more information about Git credentials, see the AWS CodeCommit documentation: https://docs.aws.amazon.com/IAM/latest/UserGuide/id_credentials_ssh-keys.html#git-credentials-code-commit. For detailed instructions on how to create the credentials in IAM, see this page: https://docs.aws.amazon.com/codecommit/latest/userguide/setting-up-gc.html
- Added support for specifying a URL formatted `gitolite.host` setting in [Gitolite external service config](https://docs.sourcegraph.com/admin/external_service/gitolite#configuration) (e.g. `ssh://git@gitolite.example.org:2222/`), in addition to the already supported SCP like format (e.g `git@gitolite.example.org`)
- Added support for overriding critical, site, and external service configurations via files. Specify `CRITICAL_CONFIG_FILE=critical.json`, `SITE_CONFIG_FILE=site.json`, and/or `EXTSVC_CONFIG_FILE=extsvc.json` on the `frontend` container to do this.

### Changed

- Kinds of external services in use are now included in [server pings](https://docs.sourcegraph.com/admin/pings).
- Bitbucket Server: An actual Bitbucket icon is now used for the jump-to-bitbucket action on repository pages instead of the previously generic icon.
- Default config for GitHub, GitHub Enterprise, GitLab, Bitbucket Server, and AWS Code Commit external services has been revised to make it easier for first time admins.

### Removed

- Fields related to Repository enablement have been deprecated. Mutations are now NOOPs, and for repositories returned the value is always true for Enabled. The enabled field and mutations will be removed in 3.6. Mutations: `setRepositoryEnabled`, `setAllRepositoriesEnabled`, `updateAllMirrorRepositories`, `deleteRepository`. Query parameters: `repositories.enabled`, `repositories.disabled`. Field: `Repository.enabled`.
- Global saved searches are now deprecated. Any existing global saved searches have been assigned to the Sourcegraph instance's first site admin's user account.
- The `search.savedQueries` configuration option is now deprecated. Existing entries remain in user and org settings for backward compatibility, but are unused as saved searches are now stored in the database.

### Fixed

- Fixed a bug where submitting a saved query without selecting the location would fail for non-site admins (#3628).
- Fixed settings editors only having a few pixels height.
- Fixed a bug where browser extension and code review integration usage stats were not being captured on the site-admin Usage Stats page.
- Fixed an issue where in some rare cases PostgreSQL starting up slowly could incorrectly trigger a panic in the `frontend` service.
- Fixed an issue where the management console password would incorrectly reset to a new secure one after a user account was created.
- Fixed a bug where gitserver would leak file descriptors when performing common operations.
- Substantially improved the performance of updating Bitbucket Server external service configurations on instances with thousands of repositories, going from e.g. several minutes to about a minute for ~20k repositories (#4037).
- Fully resolved the search performance regression in v3.2.0, restoring performance of search back to the same levels it was before changes made in v3.2.0.
- Fix a bug where using a repo search filter with the prefix `github.com` only searched for repos whose name starts with `github.com`, even though no `^` was specified in the search filter. (#4103)
- Fixed an issue where files that fail syntax highlighting would incorrectly render an error instead of gracefully falling back to their plaintext form.

## 3.3.9

### Added

- Syntax highlighting requests that fail are now logged and traced. A new Prometheus metric `src_syntax_highlighting_requests` allows monitoring and alerting. [#4877](https://github.com/sourcegraph/sourcegraph/issues/4877).

## 3.3.8

### Fixed

- Fully resolved the search performance regression in v3.2.0, restoring performance of search back to the same levels it was before changes made in v3.2.0.
- Fixed an issue where files that fail syntax highlighting would incorrectly render an error instead of gracefully falling back to their plaintext form.
- Fixed an issue introduced in v3.3 where Sourcegraph would under specific circumstances incorrectly have to re-clone and re-index repositories from Bitbucket Server and AWS CodeCommit.

## 3.3.7

### Added

- The `bitbucketserver.exclude` setting in [Bitbucket Server external service config](https://docs.sourcegraph.com/admin/external_service/bitbucketserver#configuration) additionally allows you to exclude repositories matched by a regular expression (so that they won't be synced).

### Changed

### Removed

### Fixed

- Fixed a major indexed search performance regression that occurred in v3.2.0. (#3685)
- Fixed an issue where Sourcegraph would fail to update repositories on some instances (`pq: duplicate key value violates unique constraint "repo_external_service_unique_idx"`) (#3680)
- Fixed an issue where Sourcegraph would not exclude unavailable Bitbucket Server repositories. (#3772)

## 3.3.6

## Changed

- All 24 language extensions are enabled by default.

## 3.3.5

## Changed

- Indexed search is now enabled by default for new Docker deployments. (#3540)

### Removed

- Removed smart-casing behavior from search.

### Fixed

- Removes corrupted archives in the searcher cache and tries to populate the cache again instead of returning an error.
- Fixed a bug where search scopes would not get merged, and only the lowest-level list of search scopes would appear.
- Fixed an issue where repo-updater was slower in performing its work which could sometimes cause other performance issues. https://github.com/sourcegraph/sourcegraph/pull/3633

## 3.3.4

### Fixed

- Fixed bundling of the Phabricator integration assets in the Sourcegraph docker image.

## 3.3.3

### Fixed

- Fixed bug that prevented "Find references" action from being completed in the activation checklist.

## 3.3.2

### Fixed

- Fixed an issue where the default `bitbucketserver.repositoryQuery` would not be created on migration from older Sourcegraph versions. https://github.com/sourcegraph/sourcegraph/issues/3591
- Fixed an issue where Sourcegraph would add deleted repositories to the external service configuration. https://github.com/sourcegraph/sourcegraph/issues/3588
- Fixed an issue where a repo-updater migration would hit code host rate limits. https://github.com/sourcegraph/sourcegraph/issues/3582
- The required `bitbucketserver.username` field of a [Bitbucket Server external service configuration](https://docs.sourcegraph.com/admin/external_service/bitbucketserver#configuration), if unset or empty, is automatically migrated to match the user part of the `url` (if defined). https://github.com/sourcegraph/sourcegraph/issues/3592
- Fixed a panic that would occur in indexed search / the frontend when a search error ocurred. https://github.com/sourcegraph/sourcegraph/issues/3579
- Fixed an issue where the repo-updater service could become deadlocked while performing a migration. https://github.com/sourcegraph/sourcegraph/issues/3590

## 3.3.1

### Fixed

- Fixed a bug that prevented external service configurations specifying client certificates from working (#3523)

## 3.3.0

### Added

- In search queries, treat `foo(` as `foo\(` and `bar[` as `bar\[` rather than failing with an error message.
- Enterprise admins can now customize the appearance of the homepage and search icon.
- A new settings property `notices` allows showing custom informational messages on the homepage and at the top of each page. The `motd` property is deprecated and its value is automatically migrated to the new `notices` property.
- The new `gitlab.exclude` setting in [GitLab external service config](https://docs.sourcegraph.com/admin/external_service/gitlab#configuration) allows you to exclude specific repositories matched by `gitlab.projectQuery` and `gitlab.projects` (so that they won't be synced). Upon upgrading, previously "disabled" repositories will be automatically migrated to this exclusion list.
- The new `gitlab.projects` setting in [GitLab external service config](https://docs.sourcegraph.com/admin/external_service/gitlab#configuration) allows you to select specific repositories to be synced.
- The new `bitbucketserver.exclude` setting in [Bitbucket Server external service config](https://docs.sourcegraph.com/admin/external_service/bitbucketserver#configuration) allows you to exclude specific repositories matched by `bitbucketserver.repositoryQuery` and `bitbucketserver.repos` (so that they won't be synced). Upon upgrading, previously "disabled" repositories will be automatically migrated to this exclusion list.
- The new `bitbucketserver.repos` setting in [Bitbucket Server external service config](https://docs.sourcegraph.com/admin/external_service/bitbucketserver#configuration) allows you to select specific repositories to be synced.
- The new required `bitbucketserver.repositoryQuery` setting in [Bitbucket Server external service configuration](https://docs.sourcegraph.com/admin/external_service/bitbucketserver#configuration) allows you to use Bitbucket API repository search queries to select repos to be synced. Existing configurations will be migrate to have it set to `["?visibility=public", "?visibility=private"]` which is equivalent to the previous implicit behaviour that this setting supersedes.
- "Quick configure" buttons for common actions have been added to the config editor for all external services.
- "Quick configure" buttons for common actions have been added to the management console.
- Site-admins now receive an alert every day for the seven days before their license key expires.
- The user menu (in global nav) now lists the user's organizations.
- All users on an instance now see a non-dismissible alert when when there's no license key in use and the limit of free user accounts is exceeded.
- All users will see a dismissible warning about limited search performance and accuracy on when using the sourcegraph/server Docker image with more than 100 repositories enabled.

### Changed

- Indexed searches that time out more consistently report a timeout instead of erroneously saying "No results."
- The symbols sidebar now only shows symbols defined in the current file or directory.
- The dynamic filters on search results pages will now display `lang:` instead of `file:` filters for language/file-extension filter suggestions.
- The default `github.repositoryQuery` of a [GitHub external service configuration](https://docs.sourcegraph.com/admin/external_service/github#configuration) has been changed to `["none"]`. Existing configurations that had this field unset will be migrated to have the previous default explicitly set (`["affiliated", "public"]`).
- The default `gitlab.projectQuery` of a [GitLab external service configuration](https://docs.sourcegraph.com/admin/external_service/gitlab#configuration) has been changed to `["none"]`. Existing configurations that had this field unset will be migrated to have the previous default explicitly set (`["?membership=true"]`).
- The default value of `maxReposToSearch` is now unlimited (was 500).
- The default `github.repositoryQuery` of a [GitHub external service configuration](https://docs.sourcegraph.com/admin/external_service/github#configuration) has been changed to `["none"]` and is now a required field. Existing configurations that had this field unset will be migrated to have the previous default explicitly set (`["affiliated", "public"]`).
- The default `gitlab.projectQuery` of a [GitLab external service configuration](https://docs.sourcegraph.com/admin/external_service/gitlab#configuration) has been changed to `["none"]` and is now a required field. Existing configurations that had this field unset will be migrated to have the previous default explicitly set (`["?membership=true"]`).
- The `bitbucketserver.username` field of a [Bitbucket Server external service configuration](https://docs.sourcegraph.com/admin/external_service/bitbucketserver#configuration) is now **required**. This field is necessary to authenticate with the Bitbucket Server API with either `password` or `token`.
- The settings and account pages for users and organizations are now combined into a single tab.

### Removed

- Removed the option to show saved searches on the Sourcegraph homepage.

### Fixed

- Fixed an issue where the site-admin repositories page `Cloning`, `Not Cloned`, `Needs Index` tabs were very slow on instances with thousands of repositories.
- Fixed an issue where failing to syntax highlight a single file would take down the entire syntax highlighting service.

## 3.2.6

### Fixed

- Fully resolved the search performance regression in v3.2.0, restoring performance of search back to the same levels it was before changes made in v3.2.0.

## 3.2.5

### Fixed

- Fixed a major indexed search performance regression that occurred in v3.2.0. (#3685)

## 3.2.4

### Fixed

- Fixed bundling of the Phabricator integration assets in the Sourcegraph docker image.

## 3.2.3

### Fixed

- Fixed https://github.com/sourcegraph/sourcegraph/issues/3336.
- Clearer error message when a repository sync fails due to the inability to clone a repository.
- Rewrite '@' character in Gitolite repository names to '-', which permits them to be viewable in the UI.

## 3.2.2

### Changed

- When using an external Zoekt instance (specified via the `ZOEKT_HOST` environment variable), sourcegraph/server no longer spins up a redundant internal Zoekt instance.

## 3.2.1

### Fixed

- Jaeger tracing, once enabled, can now be configured via standard [environment variables](https://github.com/jaegertracing/jaeger-client-go/blob/v2.14.0/README.md#environment-variables).
- Fixed an issue where some search and zoekt errors would not be logged.

## 3.2.0

### Added

- Sourcegraph can now automatically use the system's theme.
  To enable, open the user menu in the top right and make sure the theme dropdown is set to "System".
  This is currently supported on macOS Mojave with Safari Technology Preview 68 and later.
- The `github.exclude` setting was added to the [GitHub external service config](https://docs.sourcegraph.com/admin/external_service/github#configuration) to allow excluding repositories yielded by `github.repos` or `github.repositoryQuery` from being synced.

### Changed

- Symbols search is much faster now. After the initial indexing, you can expect code intelligence to be nearly instant no matter the size of your repository.
- Massively reduced the number of code host API requests Sourcegraph performs, which caused rate limiting issues such as slow search result loading to appear.
- The [`corsOrigin`](https://docs.sourcegraph.com/admin/config/site_config) site config property is no longer needed for integration with GitHub, GitLab, etc., via the [Sourcegraph browser extension](https://docs.sourcegraph.com/integration/browser_extension). Only the [Phabricator extension](https://github.com/sourcegraph/phabricator-extension) requires it.

### Fixed

- Fixed a bug where adding a search scope that adds a `repogroup` filter would cause invalid queries if `repogroup:sample` was already part of the query.
- An issue where errors during displaying search results would not be displayed.

### Removed

- The `"updateScheduler2"` experiment is now the default and it's no longer possible to configure.

## 3.1.2

### Added

- The `search.contextLines` setting was added to allow configuration of the number of lines of context to be displayed around search results.

### Changed

- Massively reduced the number of code host API requests Sourcegraph performs, which caused rate limiting issues such as slow search result loading to appear.
- Improved logging in various situations where Sourcegraph would potentially hit code host API rate limits.

### Fixed

- Fixed an issue where search results loading slowly would display a `Cannot read property "lastChild" of undefined` error.

## 3.1.1

### Added

- Query builder toggle (open/closed) state is now retained.

### Fixed

- Fixed an issue where single-term values entered into the "Exact match" field in the query builder were not getting wrapped in quotes.

## 3.1.0

### Added

- Added Docker-specific help text when running the Sourcegraph docker image in an environment with an sufficient open file descriptor limit.
- Added syntax highlighting for Kotlin and Dart.
- Added a management console environment variable to disable HTTPS, see [the docs](https://docs.sourcegraph.com/admin/management_console.md#can-i-disable-https-on-the-management-console) for more information.
- Added `auth.disableUsernameChanges` to critical configuration to prevent users from changing their usernames.
- Site admins can query a user by email address or username from the GraphQL API.
- Added a search query builder to the main search page. Click "Use search query builder" to open the query builder, which is a form with separate inputs for commonly used search keywords.

### Changed

- File match search results now show full repository name if there are results from mirrors on different code hosts (e.g. github.com/sourcegraph/sourcegraph and gitlab.com/sourcegraph/sourcegraph)
- Search queries now use "smart case" by default. Searches are case insensitive unless you use uppercase letters. To explicitly set the case, you can still use the `case` field (e.g. `case:yes`, `case:no`). To explicitly set smart case, use `case:auto`.

### Fixed

- Fixed an issue where the management console would improperly regenerate the TLS cert/key unless `CUSTOM_TLS=true` was set. See the documentation for [how to use your own TLS certificate with the management console](https://docs.sourcegraph.com/admin/management_console.md#how-can-i-use-my-own-tls-certificates-with-the-management-console).

## 3.0.1

### Added

- Symbol search now supports Elixir, Haskell, Kotlin, Scala, and Swift

### Changed

- Significantly optimized how file search suggestions are provided when using indexed search (cluster deployments).
- Both the `sourcegraph/server` image and the [Kubernetes deployment](https://github.com/sourcegraph/deploy-sourcegraph) manifests ship with Postgres `11.1`. For maximum compatibility, however, the minimum supported version remains `9.6`. The upgrade procedure is mostly automated for existing deployments. Please refer to [this page](https://docs.sourcegraph.com/admin/postgres) for detailed instructions.

### Removed

- The deprecated `auth.disableAccessTokens` site config property was removed. Use `auth.accessTokens` instead.
- The `disableBrowserExtension` site config property was removed. [Configure nginx](https://docs.sourcegraph.com/admin/nginx) instead to block clients (if needed).

## 3.0.0

See the changelog entries for 3.0.0 beta releases and our [3.0](https://docs.sourcegraph.com/admin/migration/3_0.md) upgrade guide if you are upgrading from 2.x.

## 3.0.0-beta.4

### Added

- Basic code intelligence for the top 10 programming languages works out of the box without any configuration. [TypeScript/JavaScript](https://sourcegraph.com/extensions/sourcegraph/typescript), [Python](https://sourcegraph.com/extensions/sourcegraph/python), [Java](https://sourcegraph.com/extensions/sourcegraph/java), [Go](https://sourcegraph.com/extensions/sourcegraph/go), [C/C++](https://sourcegraph.com/extensions/sourcegraph/cpp), [Ruby](https://sourcegraph.com/extensions/sourcegraph/ruby), [PHP](https://sourcegraph.com/extensions/sourcegraph/php), [C#](https://sourcegraph.com/extensions/sourcegraph/csharp), [Shell](https://sourcegraph.com/extensions/sourcegraph/shell), and [Scala](https://sourcegraph.com/extensions/sourcegraph/scala) are enabled by default, and you can find more in the [extension registry](https://sourcegraph.com/extensions?query=category%3A"Programming+languages").

## 3.0.0-beta.3

- Fixed an issue where the site admin is redirected to the start page instead of being redirected to the repositories overview page after deleting a repo.

## 3.0.0-beta

### Added

- Repositories can now be queried by a git clone URL through the GraphQL API.
- A new Explore area is linked from the top navigation bar (when the `localStorage.explore=true;location.reload()` feature flag is enabled).
- Authentication via GitHub is now supported. To enable, add an item to the `auth.providers` list with `type: "github"`. By default, GitHub identities must be linked to an existing Sourcegraph user account. To enable new account creation via GitHub, use the `allowSignup` option in the `GitHubConnection` config.
- Authentication via GitLab is now supported. To enable, add an item to the `auth.providers` list with `type: "gitlab"`.
- GitHub repository permissions are supported if authentication via GitHub is enabled. See the
  documentation for the `authorization` field of the `GitHubConnection` configuration.
- The repository settings mirroring page now shows when a repo is next scheduled for an update (requires experiment `"updateScheduler2": "enabled"`).
- Configured repositories are periodically scheduled for updates using a new algorithm. You can disable the new algorithm with the following site configuration: `"experimentalFeatures": { "updateScheduler2": "disabled" }`. If you do so, please file a public issue to describe why you needed to disable it.
- When using HTTP header authentication, [`stripUsernameHeaderPrefix`](https://docs.sourcegraph.com/admin/auth/#username-header-prefixes) field lets an admin specify a prefix to strip from the HTTP auth header when converting the header value to a username.
- Sourcegraph extensions whose package.json contains `"wip": true` are considered [work-in-progress extensions](https://docs.sourcegraph.com/extensions/authoring/publishing#wip-extensions) and are indicated as such to avoid users accidentally using them.
- Information about user survey submissions and a chart showing weekly active users is now displayed on the site admin Overview page.
- A new GraphQL API field `UserEmail.isPrimary` was added that indicates whether an email is the user's primary email.
- The filters bar in the search results page can now display filters from extensions.
- Extensions' `activate` functions now receive a `sourcegraph.ExtensionContext` parameter (i.e., `export function activate(ctx: sourcegraph.ExtensionContext): void { ... }`) to support deactivation and running multiple extensions in the same process.
- Users can now request an Enterprise trial license from the site init page.
- When searching, a filter button `case:yes` will now appear when relevant. This helps discovery and makes it easier to use our case-sensitive search syntax.
- Extensions can now report progress in the UI through the `withProgress()` extension API.
- When calling `editor.setDecorations()`, extensions must now provide an instance of `TextDocumentDecorationType` as first argument. This helps gracefully displaying decorations from several extensions.

### Changed

- The Postgres database backing Sourcegraph has been upgraded from 9.4 to 11.1. Existing Sourcegraph users must conduct an [upgrade procedure](https://docs.sourcegraph.com/admin/postgres_upgrade)
- Code host configuration has moved out of the site config JSON into the "External services" area of the site admin web UI. Sourcegraph instances will automatically perform a one time migration of existing data in the site config JSON. After the migration these keys can be safely deleted from the site config JSON: `awsCodeCommit`, `bitbucketServer`, `github`, `gitlab`, `gitolite`, and `phabricator`.
- Site and user usage statistics are now visible to all users. Previously only site admins (and users, for their own usage statistics) could view this information. The information consists of aggregate counts of actions such as searches, page views, etc.
- The Git blame information shown at the end of a line is now provided by the [Git extras extension](https://sourcegraph.com/extensions/sourcegraph/git-extras). You must add that extension to continue using this feature.
- The `appURL` site configuration option was renamed to `externalURL`.
- The repository and directory pages now show all entries together instead of showing files and (sub)directories separately.
- Extensions no longer can specify titles (in the `title` property in the `package.json` extension manifest). Their extension ID (such as `alice/myextension`) is used.

### Fixed

- Fixed an issue where the site admin License page showed a count of current users, rather than the max number of users over the life of the license.
- Fixed number formatting issues on site admin Overview and Survey Response pages.
- Fixed resolving of git clone URLs with `git+` prefix through the GraphQL API
- Fixed an issue where the graphql Repositories endpoint would order by a field which was not indexed. Times on Sourcegraph.com went from 10s to 200ms.
- Fixed an issue where whitespace was not handled properly in environment variable lists (`SYMBOLS_URL`, `SEARCHER_URL`).
- Fixed an issue where clicking inside the repository popover or clicking "Show more" would dismiss the popover.

### Removed

- The `siteID` site configuration option was removed because it is no longer needed. If you previously specified this in site configuration, a new, random site ID will be generated upon server startup. You can safely remove the existing `siteID` value from your site configuration after upgrading.
- The **Info** panel was removed. The information it presented can be viewed in the hover.
- The top-level `repos.list` site configuration was removed in favour of each code-host's equivalent options,
  now configured via the new _External Services UI_ available at `/site-admin/external-services`. Equivalent options in code hosts configuration:
  - GitHub via [`github.repos`](https://docs.sourcegraph.com/admin/site_config/all#repos-array)
  - Gitlab via [`gitlab.projectQuery`](https://docs.sourcegraph.com/admin/site_config/all#projectquery-array)
  - Phabricator via [`phabricator.repos`](https://docs.sourcegraph.com/admin/site_config/all#phabricator-array)
  - [Other external services](https://docs.sourcegraph.com/admin/repo/add_from_other_external_services)
- Removed the `httpStrictTransportSecurity` site configuration option. Use [nginx configuration](https://docs.sourcegraph.com/admin/nginx) for this instead.
- Removed the `tls.letsencrypt` site configuration option. Use [nginx configuration](https://docs.sourcegraph.com/admin/nginx) for this instead.
- Removed the `tls.cert` and `tls.key` site configuration options. Use [nginx configuration](https://docs.sourcegraph.com/admin/nginx) for this instead.
- Removed the `httpToHttpsRedirect` and `experimentalFeatures.canonicalURLRedireect` site configuration options. Use [nginx configuration](https://docs.sourcegraph.com/admin/nginx) for these instead.
- Sourcegraph no longer requires access to `/var/run/docker.sock`.

## 2.13.6

### Added

- The `/-/editor` endpoint now accepts a `hostname_patterns` URL parameter, which specifies a JSON
  object mapping from hostname to repository name pattern. This serves as a hint to Sourcegraph when
  resolving git clone URLs to repository names. The name pattern is the same style as is used in
  code host configurations. The default value is `{hostname}/{path}`.

## 2.13.5

### Fixed

- Fixed another issue where Sourcegraph would try to fetch more than the allowed number of repositories from AWS CodeCommit.

## 2.13.4

### Changed

- The default for `experimentalFeatures.canonicalURLRedirect` in site config was changed back to `disabled` (to avoid [#807](https://github.com/sourcegraph/sourcegraph/issues/807)).

## 2.13.3

### Fixed

- Fixed an issue that would cause the frontend health check endpoint `/healthz` to not respond. This only impacts Kubernetes deployments.
- Fixed a CORS policy issue that caused requests to be rejected when they come from origins not in our [manifest.json](https://sourcegraph.com/github.com/sourcegraph/sourcegraph/-/blob/browser/src/extension/manifest.spec.json#L72) (i.e. requested via optional permissions by the user).
- Fixed an issue that prevented `repositoryQuery` from working correctly on GitHub enterprise instances.

## 2.13.2

### Fixed

- Fixed an issue where Sourcegraph would try to fetch more than the allowed number of repositories from AWS CodeCommit.

## 2.13.1

### Changed

- The timeout when running `git ls-remote` to determine if a remote url is cloneable has been increased from 5s to 30s.
- Git commands now use [version 2 of the Git wire protocol](https://opensource.googleblog.com/2018/05/introducing-git-protocol-version-2.html), which should speed up certain operations (e.g. `git ls-remote`, `git fetch`) when communicating with a v2 enabled server.

## 2.13.0

### Added

- A new site config option `search.index.enabled` allows toggling on indexed search.
- Search now uses [Sourcegraph extensions](https://docs.sourcegraph.com/extensions) that register `queryTransformer`s.
- GitLab repository permissions are now supported. To enable this, you will need to set the `authz`
  field in the `GitLabConnection` configuration object and ensure that the access token set in the
  `token` field has both `sudo` and `api` scope.

### Changed

- When the `DEPLOY_TYPE` environment variable is incorrectly specified, Sourcegraph now shuts down and logs an error message.
- The `experimentalFeatures.canonicalURLRedirect` site config property now defaults to `enabled`. Set it to `disabled` to disable redirection to the `appURL` from other hosts.
- Updating `maxReposToSearch` site config no longer requires a server restart to take effect.
- The update check page no longer shows an error if you are using an insiders build. Insiders builds will now notify site administrators that updates are available 40 days after the release date of the installed build.
- The `github.repositoryQuery` site config property now accepts arbitrary GitHub repository searches.

### Fixed

- The user account sidebar "Password" link (to the change-password form) is now shown correctly.
- Fixed an issue where GitHub rate limits were underutilized if the remaining
  rate limit dropped below 150.
- Fixed an issue where GraphQL field `elapsedMilliseconds` returned invalid value on empty searches
- Editor extensions now properly search the selection as a literal string, instead of incorrectly using regexp.
- Fixed a bug where editing and deleting global saved searches was not possible.
- In index search, if the search regex produces multiline matches, search results are still processed per line and highlighted correctly.
- Go-To-GitHub and Go-To-GitLab buttons now link to the right branch, line and commit range.
- Go-to-GitHub button links to default branch when no rev is given.
- The close button in the panel header stays located on the top.
- The Phabricator icon is now displayed correctly.
- The view mode button in the BlobPage now shows the correct view mode to switch to.

### Removed

- The experimental feature flag to disable the new repo update scheduler has been removed.
- The `experimentalFeatures.configVars` feature flag was removed.
- The `experimentalFeatures.multipleAuthProviders` feature flag was removed because the feature is now always enabled.
- The following deprecated auth provider configuration properties were removed: `auth.provider`, `auth.saml`, `auth.openIDConnect`, `auth.userIdentityHTTPHeader`, and `auth.allowSignup`. Use `auth.providers` for all auth provider configuration. (If you were still using the deprecated properties and had no `auth.providers` set, all access to your instance will be rejected until you manually set `auth.providers`.)
- The deprecated site configuration properties `search.scopes` and `settings` were removed. Define search scopes and settings in global settings in the site admin area instead of in site configuration.
- The `pendingContents` property has been removed from our GraphQL schema.
- The **Explore** page was replaced with a **Repositories** search link in the top navigation bar.

## 2.12.3

### Fixed

- Fixed an error that prevented users without emails from submitting satisfaction surveys.

## 2.12.2

### Fixed

- Fixed an issue where private GitHub Enterprise repositories were not fetched.

## 2.12.1

### Fixed

- We use GitHub's REST API to query affliated repositories. This API has wider support on older GitHub enterprise versions.
- Fixed an issue that prevented users without email addresses from signing in (https://github.com/sourcegraph/sourcegraph/issues/426).

## 2.12.0

### Changed

- Reduced the size of in-memory data structured used for storing search results. This should reduce the backend memory usage of large result sets.
- Code intelligence is now provided by [Sourcegraph extensions](https://docs.sourcegraph.com/extensions). The extension for each language in the site configuration `langservers` property is automatically enabled.
- Support for multiple authentication providers is now enabled by default. To disable it, set the `experimentalFeatures.multipleAuthProviders` site config option to `"disabled"`. This only applies to Sourcegraph Enterprise.
- When using the `http-header` auth provider, valid auth cookies (from other auth providers that are currently configured or were previously configured) are now respected and will be used for authentication. These auth cookies also take precedence over the `http-header` auth. Previously, the `http-header` auth took precedence.
- Bitbucket Server username configuration is now used to clone repositories if the Bitbucket Server API does not set a username.
- Code discussions: On Sourcegraph.com / when `discussions.abuseProtection` is enabled in the site config, rate limits to thread creation, comment creation, and @mentions are now applied.

### Added

- Search syntax for filtering archived repositories. `archived:no` will exclude archived repositories from search results, `archived:only` will search over archived repositories only. This applies for GitHub and GitLab repositories.
- A Bitbucket Server option to exclude personal repositories in the event that you decide to give an admin-level Bitbucket access token to Sourcegraph and do not want to create a bot account. See https://docs.sourcegraph.com/integration/bitbucket_server#excluding-personal-repositories for more information.
- Site admins can now see when users of their Sourcegraph instance last used it via a code host integration (e.g. Sourcegraph browser extensions). Visit the site admin Analytics page (e.g. https://sourcegraph.example.com/site-admin/analytics) to view this information.
- A new site config option `extensions.allowRemoteExtensions` lets you explicitly specify the remote extensions (from, e.g., Sourcegraph.com) that are allowed.
- Pings now include a total count of user accounts.

### Fixed

- Files with the gitattribute `export-ignore` are no longer excluded for language analysis and search.
- "Discard changes?" confirmation popup doesn't pop up every single time you try to navigate to a new page after editting something in the site settings page anymore.
- Fixed an issue where Git repository URLs would sometimes be logged, potentially containing e.g. basic auth tokens.
- Fixed date formatting on the site admin Analytics page.
- File names of binary and large files are included in search results.

### Removed

- The deprecated environment variables `SRC_SESSION_STORE_REDIS` and `REDIS_MASTER_ENDPOINT` are no longer used to configure alternative redis endpoints. For more information, see "[using external services with Sourcegraph](https://docs.sourcegraph.com/admin/external_services)".

## 2.11.1

### Added

- A new site config option `git.cloneURLToRepositoryName` specifies manual mapping from Git clone URLs to Sourcegraph repository names. This is useful, for example, for Git submodules that have local clone URLs.

### Fixed

- Slack notifications for saved searches have been fixed.

## 2.11.0

### Changed

### Added

- Support for ACME "tls-alpn-01" challenges to obtain LetsEncrypt certificates. Previously Sourcegraph only supported ACME "http-01" challenges which required port 80 to be accessible.
- gitserver periodically removes stale lock files that git can leave behind.
- Commits with empty trees no longer return 404.
- Clients (browser/editor extensions) can now query configuration details from the `ClientConfiguration` GraphQL API.
- The config field `auth.accessTokens.allow` allows or restricts use of access tokens. It can be set to one of three values: "all-users-create" (the default), "none" (all access tokens are disabled), and "site-admin-create" (access tokens are enabled, but only site admins can create new access tokens). The field `auth.disableAccessTokens` is now deprecated in favor of this new field.
- A webhook endpoint now exists to trigger repository updates. For example, `curl -XPOST -H 'Authorization: token $ACCESS_TOKEN' $SOURCEGRAPH_ORIGIN/.api/repos/$REPO_URI/-/refresh`.
- Git submodules entries in the file tree now link to the submodule repository.

### Fixed

- An issue / edge case where the Code Intelligence management admin page would incorrectly show language servers as `Running` when they had been removed from Docker.
- Log level is respected in lsp-proxy logs.
- Fixed an error where text searches could be routed to a faulty search worker.
- Gitolite integration should correctly detect names which Gitolite would consider to be patterns, and not treat them as repositories.
- repo-updater backs off fetches on a repo that's failing to fetch.
- Attempts to add a repo with an empty string for the name are checked for and ignored.
- Fixed an issue where non-site-admin authenticated users could modify global settings (not site configuration), other organizations' settings, and other users' settings.
- Search results are rendered more eagerly, resulting in fewer blank file previews
- An issue where automatic code intelligence would fail to connect to the underlying `lsp` network, leading to `dial tcp: lookup lang on 0.0.0.0:53: no such host` errors.
- More useful error messages from lsp-proxy when a language server can't get a requested revision of a repository.
- Creation of a new user with the same name as an existing organization (and vice versa) is prevented.

### Removed

## 2.10.5

### Fixed

- Slack notifications for saved searches have been fixed.

## 2.10.4

### Fixed

- Fixed an issue that caused the frontend to return a HTTP 500 and log an error message like:
  ```
  lvl=eror msg="ui HTTP handler error response" method=GET status_code=500 error="Post http://127.0.0.1:3182/repo-lookup: context canceled"
  ```

## 2.10.3

### Fixed

- The SAML AuthnRequest signature when using HTTP redirect binding is now computed using a URL query string with correct ordering of parameters. Previously, the ordering was incorrect and caused errors when the IdP was configured to check the signature in the AuthnRequest.

## 2.10.2

### Fixed

- SAML IdP-initiated login previously failed with the IdP set a RelayState value. This now works.

## 2.10.1

### Changed

- Most `experimentalFeatures` in the site configuration now respond to configuration changes live, without requiring a server restart. As usual, you will be prompted for a restart after saving your configuration changes if one is required.
- Gravatar image avatars are no longer displayed for committers.

## 2.10.0

### Changed

- In the file tree, if a directory that contains only a single directory is expanded, its child directory is now expanded automatically.

### Fixed

- Fixed an issue where `sourcegraph/server` would not start code intelligence containers properly when the `sourcegraph/server` container was shut down non-gracefully.
- Fixed an issue where the file tree would return an error when navigating between repositories.

## 2.9.4

### Changed

- Repo-updater has a new and improved scheduler for periodic repo fetches. If you have problems with it, you can revert to the old behavior by adding `"experimentalFeatures": { "updateScheduler": "disabled" }` to your `config.json`.
- A once-off migration will run changing the layout of cloned repos on disk. This should only affect installations created January 2018 or before. There should be no user visible changes.
- Experimental feature flag "updateScheduler" enables a smarter and less spammy algorithm for automatic repository updates.
- It is no longer possible to disable code intelligence by unsetting the LSP_PROXY environment variable. Instead, code intelligence can be disabled per language on the site admin page (e.g. https://sourcegraph.example.com/site-admin/code-intelligence).
- Bitbucket API requests made by Sourcegraph are now under a self-enforced API rate limit (since Bitbucket Server does not have a concept of rate limiting yet). This will reduce any chance of Sourcegraph slowing down or causing trouble for Bitbucket Server instances connected to it. The limits are: 7,200 total requests/hr, with a bucket size / maximum burst size of 500 requests.
- Global, org, and user settings are now validated against the schema, so invalid settings will be shown in the settings editor with a red squiggly line.
- The `http-header` auth provider now supports being used with other auth providers (still only when `experimentalFeatures.multipleAuthProviders` is `true`).
- Periodic fetches of Gitolite-hosted repositories are now handled internally by repo-updater.

### Added

- The `log.sentry.dsn` field in the site config makes Sourcegraph log application errors to a Sentry instance.
- Two new repository page hotkeys were added: <kbd>r</kbd> to open the repositories menu and <kbd>v</kbd> to open the revision selector.
- Repositories are periodically (~45 days) recloned from the codehost. The codehost can be relied on to give an efficient packing. This is an alternative to running a memory and CPU intensive git gc and git prune.
- The `auth.sessionExpiry` field sets the session expiration age in seconds (defaults to 90 days).

### Fixed

- Fixed a bug in the API console that caused it to display as a blank page in some cases.
- Fixed cases where GitHub rate limit wasn't being respected.
- Fixed a bug where scrolling in references, history, etc. file panels was not possible in Firefox.
- Fixed cases where gitserver directory structure migration could fail/crash.
- Fixed "Generate access token" link on user settings page. Previously, this link would 404.
- Fixed a bug where the search query was not updated in the search bar when searching from the homepage.
- Fixed a possible crash in github-proxy.
- Fixed a bug where file matching for diff search was case sensitive by default.

### Removed

- `SOURCEGRAPH_CONFIG` environment variable has been removed. Site configuration is always read from and written to disk. You can configure the location by providing `SOURCEGRAPH_CONFIG_FILE`. The default path is `/etc/sourcegraph/config.json`.

## 2.9.3

### Changed

- The search results page will merge duplicated lines of context.
- The following deprecated site configuration properties have been removed: `github[].preemptivelyClone`, `gitOriginMap`, `phabricatorURL`, `githubPersonalAccessToken`, `githubEnterpriseURL`, `githubEnterpriseCert`, and `githubEnterpriseAccessToken`.
- The `settings` field in the site config file is deprecated and will not be supported in a future release. Site admins should move those settings (if any) to global settings (in the site admin UI). Global settings are preferred to site config file settings because the former can be applied without needing to restart/redeploy the Sourcegraph server or cluster.

### Fixed

- Fixed a goroutine leak which occurs when search requests are canceled.
- Console output should have fewer spurious line breaks.
- Fixed an issue where it was not possible to override the `StrictHostKeyChecking` SSH option in the SSH configuration.
- Cross-repository code intelligence indexing for non-Go languages is now working again (originally broken in 2.9.2).

## 2.9.1

### Fixed

- Fixed an issue where saving an organization's configuration would hang indefinitely.

## 2.9.0

### Changed

- Hover tooltips were rewritten to fix a couple of issues and are now much more robust, received a new design and show more information.
- The `max:` search flag was renamed to `count:` in 2.8.8, but for backward compatibility `max:` has been added back as a deprecated alias for `count:`.
- Drastically improved the performance / load time of the Code Intelligence site admin page.

### Added

- The site admin code intelligence page now displays an error or reason whenever language servers are unable to be managed from the UI or Sourcegraph API.
- The ability to directly specify the root import path of a repository via `.sourcegraph/config.json` in the repo root, instead of relying on the heuristics of the Go language server to detect it.

### Fixed

- Configuring Bitbucket Server now correctly suppresses the the toast message "Configure repositories and code hosts to add to Sourcegraph."
- A bug where canonical import path comments would not be detected by the Go language server's heuristics under `cmd/` folders.
- Fixed an issue where a repository would only be refreshed on demand by certain user actions (such as a page reload) and would otherwise not be updated when expected.
- If a code host returned a repository-not-found or unauthorized error (to `repo-updater`) for a repository that previously was known to Sourcegraph, then in some cases a misleading "Empty repository" screen was shown. Now the repository is displayed as though it still existed, using cached data; site admins must explicitly delete repositories on Sourcegraph after they have been deleted on the code host.
- Improved handling of GitHub API rate limit exhaustion cases. Cached repository metadata and Git data will be used to provide full functionality during this time, and log messages are more informative. Previously, in some cases, repositories would become inaccessible.
- Fixed an issue where indexed search would sometimes not indicate that there were more results to show for a given file.
- Fixed an issue where the code intelligence admin page would never finish loading language servers.

## 2.9.0-pre0

### Changed

- Search scopes have been consolidated into the "Filters" bar on the search results page.
- Usernames and organization names of up to 255 characters are allowed. Previously the max length was 38.

### Fixed

- The target commit ID of a Git tag object (i.e., not lightweight Git tag refs) is now dereferenced correctly. Previously the tag object's OID was given.
- Fixed an issue where AWS Code Commit would hit the rate limit.
- Fixed an issue where dismissing the search suggestions dropdown did not unfocus previously highlighted suggestions.
- Fixed an issue where search suggestions would appear twice.
- Indexed searches now return partial results if they timeout.
- Git repositories with files whose paths contain `.git` path components are now usable (via indexed and non-indexed search and code intelligence). These corrupt repositories are rare and generally were created by converting some other VCS repository to Git (the Git CLI will forbid creation of such paths).
- Various diff search performance improvements and bug fixes.
- New Phabricator extension versions would used cached stylesheets instead of the upgraded version.
- Fixed an issue where hovers would show an error for Rust and C/C++ files.

### Added

- The `sourcegraph/server` container now emits the most recent log message when redis terminates to make it easier to debug why redis stopped.
- Organization invites (which allow users to invite other users to join organizations) are significantly improved. A new accept-invitation page was added.
- The new help popover allows users to easily file issues in the Sourcegraph public issue tracker and view documentation.
- An issue where Java files would be highlighted incorrectly if they contained JavaDoc blocks with an uneven number of opening/closing `*`s.

### Removed

- The `secretKey` site configuration value is no longer needed. It was only used for generating tokens for inviting a user to an organization. The invitation is now stored in the database associated with the recipient, so a secret token is no longer needed.
- The `experimentalFeatures.searchTimeoutParameter` site configuration value has been removed. It defaulted to `enabled` in 2.8 and it is no longer possible to disable.

### Added

- Syntax highlighting for:
  - TOML files (including Go `Gopkg.lock` and Rust `Cargo.lock` files).
  - Rust files.
  - GraphQL files.
  - Protobuf files.
  - `.editorconfig` files.

## 2.8.9

### Changed

- The "invite user" site admin page was moved to a sub-page of the users page (`/site-admin/users/new`).
- It is now possible for a site admin to create a new user without providing an email address.

### Fixed

- Checks for whether a repo is cloned will no longer exhaust open file pools over time.

### Added

- The Phabricator extension shows code intelligence status and supports enabling / disabling code intelligence for files.

## 2.8.8

### Changed

- Queries for repositories (in the explore, site admin repositories, and repository header dropdown) are matched on case-insensitive substrings, not using fuzzy matching logic.
- HTTP Authorization headers with an unrecognized scheme are ignored; they no longer cause the HTTP request to be rejected with HTTP 401 Unauthorized and an "Invalid Authorization header." error.
- Renamed the `max` search flag to `count`. Searches that specify `count:` will fetch at least that number of results, or the full result set.
- Bumped `lsp-proxy`'s `initialize` timeout to 3 minutes for every language.
- Search results are now sorted by repository and file name.
- More easily accessible "Show more" button at the top of the search results page.
- Results from user satisfaction surveys are now always hosted locally and visible to admins. The `"experimentalFeatures": { "hostSurveysLocally" }` config option has been deprecated.
- If the OpenID Connect authentication provider reports that a user's email address is not verified, the authentication attempt will fail.

### Fixed

- Fixed an issue where the search results page would not update its title.
- The session cookie name is now `sgs` (not `sg-session`) so that Sourcegraph 2.7 and Sourcegraph 2.8 can be run side-by-side temporarily during a rolling update without clearing each other's session cookies.
- Fixed the default hostnames of the C# and R language servers
- Fixed an issue where deleting an organization prevented the creation of organizations with the name of the deleted organization.
- Non-UTF8 encoded files (e.g. ISO-8859-1/Latin1, UTF16, etc) are now displayed as text properly rather than being detected as binary files.
- Improved error message when lsp-proxy's initalize timeout occurs
- Fixed compatibility issues and added [instructions for using Microsoft ADFS 2.1 and 3.0 for SAML authentication](https://docs.sourcegraph.com/admin/auth/saml_with_microsoft_adfs).
- Fixed an issue where external accounts associated with deleted user accounts would still be returned by the GraphQL API. This caused the site admin external accounts page to fail to render in some cases.
- Significantly reduced the number of code host requests for non github.com or gitlab.com repositories.

### Added

- The repository revisions popover now shows the target commit's last-committed/authored date for branches and tags.
- Setting the env var `INSECURE_SAML_LOG_TRACES=1` on the server (or the `sourcegraph-frontend` pod in Kubernetes) causes all SAML requests and responses to be logged, which helps with debugging SAML.
- Site admins can now view user satisfaction surveys grouped by user, in addition to chronological order, and aggregate summary values (including the average score and the net promoter score over the last 30 days) are now displayed.
- The site admin overview page displays the site ID, the primary admin email, and premium feature usage information.
- Added Haskell as an experimental language server on the code intelligence admin page.

## 2.8.0

### Changed

- `gitMaxConcurrentClones` now also limits the concurrency of updates to repos in addition to the initial clone.
- In the GraphQL API, `site.users` has been renamed to `users`, `site.orgs` has been renamed to `organizations`, and `site.repositories` has been renamed to `repositories`.
- An authentication provider must be set in site configuration (see [authentication provider documentation](https://docs.sourcegraph.com/admin/auth)). Previously the server defaulted to builtin auth if none was set.
- If a process dies inside the Sourcegraph container the whole container will shut down. We suggest operators configure a [Docker Restart Policy](https://docs.docker.com/config/containers/start-containers-automatically/#restart-policy-details) or a [Kubernetes Restart Policy](https://kubernetes.io/docs/concepts/workloads/pods/pod-lifecycle/#restart-policy). Previously the container would operate in a degraded mode if a process died.
- Changes to the `auth.public` site config are applied immediately in `sourcegraph/server` (no restart needed).
- The new search timeout behavior is now enabled by default. Set `"experimentalFeatures": {"searchTimeoutParameter": "disabled"}` in site config to disable it.
- Search includes files up to 1MB (previous limit was 512KB for unindexed search and 128KB for indexed search).
- Usernames and email addresses reported by OpenID Connect and SAML auth providers are now trusted, and users will sign into existing Sourcegraph accounts that match on the auth provider's reported username or email.
- The repository sidebar file tree is much, much faster on massive repositories (200,000+ files)
- The SAML authentication provider was significantly improved. Users who were signed in using SAML previously will need to reauthenticate via SAML next time they visit Sourcegraph.
- The SAML `serviceProviderCertificate` and `serviceProviderPrivateKey` site config properties are now optional.

### Fixed

- Fixed an issue where Index Search status page failed to render.
- User data on the site admin Analytics page is now paginated, filterable by a user's recent activity, and searchable.
- The link to the root of a repository in the repository header now preserves the revision you're currently viewing.
- When using the `http-header` auth provider, signin/signup/signout links are now hidden.
- Repository paths beginning with `go/` are no longer reservered by Sourcegraph.
- Interpret `X-Forwarded-Proto` HTTP header when `httpToHttpsRedirect` is set to `load-balanced`.
- Deleting a user account no longer prevents the creation of a new user account with the same username and/or association with authentication provider account (SAML/OpenID/etc.)
- It is now possible for a user to verify an email address that was previously associated with now-deleted user account.
- Diff searches over empty repositories no longer fail (this was not an issue for Sourcegraph cluster deployments).
- Stray `tmp_pack_*` files from interrupted fetches should now go away.
- When multiple `repo:` tokens match the same repo, process @revspec requirements from all of them, not just the first one in the search.

### Removed

- The `ssoUserHeader` site config property (deprecated since January 2018) has been removed. The functionality was moved to the `http-header` authentication provider.
- The experiment flag `showMissingReposEnabled`, which defaulted to enabled, has been removed so it is no longer possible to disable this feature.
- Event-level telemetry has been completely removed from self-hosted Sourcegraph instances. As a result, the `disableTelemetry` site configuration option has been deprecated. The new site-admin Pings page clarifies the only high-level telemetry being sent to Sourcegraph.com.
- The deprecated `adminUsernames` site config property (deprecated since January 2018) has been removed because it is no longer necessary. Site admins can designate other users as site admins in the site admin area, and the first user to sign into a new instance always becomes a site admin (even when using an external authentication provider).

### Added

- The new repository contributors page (linked from the repository homepage) displays the top Git commit authors in a repository, with filtering options.
- Custom language servers in the site config may now specify a `metadata` property containing things like homepage/docs/issues URLs for the language server project, as well as whether or not the language server should be considered experimental (not ready for prime-time). This `metadata` will be displayed in the UI to better communicate the status of a language server project.
- Access tokens now have scopes (which define the set of operations they permit). All access tokens still provide full control of all resources associated with the user account (the `user:all` scope, which is now explicitly displayed).
- The new access token scope `site-admin:sudo` allows the holder to perform any action as any other user. Only site admins may create this token.
- Links to Sourcegraph's changelog have been added to the site admin Updates page and update alert.
- If the site configuration is invalid or uses deprecated properties, a global alert will be shown to all site admins.
- There is now a code intelligence status indicator when viewing files. It contains information about the capabailities of the language server that is providing code intelligence for the file.
- Java code intelligence can now be enabled for repositories that aren't automatically supported using a
  `javaconfig.json` file. For Gradle plugins, this file can be generated using
  the [Javaconfig Gradle plugin](https://docs.sourcegraph.com/extensions/language_servers/java#gradle-execution).
- The new `auth.providers` site config is an array of authentication provider objects. Currently only 1 auth provider is supported. The singular `auth.provider` is deprecated.
- Users authenticated with OpenID Connect are now able to sign out of Sourcegraph (if the provider supports token revocation or the end-session endpoint).
- Users can now specify the number of days, weeks, and months of site activity to query through the GraphQL API.
- Added 14 new experimental language servers on the code intelligence admin page.
- Added `httpStrictTransportSecurity` site configuration option to customize the Strict-Transport-Security HTTP header. It defaults to `max-age=31536000` (one year).
- Added `nameIDFormat` in the `saml` auth provider to set the SAML NameID format. The default changed from transient to persistent.
- (This feature has been removed.) Experimental env var expansion in site config JSON: set `SOURCEGRAPH_EXPAND_CONFIG_VARS=1` to replace `${var}` or `$var` (based on environment variables) in any string value in site config JSON (except for JSON object property names).
- The new (optional) SAML `serviceProviderIssuer` site config property (in an `auth.providers` array entry with `{"type":"saml", ...}`) allows customizing the SAML Service Provider issuer name.
- The site admin area now has an "Auth" section that shows the enabled authentication provider(s) and users' external accounts.

## 2.7.6

### Fixed

- If a user's account is deleted, session cookies for that user are no longer considered valid.

## 2.7.5

### Changed

- When deploying Sourcegraph to Kubernetes, RBAC is now used by default. Most Kubernetes clusters require it. See the Kubernetes installation instructions for more information (including disabling if needed).
- Increased git ssh connection timeout to 30s from 7s.
- The Phabricator integration no longer requires staging areas, but using them is still recommended because it improves performance.

### Fixed

- Fixed an issue where language servers that were not enabled would display the "Restart" button in the Code Intelligence management panel.
- Fixed an issue where the "Update" button in the Code Intelligence management panel would be displayed inconsistently.
- Fixed an issue where toggling a dynamic search scope would not also remove `@rev` (if specified)
- Fixed an issue where where modes that can only be determined by the full filename (not just the file extension) of a path weren't supported (Dockerfiles are the first example of this).
- Fixed an issue where the GraphiQL console failed when variables are specified.
- Indexed search no longer maintains its own git clones. For Kubernetes cluster deployments, this significantly reduces disk size requirements for the indexed-search pod.
- Fixed an issue where language server Docker containers would not be automatically restarted if they crashed (`sourcegraph/server` only).
- Fixed an issue where if the first user on a site authenticated via SSO, the site would remain stuck in uninitialized mode.

### Added

- More detailed progress information is displayed on pages that are waiting for repositories to clone.
- Admins can now see charts with daily, weekly, and monthly unique user counts by visiting the site-admin Analytics page.
- Admins can now host and see results from Sourcegraph user satisfaction surveys locally by setting the `"experimentalFeatures": { "hostSurveysLocally": "enabled"}` site config option. This feature will be enabled for all instances once stable.
- Access tokens are now supported for all authentication providers (including OpenID Connect and SAML, which were previously not supported).
- The new `motd` setting (in global, organization, and user settings) displays specified messages at the top of all pages.
- Site admins may now view all access tokens site-wide (for all users) and revoke tokens from the new access tokens page in the site admin area.

## 2.7.0

### Changed

- Missing repositories no longer appear as search results. Instead, a count of repositories that were not found is displayed above the search results. Hovering over the count will reveal the names of the missing repositories.
- "Show more" on the search results page will now reveal results that have already been fetched (if such results exist) without needing to do a new query.
- The bottom panel (on a file) now shows more tabs, including docstrings, multiple definitions, references (as before), external references grouped by repository, implementations (if supported by the language server), and file history.
- The repository sidebar file tree is much faster on massive repositories (200,000+ files)

### Fixed

- Searches no longer block if the index is unavailable (e.g. after the index pod restarts). Instead, it respects the normal search timeout and reports the situation to the user if the index is not yet available.
- Repository results are no longer returned for filters that are not supported (e.g. if `file:` is part of the search query)
- Fixed an issue where file tree elements may be scrolled out of view on page load.
- Fixed an issue that caused "Could not ensure repository updated" log messages when trying to update a large number of repositories from gitolite.
- When using an HTTP authentication proxy (`"auth.provider": "http-header"`), usernames are now properly normalized (special characters including `.` replaced with `-`). This fixes an issue preventing users from signing in if their username contained these special characters.
- Fixed an issue where the site-admin Updates page would incorrectly report that update checking was turned off when `telemetryDisabled` was set, even as it continued to report new updates.
- `repo:` filters that match multiple repositories and contain a revision specifier now correctly return partial results even if some of the matching repositories don't have a matching revision.
- Removed hardcoded list of supported languages for code intelligence. Any language can work now and support is determined from the server response.
- Fixed an issue where modifying `config.json` on disk would not correctly mark the server as needing a restart.
- Fixed an issue where certain diff searches (with very sparse matches in a repository's history) would incorrectly report no results found.
- Fixed an issue where the `langservers` field in the site-configuration didn't require both the `language` and `address` field to be specified for each entry

### Added

- Users (and site admins) may now create and manage access tokens to authenticate API clients. The site config `auth.disableAccessTokens` (renamed to `auth.accessTokens` in 2.11) disables this new feature. Access tokens are currently only supported when using the `builtin` and `http-header` authentication providers (not OpenID Connect or SAML).
- User and site admin management capabilities for user email addresses are improved.
- The user and organization management UI has been greatly improved. Site admins may now administer all organizations (even those they aren't a member of) and may edit profile info and configuration for all users.
- If SSO is enabled (via OpenID Connect or SAML) and the SSO system provides user avatar images and/or display names, those are now used by Sourcegraph.
- Enable new search timeout behavior by setting `"experimentalFeatures": { "searchTimeoutParameter": "enabled"}` in your site config.
  - Adds a new `timeout:` parameter to customize the timeout for searches. It defaults to 10s and may not be set higher than 1m.
  - The value of the `timeout:` parameter is a string that can be parsed by [time.Duration](https://golang.org/pkg/time/#ParseDuration) (e.g. "100ms", "2s").
  - When `timeout:` is not provided, search optimizes for retuning results as soon as possible and will include slower kinds of results (e.g. symbols) only if they are found quickly.
  - When `timeout:` is provided, all result kinds are given the full timeout to complete.
- A new user settings tokens page was added that allows users to obtain a token that they can use to authenticate to the Sourcegraph API.
- Code intelligence indexes are now built for all repositories in the background, regardless of whether or not they are visited directly by a user.
- Language servers are now automatically enabled when visiting a repository. For example, visiting a Go repository will now automatically download and run the relevant Docker container for Go code intelligence.
  - This change only affects when Sourcegraph is deployed using the `sourcegraph/server` Docker image (not using Kubernetes).
  - You will need to use the new `docker run` command at https://docs.sourcegraph.com/#quick-install in order for this feature to be enabled. Otherwise, you will receive errors in the log about `/var/run/docker.sock` and things will work just as they did before. See https://docs.sourcegraph.com/extensions/language_servers for more information.
- The site admin Analytics page will now display the number of "Code Intelligence" actions each user has made, including hovers, jump to definitions, and find references, on the Sourcegraph webapp or in a code host integration or extension.
- An experimental cross repository jump to definition which consults the OSS index on Sourcegraph.com. This is disabled by default; use `"experimentalFeatures": { "jumpToDefOSSIndex": "enabled" }` in your site configuration to enable it.
- Users can now view Git branches, tags, and commits, and compare Git branches and revisions on Sourcegraph. (The code host icon in the header takes you to the commit on the code host.)
- A new admin panel allows you to view and manage language servers. For Docker deployments, it allows you to enable/disable/update/restart language servers at the click of a button. For cluster deployments, it shows the current status of language servers.
- Users can now tweet their feedback about Sourcegraph when clicking on the feedback smiley located in the navbar and filling out a Twitter feedback form.
- A new button in the repository header toggles on/off the Git history panel for the current file.

## 2.6.8

### Bug fixes

- Searches of `type:repo` now work correctly with "Show more" and the `max` parameter.
- Fixes an issue where the server would crash if the DB was not available upon startup.

## 2.6.7

### Added

- The duration that the frontend waits for the PostgreSQL database to become available is now configurable with the `DB_STARTUP_TIMEOUT` env var (the value is any valid Go duration string).
- Dynamic search filters now suggest exclusions of Go test files, vendored files and node_modules files.

## 2.6.6

### Added

- Authentication to Bitbucket Server using username-password credentials is now supported (in the `bitbucketServer` site config `username`/`password` options), for servers running Bitbucket Server version 2.4 and older (which don't support personal access tokens).

## 2.6.5

### Added

- The externally accessible URL path `/healthz` performs a basic application health check, returning HTTP 200 on success and HTTP 500 on failure.

### Behavior changes

- Read-only forks on GitHub are no longer synced by default. If you want to add a readonly fork, navigate directly to the repository page on Sourcegraph to add it (e.g. https://sourcegraph.mycompany.internal/github.com/owner/repo). This prevents your repositories list from being cluttered with a large number of private forks of a private repository that you have access to. One notable example is https://github.com/EpicGames/UnrealEngine.
- SAML cookies now expire after 90 days. The previous behavior was every 1 hour, which was unintentionally low.

## 2.6.4

### Added

- Improve search timeout error messages
- Performance improvements for searching regular expressions that do not start with a literal.

## 2.6.3

### Bug fixes

- Symbol results are now only returned for searches that contain `type:symbol`

## 2.6.2

### Added

- More detailed logging to help diagnose errors with third-party authentication providers.
- Anchors (such as `#my-section`) in rendered Markdown files are now supported.
- Instrumentation section for admins. For each service we expose pprof, prometheus metrics and traces.

### Bug fixes

- Applies a 1s timeout to symbol search if invoked without specifying `type:` to not block plain text results. No change of behaviour if `type:symbol` is given explicitly.
- Only show line wrap toggle for code-view-rendered files.

## 2.6.1

### Bug fixes

- Fixes a bug where typing in the search query field would modify the expanded state of file search results.
- Fixes a bug where new logins via OpenID Connect would fail with the error `SSO error: ID Token verification failed`.

## 2.6.0

### Added

- Support for [Bitbucket Server](https://www.atlassian.com/software/bitbucket/server) as a codehost. Configure via the `bitbucketServer` site config field.
- Prometheus gauges for git clone queue depth (`src_gitserver_clone_queue`) and git ls-remote queue depth (`src_gitserver_lsremote_queue`).
- Slack notifications for saved searches may now be added for individual users (not just organizations).
- The new search filter `lang:` filters results by programming language (example: `foo lang:go` or `foo -lang:clojure`).
- Dynamic filters: filters generated from your search results to help refine your results.
- Search queries that consist only of `file:` now show files whose path matches the filters (instead of no results).
- Sourcegraph now automatically detects basic `$GOPATH` configurations found in `.envrc` files in the root of repositories.
- You can now configure the effective `$GOPATH`s of a repository by adding a `.sourcegraph/config.json` file to your repository with the contents `{"go": {"GOPATH": ["mygopath"]}}`.
- A new `"blacklistGoGet": ["mydomain.org,myseconddomain.com"]` offers users a quick escape hatch in the event that Sourcegraph is making unwanted `go get` or `git clone` requests to their website due to incorrectly-configured monorepos. Most users will never use this option.
- Search suggestions and results now include symbol results. The new filter `type:symbol` causes only symbol results to be shown.
  Additionally, symbols for a repository can be browsed in the new symbols sidebar.
- You can now expand and collapse all items on a search results page or selectively expand and collapse individual items.

### Configuration changes

- Reduced the `gitMaxConcurrentClones` site config option's default value from 100 to 5, to help prevent too many concurrent clones from causing issues on code hosts.
- Changes to some site configuration options are now automatically detected and no longer require a server restart. After hitting Save in the UI, you will be informed if a server restart is required, per usual.
- Saved search notifications are now only sent to the owner of a saved search (all of an organization's members for an organization-level saved search, or a single user for a user-level saved search). The `notifyUsers` and `notifyOrganizations` properties underneath `search.savedQueries` have been removed.
- Slack webhook URLs are now defined in user/organization JSON settings, not on the organization profile page. Previously defined organization Slack webhook URLs are automatically migrated to the organization's JSON settings.
- The "unlimited" value for `maxReposToSearch` is now `-1` instead of `0`, and `0` now means to use the default.
- `auth.provider` must be set (`builtin`, `openidconnect`, `saml`, `http-header`, etc.) to configure an authentication provider. Previously you could just set the detailed configuration property (`"auth.openIDConnect": {...}`, etc.) and it would implicitly enable that authentication provider.
- The `autoRepoAdd` site configuration property was removed. Site admins can add repositories via site configuration.

### Bug fixes

- Only cross reference index enabled repositories.
- Fixed an issue where search would return results with empty file contents for matches in submodules with indexing enabled. Searching over submodules is not supported yet, so these (empty) results have been removed.
- Fixed an issue where match highlighting would be incorrect on lines that contained multibyte characters.
- Fixed an issue where search suggestions would always link to master (and 404) even if the file only existed on a branch. Now suggestions always link to the revision that is being searched over.
- Fixed an issue where all file and repository links on the search results page (for all search results types) would always link to master branch, even if the results only existed in another branch. Now search results links always link to the revision that is being searched over.
- The first user to sign up for a (not-yet-initialized) server is made the site admin, even if they signed up using SSO. Previously if the first user signed up using SSO, they would not be a site admin and no site admin could be created.
- Fixed an issue where our code intelligence archive cache (in `lsp-proxy`) would not evict items from the disk. This would lead to disks running out of free space.

## 2.5.16, 2.5.17

- Version bump to keep deployment variants in sync.

## 2.5.15

### Bug fixes

- Fixed issue where a Sourcegraph cluster would incorrectly show "An update is available".
- Fixed Phabricator links to repositories
- Searches over a single repository are now less likely to immediately time out the first time they are searched.
- Fixed a bug where `auth.provider == "http-header"` would incorrectly require builtin authentication / block site access when `auth.public == "false"`.

### Phabricator Integration Changes

We now display a "View on Phabricator" link rather than a "View on other code host" link if you are using Phabricator and hosting on GitHub or another code host with a UI. Commit links also will point to Phabricator.

### Improvements to SAML authentication

You may now optionally provide the SAML Identity Provider metadata XML file contents directly, with the `auth.saml` `identityProviderMetadata` site configuration property. (Previously, you needed to specify the URL where that XML file was available; that is still possible and is more common.) The new option is useful for organizations whose SAML metadata is not web-accessible or while testing SAML metadata configuration changes.

## 2.5.13

### Improvements to builtin authentication

When using `auth.provider == "builtin"`, two new important changes mean that a Sourcegraph server will be locked down and only accessible to users who are invited by an admin user (previously, we advised users to place their own auth proxy in front of Sourcegraph servers).

1.  When `auth.provider == "builtin"` Sourcegraph will now by default require an admin to invite users instead of allowing anyone who can visit the site to sign up. Set `auth.allowSignup == true` to retain the old behavior of allowing anyone who can access the site to signup.
2.  When `auth.provider == "builtin"`, Sourcegraph will now respects a new `auth.public` site configuration option (default value: `false`). When `auth.public == false`, Sourcegraph will not allow anyone to access the site unless they have an account and are signed in.

## 2.4.3

### Added

- Code Intelligence support
- Custom links to code hosts with the `links:` config options in `repos.list`

### Changed

- Search by file path enabled by default

## 2.4.2

### Added

- Repository settings mirror/cloning diagnostics page

### Changed

- Repositories added from GitHub are no longer enabled by default. The site admin UI for enabling/disabling repositories is improved.

## 2.4.0

### Added

- Search files by name by including `type:path` in a search query
- Global alerts for configuration-needed and cloning-in-progress
- Better list interfaces for repositories, users, organizations, and threads
- Users can change their own password in settings
- Repository groups can now be specified in settings by site admins, organizations, and users. Then `repogroup:foo` in a search query will search over only those repositories specified for the `foo` repository group.

### Changed

- Log messages are much quieter by default

## 2.3.11

### Added

- Added site admin updates page and update checking
- Added site admin telemetry page

### Changed

- Enhanced site admin panel
- Changed repo- and SSO-related site config property names to be consistent, updated documentation

## 2.3.10

### Added

- Online site configuration editing and reloading

### Changed

- Site admins are now configured in the site admin area instead of in the `adminUsernames` config key or `ADMIN_USERNAMES` env var. Users specified in those deprecated configs will be designated as site admins in the database upon server startup until those configs are removed in a future release.

## 2.3.9

### Fixed

- An issue that prevented creation and deletion of saved queries

## 2.3.8

### Added

- Built-in authentication: you can now sign up without an SSO provider.
- Faster default branch code search via indexing.

### Fixed

- Many performance improvements to search.
- Much log spam has been eliminated.

### Changed

- We optionally read `SOURCEGRAPH_CONFIG` from `$DATA_DIR/config.json`.
- SSH key required to clone repositories from GitHub Enterprise when using a self-signed certificate.

## 0.3 - 13 December 2017

The last version without a CHANGELOG.<|MERGE_RESOLUTION|>--- conflicted
+++ resolved
@@ -38,11 +38,8 @@
 - Added `isCodyEnabled` as a new GraphQL field to `Site`. [#52941](https://github.com/sourcegraph/sourcegraph/pull/52941)
 - Enabled improved search ranking by default. This feature can be disabled through the `search-ranking` feature flag.[#53031](https://github.com/sourcegraph/sourcegraph/pull/53031)
 - Added token callback route for Cody in VS Code and VS Code insiders. [#53313](https://github.com/sourcegraph/sourcegraph/pull/53313)
-<<<<<<< HEAD
-- Latest repository clone/sync job output is surfaced in the "Mirroring and cloning" page (`{REPO}/-/settings/mirror`). Added primarily to enable easier debugging of issues with Perforce depots, it can also be useful for other code hosts. [#51598](https://github.com/sourcegraph/sourcegraph/pull/51598)
-=======
+- Latest repository clone/sync output is surfaced in the "Mirroring and cloning" page (`{REPO}/-/settings/mirror`). Added primarily to enable easier debugging of issues with Perforce depots, it can also be useful for other code hosts. [#51598](https://github.com/sourcegraph/sourcegraph/pull/51598)
 - Added multi-repo scope selector for Cody on the web supporting unified context generation API which uses combination of embeddings search and keyword search as fallback for context generation. [53046](https://github.com/sourcegraph/sourcegraph/pull/53046)
->>>>>>> 1d1f6a8e
 
 ### Changed
 
