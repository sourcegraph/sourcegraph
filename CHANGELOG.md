--- conflicted
+++ resolved
@@ -29,12 +29,9 @@
 - Code Insights feature flag `DISABLE_CODE_INSIGHTS` environment variable has moved from the `repo-updater` service to the `worker` service. Any users of this flag will need to update their `worker` service configuration to continue using it. [#23050](https://github.com/sourcegraph/sourcegraph/pull/23050)
 - Updated Docker-Compose Caddy Image to v2.0.0-alpine. [#468](https://github.com/sourcegraph/deploy-sourcegraph-docker/pull/468)
 - Code Insights historical samples will record using the timestamp of the commit that was searched. [#23520](https://github.com/sourcegraph/sourcegraph/pull/23520)
-<<<<<<< HEAD
 - Authorization checks are now handled using role based permissions instead of manually altering SQL statements. [23398](https://github.com/sourcegraph/sourcegraph/pull/23398)
 - Docker Compose: the Jaeger container's `SAMPLING_STRATEGIES_FILE` now has a default value. If you are currently using a custom sampling strategies configuration, you may need to make sure your configuration is not overridden by the change when upgrading. [sourcegraph/deploy-sourcegraph#489](https://github.com/sourcegraph/deploy-sourcegraph-docker/pull/489)
-=======
 - Code Insights historical samples will record using the most recent commit to the start of the frame instead of the middle of the frame. [#23573](https://github.com/sourcegraph/sourcegraph/pull/23573)
->>>>>>> 5287eb7b
 
 ### Fixed
 
