--- conflicted
+++ resolved
@@ -62,11 +62,7 @@
 - Renders GitHub pull request references in all places where a commit message is referenced. [#48183](https://github.com/sourcegraph/sourcegraph/pull/48183)
 - CodeMirror blob view (default) uses selection-driven code navigation. [#48066](https://github.com/sourcegraph/sourcegraph/pull/48066)
 - Older Code Insights data points will now be automatically archived as configured by the site configuration setting `insights.maximumSampleSize`, set to 30 by default. All points can be exported. This behaviour can be disabled using the experimental setting `insightsDataRetention`. [#48259](https://github.com/sourcegraph/sourcegraph/pull/48259)
-<<<<<<< HEAD
 - Usage telemetry has been streamlined; there are no longer two categories (critical and non-critical), and telemetry will be streamlined and reviewed/reduced further in upcoming releases. The site admin flag `disableNonCriticalTelemetry` currently still remains but has no effect.
-=======
-- The admin debug GraphQL endpoint for Code Insights will now include the series metadata in the response. [#49473](https://github.com/sourcegraph/sourcegraph/pull/49473)
->>>>>>> 4d9cf0f5
 
 ### Fixed
 
