<!--
###################################### READ ME ###########################################
### This changelog should always be read on `main` branch. Its contents on version     ###
### branches do not necessarily reflect the changes that have gone into that branch.   ###
### To update the changelog add your changes to the appropriate section under the      ###
### "Unreleased" heading. ###
##########################################################################################
-->

# Changelog

All notable changes to Sourcegraph are documented in this file.

<!-- START CHANGELOG -->

## Unreleased

### Added

- Code Insights: Added toggle display of data series in line charts
- Extensions: Added site config parameter `extensions.allowOnlySourcegraphAuthoredExtensions`. When enabled only extensions authored by Sourcegraph will be able to be viewed and installed. For more information check out the [docs](https://docs.sourcegraph.com/admin/extensions##allow-only-extensions-authored-by-sourcegraph). [#35054](https://github.com/sourcegraph/sourcegraph/pull/35054)
<<<<<<< HEAD
- Batch Changes Credentials can now be manually validated. [#35948](https://github.com/sourcegraph/sourcegraph/pull/35948)
=======
- Zoekt-indexserver has a new debug landing page, `/debug`, which now exposes information about the queue, the list of indexed repositories, and the list of assigned repositories. Admins can reach the debug landing page by selecting Instrumentation > indexed-search-indexer from the site admin view. The debug page is linked at the top. [#346](https://github.com/sourcegraph/zoekt/pull/346)
>>>>>>> 74beaeff

### Changed

- Code Insights: Added warnings about adding `context:` and `repo:` filters in search query.
- Gitserver: we disable automatic git-gc for invocations of git-fetch to avoid corruption of repositories by competing git-gc processes. [#36274](https://github.com/sourcegraph/sourcegraph/pull/36274)

### Fixed

-

### Removed

-

## 3.40.1

### Fixed

- Support expiring OAuth tokens for GitLab which became the default in version 15.0. [#36003](https://github.com/sourcegraph/sourcegraph/pull/36003)
- Fix external service resolver erroring when webhooks not supported. [#35932](https://github.com/sourcegraph/sourcegraph/pull/35932)

## 3.40.0

### Added

- Code Insights: Added fuzzy search filter for dashboard select drop down
- Code Insights: You can share code insights through a shareable link. [#34965](https://github.com/sourcegraph/sourcegraph/pull/34965)
- Search: `path:` is now a valid filter. It is an alias for the existing `file:` filter. [#34947](https://github.com/sourcegraph/sourcegraph/pull/34947)
- Search: `-language` is a valid filter, but the web app displays it as invalid. The web app is fixed to reflect validity. [#34949](https://github.com/sourcegraph/sourcegraph/pull/34949)
- Search-based code intelligence now recognizes local variables in Python, Java, JavaScript, TypeScript, C/C++, C#, Go, and Ruby. [#33689](https://github.com/sourcegraph/sourcegraph/pull/33689)
- GraphQL API: Added support for async external service deletion. This should be used to delete an external service which cannot be deleted within 75 seconds timeout due to a large number of repos. Usage: add `async` boolean field to `deleteExternalService` mutation. Example: `mutation deleteExternalService(externalService: "id", async: true) { alwaysNil }`
- [search.largeFiles](https://docs.sourcegraph.com/admin/config/site_config#search-largeFiles) now supports recursive globs. For example it is now possible to specify a pattern like `**/*.lock` to match a lock file anywhere in a repository. [#35411](https://github.com/sourcegraph/sourcegraph/pull/35411)
- Permissions: The `setRepositoryPermissionsUnrestricted` mutation was added, which allows explicity marking a repo as available to all Sourcegraph users. [#35378](https://github.com/sourcegraph/sourcegraph/pull/35378)
- The `repo:deps(...)` predicate can now search through the [Python dependencies of your repositories](https://docs.sourcegraph.com/code_search/how-to/dependencies_search). [#32659](https://github.com/sourcegraph/sourcegraph/issues/32659)
- Batch Changes are now supported on [Bitbucket Cloud](https://bitbucket.org/). [#24199](https://github.com/sourcegraph/sourcegraph/issues/24199)
- Pings for server-side batch changes [#34308](https://github.com/sourcegraph/sourcegraph/pull/34308)
- Indexed search will detect when it is misconfigured and has multiple replicas writing to the same directory. [#35513](https://github.com/sourcegraph/sourcegraph/pull/35513)
- A new token creation callback feature that sends a token back to a trusted program automatically after the user has signed in [#35339](https://github.com/sourcegraph/sourcegraph/pull/35339)
- The Grafana dashboard now has a global container resource usage view to help site-admin quickly identify potential scaling issues. [#34808](https://github.com/sourcegraph/sourcegraph/pull/34808)

### Changed

- Sourcegraph's docker images are now based on Alpine Linux 3.14. [#34508](https://github.com/sourcegraph/sourcegraph/pull/34508)
- Sourcegraph is now built with Go 1.18. [#34899](https://github.com/sourcegraph/sourcegraph/pull/34899)
- Capture group Code Insights now use the Compute streaming endpoint. [#34905](https://github.com/sourcegraph/sourcegraph/pull/34905)
- Code Insights will now automatically generate queries with a default value of `fork:no` and `archived:no` if these fields are not specified by the user. This removes the need to manually add these fields to have consistent behavior from historical to non-historical results. [#30204](https://github.com/sourcegraph/sourcegraph/issues/30204)
- Search Code Insights now use the Search streaming endpoint. [#35286](https://github.com/sourcegraph/sourcegraph/pull/35286)
- Deployment: Nginx ingress controller updated to v1.2.0

### Fixed

- Code Insights: Fixed line chart data series hover effect. Now the active line will be rendered on top of the others.
- Code Insights: Fixed incorrect Line Chart size calculation in FireFox
- Unverified primary emails no longer breaks the Emails-page for users and Users-page for Site Admin. [#34312](https://github.com/sourcegraph/sourcegraph/pull/34312)
- Button to download raw file in blob page is now working correctly. [#34558](https://github.com/sourcegraph/sourcegraph/pull/34558)
- Searches containing `or` expressions are now optimized to evaluate natively on the backends that support it ([#34382](https://github.com/sourcegraph/sourcegraph/pull/34382)), and both commit and diff search have been updated to run optimized `and`, `or`, and `not` queries. [#34595](https://github.com/sourcegraph/sourcegraph/pull/34595)
- Carets in textareas in Firefox are now visible. [#34888](https://github.com/sourcegraph/sourcegraph/pull/34888)
- Changesets to GitHub code hosts could fail with a confusing, non actionable error message. [#35048](https://github.com/sourcegraph/sourcegraph/pull/35048)
- An issue causing search expressions to not work in conjunction with `type:symbol`. [#35126](https://github.com/sourcegraph/sourcegraph/pull/35126)
- A non-descriptive error message that would be returned when using `on.repository` if it is not a valid repository path [#35023](https://github.com/sourcegraph/sourcegraph/pull/35023)
- Reduced database load when viewing or previewing a batch change. [#35501](https://github.com/sourcegraph/sourcegraph/pull/35501)
- Fixed a bug where Capture Group Code Insights generated just in time only returned data for the latest repository in the list. [#35624](https://github.com/sourcegraph/sourcegraph/pull/35624)

### Removed

- The experimental API Docs feature released on our Cloud instance since 3.30.0 has been removed from the product entirely. This product functionality is being superseded by [doctree](https://github.com/sourcegraph/doctree). [#34798](https://github.com/sourcegraph/sourcegraph/pull/34798)

## 3.39.1

### Fixed

- Code Insights: Fixed bug that caused line rendering issues when series data is returned out of order by date.
- Code Insights: Fixed bug that caused before and after parameters to be switched when clicking in to the diff view from an insight.
- Fixed an issue with notebooks that caused the cursor to behave erratically in markdown blocks. [#34227](https://github.com/sourcegraph/sourcegraph/pull/34227)
- Batch Changes on docker compose installations were failing due to a missing environment variable [#813](https://github.com/sourcegraph/deploy-sourcegraph-docker/pull/813).

## 3.39.0

### Added

- Added support for LSIF upload authentication against GitLab.com on Sourcegraph Cloud. [#33254](https://github.com/sourcegraph/sourcegraph/pull/33254)
- Add "getting started/quick start checklist for authenticated users" [#32882](https://github.com/sourcegraph/sourcegraph/pull/32882)
- A redesigned repository page is now available under the `new-repo-page` feature flag. [#33319](https://github.com/sourcegraph/sourcegraph/pull/33319)
- Pings now include notebooks usage metrics. [#30087](https://github.com/sourcegraph/sourcegraph/issues/30087)
- Notebooks are now enabled by default. [#33706](https://github.com/sourcegraph/sourcegraph/pull/33706)
- The Code Insights GraphQL API now accepts Search Contexts as a filter and will extract the expressions embedded the `repo` and `-repo` search query fields from the contexts to apply them as filters on the insight. [#33866](https://github.com/sourcegraph/sourcegraph/pull/33866)
- The Code Insights commit indexer can now index commits in smaller batches. Set the number of days per batch in the site setting `insights.commit.indexer.windowDuration`. A value of 0 (default) will disable batching. [#33666](https://github.com/sourcegraph/sourcegraph/pull/33666)
- Support account lockout after consecutive failed sign-in attempts for builtin authentication provider (i.e. username and password), new config options are added to the site configuration under `"auth.lockout"` to customize the threshold, length of lockout and consecutive periods. [#33999](https://github.com/sourcegraph/sourcegraph/pull/33999)
- pgsql-exporter for Code Insights has been added to docker-compose and Kubernetes deployments to gather database-level metrics. [#780](https://github.com/sourcegraph/deploy-sourcegraph-docker/pull/780), [#4111](https://github.com/sourcegraph/deploy-sourcegraph/pull/4111)
- `repo:dependencies(...)` predicate can now search through the [Go dependencies of your repositories](https://docs.sourcegraph.com/code_search/how-to/dependencies_search). [#32658](https://github.com/sourcegraph/sourcegraph/issues/32658)
- Added a site config value `defaultRateLimit` to optionally configure a global default rate limit for external services.

### Changed

- Code Insights: Replaced native window confirmation dialog with branded modal. [#33637](https://github.com/sourcegraph/sourcegraph/pull/33637)
- Code Insights: Series data is now sorted by semantic version then alphabetically.
- Code Insights: Added locked insights overlays for frozen insights while in limited access mode. Restricted insight editing save change button for frozen insights. [#33062](https://github.com/sourcegraph/sourcegraph/pull/33062)
- Code Insights: A global dashboard will now be automatically created while in limited access mode to provide consistent visibility for unlocked insights. This dashboard cannot be deleted or modified while in limited access mode. [#32992](https://github.com/sourcegraph/sourcegraph/pull/32992)
- Update "getting started checklist for visitors" to a new design [TODO:]
- Update "getting started/quick start checklist for visitors" to a new design [#32882](https://github.com/sourcegraph/sourcegraph/pull/32882)
- Code Insights: Capture group values are now restricted to 100 characters. [#32828](https://github.com/sourcegraph/sourcegraph/pull/32828)
- Repositories for which gitserver's janitor job "sg maintenance" fails will eventually be re-cloned if "DisableAutoGitUpdates" is set to false (default) in site configuration. [#33432](https://github.com/sourcegraph/sourcegraph/pull/33432)
- The Code Insights database is now based on Postgres 12, removing the dependency on TimescaleDB. [#32697](https://github.com/sourcegraph/sourcegraph/pull/32697)

### Fixed

- Fixed create insight button being erroneously disabled.
- Fixed an issue where a `Warning: Sourcegraph cannot send emails!` banner would appear for all users instead of just site admins (introduced in v3.38).
- Fixed reading search pattern type from settings [#32989](https://github.com/sourcegraph/sourcegraph/issues/32989)
- Display a tooltip and truncate the title of a search result when content overflows [#32904](https://github.com/sourcegraph/sourcegraph/pull/32904)
- Search patterns containing `and` and `not` expressions are now optimized to evaluate natively on the Zoekt backend for indexed code content and symbol search wherever possible. These kinds of queries are now typically an order of magnitude faster. Previous cases where no results were returned for expensive search expressions should now work and return results quickly. [#33308](https://github.com/sourcegraph/sourcegraph/pull/33308)
- Fail to log extension activation event will no longer block extension from activating [#33300][https://github.com/sourcegraph/sourcegraph/pull/33300]
- Fixed out-ouf-memory events for gitserver's janitor job "sg maintenance". [#33353](https://github.com/sourcegraph/sourcegraph/issues/33353)
- Setting the publication state for changesets when previewing a batch spec now works correctly if all changesets are selected and there is more than one page of changesets. [#33619](https://github.com/sourcegraph/sourcegraph/issues/33619)

### Removed

-

## 3.38.1

### Fixed

- An issue introduced in 3.38 that caused alerts to not be delivered [#33398](https://github.com/sourcegraph/sourcegraph/pull/33398)

## 3.38.0

### Added

- Added new "Getting started onboarding tour" for not authenticated users on Sourcegraph.com instead of "Search onboarding tour" [#32263](https://github.com/sourcegraph/sourcegraph/pull/32263)
- Pings now include code host integration usage metrics [#31379](https://github.com/sourcegraph/sourcegraph/pull/31379)
- Added `PRECISE_CODE_INTEL_UPLOAD_AWS_USE_EC2_ROLE_CREDENTIALS` environment variable to enable EC2 metadata API authentication to an external S3 bucket storing precise code intelligence uploads. [#31820](https://github.com/sourcegraph/sourcegraph/pull/31820)
- LSIF upload pages now include a section listing the reasons and retention policies resulting in an upload being retained and not expired. [#30864](https://github.com/sourcegraph/sourcegraph/pull/30864)
- Timestamps in the history panel can now be formatted as absolute timestamps by using user setting `history.preferAbsoluteTimestamps`
- Timestamps in the history panel can now be formatted as absolute timestamps by using user setting `history.preferAbsoluteTimestamps` [#31837](https://github.com/sourcegraph/sourcegraph/pull/31837)
- Notebooks from private enterprise instances can now be embedded in external sites by enabling the `enable-embed-route` feature flag. [#31628](https://github.com/sourcegraph/sourcegraph/issues/31628)
- Pings now include IDE extensions usage metrics [#32000](https://github.com/sourcegraph/sourcegraph/pull/32000)
- New EventSource type: `IDEEXTENSION` for IDE extensions-related events [#32000](https://github.com/sourcegraph/sourcegraph/pull/32000)
- Code Monitoring now has a Logs tab enabled as a [beta feature](https://docs.sourcegraph.com/admin/beta_and_experimental_features). This lets you see recent runs of your code monitors and determine if any notifications were sent or if there were any errors during the run. [#32292](https://github.com/sourcegraph/sourcegraph/pull/32292)
- Code Monitoring creation and editing now supports syntax highlighting and autocomplete on the search box. [#32536](https://github.com/sourcegraph/sourcegraph/pull/32536)
- New `repo:dependencies(...)` predicate allows you to [search through the dependencies of your repositories](https://docs.sourcegraph.com/code_search/how-to/dependencies_search). This feature is currently in beta and only npm package repositories are supported with dependencies from `package-lock.json` and `yarn.lock` files. [#32405](https://github.com/sourcegraph/sourcegraph/issues/32405)
- Site config has a new _experimental_ feature called `gitServerPinnedRepos` that allows admins to pin specific repositories to particular gitserver instances. [#32831](https://github.com/sourcegraph/sourcegraph/pull/32831).
- Added [Rockskip](https://docs.sourcegraph.com/code_intelligence/explanations/rockskip), a scalable symbol service backend for a fast symbol sidebar and search-based code intelligence on monorepos.
- Code monitor email notifications can now optionally include the content of new search results. This is disabled by default but can be enabled by editing the code monitor's email action and toggling on "Include search results in sent message". [#32097](https://github.com/sourcegraph/sourcegraph/pull/32097)

### Changed

- Searching for the pattern `//` with regular expression search is now interpreted literally and will search for `//`. Previously, the `//` pattern was interpreted as our regular expression syntax `/<regexp>/` which would in turn be intrpreted as the empty string. Since searching for an empty string offers little practically utility, we now instead interpret `//` to search for its literal meaning in regular expression search. [#31520](https://github.com/sourcegraph/sourcegraph/pull/31520)
- Timestamps in the webapp will now display local time on hover instead of UTC time [#31672](https://github.com/sourcegraph/sourcegraph/pull/31672)
- Updated Postgres version from 12.6 to 12.7 [#31933](https://github.com/sourcegraph/sourcegraph/pull/31933)
- Code Insights will now periodically clean up data series that are not in use. There is a 1 hour grace period where the series can be reattached to a view, after which all of the time series data and metadata will be deleted. [#32094](https://github.com/sourcegraph/sourcegraph/pull/32094)
- Code Insights critical telemetry total count now only includes insights that are not frozen (limited by trial mode restrictions). [#32529](https://github.com/sourcegraph/sourcegraph/pull/32529)
- The Phabricator integration with Gitolite code hosts has been deprecated, the fields have been kept to not break existing systems, but the integration does not work anymore
- The SSH library used to push Batch Change branches to code hosts has been updated to prevent issues pushing to github.com or GitHub Enterprise releases after March 15, 2022. [#32641](https://github.com/sourcegraph/sourcegraph/issues/32641)
- Bumped the minimum supported version of Docker Compose from `1.22.0` to `1.29.0`. [#32631](https://github.com/sourcegraph/sourcegraph/pull/32631)
- [Code host API rate limit configuration](https://docs.sourcegraph.com/admin/repo/update_frequency#code-host-api-rate-limiting) no longer based on code host URLs but only takes effect on each individual external services. To enforce API rate limit, please add configuration to all external services that are intended to be rate limited. [#32768](https://github.com/sourcegraph/sourcegraph/pull/32768)

### Fixed

- Viewing or previewing a batch change is now more resilient when transient network or server errors occur. [#29859](https://github.com/sourcegraph/sourcegraph/issues/29859)
- Search: `select:file` and `select:file.directory` now properly deduplicates results. [#32469](https://github.com/sourcegraph/sourcegraph/pull/32469)
- Security: Patch container images against CVE 2022-0778 [#32679](https://github.com/sourcegraph/sourcegraph/issues/32679)
- When closing a batch change, draft changesets that will be closed are now also shown. [#32481](https://github.com/sourcegraph/sourcegraph/pull/32481)

### Removed

- The deprecated GraphQL field `SearchResults.resultCount` has been removed in favor of its replacement, `matchCount`. [#31573](https://github.com/sourcegraph/sourcegraph/pull/31573)
- The deprecated site-config field `UseJaeger` has been removed. Use `"observability.tracing": { "sampling": "all" }` instead [#31294](https://github.com/sourcegraph/sourcegraph/pull/31294/commits/6793220d6cf1200535a2610d79d2dd9e18c67dca)

## 3.37.0

### Added

- Code in search results is now selectable (e.g. for copying). Just clicking on the code continues to open the corresponding file as it did before. [#30033](https://github.com/sourcegraph/sourcegraph/pull/30033)
- Search Notebooks now support importing and exporting Markdown-formatted files. [#28586](https://github.com/sourcegraph/sourcegraph/issues/28586)
- Added standalone migrator service that can be used to run database migrations independently of an upgrade. For more detail see the [standalone migrator docs](https://docs.sourcegraph.com/admin/how-to/manual_database_migrations) and the [docker-compose](https://docs.sourcegraph.com/admin/install/docker-compose/operations#database-migrations) or [kubernetes](https://docs.sourcegraph.com/admin/install/kubernetes/update#database-migrations) upgrade docs.

### Changed

- Syntax highlighting for JSON now uses a distinct color for strings in object key positions. [#30105](https://github.com/sourcegraph/sourcegraph/pull/30105)
- GraphQL API: The order of events returned by `MonitorTriggerEventConnection` has been reversed so newer events are returned first. The `after` parameter has been modified accordingly to return events older the one specified, to allow for pagination. [31219](https://github.com/sourcegraph/sourcegraph/pull/31219)
- [Query based search contexts](https://docs.sourcegraph.com/code_search/how-to/search_contexts#beta-query-based-search-contexts) are now enabled by default as a [beta feature](https://docs.sourcegraph.com/admin/beta_and_experimental_features). [#30888](https://github.com/sourcegraph/sourcegraph/pull/30888)
- The symbols sidebar loads much faster on old commits (after processing it) when scoped to a subdirectory in a big repository. [#31300](https://github.com/sourcegraph/sourcegraph/pull/31300)

### Fixed

- Links generated by editor endpoint will render image preview correctly. [#30767](https://github.com/sourcegraph/sourcegraph/pull/30767)
- Fixed a race condition in the precise code intel upload expirer process that prematurely expired new uploads. [#30546](https://github.com/sourcegraph/sourcegraph/pull/30546)
- Pushing changesets from Batch Changes to code hosts with self-signed TLS certificates has been fixed. [#31010](https://github.com/sourcegraph/sourcegraph/issues/31010)
- Fixed LSIF uploads not being expired according to retention policies when the repository contained tags and branches with the same name but pointing to different commits. [#31108](https://github.com/sourcegraph/sourcegraph/pull/31108)
- Service discovery for the symbols service can transition from no endpoints to endpoints. Previously we always returned an error after the first empty state. [#31225](https://github.com/sourcegraph/sourcegraph/pull/31225)
- Fixed performance issue in LSIF upload processing, reducing the latency between uploading an LSIF index and accessing precise code intel in the UI. ([#30978](https://github.com/sourcegraph/sourcegraph/pull/30978), [#31143](https://github.com/sourcegraph/sourcegraph/pull/31143))
- Fixed symbols not appearing when no files changed between commits. [#31295](https://github.com/sourcegraph/sourcegraph/pull/31295)
- Fixed symbols not appearing when too many files changed between commits. [#31110](https://github.com/sourcegraph/sourcegraph/pull/31110)
- Fixed runaway disk usage in the `symbols` service. [#30647](https://github.com/sourcegraph/sourcegraph/pull/30647)

### Removed

- Removed `experimentalFeature.showCodeMonitoringTestEmailButton`. Test emails can still be sent by editing the code monitor and expanding the "Send email notification" section. [#29953](https://github.com/sourcegraph/sourcegraph/pull/29953)

## 3.36.3

### Fixed

- Fix Code Monitor permissions. For more detail see our [security advisory](https://github.com/sourcegraph/sourcegraph/security/advisories/GHSA-xqv2-x6f2-w3pf) [#30547](https://github.com/sourcegraph/sourcegraph/pull/30547)

## 3.36.2

### Removed

- The TOS consent screen which would appear for all users upon signing into Sourcegraph. We had some internal miscommunication on this onboarding flow and it didn’t turn out the way we intended, this effectively reverts that change. ![#30192](https://github.com/sourcegraph/sourcegraph/issues/30192)

## 3.36.1

### Fixed

- Fix broken 'src lsif upload' inside executor due to basic auth removal. [#30023](https://github.com/sourcegraph/sourcegraph/pull/30023)

## 3.36.0

### Added

- Search contexts can now be defined with a restricted search query as an alternative to a specific list of repositories and revisions. This feature is _beta_ and may change in the following releases. Allowed filters: `repo`, `rev`, `file`, `lang`, `case`, `fork`, `visibility`. `OR`, `AND` expressions are also allowed. To enable this feature to all users, set `experimentalFeatures.searchContextsQuery` to true in global settings. You'll then see a "Create context" button from the search results page and a "Query" input field in the search contexts form. If you want revisions specified in these query based search contexts to be indexed, set `experimentalFeatures.search.index.query.contexts` to true in site configuration. [#29327](https://github.com/sourcegraph/sourcegraph/pull/29327)
- More explicit Terms of Service and Privacy Policy consent has been added to Sourcegraph Server. [#28716](https://github.com/sourcegraph/sourcegraph/issues/28716)
- Batch changes will be created on forks of the upstream repository if the new `batchChanges.enforceForks` site setting is enabled. [#17879](https://github.com/sourcegraph/sourcegraph/issues/17879)
- Symbolic links are now searchable. Previously it was possible to navigate to symbolic links in the repository tree view, however the symbolic links were ignored during searches. [#29567](https://github.com/sourcegraph/sourcegraph/pull/29567), [#237](https://github.com/sourcegraph/zoekt/pull/237)
- Maximum number of references/definitions shown in panel can be adjusted in settings with `codeIntelligence.maxPanelResults`. If not set, a hardcoded limit of 500 was used. [#29629](https://github.com/sourcegraph/sourcegraph/29629)
- Search notebooks are now fully persistable. You can create notebooks through the WYSIWYG editor and share them via a unique URL. We support two visibility modes: private (only the creator can view the notebook) and public (everyone can view the notebook). This feature is _beta_ and may change in the following releases. [#27384](https://github.com/sourcegraph/sourcegraph/issues/27384)
- Code Insights that are run over all repositories now have data points with links that lead to the search page. [#29587](https://github.com/sourcegraph/sourcegraph/pull/29587)
- Code Insights creation UI query field now supports different syntax highlight modes based on `patterntype` filter. [#29733](https://github.com/sourcegraph/sourcegraph/pull/29733)
- Code Insights creation UI query field now has live-preview button that leads to the search page with predefined query value. [#29698](https://github.com/sourcegraph/sourcegraph/pull/29698)
- Code Insights creation UI detect and track patterns can now search across all repositories. [#29906](https://github.com/sourcegraph/sourcegraph/pull/29906)
- Pings now contain aggregated CTA metrics. [#29966](https://github.com/sourcegraph/sourcegraph/pull/29966)
- Pings now contain aggregated CTA metrics. [#29966](https://github.com/sourcegraph/sourcegraph/pull/29966) and [#31389](https://github.com/sourcegraph/sourcegraph/pull/31389)

### Changed

- Sourcegraph's API (streaming search, GraphQL, etc.) may now be used from any domain when using an access token for authentication, or with no authentication in the case of Sourcegraph.com. [#28775](https://github.com/sourcegraph/sourcegraph/pull/28775)
- The endpoint `/search/stream` will be retired in favor of `/.api/search/stream`. This requires no action unless you have developed custom code against `/search/stream`. We will support both endpoints for a short period of time before removing `/search/stream`. Please refer to the [documentation](https://docs.sourcegraph.com/api/stream_api) for more information.
- When displaying the content of symbolic links in the repository tree view, we will show the relative path to the link's target instead of the target's content. This behavior is consistent with how we display symbolic links in search results. [#29687](https://github.com/sourcegraph/sourcegraph/pull/29687)
- A new janitor job, "sg maintenance" was added to gitserver. The new job replaces "garbage collect" with the goal to optimize the performance of git operations for large repositories. You can choose to enable "garbage collect" again by setting the environment variables "SRC_ENABLE_GC_AUTO" to "true" and "SRC_ENABLE_SG_MAINTENANCE" to "false" for gitserver. Note that you must not enable both options at the same time. [#28224](https://github.com/sourcegraph/sourcegraph/pull/28224).
- Search results across repositories are now ordered by repository rank by default. By default the rank is the number of stars a repository has. An administrator can inflate the rank of a repository via `experimentalFeatures.ranking.repoScores`. If you notice increased latency in results, you can disable this feature by setting `experimentalFeatures.ranking.maxReorderQueueSize` to 0. [#29856](https://github.com/sourcegraph/sourcegraph/pull/29856)
- Search results within the same file are now ordered by relevance instead of line number. To order by line number, update the setting `experimentalFeatures.clientSearchResultRanking: "by-line-number"`. [#29046](https://github.com/sourcegraph/sourcegraph/pull/29046)
- Bumped the symbols processing timeout from 20 minutes to 2 hours and made it configurable. [#29891](https://github.com/sourcegraph/sourcegraph/pull/29891)

### Fixed

- Issue preventing searches from completing when certain patterns contain `@`. [#29489](https://github.com/sourcegraph/sourcegraph/pull/29489)
- The grafana dashboard for "successful search request duration" reports the time for streaming search which is used by the browser. Previously it reported the GraphQL time which the browser no longer uses. [#29625](https://github.com/sourcegraph/sourcegraph/pull/29625)
- A regression introduced in 3.35 causing Code Insights that are run over all repositories to not query against repositories that have permissions enabled. (Restricted repositories are and remain filtered based on user permissions when a user views a chart, not at query time.) This may cause global Insights to undercount for data points generated after upgrading to 3.35 and before upgrading to 3.36. [](https://github.com/sourcegraph/sourcegraph/pull/29725)
- Renaming repositories now removes the old indexes on Zoekt's disks. This did not affect search results, only wasted disk space. This was a regression introduced in Sourcegraph 3.33. [#29685](https://github.com/sourcegraph/sourcegraph/issues/29685)

### Removed

- Removed unused backend service from Kubernetes deployments. [#4050](https://github.com/sourcegraph/deploy-sourcegraph/pull/4050)

## 3.35.2

### Fixed

- Fix Code Monitor permissions. For more detail see our [security advisory](https://github.com/sourcegraph/sourcegraph/security/advisories/GHSA-xqv2-x6f2-w3pf) [#30547](https://github.com/sourcegraph/sourcegraph/pull/30547)

## 3.35.1

**⚠️ Due to issues related to Code Insights in the 3.35.0 release, users are advised to upgrade directly to 3.35.1.**

### Fixed

- Skipped migrations caused existing Code Insights to not appear. [#29395](https://github.com/sourcegraph/sourcegraph/pull/29395)
- Enterprise-only out-of-band migrations failed to execute due to missing enterprise configuration flag. [#29426](https://github.com/sourcegraph/sourcegraph/pull/29426)

## 3.35.0

**⚠️ Due to issues related to Code Insights on this release, users are advised to upgrade directly to 3.35.1.**

### Added

- Individual batch changes can publish multiple changesets to the same repository by specifying multiple target branches using the [`on.branches`](https://docs.sourcegraph.com/batch_changes/references/batch_spec_yaml_reference#on-repository) attribute. [#25228](https://github.com/sourcegraph/sourcegraph/issues/25228)
- Low resource overlay added. NOTE: this is designed for internal-use only. Customers can use the `minikube` overlay to achieve similar results.[#4012](https://github.com/sourcegraph/deploy-sourcegraph/pull/4012)
- Code Insights has a new insight `Detect and Track` which will generate unique time series from the matches of a pattern specified as a regular expression capture group. This is currently limited to insights scoped to specific repositories. [docs](https://docs.sourcegraph.com/code_insights/explanations/automatically_generated_data_series)
- Code Insights is persisted entirely in the `codeinsights-db` database. A migration will automatically be performed to move any defined insights and dashboards from your user, org, or global settings files.
- The GraphQL API for Code Insights has entered beta. [docs](https://docs.sourcegraph.com/code_insights/references/code_insights_graphql_api)
- The `SRC_GIT_SERVICE_MAX_EGRESS_BYTES_PER_SECOND` environment variable to control the egress throughput of gitserver's git service (e.g. used by zoekt-index-server to clone repos to index). Set to -1 for no limit. [#29197](https://github.com/sourcegraph/sourcegraph/pull/29197)
- Search suggestions via the GraphQL API were deprecated last release and are now no longer available. Suggestions now work only with the search streaming API. [#29283](https://github.com/sourcegraph/sourcegraph/pull/29283)
- Clicking on a token will now jump to its definition. [#28520](https://github.com/sourcegraph/sourcegraph/pull/28520)

### Changed

- The `ALLOW_DECRYPT_MIGRATION` environment variable is now read by the `worker` service, not the `frontend` service as in previous versions.
- External services will stop syncing if they exceed the user / site level limit for total number of repositories added. It will only continue syncing if the extra repositories are removed or the corresponding limit is increased, otherwise it will stop syncing for the very first repository each time the syncer attempts to sync the external service again. [#28674](https://github.com/sourcegraph/sourcegraph/pull/28674)
- Sourcegraph services now listen to SIGTERM signals. This allows smoother rollouts in kubernetes deployments. [#27958](https://github.com/sourcegraph/sourcegraph/pull/27958)
- The sourcegraph-frontend ingress now uses the networking.k8s.io/v1 api. This adds support for k8s v1.22 and later, and deprecates support for versions older than v1.18.x [#4029](https://github.com/sourcegraph/deploy-sourcegraph/pull/4029)
- Non-bare repositories found on gitserver will be removed by a janitor job. [#28895](https://github.com/sourcegraph/sourcegraph/pull/28895)
- The search bar is no longer auto-focused when navigating between files. This change means that the keyboard shortcut Cmd+LeftArrow (or Ctrl-LeftArrow) now goes back to the browser's previous page instead of moving the cursor position to the first position of the search bar. [#28943](https://github.com/sourcegraph/sourcegraph/pull/28943)
- Code Insights series over all repositories can now be edited
- Code Insights series over all repositories now support a custom time interval and will calculate with 12 points starting at the moment the series is created and working backwards.
- Minio service upgraded to RELEASE.2021-12-10T23-03-39Z. [#29188](https://github.com/sourcegraph/sourcegraph/pull/29188)
- Code insights creation UI form query field now supports suggestions and syntax highlighting. [#28130](https://github.com/sourcegraph/sourcegraph/pull/28130)
- Using `select:repo` in search queries will now stream results incrementally, greatly improving speed and reducing time-to-first-result. [#28920](https://github.com/sourcegraph/sourcegraph/pull/28920)
- The fuzzy file finder is now enabled by default and can be activated with the shortcut `Cmd+K` on macOS and `Ctrl+K` on Linux/Windows. Change the user setting `experimentalFeatures.fuzzyFinder` to `false` to disable this feature. [#29010](https://github.com/sourcegraph/sourcegraph/pull/29010)
- Search-based code intelligence and the symbol sidebar are much faster now that the symbols service incrementally processes files that changed. [#27932](https://github.com/sourcegraph/sourcegraph/pull/27932)

### Fixed

- Moving a changeset from draft state into published state was broken on GitLab code hosts. [#28239](https://github.com/sourcegraph/sourcegraph/pull/28239)
- The shortcuts for toggling the History Panel and Line Wrap were not working on Mac. [#28574](https://github.com/sourcegraph/sourcegraph/pull/28574)
- Suppresses docker-on-mac warning for Kubernetes, Docker Compose, and Pure Docker deployments. [#28405](https://github.com/sourcegraph/sourcegraph/pull/28821)
- Fixed an issue where certain regexp syntax for repository searches caused the entire search, including non-repository searches, to fail with a parse error (issue affects only version 3.34). [#28826](https://github.com/sourcegraph/sourcegraph/pull/28826)
- Modifying changesets on Bitbucket Server could previously fail if the local copy in Batch Changes was out of date. That has been fixed by retrying the operations in case of a 409 response. [#29100](https://github.com/sourcegraph/sourcegraph/pull/29100)

### Removed

- Settings files (user, org, global) as a persistence mechanism for Code Insights are now deprecated.
- Query-runner deployment has been removed. You can safely remove the `query-runner` service from your installation.

## 3.34.2

### Fixed

- A bug introduced in 3.34 and 3.34.1 that resulted in certain repositories being missed in search results. [#28624](https://github.com/sourcegraph/sourcegraph/pull/28624)

## 3.34.1

### Fixed

- Fixed Redis alerting for docker-compose deployments [#28099](https://github.com/sourcegraph/sourcegraph/issues/28099)

## 3.34.0

### Added

- Added documentation for merging site-config files. Available since 3.32 [#21220](https://github.com/sourcegraph/sourcegraph/issues/21220)
- Added site config variable `cloneProgressLog` to optionally enable logging of clone progress to temporary files for debugging. Disabled by default. [#26568](https://github.com/sourcegraph/sourcegraph/pull/26568)
- GNU's `wget` has been added to all `sourcegraph/*` Docker images that use `sourcegraph/alpine` as its base [#26823](https://github.com/sourcegraph/sourcegraph/pull/26823)
- Added the "no results page", a help page shown if a search doesn't return any results [#26154](https://github.com/sourcegraph/sourcegraph/pull/26154)
- Added monitoring page for Redis databases [#26967](https://github.com/sourcegraph/sourcegraph/issues/26967)
- The search indexer only polls repositories that have been marked as changed. This reduces a large source of load in installations with a large number of repositories. If you notice index staleness, you can try disabling by setting the environment variable `SRC_SEARCH_INDEXER_EFFICIENT_POLLING_DISABLED` on `sourcegraph-frontend`. [#27058](https://github.com/sourcegraph/sourcegraph/issues/27058)
- Pings include instance wide total counts of Code Insights grouped by presentation type, series type, and presentation-series type. [#27602](https://github.com/sourcegraph/sourcegraph/pull/27602)
- Added logging of incoming Batch Changes webhooks, which can be viewed by site admins. By default, sites without encryption will log webhooks for three days, while sites with encryption will not log webhooks without explicit configuration. [See the documentation for more details](https://docs.sourcegraph.com/admin/config/batch_changes#incoming-webhooks). [#26669](https://github.com/sourcegraph/sourcegraph/issues/26669)
- Added support for finding implementations of interfaces and methods. [#24854](https://github.com/sourcegraph/sourcegraph/pull/24854)

### Changed

- Removed liveness probes from Kubernetes Prometheus deployment [#2970](https://github.com/sourcegraph/deploy-sourcegraph/pull/2970)
- Batch Changes now requests the `workflow` scope on GitHub personal access tokens to allow batch changes to write to the `.github` directory in repositories. If you have already configured a GitHub PAT for use with Batch Changes, we suggest adding the scope to the others already granted. [#26606](https://github.com/sourcegraph/sourcegraph/issues/26606)
- Sourcegraph's Prometheus and Alertmanager dependency has been upgraded to v2.31.1 and v0.23.0 respectively. [#27336](https://github.com/sourcegraph/sourcegraph/pull/27336)
- The search UI's repositories count as well as the GraphQL API's `search().repositories` and `search().repositoriesCount` have changed semantics from the set of searchable repositories to the set of repositories with matches. In a future release, we'll introduce separate fields for the set of searchable repositories backed by a [scalable implementation](https://github.com/sourcegraph/sourcegraph/issues/27274). [#26995](https://github.com/sourcegraph/sourcegraph/issues/26995)

### Fixed

- An issue that causes the server to panic when performing a structural search via the GQL API for a query that also
  matches missing repos (affected versions 3.33.0 and 3.32.0)
  . [#26630](https://github.com/sourcegraph/sourcegraph/pull/26630)
- Improve detection for Docker running in non-linux
  environments. [#23477](https://github.com/sourcegraph/sourcegraph/issues/23477)
- Fixed the cache size calculation used for Kubernetes deployments. Previously, the calculated value was too high and would exceed the ephemeral storage request limit. #[26283](https://github.com/sourcegraph/sourcegraph/issues/26283)
- Fixed a regression that was introduced in 3.27 and broke SSH-based authentication for managing Batch Changes changesets on code hosts. SSH keys generated by Sourcegraph were not used for authentication and authenticating with the code host would fail if no SSH key with write-access had been added to `gitserver`. [#27491](https://github.com/sourcegraph/sourcegraph/pull/27491)
- Private repositories matching `-repo:` expressions are now excluded. This was a regression introduced in 3.33.0. [#27044](https://github.com/sourcegraph/sourcegraph/issues/27044)

### Removed

- All version contexts functionality (deprecated in 3.33) is now removed. [#26267](https://github.com/sourcegraph/sourcegraph/issues/26267)
- Query filter `repogroup` (deprecated in 3.33) is now removed. [#24277](https://github.com/sourcegraph/sourcegraph/issues/24277)
- Sourcegraph no longer uses CSRF security tokens/cookies to prevent CSRF attacks. Instead, Sourcegraph now relies solely on browser's CORS policies (which were already in place.) In practice, this is just as safe and leads to a simpler CSRF threat model which reduces security risks associated with our threat model complexity. [#7658](https://github.com/sourcegraph/sourcegraph/pull/7658)
- Notifications for saved searches (deprecated in v3.31.0) have been removed [#27912](https://github.com/sourcegraph/sourcegraph/pull/27912/files)

## 3.33.2

### Fixed

- Fixed: backported saved search and code monitor notification fixes from 3.34.0 [#28019](https://github.com/sourcegraph/sourcegraph/pull/28019)

## 3.33.1

### Fixed

- Private repositories matching `-repo:` expressions are now excluded. This was a regression introduced in 3.33.0. [#27044](https://github.com/sourcegraph/sourcegraph/issues/27044)
- Fixed a regression that was introduced in 3.27 and broke SSH-based authentication for managing Batch Changes changesets on code hosts. SSH keys generated by Sourcegraph were not used for authentication and authenticating with the code host would fail if no SSH key with write-access had been added to `gitserver`. [#27491](https://github.com/sourcegraph/sourcegraph/pull/27491)

## 3.33.0

### Added

- More rules have been added to the search query validation so that user get faster feedback on issues with their query. [#24747](https://github.com/sourcegraph/sourcegraph/pull/24747)
- Bloom filters have been added to the zoekt indexing backend to accelerate queries with code fragments matching `\w{4,}`. [zoekt#126](https://github.com/sourcegraph/zoekt/pull/126)
- For short search queries containing no filters but the name of a supported programming language we are now suggesting to run the query with a language filter. [#25792](https://github.com/sourcegraph/sourcegraph/pull/25792)
- The API scope used by GitLab OAuth can now optionally be configured in the provider. [#26152](https://github.com/sourcegraph/sourcegraph/pull/26152)
- Added Apex language support for syntax highlighting and search-based code intelligence. [#25268](https://github.com/sourcegraph/sourcegraph/pull/25268)

### Changed

- Search context management pages are now only available in the Sourcegraph enterprise version. Search context dropdown is disabled in the OSS version. [#25147](https://github.com/sourcegraph/sourcegraph/pull/25147)
- Search contexts GQL API is now only available in the Sourcegraph enterprise version. [#25281](https://github.com/sourcegraph/sourcegraph/pull/25281)
- When running a commit or diff query, the accepted values of `before` and `after` have changed from "whatever git accepts" to a [slightly more strict subset](https://docs.sourcegraph.com/code_search/reference/language#before) of that. [#25414](https://github.com/sourcegraph/sourcegraph/pull/25414)
- Repogroups and version contexts are deprecated in favor of search contexts. Read more about the deprecation and how to migrate to search contexts in the [blog post](https://about.sourcegraph.com/blog/introducing-search-contexts). [#25676](https://github.com/sourcegraph/sourcegraph/pull/25676)
- Search contexts are now enabled by default in the Sourcegraph enterprise version. [#25674](https://github.com/sourcegraph/sourcegraph/pull/25674)
- Code Insights background queries will now retry a maximum of 10 times (down from 100). [#26057](https://github.com/sourcegraph/sourcegraph/pull/26057)
- Our `sourcegraph/cadvisor` Docker image has been upgraded to cadvisor version `v0.42.0`. [#26126](https://github.com/sourcegraph/sourcegraph/pull/26126)
- Our `jaeger` version in the `sourcegraph/sourcegraph` Docker image has been upgraded to `1.24.0`. [#26215](https://github.com/sourcegraph/sourcegraph/pull/26215)

### Fixed

- A search regression in 3.32.0 which caused instances with search indexing _disabled_ (very rare) via `"search.index.enabled": false,` in their site config to crash with a panic. [#25321](https://github.com/sourcegraph/sourcegraph/pull/25321)
- An issue where the default `search.index.enabled` value on single-container Docker instances would incorrectly be computed as `false` in some situations. [#25321](https://github.com/sourcegraph/sourcegraph/pull/25321)
- StatefulSet service discovery in Kubernetes correctly constructs pod hostnames in the case where the ServiceName is different from the StatefulSet name. [#25146](https://github.com/sourcegraph/sourcegraph/pull/25146)
- An issue where clicking on a link in the 'Revisions' search sidebar section would result in an invalid query if the query didn't already contain a 'repo:' filter. [#25076](https://github.com/sourcegraph/sourcegraph/pull/25076)
- An issue where links to jump to Bitbucket Cloud wouldn't render in the UI. [#25533](https://github.com/sourcegraph/sourcegraph/pull/25533)
- Fixed some code insights pings being aggregated on `anonymous_user_id` instead of `user_id`. [#25926](https://github.com/sourcegraph/sourcegraph/pull/25926)
- Code insights running over all repositories using a commit search (`type:commit` or `type:diff`) would fail to deserialize and produce no results. [#25928](https://github.com/sourcegraph/sourcegraph/pull/25928)
- Fixed an issue where code insights queries could produce a panic on queued records that did not include a `record_time` [#25929](https://github.com/sourcegraph/sourcegraph/pull/25929)
- Fixed an issue where Batch Change changeset diffs would sometimes render incorrectly when previewed from the UI if they contained deleted empty lines. [#25866](https://github.com/sourcegraph/sourcegraph/pull/25866)
- An issue where `repo:contains.commit.after()` would fail on some malformed git repositories. [#25974](https://github.com/sourcegraph/sourcegraph/issues/25974)
- Fixed primary email bug where users with no primary email set would break the email setting page when trying to add a new email. [#25008](https://github.com/sourcegraph/sourcegraph/pull/25008)
- An issue where keywords like `and`, `or`, `not` would not be highlighted properly in the search bar due to the presence of quotes. [#26135](https://github.com/sourcegraph/sourcegraph/pull/26135)
- An issue where frequent search indexing operations led to incoming search queries timing out. When these timeouts happened in quick succession, `zoekt-webserver` processes would shut themselves down via their `watchdog` routine. This should now only happen when a given `zoekt-webserver` is under-provisioned on CPUs. [#25872](https://github.com/sourcegraph/sourcegraph/issues/25872)
- Since 3.28.0, Batch Changes webhooks would not update changesets opened in private repositories. This has been fixed. [#26380](https://github.com/sourcegraph/sourcegraph/issues/26380)
- Reconciling batch changes could stall when updating the state of a changeset that already existed. This has been fixed. [#26386](https://github.com/sourcegraph/sourcegraph/issues/26386)

### Removed

- Batch Changes changeset specs stored the raw JSON used when creating them, which is no longer used and is not exposed in the API. This column has been removed, thereby saving space in the Sourcegraph database. [#25453](https://github.com/sourcegraph/sourcegraph/issues/25453)
- The query builder page experimental feature, which was disabled in 3.21, is now removed. The setting `{ "experimentalFeatures": { "showQueryBuilder": true } }` now has no effect. [#26125](https://github.com/sourcegraph/sourcegraph/pull/26125)

## 3.32.1

### Fixed

- Fixed a regression that was introduced in 3.27 and broke SSH-based authentication for managing Batch Changes changesets on code hosts. SSH keys generated by Sourcegraph were not used for authentication and authenticating with the code host would fail if no SSH key with write-access had been added to `gitserver`. [#27491](https://github.com/sourcegraph/sourcegraph/pull/27491)

## 3.32.0

### Added

- The search sidebar shows a revisions section if all search results are from a single repository. This makes it easier to search in and switch between different revisions. [#23835](https://github.com/sourcegraph/sourcegraph/pull/23835)
- The various alerts overview panels in Grafana can now be clicked to go directly to the relevant panels and dashboards. [#24920](https://github.com/sourcegraph/sourcegraph/pull/24920)
- Added a `Documentation` tab to the Site Admin Maintenance panel that links to the official Sourcegraph documentation. [#24917](https://github.com/sourcegraph/sourcegraph/pull/24917)
- Code Insights that run over all repositories now generate a moving daily snapshot between time points. [#24804](https://github.com/sourcegraph/sourcegraph/pull/24804)
- The Code Insights GraphQL API now restricts the results to user, org, and globally scoped insights. Insights will be synced to the database with access associated to the user or org setting containing the insight definition. [#25017](https://github.com/sourcegraph/sourcegraph/pull/25017)
- The timeout for long-running Git commands can be customized via `gitLongCommandTimeout` in the site config. [#25080](https://github.com/sourcegraph/sourcegraph/pull/25080)

### Changed

- `allowGroupsPermissionsSync` in the GitHub authorization provider is now required to enable the experimental GitHub teams and organization permissions caching. [#24561](https://github.com/sourcegraph/sourcegraph/pull/24561)
- GitHub external code hosts now validate if a corresponding authorization provider is set, and emits a warning if not. [#24526](https://github.com/sourcegraph/sourcegraph/pull/24526)
- Sourcegraph is now built with Go 1.17. [#24566](https://github.com/sourcegraph/sourcegraph/pull/24566)
- Code Insights is now available only in the Sourcegraph enterprise. [#24741](https://github.com/sourcegraph/sourcegraph/pull/24741)
- Prometheus in Sourcegraph with Docker Compose now scrapes Postgres and Redis instances for metrics. [deploy-sourcegraph-docker#580](https://github.com/sourcegraph/deploy-sourcegraph-docker/pull/580)
- Symbol suggestions now leverage optimizations for global searches. [#24943](https://github.com/sourcegraph/sourcegraph/pull/24943)

### Fixed

- Fixed a number of issues where repository permissions sync may fail for instances with very large numbers of repositories. [#24852](https://github.com/sourcegraph/sourcegraph/pull/24852), [#24972](https://github.com/sourcegraph/sourcegraph/pull/24972)
- Fixed excessive re-rendering of the whole web application on every keypress in the search query input. [#24844](https://github.com/sourcegraph/sourcegraph/pull/24844)
- Code Insights line chart now supports different timelines for each data series (lines). [#25005](https://github.com/sourcegraph/sourcegraph/pull/25005)
- Postgres exporter now exposes pg_stat_activity account to show the number of active DB connections. [#25086](https://github.com/sourcegraph/sourcegraph/pull/25086)

### Removed

- The `PRECISE_CODE_INTEL_DATA_TTL` environment variable is no longer read by the worker service. Instead, global and repository-specific data retention policies configurable in the UI by site-admins will control the length of time LSIF uploads are considered _fresh_. [#24793](https://github.com/sourcegraph/sourcegraph/pull/24793)
- The `repo.cloned` column was removed as it was deprecated in 3.26. [#25066](https://github.com/sourcegraph/sourcegraph/pull/25066)

## 3.31.2

### Fixed

- Fixed multiple CVEs for [libssl](https://cve.mitre.org/cgi-bin/cvename.cgi?name=CVE-2021-3711) and [Python3](https://cve.mitre.org/cgi-bin/cvename.cgi?name=CVE-2021-29921). [#24700](https://github.com/sourcegraph/sourcegraph/pull/24700) [#24620](https://github.com/sourcegraph/sourcegraph/pull/24620) [#24695](https://github.com/sourcegraph/sourcegraph/pull/24695)

## 3.31.1

### Added

- The required authentication scopes required to enable caching behaviour for GitHub repository permissions can now be requested via `allowGroupsPermissionsSync` in GitHub `auth.providers`. [#24328](https://github.com/sourcegraph/sourcegraph/pull/24328)

### Changed

- Caching behaviour for GitHub repository permissions enabled via the `authorization.groupsCacheTTL` field in the code host config can now leverage additional caching of team and organization permissions for repository permissions syncing (on top of the caching for user permissions syncing introduced in 3.31). [#24328](https://github.com/sourcegraph/sourcegraph/pull/24328)

## 3.31.0

### Added

- Backend Code Insights GraphQL queries now support arguments `includeRepoRegex` and `excludeRepoRegex` to filter on repository names. [#23256](https://github.com/sourcegraph/sourcegraph/pull/23256)
- Code Insights background queries now process in a priority order backwards through time. This will allow insights to populate concurrently. [#23101](https://github.com/sourcegraph/sourcegraph/pull/23101)
- Operator documentation has been added to the Search Reference sidebar section. [#23116](https://github.com/sourcegraph/sourcegraph/pull/23116)
- Syntax highlighting support for the [Cue](https://cuelang.org) language.
- Reintroduced a revised version of the Search Types sidebar section. [#23170](https://github.com/sourcegraph/sourcegraph/pull/23170)
- Improved usability where filters followed by a space in the search query will warn users that the filter value is empty. [#23646](https://github.com/sourcegraph/sourcegraph/pull/23646)
- Perforce: [`git p4`'s `--use-client-spec` option](https://git-scm.com/docs/git-p4#Documentation/git-p4.txt---use-client-spec) can now be enabled by configuring the `p4.client` field. [#23833](https://github.com/sourcegraph/sourcegraph/pull/23833), [#23845](https://github.com/sourcegraph/sourcegraph/pull/23845)
- Code Insights will do a one-time reset of ephemeral insights specific database tables to clean up stale and invalid data. Insight data will regenerate automatically. [23791](https://github.com/sourcegraph/sourcegraph/pull/23791)
- Perforce: added basic support for Perforce permission table path wildcards. [#23755](https://github.com/sourcegraph/sourcegraph/pull/23755)
- Added autocompletion and search filtering of branch/tag/commit revisions to the repository compare page. [#23977](https://github.com/sourcegraph/sourcegraph/pull/23977)
- Batch Changes changesets can now be [set to published when previewing new or updated batch changes](https://docs.sourcegraph.com/batch_changes/how-tos/publishing_changesets#within-the-ui). [#22912](https://github.com/sourcegraph/sourcegraph/issues/22912)
- Added Python3 to server and gitserver images to enable git-p4 support. [#24204](https://github.com/sourcegraph/sourcegraph/pull/24204)
- Code Insights drill-down filters now allow filtering insights data on the dashboard page using repo: filters. [#23186](https://github.com/sourcegraph/sourcegraph/issues/23186)
- GitHub repository permissions can now leverage caching of team and organization permissions for user permissions syncing. Caching behaviour can be enabled via the `authorization.groupsCacheTTL` field in the code host config. This can significantly reduce the amount of time it takes to perform a full permissions sync due to reduced instances of being rate limited by the code host. [#23978](https://github.com/sourcegraph/sourcegraph/pull/23978)

### Changed

- Code Insights will now always backfill from the time the data series was created. [#23430](https://github.com/sourcegraph/sourcegraph/pull/23430)
- Code Insights queries will now extract repository name out of the GraphQL response instead of going to the database. [#23388](https://github.com/sourcegraph/sourcegraph/pull/23388)
- Code Insights backend has moved from the `repo-updater` service to the `worker` service. [#23050](https://github.com/sourcegraph/sourcegraph/pull/23050)
- Code Insights feature flag `DISABLE_CODE_INSIGHTS` environment variable has moved from the `repo-updater` service to the `worker` service. Any users of this flag will need to update their `worker` service configuration to continue using it. [#23050](https://github.com/sourcegraph/sourcegraph/pull/23050)
- Updated Docker-Compose Caddy Image to v2.0.0-alpine. [#468](https://github.com/sourcegraph/deploy-sourcegraph-docker/pull/468)
- Code Insights historical samples will record using the timestamp of the commit that was searched. [#23520](https://github.com/sourcegraph/sourcegraph/pull/23520)
- Authorization checks are now handled using role based permissions instead of manually altering SQL statements. [23398](https://github.com/sourcegraph/sourcegraph/pull/23398)
- Docker Compose: the Jaeger container's `SAMPLING_STRATEGIES_FILE` now has a default value. If you are currently using a custom sampling strategies configuration, you may need to make sure your configuration is not overridden by the change when upgrading. [sourcegraph/deploy-sourcegraph#489](https://github.com/sourcegraph/deploy-sourcegraph-docker/pull/489)
- Code Insights historical samples will record using the most recent commit to the start of the frame instead of the middle of the frame. [#23573](https://github.com/sourcegraph/sourcegraph/pull/23573)
- The copy icon displayed next to files and repositories will now copy the file or repository path. Previously, this action copied the URL to clipboard. [#23390](https://github.com/sourcegraph/sourcegraph/pull/23390)
- Sourcegraph's Prometheus dependency has been upgraded to v2.28.1. [23663](https://github.com/sourcegraph/sourcegraph/pull/23663)
- Sourcegraph's Alertmanager dependency has been upgraded to v0.22.2. [23663](https://github.com/sourcegraph/sourcegraph/pull/23714)
- Code Insights will now schedule sample recordings for the first of the next month after creation or a previous recording. [#23799](https://github.com/sourcegraph/sourcegraph/pull/23799)
- Code Insights now stores data in a new format. Data points will store complete vectors for all repositories even if the underlying Sourcegraph queries were compressed. [#23768](https://github.com/sourcegraph/sourcegraph/pull/23768)
- Code Insights rate limit values have been tuned for a more reasonable performance. [#23860](https://github.com/sourcegraph/sourcegraph/pull/23860)
- Code Insights will now generate historical data once per month on the first of the month, up to the configured `insights.historical.frames` number of frames. [#23768](https://github.com/sourcegraph/sourcegraph/pull/23768)
- Code Insights will now schedule recordings for the first of the next calendar month after an insight is created or recorded. [#23799](https://github.com/sourcegraph/sourcegraph/pull/23799)
- Code Insights will attempt to sync insight definitions from settings to the database once every 10 minutes. [23805](https://github.com/sourcegraph/sourcegraph/pull/23805)
- Code Insights exposes information about queries that are flagged `dirty` through the `insights` GraphQL query. [#23857](https://github.com/sourcegraph/sourcegraph/pull/23857/)
- Code Insights GraphQL query `insights` will now fetch 12 months of data instead of 6 if a specific time range is not provided. [#23786](https://github.com/sourcegraph/sourcegraph/pull/23786)
- Code Insights will now generate 12 months of historical data during a backfill instead of 6. [#23860](https://github.com/sourcegraph/sourcegraph/pull/23860)
- The `sourcegraph-frontend.Role` in Kubernetes deployments was updated to permit statefulsets access in the Kubernetes API. This is needed to better support stable service discovery for stateful sets during deployments, which isn't currently possible by using service endpoints. [#3670](https://github.com/sourcegraph/deploy-sourcegraph/pull/3670) [#23889](https://github.com/sourcegraph/sourcegraph/pull/23889)
- For Docker-Compose and Kubernetes users, the built-in main Postgres and codeintel databases have switched to an alpine Docker image. This requires re-indexing the entire database. This process can take up to a few hours on systems with large datasets. [#23697](https://github.com/sourcegraph/sourcegraph/pull/23697)
- Results are now streamed from searcher by default, improving memory usage and latency for large, unindexed searches. [#23754](https://github.com/sourcegraph/sourcegraph/pull/23754)
- [`deploy-sourcegraph` overlays](https://docs.sourcegraph.com/admin/install/kubernetes/configure#overlays) now use `resources:` instead of the [deprecated `bases:` field](https://kubectl.docs.kubernetes.io/references/kustomize/kustomization/bases/) for referencing Kustomize bases. [deploy-sourcegraph#3606](https://github.com/sourcegraph/deploy-sourcegraph/pull/3606)
- The `deploy-sourcegraph-docker` Pure Docker deployment scripts and configuration has been moved to the `./pure-docker` subdirectory. [deploy-sourcegraph-docker#454](https://github.com/sourcegraph/deploy-sourcegraph-docker/pull/454)
- In Kubernetes deployments, setting the `SRC_GIT_SERVERS` environment variable explicitly is no longer needed. Addresses of the gitserver pods will be discovered automatically and in the same numerical order as with the static list. Unset the env var in your `frontend.Deployment.yaml` to make use of this feature. [#24094](https://github.com/sourcegraph/sourcegraph/pull/24094)
- The consistent hashing scheme used to distribute repositories across indexed-search replicas has changed to improve distribution and reduce load discrepancies. In the next upgrade, indexed-search pods will re-index the majority of repositories since the repo to replica assignments will change. This can take a few hours in large instances, but searches should succeed during that time since a replica will only delete a repo once it has been indexed in the new replica that owns it. You can monitor this process in the Zoekt Index Server Grafana dashboard - the "assigned" repos in "Total number of repos" will spike and then reduce until it becomes the same as "indexed". As a fail-safe, the old consistent hashing scheme can be enabled by setting the `SRC_ENDPOINTS_CONSISTENT_HASH` env var to `consistent(crc32ieee)` in the `sourcegraph-frontend` deployment. [#23921](https://github.com/sourcegraph/sourcegraph/pull/23921)
- In Kubernetes deployments an emptyDir (`/dev/shm`) is now mounted in the `pgsql` deployment to allow Postgres to access more than 64KB shared memory. This value should be configured to match the `shared_buffers` value in your Postgres configuration. [deploy-sourcegraph#3784](https://github.com/sourcegraph/deploy-sourcegraph/pull/3784/)

### Fixed

- The search reference will now show matching entries when using the filter input. [#23224](https://github.com/sourcegraph/sourcegraph/pull/23224)
- Graceful termination periods have been added to database deployments. [#3358](https://github.com/sourcegraph/deploy-sourcegraph/pull/3358) & [#477](https://github.com/sourcegraph/deploy-sourcegraph-docker/pull/477)
- All commit search results for `and`-expressions are now highlighted. [#23336](https://github.com/sourcegraph/sourcegraph/pull/23336)
- Email notifiers in `observability.alerts` now correctly respect the `email.smtp.noVerifyTLS` site configuration field. [#23636](https://github.com/sourcegraph/sourcegraph/issues/23636)
- Alertmanager (Prometheus) now respects `SMTPServerConfig.noVerifyTLS` field. [#23636](https://github.com/sourcegraph/sourcegraph/issues/23636)
- Clicking on symbols in the left search pane now renders hover tooltips for indexed repositories. [#23664](https://github.com/sourcegraph/sourcegraph/pull/23664)
- Fixed a result streaming throttling issue that was causing significantly increased latency for some searches. [#23736](https://github.com/sourcegraph/sourcegraph/pull/23736)
- GitCredentials passwords stored in AWS CodeCommit configuration is now redacted. [#23832](https://github.com/sourcegraph/sourcegraph/pull/23832)
- Patched a vulnerability in `apk-tools`. [#23917](https://github.com/sourcegraph/sourcegraph/pull/23917)
- Line content was being duplicated in unindexed search payloads, causing memory instability for some dense search queries. [#23918](https://github.com/sourcegraph/sourcegraph/pull/23918)
- Updating draft merge requests on GitLab from batch changes no longer removes the draft status. [#23944](https://github.com/sourcegraph/sourcegraph/issues/23944)
- Report highlight matches instead of line matches in search results. [#21443](https://github.com/sourcegraph/sourcegraph/issues/21443)
- Force the `codeinsights-db` database to read from the `configMap` configuration file by explicitly setting the `POSTGRESQL_CONF_DIR` environment variable to the `configMap` mount path. [deploy-sourcegraph#3788](https://github.com/sourcegraph/deploy-sourcegraph/pull/3788)

### Removed

- The old batch repository syncer was removed and can no longer be activated by setting `ENABLE_STREAMING_REPOS_SYNCER=false`. [#22949](https://github.com/sourcegraph/sourcegraph/pull/22949)
- Email notifications for saved searches are now deprecated in favor of Code Monitoring. Email notifications can no longer be enabled for saved searches. Saved searches that already have notifications enabled will continue to work, but there is now a button users can click to migrate to code monitors. Notifications for saved searches will be removed entirely in the future. [#23275](https://github.com/sourcegraph/sourcegraph/pull/23275)
- The `sg_service` Postgres role and `sg_repo_access_policy` policy on the `repo` table have been removed due to performance concerns. [#23622](https://github.com/sourcegraph/sourcegraph/pull/23622)
- Deprecated site configuration field `email.smtp.disableTLS` has been removed. [#23639](https://github.com/sourcegraph/sourcegraph/pull/23639)
- Deprecated language servers have been removed from `deploy-sourcegraph`. [deploy-sourcegraph#3605](https://github.com/sourcegraph/deploy-sourcegraph/pull/3605)
- The experimental `codeInsightsAllRepos` feature flag has been removed. [#23850](https://github.com/sourcegraph/sourcegraph/pull/23850)

## 3.30.4

### Added

- Add a new environment variable `SRC_HTTP_CLI_EXTERNAL_TIMEOUT` to control the timeout for all external HTTP requests. [#23620](https://github.com/sourcegraph/sourcegraph/pull/23620)

### Changed

- Postgres has been upgraded to `12.8` in the single-server Sourcegraph image [#23999](https://github.com/sourcegraph/sourcegraph/pull/23999)

## 3.30.3

**⚠️ Users on 3.29.x are advised to upgrade directly to 3.30.3**. If you have already upgraded to 3.30.0, 3.30.1, or 3.30.2 please follow [this migration guide](https://docs.sourcegraph.com/admin/migration/3_30).

### Fixed

- Codeintel-db database images have been reverted back to debian due to corruption caused by glibc and alpine. [23324](https://github.com/sourcegraph/sourcegraph/pull/23324)

## 3.30.2

**⚠️ Users on 3.29.x are advised to upgrade directly to 3.30.3**. If you have already upgraded to 3.30.0, 3.30.1, or 3.30.2 please follow [this migration guide](https://docs.sourcegraph.com/admin/migration/3_30).

### Fixed

- Postgres database images have been reverted back to debian due to corruption caused by glibc and alpine. [23302](https://github.com/sourcegraph/sourcegraph/pull/23302)

## 3.30.1

**⚠️ Users on 3.29.x are advised to upgrade directly to 3.30.3**. If you have already upgraded to 3.30.0, 3.30.1, or 3.30.2 please follow [this migration guide](https://docs.sourcegraph.com/admin/migration/3_30).

### Fixed

- An issue where the UI would occasionally display `lsifStore.Ranges: ERROR: relation \"lsif_documentation_mappings\" does not exist (SQLSTATE 42P01)` [#23115](https://github.com/sourcegraph/sourcegraph/pull/23115)
- Fixed a vulnerability in our Postgres Alpine image related to libgcrypt [#23174](https://github.com/sourcegraph/sourcegraph/pull/23174)
- When syncing in streaming mode, repo-updater will now ensure a repo's transaction is committed before notifying gitserver to update that repo. [#23169](https://github.com/sourcegraph/sourcegraph/pull/23169)
- When encountering spurious errors during streaming syncing (like temporary 500s from codehosts), repo-updater will no longer delete all associated repos that weren't seen. Deletion will happen only if there were no errors or if the error was one of "Unauthorized", "Forbidden" or "Account Suspended". [#23171](https://github.com/sourcegraph/sourcegraph/pull/23171)
- External HTTP requests are now automatically retried when appropriate. [#23131](https://github.com/sourcegraph/sourcegraph/pull/23131)

## 3.30.0

**⚠️ Users on 3.29.x are advised to upgrade directly to 3.30.3**. If you have already upgraded to 3.30.0, 3.30.1, or 3.30.2 please follow [this migration guide](https://docs.sourcegraph.com/admin/migration/3_30).

### Added

- Added support for `select:file.directory` in search queries, which returns unique directory paths for results that satisfy the query. [#22449](https://github.com/sourcegraph/sourcegraph/pull/22449)
- An `sg_service` Postgres role has been introduced, as well as an `sg_repo_access_policy` policy on the `repo` table that restricts access to that role. The role that owns the `repo` table will continue to get unrestricted access. [#22303](https://github.com/sourcegraph/sourcegraph/pull/22303)
- Every service that connects to the database (i.e. Postgres) now has a "Database connections" monitoring section in its Grafana dashboard. [#22570](https://github.com/sourcegraph/sourcegraph/pull/22570)
- A new bulk operation to close many changesets at once has been added to Batch Changes. [#22547](https://github.com/sourcegraph/sourcegraph/pull/22547)
- Backend Code Insights will aggregate viewable repositories based on the authenticated user. [#22471](https://github.com/sourcegraph/sourcegraph/pull/22471)
- Added support for highlighting .frugal files as Thrift syntax.
- Added `file:contains.content(regexp)` predicate, which filters only to files that contain matches of the given pattern. [#22666](https://github.com/sourcegraph/sourcegraph/pull/22666)
- Repository syncing is now done in streaming mode by default. Customers with many repositories should notice code host updates much faster, with repo-updater consuming less memory. Using the previous batch mode can be done by setting the `ENABLE_STREAMING_REPOS_SYNCER` environment variable to `false` in `repo-updater`. That environment variable will be deleted in the next release. [#22756](https://github.com/sourcegraph/sourcegraph/pull/22756)
- Enabled the ability to query Batch Changes changesets, changesets stats, and file diff stats for an individual repository via the Sourcegraph GraphQL API. [#22744](https://github.com/sourcegraph/sourcegraph/pull/22744/)
- Added "Groovy" to the initial `lang:` filter suggestions in the search bar. [#22755](https://github.com/sourcegraph/sourcegraph/pull/22755)
- The `lang:` filter suggestions now show all supported, matching languages as the user types a language name. [#22765](https://github.com/sourcegraph/sourcegraph/pull/22765)
- Code Insights can now be grouped into dashboards. [#22215](https://github.com/sourcegraph/sourcegraph/issues/22215)
- Batch Changes changesets can now be [published from the Sourcegraph UI](https://docs.sourcegraph.com/batch_changes/how-tos/publishing_changesets#within-the-ui). [#18277](https://github.com/sourcegraph/sourcegraph/issues/18277)
- The repository page now has a new button to view batch change changesets created in that specific repository, with a badge indicating how many changesets are currently open. [#22804](https://github.com/sourcegraph/sourcegraph/pull/22804)
- Experimental: Search-based code insights can run over all repositories on the instance. To enable, use the feature flag `"experimentalFeatures": { "codeInsightsAllRepos": true }` and tick the checkbox in the insight creation/edit UI. [#22759](https://github.com/sourcegraph/sourcegraph/issues/22759)
- Search References is a new search sidebar section to simplify learning about the available search filters directly where they are used. [#21539](https://github.com/sourcegraph/sourcegraph/issues/21539)

### Changed

- Backend Code Insights only fills historical data frames that have changed to reduce the number of searches required. [#22298](https://github.com/sourcegraph/sourcegraph/pull/22298)
- Backend Code Insights displays data points for a fixed 6 months period in 2 week intervals, and will carry observations forward that are missing. [#22298](https://github.com/sourcegraph/sourcegraph/pull/22298)
- Backend Code Insights now aggregate over 26 weeks instead of 6 months. [#22527](https://github.com/sourcegraph/sourcegraph/pull/22527)
- Search queries now disallow specifying `rev:` without `repo:`. Note that to search across potentially multiple revisions, a query like `repo:.* rev:<revision>` remains valid. [#22705](https://github.com/sourcegraph/sourcegraph/pull/22705)
- The extensions status bar on diff pages has been redesigned and now shows information for both the base and head commits. [#22123](https://github.com/sourcegraph/sourcegraph/pull/22123/files)
- The `applyBatchChange` and `createBatchChange` mutations now accept an optional `publicationStates` argument to set the publication state of specific changesets within the batch change. [#22485](https://github.com/sourcegraph/sourcegraph/pull/22485) and [#22854](https://github.com/sourcegraph/sourcegraph/pull/22854)
- Search queries now return up to 80 suggested filters. Previously we returned up to 24. [#22863](https://github.com/sourcegraph/sourcegraph/pull/22863)
- GitHub code host connections can now include `repositoryQuery` entries that match more than 1000 repositories from the GitHub search API without requiring the previously documented work-around of splitting the query up with `created:` qualifiers, which is now done automatically. [#2562](https://github.com/sourcegraph/sourcegraph/issues/2562)

### Fixed

- The Batch Changes user and site credential encryption migrators added in Sourcegraph 3.28 could report zero progress when encryption was disabled, even though they had nothing to do. This has been fixed, and progress will now be correctly reported. [#22277](https://github.com/sourcegraph/sourcegraph/issues/22277)
- Listing Github Entreprise org repos now returns internal repos as well. [#22339](https://github.com/sourcegraph/sourcegraph/pull/22339)
- Jaeger works in Docker-compose deployments again. [#22691](https://github.com/sourcegraph/sourcegraph/pull/22691)
- A bug where the pattern `)` makes the browser unresponsive. [#22738](https://github.com/sourcegraph/sourcegraph/pull/22738)
- An issue where using `select:repo` in conjunction with `and` patterns did not yield expected repo results. [#22743](https://github.com/sourcegraph/sourcegraph/pull/22743)
- The `isLocked` and `isDisabled` fields of GitHub repositories are now fetched correctly from the GraphQL API of GitHub Enterprise instances. Users that rely on the `repos` config in GitHub code host connections should update so that locked and disabled repositories defined in that list are actually skipped. [#22788](https://github.com/sourcegraph/sourcegraph/pull/22788)
- Homepage no longer fails to load if there are invalid entries in user's search history. [#22857](https://github.com/sourcegraph/sourcegraph/pull/22857)
- An issue where regexp query highlighting in the search bar would render incorrectly on Firefox. [#23043](https://github.com/sourcegraph/sourcegraph/pull/23043)
- Code intelligence uploads and indexes are restricted to only site-admins. It was read-only for any user. [#22890](https://github.com/sourcegraph/sourcegraph/pull/22890)
- Daily usage statistics are restricted to only site-admins. It was read-only for any user. [#23026](https://github.com/sourcegraph/sourcegraph/pull/23026)
- Ephemeral storage requests now match their cache size requests for Kubernetes deployments. [#2953](https://github.com/sourcegraph/deploy-sourcegraph/pull/2953)

### Removed

- The experimental paginated search feature (the `stable:` keyword) has been removed, to be replaced with streaming search. [#22428](https://github.com/sourcegraph/sourcegraph/pull/22428)
- The experimental extensions view page has been removed. [#22565](https://github.com/sourcegraph/sourcegraph/pull/22565)
- A search query diagnostic that previously warned the user when quotes are interpreted literally has been removed. The literal meaning has been Sourcegraph's default search behavior for some time now. [#22892](https://github.com/sourcegraph/sourcegraph/pull/22892)
- Non-root overlays were removed for `deploy-sourcegraph` in favor of using `non-privileged`. [#3404](https://github.com/sourcegraph/deploy-sourcegraph/pull/3404)

### API docs (experimental)

API docs is a new experimental feature of Sourcegraph ([learn more](https://docs.sourcegraph.com/code_intelligence/apidocs)). It is enabled by default in Sourcegraph 3.30.0.

- API docs is enabled by default in Sourcegraph 3.30.0. It can be disabled by adding `"apiDocs": false` to the `experimentalFeatures` section of user settings.
- The API docs landing page now indicates what API docs are and provide more info.
- The API docs landing page now represents the code in the repository root, instead of an empty page.
- Pages now correctly indicate it is an experimental feature, and include a feedback widget.
- Subpages linked via the sidebar are now rendered much better, and have an expandable section.
- Symbols in documentation now have distinct icons for e.g. functions/vars/consts/etc.
- Symbols are now sorted in exported-first, alphabetical order.
- Repositories without LSIF documentation data now show a friendly error page indicating what languages are supported, how to set it up, etc.
- API docs can now distinguish between different types of symbols, tests, examples, benchmarks, etc. and whether symbols are public/private - to support filtering in the future.
- Only public/exported symbols are included by default for now.
- URL paths for Go packages are now friendlier, e.g. `/-/docs/cmd/frontend/auth` instead of `/-/docs/cmd-frontend-auth`.
- URLs are now formatted by the language indexer, in a way that makes sense for the language, e.g. `#Mocks.CreateUserAndSave` instead of `#ypeMocksCreateUserAndSave` for a Go method `CreateUserAndSave` on type `Mocks`.
- Go blank identifier assignments `var _ = ...` are no longer incorrectly included.
- Go symbols defined within functions, e.g. a `var` inside a `func` scope are no longer incorrectly included.
- `Functions`, `Variables`, and other top-level sections are no longer rendered empty if there are none in that section.
- A new test suite for LSIF indexers implementing the Sourcegraph documentation extension to LSIF [is available](https://github.com/sourcegraph/lsif-static-doc).
- We now emit the LSIF data needed to in the future support "Jump to API docs" from code views, "View code" from API docs, usage examples in API docs, and search indexing.
- Various UI style issues, color contrast issues, etc. have been fixed.
- Major improvements to the GraphQL APIs for API documentation.

## 3.29.0

### Added

- Code Insights queries can now run concurrently up to a limit set by the `insights.query.worker.concurrency` site config. [#21219](https://github.com/sourcegraph/sourcegraph/pull/21219)
- Code Insights workers now support a rate limit for query execution and historical data frame analysis using the `insights.query.worker.rateLimit` and `insights.historical.worker.rateLimit` site configurations. [#21533](https://github.com/sourcegraph/sourcegraph/pull/21533)
- The GraphQL `Site` `SettingsSubject` type now has an `allowSiteSettingsEdits` field to allow clients to determine whether the instance uses the `GLOBAL_SETTINGS_FILE` environment variable. [#21827](https://github.com/sourcegraph/sourcegraph/pull/21827)
- The Code Insights creation UI now remembers previously filled-in field values when returning to the form after having navigated away. [#21744](https://github.com/sourcegraph/sourcegraph/pull/21744)
- The Code Insights creation UI now shows autosuggestions for the repository field. [#21699](https://github.com/sourcegraph/sourcegraph/pull/21699)
- A new bulk operation to retry many changesets at once has been added to Batch Changes. [#21173](https://github.com/sourcegraph/sourcegraph/pull/21173)
- A `security_event_logs` database table has been added in support of upcoming security-related efforts. [#21949](https://github.com/sourcegraph/sourcegraph/pull/21949)
- Added featured Sourcegraph extensions query to the GraphQL API, as well as a section in the extension registry to display featured extensions. [#21665](https://github.com/sourcegraph/sourcegraph/pull/21665)
- The search page now has a `create insight` button to create search-based insight based on your search query [#21943](https://github.com/sourcegraph/sourcegraph/pull/21943)
- Added support for Terraform syntax highlighting. [#22040](https://github.com/sourcegraph/sourcegraph/pull/22040)
- A new bulk operation to merge many changesets at once has been added to Batch Changes. [#21959](https://github.com/sourcegraph/sourcegraph/pull/21959)
- Pings include aggregated usage for the Code Insights creation UI, organization visible insight count per insight type, and insight step size in days. [#21671](https://github.com/sourcegraph/sourcegraph/pull/21671)
- Search-based insight creation UI now supports `count:` filter in data series query input. [#22049](https://github.com/sourcegraph/sourcegraph/pull/22049)
- Code Insights background workers will now index commits in a new table `commit_index` for future optimization efforts. [#21994](https://github.com/sourcegraph/sourcegraph/pull/21994)
- The creation UI for search-based insights now supports the `count:` filter in the data series query input. [#22049](https://github.com/sourcegraph/sourcegraph/pull/22049)
- A new service, `worker`, has been introduced to run background jobs that were previously run in the frontend. See the [deployment documentation](https://docs.sourcegraph.com/admin/workers) for additional details. [#21768](https://github.com/sourcegraph/sourcegraph/pull/21768)

### Changed

- SSH public keys generated to access code hosts with batch changes now include a comment indicating they originated from Sourcegraph. [#20523](https://github.com/sourcegraph/sourcegraph/issues/20523)
- The copy query button is now permanently enabled and `experimentalFeatures.copyQueryButton` setting has been deprecated. [#21364](https://github.com/sourcegraph/sourcegraph/pull/21364)
- Search streaming is now permanently enabled and `experimentalFeatures.searchStreaming` setting has been deprecated. [#21522](https://github.com/sourcegraph/sourcegraph/pull/21522)
- Pings removes the collection of aggregate search filter usage counts and adds a smaller set of aggregate usage counts for query operators, predicates, and pattern counts. [#21320](https://github.com/sourcegraph/sourcegraph/pull/21320)
- Sourcegraph will now refuse to start if there are unfinished [out-of-band-migrations](https://docs.sourcegraph.com/admin/migrations) that are deprecated in the current version. See the [upgrade documentation](https://docs.sourcegraph.com/admin/updates) for changes to the upgrade process. [#20967](https://github.com/sourcegraph/sourcegraph/pull/20967)
- Code Insight pages now have new URLs [#21856](https://github.com/sourcegraph/sourcegraph/pull/21856)
- We are proud to bring you [an entirely new visual design for the Sourcegraph UI](https://about.sourcegraph.com/blog/introducing-sourcegraphs-new-ui/). We think you’ll find this new design improves your experience and sets the stage for some incredible features to come. Some of the highlights include:

  - **Refined search results:** The redesigned search bar provides more space for expressive queries, and the new results sidebar helps to discover search syntax without referencing documentation.
  - **Improved focus on code:** We’ve reduced non-essential UI elements to provide greater focus on the code itself, and positioned the most important items so they’re unobtrusive and located exactly where they are needed.
  - **Improved layouts:** We’ve improved pages like diff views to make them easier to use and to help find information quickly.
  - **New navigation:** A new global navigation provides immediate discoverability and access to current and future functionality.
  - **Promoting extensibility:** We've brought the extension registry back to the main navigation and improved its design and navigation.

  With bulk of the redesign complete, future releases will include more improvements and refinements.

### Fixed

- Stricter validation of structural search queries. The `type:` parameter is not supported for structural searches and returns an appropriate alert. [#21487](https://github.com/sourcegraph/sourcegraph/pull/21487)
- Batch changeset specs that are not attached to changesets will no longer prematurely expire before the batch specs that they are associated with. [#21678](https://github.com/sourcegraph/sourcegraph/pull/21678)
- The Y-axis of Code Insights line charts no longer start at a negative value. [#22018](https://github.com/sourcegraph/sourcegraph/pull/22018)
- Correctly handle field aliases in the query (like `r:` versus `repo:`) when used with `contains` predicates. [#22105](https://github.com/sourcegraph/sourcegraph/pull/22105)
- Running a code insight over a timeframe when the repository didn't yet exist doesn't break the entire insight anymore. [#21288](https://github.com/sourcegraph/sourcegraph/pull/21288)

### Removed

- The deprecated GraphQL `icon` field on CommitSearchResult and Repository was removed. [#21310](https://github.com/sourcegraph/sourcegraph/pull/21310)
- The undocumented `index` filter was removed from search type-ahead suggestions. [#18806](https://github.com/sourcegraph/sourcegraph/issues/18806)
- Code host connection tokens aren't used for creating changesets anymore when the user is site admin and no credential has been specified. [#16814](https://github.com/sourcegraph/sourcegraph/issues/16814)

## 3.28.0

### Added

- Added `select:commit.diff.added` and `select:commit.diff.removed` for `type:diff` search queries. These selectors return commit diffs only if a pattern matches in `added` (respespectively, `removed`) lines. [#20328](https://github.com/sourcegraph/sourcegraph/pull/20328)
- Additional language autocompletions for the `lang:` filter in the search bar. [#20535](https://github.com/sourcegraph/sourcegraph/pull/20535)
- Steps in batch specs can now have an `if:` attribute to enable conditional execution of different steps. [#20701](https://github.com/sourcegraph/sourcegraph/pull/20701)
- Extensions can now log messages through `sourcegraph.app.log` to aid debugging user issues. [#20474](https://github.com/sourcegraph/sourcegraph/pull/20474)
- Bulk comments on many changesets are now available in Batch Changes. [#20361](https://github.com/sourcegraph/sourcegraph/pull/20361)
- Batch specs are now viewable when previewing changesets. [#19534](https://github.com/sourcegraph/sourcegraph/issues/19534)
- Added a new UI for creating code insights. [#20212](https://github.com/sourcegraph/sourcegraph/issues/20212)

### Changed

- User and site credentials used in Batch Changes are now encrypted in the database if encryption is enabled with the `encryption.keys` config. [#19570](https://github.com/sourcegraph/sourcegraph/issues/19570)
- All Sourcegraph images within [deploy-sourcegraph](https://github.com/sourcegraph/deploy-sourcegraph) now specify the registry. Thanks! @k24dizzle [#2901](https://github.com/sourcegraph/deploy-sourcegraph/pull/2901).
- Default reviewers are now added to Bitbucket Server PRs opened by Batch Changes. [#20551](https://github.com/sourcegraph/sourcegraph/pull/20551)
- The default memory requirements for the `redis-*` containers have been raised by 1GB (to a new total of 7GB). This change allows Redis to properly run its key-eviction routines (when under memory pressure) without getting killed by the host machine. This affects both the docker-compose and Kubernetes deployments. [sourcegraph/deploy-sourcegraph-docker#373](https://github.com/sourcegraph/deploy-sourcegraph-docker/pull/373) and [sourcegraph/deploy-sourcegraph#2898](https://github.com/sourcegraph/deploy-sourcegraph/pull/2898)
- Only site admins can now list users on an instance. [#20619](https://github.com/sourcegraph/sourcegraph/pull/20619)
- Repository permissions can now be enabled for site admins via the `authz.enforceForSiteAdmins` setting. [#20674](https://github.com/sourcegraph/sourcegraph/pull/20674)
- Site admins can no longer view user added code host configuration. [#20851](https://github.com/sourcegraph/sourcegraph/pull/20851)
- Site admins cannot add access tokens for any user by default. [#20988](https://github.com/sourcegraph/sourcegraph/pull/20988)
- Our namespaced overlays now only scrape container metrics within that namespace. [#2969](https://github.com/sourcegraph/deploy-sourcegraph/pull/2969)
- The extension registry main page has a new visual design that better conveys the most useful information about extensions, and individual extension pages have better information architecture. [#20822](https://github.com/sourcegraph/sourcegraph/pull/20822)

### Fixed

- Search returned inconsistent result counts when a `count:` limit was not specified.
- Indexed search failed when the `master` branch needed indexing but was not the default. [#20260](https://github.com/sourcegraph/sourcegraph/pull/20260)
- `repo:contains(...)` built-in did not respect parameters that affect repo filtering (e.g., `repogroup`, `fork`). It now respects these. [#20339](https://github.com/sourcegraph/sourcegraph/pull/20339)
- An issue where duplicate results would render for certain `or`-expressions. [#20480](https://github.com/sourcegraph/sourcegraph/pull/20480)
- Issue where the search query bar suggests that some `lang` values are not valid. [#20534](https://github.com/sourcegraph/sourcegraph/pull/20534)
- Pull request event webhooks received from GitHub with unexpected actions no longer cause panics. [#20571](https://github.com/sourcegraph/sourcegraph/pull/20571)
- Repository search patterns like `^repo/(prefix-suffix|prefix)$` now correctly match both `repo/prefix-suffix` and `repo/prefix`. [#20389](https://github.com/sourcegraph/sourcegraph/issues/20389)
- Ephemeral storage requests and limits now match the default cache size to avoid Symbols pods being evicted. The symbols pod now requires 10GB of ephemeral space as a minimum to scheduled. [#2369](https://github.com/sourcegraph/deploy-sourcegraph/pull/2369)
- Minor query syntax highlighting bug for `repo:contains` predicate. [#21038](https://github.com/sourcegraph/sourcegraph/pull/21038)
- An issue causing diff and commit results with file filters to return invalid results. [#21039](https://github.com/sourcegraph/sourcegraph/pull/21039)
- All databases now have the Kubernetes Quality of Service class of 'Guaranteed' which should reduce the chance of them
  being evicted during NodePressure events. [#2900](https://github.com/sourcegraph/deploy-sourcegraph/pull/2900)
- An issue causing diff views to display without syntax highlighting [#21160](https://github.com/sourcegraph/sourcegraph/pull/21160)

### Removed

- The deprecated `SetRepositoryEnabled` mutation was removed. [#21044](https://github.com/sourcegraph/sourcegraph/pull/21044)

## 3.27.5

### Fixed

- Fix scp style VCS url parsing. [#20799](https://github.com/sourcegraph/sourcegraph/pull/20799)

## 3.27.4

### Fixed

- Fixed an issue related to Gitolite repos with `@` being prepended with a `?`. [#20297](https://github.com/sourcegraph/sourcegraph/pull/20297)
- Add missing return from handler when DisableAutoGitUpdates is true. [#20451](https://github.com/sourcegraph/sourcegraph/pull/20451)

## 3.27.3

### Fixed

- Pushing batch changes to Bitbucket Server code hosts over SSH was broken in 3.27.0, and has been fixed. [#20324](https://github.com/sourcegraph/sourcegraph/issues/20324)

## 3.27.2

### Fixed

- Fixed an issue with our release tooling that was preventing all images from being tagged with the correct version.
  All sourcegraph images have the proper release version now.

## 3.27.1

### Fixed

- Indexed search failed when the `master` branch needed indexing but was not the default. [#20260](https://github.com/sourcegraph/sourcegraph/pull/20260)
- Fixed a regression that caused "other" code hosts urls to not be built correctly which prevents code to be cloned / updated in 3.27.0. This change will provoke some cloning errors on repositories that are already sync'ed, until the next code host sync. [#20258](https://github.com/sourcegraph/sourcegraph/pull/20258)

## 3.27.0

### Added

- `count:` now supports "all" as value. Queries with `count:all` will return up to 999999 results. [#19756](https://github.com/sourcegraph/sourcegraph/pull/19756)
- Credentials for Batch Changes are now validated when adding them. [#19602](https://github.com/sourcegraph/sourcegraph/pull/19602)
- Batch Changes now ignore repositories that contain a `.batchignore` file. [#19877](https://github.com/sourcegraph/sourcegraph/pull/19877) and [src-cli#509](https://github.com/sourcegraph/src-cli/pull/509)
- Side-by-side diff for commit visualization. [#19553](https://github.com/sourcegraph/sourcegraph/pull/19553)
- The site configuration now supports defining batch change rollout windows, which can be used to slow or disable pushing changesets at particular times of day or days of the week. [#19796](https://github.com/sourcegraph/sourcegraph/pull/19796), [#19797](https://github.com/sourcegraph/sourcegraph/pull/19797), and [#19951](https://github.com/sourcegraph/sourcegraph/pull/19951).
- Search functionality via built-in `contains` predicate: `repo:contains(...)`, `repo:contains.file(...)`, `repo:contains.content(...)`, repo:contains.commit.after(...)`. [#18584](https://github.com/sourcegraph/sourcegraph/issues/18584)
- Database encryption, external service config & user auth data can now be encrypted in the database using the `encryption.keys` config. See [the docs](https://docs.sourcegraph.com/admin/encryption) for more info.
- Repositories that gitserver fails to clone or fetch are now gradually moved to the back of the background update queue instead of remaining at the front. [#20204](https://github.com/sourcegraph/sourcegraph/pull/20204)
- The new `disableAutoCodeHostSyncs` setting allows site admins to disable any periodic background syncing of configured code host connections. That includes syncing of repository metadata (i.e. not git updates, use `disableAutoGitUpdates` for that), permissions and batch changes changesets, but may include other data we'd sync from the code host API in the future.

### Changed

- Bumped the minimum supported version of Postgres from `9.6` to `12`. The upgrade procedure is mostly automated for existing deployments, but may require action if using the single-container deployment or an external database. See the [upgrade documentation](https://docs.sourcegraph.com/admin/updates) for your deployment type for detailed instructions.
- Changesets in batch changes will now be marked as archived instead of being detached when a new batch spec that doesn't include the changesets is applied. Once they're archived users can manually detach them in the UI. [#19527](https://github.com/sourcegraph/sourcegraph/pull/19527)
- The default replica count on `sourcegraph-frontend` and `precise-code-intel-worker` for Kubernetes has changed from `1` -> `2`.
- Changes to code monitor trigger search queries [#19680](https://github.com/sourcegraph/sourcegraph/pull/19680)
  - A `repo:` filter is now required. This is due to an existing limitations where only 50 repositories can be searched at a time, so using a `repo:` filter makes sure the right code is being searched. Any existing code monitor without `repo:` in the trigger query will continue to work (with the limitation that not all repositories will be searched) but will require a `repo:` filter to be added when making any changes to it.
  - A `patternType` filter is no longer required. `patternType:literal` will be added to a code monitor query if not specified.
  - Added a new checklist UI to make it more intuitive to create code monitor trigger queries.
- Deprecated the GraphQL `icon` field on `GenericSearchResultInterface`. It will be removed in a future release. [#20028](https://github.com/sourcegraph/sourcegraph/pull/20028/files)
- Creating changesets through Batch Changes as a site-admin without configured Batch Changes credentials has been deprecated. Please configure user or global credentials before Sourcegraph 3.29 to not experience any interruptions in changeset creation. [#20143](https://github.com/sourcegraph/sourcegraph/pull/20143)
- Deprecated the GraphQL `limitHit` field on `LineMatch`. It will be removed in a future release. [#20164](https://github.com/sourcegraph/sourcegraph/pull/20164)

### Fixed

- A regression caused by search onboarding tour logic to never focus input in the search bar on the homepage. Input now focuses on the homepage if the search tour isn't in effect. [#19678](https://github.com/sourcegraph/sourcegraph/pull/19678)
- New changes of a Perforce depot will now be reflected in `master` branch after the initial clone. [#19718](https://github.com/sourcegraph/sourcegraph/pull/19718)
- Gitolite and Other type code host connection configuration can be correctly displayed. [#19976](https://github.com/sourcegraph/sourcegraph/pull/19976)
- Fixed a regression that caused user and code host limits to be ignored. [#20089](https://github.com/sourcegraph/sourcegraph/pull/20089)
- A regression where incorrect query highlighting happens for certain quoted values. [#20110](https://github.com/sourcegraph/sourcegraph/pull/20110)
- We now respect the `disableAutoGitUpdates` setting when cloning or fetching repos on demand and during cleanup tasks that may re-clone old repos. [#20194](https://github.com/sourcegraph/sourcegraph/pull/20194)

## 3.26.3

### Fixed

- Setting `gitMaxCodehostRequestsPerSecond` to `0` now actually blocks all Git operations happening on the gitserver. [#19716](https://github.com/sourcegraph/sourcegraph/pull/19716)

## 3.26.2

### Fixed

- Our indexed search logic now correctly handles de-duplication of search results across multiple replicas. [#19743](https://github.com/sourcegraph/sourcegraph/pull/19743)

## 3.26.1

### Added

- Experimental: Sync permissions of Perforce depots through the Sourcegraph UI. To enable, use the feature flag `"experimentalFeatures": { "perforce": "enabled" }`. For more information, see [how to enable permissions for your Perforce depots](https://docs.sourcegraph.com/admin/repo/perforce). [#16705](https://github.com/sourcegraph/sourcegraph/issues/16705)
- Added support for user email headers in the HTTP auth proxy. See [HTTP Auth Proxy docs](https://docs.sourcegraph.com/admin/auth#http-authentication-proxies) for more information.
- Ignore locked and disabled GitHub Enterprise repositories. [#19500](https://github.com/sourcegraph/sourcegraph/pull/19500)
- Remote code host git operations (such as `clone` or `ls-remote`) can now be rate limited beyond concurrency (which was already possible with `gitMaxConcurrentClones`). Set `gitMaxCodehostRequestsPerSecond` in site config to control the maximum rate of these operations per git-server instance. [#19504](https://github.com/sourcegraph/sourcegraph/pull/19504)

### Changed

-

### Fixed

- Commit search returning duplicate commits. [#19460](https://github.com/sourcegraph/sourcegraph/pull/19460)
- Clicking the Code Monitoring tab tries to take users to a non-existent repo. [#19525](https://github.com/sourcegraph/sourcegraph/pull/19525)
- Diff and commit search not highlighting search terms correctly for some files. [#19543](https://github.com/sourcegraph/sourcegraph/pull/19543), [#19639](https://github.com/sourcegraph/sourcegraph/pull/19639)
- File actions weren't appearing on large window sizes in Firefox and Safari. [#19380](https://github.com/sourcegraph/sourcegraph/pull/19380)

### Removed

-

## 3.26.0

### Added

- Searches are streamed into Sourcegraph by default. [#19300](https://github.com/sourcegraph/sourcegraph/pull/19300)
  - This gives a faster time to first result.
  - Several heuristics around result limits have been improved. You should see more consistent result counts now.
  - Can be disabled with the setting `experimentalFeatures.streamingSearch`.
- Opsgenie API keys can now be added via an environment variable. [#18662](https://github.com/sourcegraph/sourcegraph/pull/18662)
- It's now possible to control where code insights are displayed through the boolean settings `insights.displayLocation.homepage`, `insights.displayLocation.insightsPage` and `insights.displayLocation.directory`. [#18979](https://github.com/sourcegraph/sourcegraph/pull/18979)
- Users can now create changesets in batch changes on repositories that are cloned using SSH. [#16888](https://github.com/sourcegraph/sourcegraph/issues/16888)
- Syntax highlighting for Elixir, Elm, REG, Julia, Move, Nix, Puppet, VimL, Coq. [#19282](https://github.com/sourcegraph/sourcegraph/pull/19282)
- `BUILD.in` files are now highlighted as Bazel/Starlark build files. Thanks to @jjwon0 [#19282](https://github.com/sourcegraph/sourcegraph/pull/19282)
- `*.pyst` and `*.pyst-include` are now highlighted as Python files. Thanks to @jjwon0 [#19282](https://github.com/sourcegraph/sourcegraph/pull/19282)
- The code monitoring feature flag is now enabled by default. [#19295](https://github.com/sourcegraph/sourcegraph/pull/19295)
- New query field `select` enables returning only results of the desired type. See [documentation](https://docs.sourcegraph.com/code_search/reference/language#select) for details. [#19236](https://github.com/sourcegraph/sourcegraph/pull/19236)
- Syntax highlighting for Elixer, Elm, REG, Julia, Move, Nix, Puppet, VimL thanks to @rvantonder
- `BUILD.in` files are now highlighted as Bazel/Starlark build files. Thanks to @jjwon0
- `*.pyst` and `*.pyst-include` are now highlighted as Python files. Thanks to @jjwon0
- Added a `search.defaultCaseSensitive` setting to configure whether query patterns should be treated case sensitivitely by default.

### Changed

- Campaigns have been renamed to Batch Changes! See [#18771](https://github.com/sourcegraph/sourcegraph/issues/18771) for a detailed log on what has been renamed.
  - A new [Sourcegraph CLI](https://docs.sourcegraph.com/cli) version will use `src batch [preview|apply]` commands, while keeping the old ones working to be used with older Sourcegraph versions.
  - Old URLs in the application and in the documentation will redirect.
  - GraphQL API entities with "campaign" in their name have been deprecated and have new Batch Changes counterparts:
    - Deprecated GraphQL entities: `CampaignState`, `Campaign`, `CampaignSpec`, `CampaignConnection`, `CampaignsCodeHostConnection`, `CampaignsCodeHost`, `CampaignsCredential`, `CampaignDescription`
    - Deprecated GraphQL mutations: `createCampaign`, `applyCampaign`, `moveCampaign`, `closeCampaign`, `deleteCampaign`, `createCampaignSpec`, `createCampaignsCredential`, `deleteCampaignsCredential`
    - Deprecated GraphQL queries: `Org.campaigns`, `User.campaigns`, `User.campaignsCodeHosts`, `camapigns`, `campaign`
  - Site settings with `campaigns` in their name have been replaced with equivalent `batchChanges` settings.
- A repository's `remote.origin.url` is not stored on gitserver disk anymore. Note: if you use the experimental feature `customGitFetch` your setting may need to be updated to specify the remote URL. [#18535](https://github.com/sourcegraph/sourcegraph/pull/18535)
- Repositories and files containing spaces will now render with escaped spaces in the query bar rather than being
  quoted. [#18642](https://github.com/sourcegraph/sourcegraph/pull/18642)
- Sourcegraph is now built with Go 1.16. [#18447](https://github.com/sourcegraph/sourcegraph/pull/18447)
- Cursor hover information in the search query bar will now display after 150ms (previously 0ms). [#18916](https://github.com/sourcegraph/sourcegraph/pull/18916)
- The `repo.cloned` column is deprecated in favour of `gitserver_repos.clone_status`. It will be removed in a subsequent release.
- Precision class indicators have been improved for code intelligence results in both the hover overlay as well as the definition and references locations panel. [#18843](https://github.com/sourcegraph/sourcegraph/pull/18843)
- Pings now contain added, aggregated campaigns usage data: aggregate counts of unique monthly users and Weekly campaign and changesets counts for campaign cohorts created in the last 12 months. [#18604](https://github.com/sourcegraph/sourcegraph/pull/18604)

### Fixed

- Auto complete suggestions for repositories and files containing spaces will now be automatically escaped when accepting the suggestion. [#18635](https://github.com/sourcegraph/sourcegraph/issues/18635)
- An issue causing repository results containing spaces to not be clickable in some cases. [#18668](https://github.com/sourcegraph/sourcegraph/pull/18668)
- Closing a batch change now correctly closes the entailed changesets, when requested by the user. [#18957](https://github.com/sourcegraph/sourcegraph/pull/18957)
- TypesScript highlighting bug. [#15930](https://github.com/sourcegraph/sourcegraph/issues/15930)
- The number of shards is now reported accurately in Site Admin > Repository Status > Settings > Indexing. [#19265](https://github.com/sourcegraph/sourcegraph/pull/19265)

### Removed

- Removed the deprecated GraphQL fields `SearchResults.repositoriesSearched` and `SearchResults.indexedRepositoriesSearched`.
- Removed the deprecated search field `max`
- Removed the `experimentalFeatures.showBadgeAttachments` setting

## 3.25.2

### Fixed

- A security vulnerability with in the authentication workflow has been fixed. [#18686](https://github.com/sourcegraph/sourcegraph/pull/18686)

## 3.25.1

### Added

- Experimental: Sync Perforce depots directly through the Sourcegraph UI. To enable, use the feature flag `"experimentalFeatures": { "perforce": "enabled" }`. For more information, see [how to add your Perforce depots](https://docs.sourcegraph.com/admin/repo/perforce). [#16703](https://github.com/sourcegraph/sourcegraph/issues/16703)

## 3.25.0

**IMPORTANT** Sourcegraph now uses Go 1.15. This may break AWS RDS database connections with older x509 certificates. Please follow the Amazon [docs](https://docs.aws.amazon.com/AmazonRDS/latest/UserGuide/UsingWithRDS.SSL-certificate-rotation.html) to rotate your certificate.

### Added

- New site config option `"log": { "sentry": { "backendDSN": "<REDACTED>" } }` to use a separate Sentry project for backend errors. [#17363](https://github.com/sourcegraph/sourcegraph/pull/17363)
- Structural search now supports searching indexed branches other than default. [#17726](https://github.com/sourcegraph/sourcegraph/pull/17726)
- Structural search now supports searching unindexed revisions. [#17967](https://github.com/sourcegraph/sourcegraph/pull/17967)
- New site config option `"allowSignup"` for SAML authentication to determine if automatically create new users is allowed. [#17989](https://github.com/sourcegraph/sourcegraph/pull/17989)
- Experimental: The webapp can now stream search results to the client, improving search performance. To enable it, add `{ "experimentalFeatures": { "searchStreaming": true } }` in user settings. [#16097](https://github.com/sourcegraph/sourcegraph/pull/16097)
- New product research sign-up page. This can be accessed by all users in their user settings. [#17945](https://github.com/sourcegraph/sourcegraph/pull/17945)
- New site config option `productResearchPage.enabled` to disable access to the product research sign-up page. [#17945](https://github.com/sourcegraph/sourcegraph/pull/17945)
- Pings now contain Sourcegraph extension activation statistics. [#16421](https://github.com/sourcegraph/sourcegraph/pull/16421)
- Pings now contain aggregate Sourcegraph extension activation statistics: the number of users and number of activations per (public) extension per week, and the number of total extension users per week and average extensions activated per user. [#16421](https://github.com/sourcegraph/sourcegraph/pull/16421)
- Pings now contain aggregate code insights usage data: total insight views, interactions, edits, creations, removals, and counts of unique users that view and create insights. [#16421](https://github.com/sourcegraph/sourcegraph/pull/17805)
- When previewing a campaign spec, changesets can be filtered by current state or the action(s) to be performed. [#16960](https://github.com/sourcegraph/sourcegraph/issues/16960)

### Changed

- Alert solutions links included in [monitoring alerts](https://docs.sourcegraph.com/admin/observability/alerting) now link to the relevant documentation version. [#17828](https://github.com/sourcegraph/sourcegraph/pull/17828)
- Secrets (such as access tokens and passwords) will now appear as REDACTED when editing external service config, and in graphql API responses. [#17261](https://github.com/sourcegraph/sourcegraph/issues/17261)
- Sourcegraph is now built with Go 1.15
  - Go `1.15` introduced changes to SSL/TLS connection validation which requires certificates to include a `SAN`. This field was not included in older certificates and clients relied on the `CN` field. You might see an error like `x509: certificate relies on legacy Common Name field`. We recommend that customers using Sourcegraph with an external database and connecting to it using SSL/TLS check whether the certificate is up to date.
  - RDS Customers please reference [AWS' documentation on updating the SSL/TLS certificate](https://docs.aws.amazon.com/AmazonRDS/latest/UserGuide/UsingWithRDS.SSL-certificate-rotation.html).
- Search results on `.rs` files now recommend `lang:rust` instead of `lang:renderscript` as a filter. [#18316](https://github.com/sourcegraph/sourcegraph/pull/18316)
- Campaigns users creating Personal Access Tokens on GitHub are now asked to request the `user:email` scope in addition to the [previous scopes](https://docs.sourcegraph.com/@3.24/admin/external_service/github#github-api-token-and-access). This will be used in a future Sourcegraph release to display more fine-grained information on the progress of pull requests. [#17555](https://github.com/sourcegraph/sourcegraph/issues/17555)

### Fixed

- Fixes an issue that prevented the hard deletion of a user if they had saved searches. [#17461](https://github.com/sourcegraph/sourcegraph/pull/17461)
- Fixes an issue that caused some missing results for `type:commit` when a pattern was used instead of the `message` field. [#17490](https://github.com/sourcegraph/sourcegraph/pull/17490#issuecomment-764004758)
- Fixes an issue where cAdvisor-based alerts would not fire correctly for services with multiple replicas. [#17600](https://github.com/sourcegraph/sourcegraph/pull/17600)
- Significantly improved performance of structural search on monorepo deployments [#17846](https://github.com/sourcegraph/sourcegraph/pull/17846)
- Fixes an issue where upgrades on Kubernetes may fail due to null environment variable lists in deployment manifests [#1781](https://github.com/sourcegraph/deploy-sourcegraph/pull/1781)
- Fixes an issue where counts on search filters were inaccurate. [#18158](https://github.com/sourcegraph/sourcegraph/pull/18158)
- Fixes services with emptyDir volumes being evicted from nodes. [#1852](https://github.com/sourcegraph/deploy-sourcegraph/pull/1852)

### Removed

- Removed the `search.migrateParser` setting. As of 3.20 and onward, a new parser processes search queries by default. Previously, `search.migrateParser` was available to enable the legacy parser. Enabling/disabling this setting now no longer has any effect. [#17344](https://github.com/sourcegraph/sourcegraph/pull/17344)

## 3.24.1

### Fixed

- Fixes an issue that SAML is not able to proceed with the error `Expected Enveloped and C14N transforms`. [#13032](https://github.com/sourcegraph/sourcegraph/issues/13032)

## 3.24.0

### Added

- Panels in the [Sourcegraph monitoring dashboards](https://docs.sourcegraph.com/admin/observability/metrics#grafana) now:
  - include links to relevant alerts documentation and the new [monitoring dashboards reference](https://docs.sourcegraph.com/admin/observability/dashboards). [#16939](https://github.com/sourcegraph/sourcegraph/pull/16939)
  - include alert events and version changes annotations that can be enabled from the top of each service dashboard. [#17198](https://github.com/sourcegraph/sourcegraph/pull/17198)
- Suggested filters in the search results page can now be scrolled. [#17097](https://github.com/sourcegraph/sourcegraph/pull/17097)
- Structural search queries can now be used in saved searches by adding `patternType:structural`. [#17265](https://github.com/sourcegraph/sourcegraph/pull/17265)

### Changed

- Dashboard links included in [monitoring alerts](https://docs.sourcegraph.com/admin/observability/alerting) now:
  - link directly to the relevant Grafana panel, instead of just the service dashboard. [#17014](https://github.com/sourcegraph/sourcegraph/pull/17014)
  - link to a time frame relevant to the alert, instead of just the past few hours. [#17034](https://github.com/sourcegraph/sourcegraph/pull/17034)
- Added `serviceKind` field of the `ExternalServiceKind` type to `Repository.externalURLs` GraphQL API, `serviceType` field is deprecated and will be removed in the future releases. [#14979](https://github.com/sourcegraph/sourcegraph/issues/14979)
- Deprecated the GraphQL fields `SearchResults.repositoriesSearched` and `SearchResults.indexedRepositoriesSearched`.
- The minimum Kubernetes version required to use the [Kubernetes deployment option](https://docs.sourcegraph.com/admin/install/kubernetes) is now [v1.15 (released June 2019)](https://kubernetes.io/blog/2019/06/19/kubernetes-1-15-release-announcement/).

### Fixed

- Imported changesets acquired an extra button to download the "generated diff", which did nothing, since imported changesets don't have a generated diff. This button has been removed. [#16778](https://github.com/sourcegraph/sourcegraph/issues/16778)
- Quoted global filter values (case, patterntype) are now properly extracted and set in URL parameters. [#16186](https://github.com/sourcegraph/sourcegraph/issues/16186)
- The endpoint for "Open in Sourcegraph" functionality in editor extensions now uses code host connection information to resolve the repository, which makes it more correct and respect the `repositoryPathPattern` setting. [#16846](https://github.com/sourcegraph/sourcegraph/pull/16846)
- Fixed an issue that prevented search expressions of the form `repo:foo (rev:a or rev:b)` from evaluating all revisions [#16873](https://github.com/sourcegraph/sourcegraph/pull/16873)
- Updated language detection library. Includes language detection for `lang:starlark`. [#16900](https://github.com/sourcegraph/sourcegraph/pull/16900)
- Fixed retrieving status for indexed tags and deduplicated main branches in the indexing settings page. [#13787](https://github.com/sourcegraph/sourcegraph/issues/13787)
- Specifying a ref that doesn't exist would show an alert, but still return results [#15576](https://github.com/sourcegraph/sourcegraph/issues/15576)
- Fixed search highlighting the wrong line. [#10468](https://github.com/sourcegraph/sourcegraph/issues/10468)
- Fixed an issue where searches of the form `foo type:file` returned results of type `path` too. [#17076](https://github.com/sourcegraph/sourcegraph/issues/17076)
- Fixed queries like `(type:commit or type:diff)` so that if the query matches both the commit message and the diff, both are returned as results. [#16899](https://github.com/sourcegraph/sourcegraph/issues/16899)
- Fixed container monitoring and provisioning dashboard panels not displaying metrics in certain deployment types and environments. If you continue to have issues with these panels not displaying any metrics after upgrading, please [open an issue](https://github.com/sourcegraph/sourcegraph/issues/new).
- Fixed a nonexistent field in site configuration being marked as "required" when configuring PagerDuty alert notifications. [#17277](https://github.com/sourcegraph/sourcegraph/pull/17277)
- Fixed cases of incorrect highlighting for symbol definitions in the definitions panel. [#17258](https://github.com/sourcegraph/sourcegraph/pull/17258)
- Fixed a Cross-Site Scripting vulnerability where quick links created on the homepage were not sanitized and allowed arbitrary JavaScript execution. [#17099](https://github.com/sourcegraph/sourcegraph/pull/17099)

### Removed

- Interactive mode has now been removed. [#16868](https://github.com/sourcegraph/sourcegraph/pull/16868).

## 3.23.0

### Added

- Password reset link expiration can be customized via `auth.passwordResetLinkExpiry` in the site config. [#13999](https://github.com/sourcegraph/sourcegraph/issues/13999)
- Campaign steps may now include environment variables from outside of the campaign spec using [array syntax](http://docs.sourcegraph.com/campaigns/references/campaign_spec_yaml_reference#environment-array). [#15822](https://github.com/sourcegraph/sourcegraph/issues/15822)
- The total size of all Git repositories and the lines of code for indexed branches are displayed in the site admin overview. [#15125](https://github.com/sourcegraph/sourcegraph/issues/15125)
- Extensions can now add decorations to files on the sidebar tree view and tree page through the experimental `FileDecoration` API. [#15833](https://github.com/sourcegraph/sourcegraph/pull/15833)
- Extensions can now easily query the Sourcegraph GraphQL API through a dedicated API method. [#15566](https://github.com/sourcegraph/sourcegraph/pull/15566)
- Individual changesets can now be downloaded as a diff. [#16098](https://github.com/sourcegraph/sourcegraph/issues/16098)
- The campaigns preview page is much more detailed now, especially when updating existing campaigns. [#16240](https://github.com/sourcegraph/sourcegraph/pull/16240)
- When a newer version of a campaign spec is uploaded, a message is now displayed when viewing the campaign or an outdated campaign spec. [#14532](https://github.com/sourcegraph/sourcegraph/issues/14532)
- Changesets in a campaign can now be searched by title and repository name. [#15781](https://github.com/sourcegraph/sourcegraph/issues/15781)
- Experimental: [`transformChanges` in campaign specs](https://docs.sourcegraph.com/campaigns/references/campaign_spec_yaml_reference#transformchanges) is now available as a feature preview to allow users to create multiple changesets in a single repository. [#16235](https://github.com/sourcegraph/sourcegraph/pull/16235)
- The `gitUpdateInterval` site setting was added to allow custom git update intervals based on repository names. [#16765](https://github.com/sourcegraph/sourcegraph/pull/16765)
- Various additions to syntax highlighting and hover tooltips in the search query bar (e.g., regular expressions). Can be disabled with `{ "experimentalFeatures": { "enableSmartQuery": false } }` in case of unlikely adverse effects. [#16742](https://github.com/sourcegraph/sourcegraph/pull/16742)
- Search queries may now scope subexpressions across repositories and files, and also allow greater freedom for combining search filters. See the updated documentation on [search subexpressions](https://docs.sourcegraph.com/code_search/tutorials/search_subexpressions) to learn more. [#16866](https://github.com/sourcegraph/sourcegraph/pull/16866)

### Changed

- Search indexer tuned to wait longer before assuming a deadlock has occurred. Previously if the indexserver had many cores (40+) and indexed a monorepo it could give up. [#16110](https://github.com/sourcegraph/sourcegraph/pull/16110)
- The total size of all Git repositories and the lines of code for indexed branches will be sent back in pings as part of critical telemetry. [#16188](https://github.com/sourcegraph/sourcegraph/pull/16188)
- The `gitserver` container now has a dependency on Postgres. This does not require any additional configuration unless access to Postgres requires a sidecar proxy / firewall rules. [#16121](https://github.com/sourcegraph/sourcegraph/pull/16121)
- Licensing is now enforced for campaigns: creating a campaign with more than five changesets requires a valid license. Please [contact Sourcegraph with any licensing questions](https://about.sourcegraph.com/contact/sales/). [#15715](https://github.com/sourcegraph/sourcegraph/issues/15715)

### Fixed

- Syntax highlighting on files with mixed extension case (e.g. `.CPP` vs `.cpp`) now works as expected. [#11327](https://github.com/sourcegraph/sourcegraph/issues/11327)
- After applying a campaign, some GitLab MRs might have had outdated state shown in the UI until the next sync with the code host. [#16100](https://github.com/sourcegraph/sourcegraph/pull/16100)
- The web app no longer sends stale text document content to extensions. [#14965](https://github.com/sourcegraph/sourcegraph/issues/14965)
- The blob viewer now supports multiple decorations per line as intended. [#15063](https://github.com/sourcegraph/sourcegraph/issues/15063)
- Repositories with plus signs in their name can now be navigated to as expected. [#15079](https://github.com/sourcegraph/sourcegraph/issues/15079)

### Removed

-

## 3.22.1

### Changed

- Reduced memory and CPU required for updating the code intelligence commit graph [#16517](https://github.com/sourcegraph/sourcegraph/pull/16517)

## 3.22.0

### Added

- GraphQL and TOML syntax highlighting is now back (special thanks to @rvantonder) [#13935](https://github.com/sourcegraph/sourcegraph/issues/13935)
- Zig and DreamMaker syntax highlighting.
- Campaigns now support publishing GitHub draft PRs and GitLab WIP MRs. [#7998](https://github.com/sourcegraph/sourcegraph/issues/7998)
- `indexed-searcher`'s watchdog can be configured and has additional instrumentation. This is useful when diagnosing [zoekt-webserver is restarting due to watchdog](https://docs.sourcegraph.com/admin/observability/troubleshooting#scenario-zoekt-webserver-is-restarting-due-to-watchdog). [#15148](https://github.com/sourcegraph/sourcegraph/pull/15148)
- Pings now contain Redis & Postgres server versions. [14405](https://github.com/sourcegraph/sourcegraph/14405)
- Aggregated usage data of the search onboarding tour is now included in pings. The data tracked are: total number of views of the onboarding tour, total number of views of each step in the onboarding tour, total number of tours closed. [#15113](https://github.com/sourcegraph/sourcegraph/pull/15113)
- Users can now specify credentials for code hosts to enable campaigns for non site-admin users. [#15506](https://github.com/sourcegraph/sourcegraph/pull/15506)
- A `campaigns.restrictToAdmins` site configuration option has been added to prevent non site-admin users from using campaigns. [#15785](https://github.com/sourcegraph/sourcegraph/pull/15785)
- Number of page views on campaign apply page, page views on campaign details page after create/update, closed campaigns, created campaign specs and changesets specs and the sum of changeset diff stats will be sent back in pings. [#15279](https://github.com/sourcegraph/sourcegraph/pull/15279)
- Users can now explicitly set their primary email address. [#15683](https://github.com/sourcegraph/sourcegraph/pull/15683)
- "[Why code search is still needed for monorepos](https://docs.sourcegraph.com/adopt/code_search_in_monorepos)" doc page

### Changed

- Improved contrast / visibility in comment syntax highlighting. [#14546](https://github.com/sourcegraph/sourcegraph/issues/14546)
- Campaigns are no longer in beta. [#14900](https://github.com/sourcegraph/sourcegraph/pull/14900)
- Campaigns now have a fancy new icon. [#14740](https://github.com/sourcegraph/sourcegraph/pull/14740)
- Search queries with an unbalanced closing paren `)` are now invalid, since this likely indicates an error. Previously, patterns with dangling `)` were valid in some cases. Note that patterns with dangling `)` can still be searched, but should be quoted via `content:"foo)"`. [#15042](https://github.com/sourcegraph/sourcegraph/pull/15042)
- Extension providers can now return AsyncIterables, enabling dynamic provider results without dependencies. [#15042](https://github.com/sourcegraph/sourcegraph/issues/15061)
- Deprecated the `"email.smtp": { "disableTLS" }` site config option, this field has been replaced by `"email.smtp": { "noVerifyTLS" }`. [#15682](https://github.com/sourcegraph/sourcegraph/pull/15682)

### Fixed

- The `file:` added to the search field when navigating to a tree or file view will now behave correctly when the file path contains spaces. [#12296](https://github.com/sourcegraph/sourcegraph/issues/12296)
- OAuth login now respects site configuration `experimentalFeatures: { "tls.external": {...} }` for custom certificates and skipping TLS verify. [#14144](https://github.com/sourcegraph/sourcegraph/issues/14144)
- If the `HEAD` file in a cloned repo is absent or truncated, background cleanup activities will use a best-effort default to remedy the situation. [#14962](https://github.com/sourcegraph/sourcegraph/pull/14962)
- Search input will always show suggestions. Previously we only showed suggestions for letters and some special characters. [#14982](https://github.com/sourcegraph/sourcegraph/pull/14982)
- Fixed an issue where `not` keywords were not recognized inside expression groups, and treated incorrectly as patterns. [#15139](https://github.com/sourcegraph/sourcegraph/pull/15139)
- Fixed an issue where hover pop-ups would not show on the first character of a valid hover range in search queries. [#15410](https://github.com/sourcegraph/sourcegraph/pull/15410)
- Fixed an issue where submodules configured with a relative URL resulted in non-functional hyperlinks in the file tree UI. [#15286](https://github.com/sourcegraph/sourcegraph/issues/15286)
- Pushing commits to public GitLab repositories with campaigns now works, since we use the configured token even if the repository is public. [#15536](https://github.com/sourcegraph/sourcegraph/pull/15536)
- `.kts` is now highlighted properly as Kotlin code, fixed various other issues in Kotlin syntax highlighting.
- Fixed an issue where the value of `content:` was treated literally when the regular expression toggle is active. [#15639](https://github.com/sourcegraph/sourcegraph/pull/15639)
- Fixed an issue where non-site admins were prohibited from updating some of their other personal metadata when `auth.enableUsernameChanges` was `false`. [#15663](https://github.com/sourcegraph/sourcegraph/issues/15663)
- Fixed the `url` fields of repositories and trees in GraphQL returning URLs that were not %-encoded (e.g. when the repository name contained spaces). [#15667](https://github.com/sourcegraph/sourcegraph/issues/15667)
- Fixed "Find references" showing errors in the references panel in place of the syntax-highlighted code for repositories with spaces in their name. [#15618](https://github.com/sourcegraph/sourcegraph/issues/15618)
- Fixed an issue where specifying the `repohasfile` filter did not return results as expected unless `repo` was specified. [#15894](https://github.com/sourcegraph/sourcegraph/pull/15894)
- Fixed an issue causing user input in the search query field to be erased in some cases. [#15921](https://github.com/sourcegraph/sourcegraph/issues/15921).

### Removed

-

## 3.21.2

:warning: WARNING :warning: For users of single-image Sourcegraph instance, please delete the secret key file `/var/lib/sourcegraph/token` inside the container before attempting to upgrade to 3.21.x.

### Fixed

- Fix externalURLs alert logic [#14980](https://github.com/sourcegraph/sourcegraph/pull/14980)

## 3.21.1

:warning: WARNING :warning: For users of single-image Sourcegraph instance, please delete the secret key file `/var/lib/sourcegraph/token` inside the container before attempting to upgrade to 3.21.x.

### Fixed

- Fix alerting for native integration condition [#14775](https://github.com/sourcegraph/sourcegraph/pull/14775)
- Fix query with large repo count hanging [#14944](https://github.com/sourcegraph/sourcegraph/pull/14944)
- Fix server upgrade where codeintel database does not exist [#14953](https://github.com/sourcegraph/sourcegraph/pull/14953)
- CVE-2019-18218 in postgres docker image [#14954](https://github.com/sourcegraph/sourcegraph/pull/14954)
- Fix an issue where .git/HEAD in invalid [#14962](https://github.com/sourcegraph/sourcegraph/pull/14962)
- Repository syncing will not happen more frequently than the repoListUpdateInterval config value [#14901](https://github.com/sourcegraph/sourcegraph/pull/14901) [#14983](https://github.com/sourcegraph/sourcegraph/pull/14983)

## 3.21.0

:warning: WARNING :warning: For users of single-image Sourcegraph instance, please delete the secret key file `/var/lib/sourcegraph/token` inside the container before attempting to upgrade to 3.21.x.

### Added

- The new GraphQL API query field `namespaceByName(name: String!)` makes it easier to look up the user or organization with the given name. Previously callers needed to try looking up the user and organization separately.
- Changesets created by campaigns will now include a link back to the campaign in their body text. [#14033](https://github.com/sourcegraph/sourcegraph/issues/14033)
- Users can now preview commits that are going to be created in their repositories in the campaign preview UI. [#14181](https://github.com/sourcegraph/sourcegraph/pull/14181)
- If emails are configured, the user will be sent an email when important account information is changed. This currently encompasses changing/resetting the password, adding/removing emails, and adding/removing access tokens. [#14320](https://github.com/sourcegraph/sourcegraph/pull/14320)
- A subset of changesets can now be published by setting the `published` flag in campaign specs [to an array](https://docs.sourcegraph.com/@main/campaigns/campaign_spec_yaml_reference#publishing-only-specific-changesets), which allows only specific changesets within a campaign to be published based on the repository name. [#13476](https://github.com/sourcegraph/sourcegraph/pull/13476)
- Homepage panels are now enabled by default. [#14287](https://github.com/sourcegraph/sourcegraph/issues/14287)
- The most recent ping data is now available to site admins via the Site-admin > Pings page. [#13956](https://github.com/sourcegraph/sourcegraph/issues/13956)
- Homepage panel engagement metrics will be sent back in pings. [#14589](https://github.com/sourcegraph/sourcegraph/pull/14589)
- Homepage now has a footer with links to different extensibility features. [#14638](https://github.com/sourcegraph/sourcegraph/issues/14638)
- Added an onboarding tour of Sourcegraph for new users. It can be enabled in user settings with `experimentalFeatures.showOnboardingTour` [#14636](https://github.com/sourcegraph/sourcegraph/pull/14636)
- Added an onboarding tour of Sourcegraph for new users. [#14636](https://github.com/sourcegraph/sourcegraph/pull/14636)
- Repository GraphQL queries now support an `after` parameter that permits cursor-based pagination. [#13715](https://github.com/sourcegraph/sourcegraph/issues/13715)
- Searches in the Recent Searches panel and other places are now syntax highlighted. [#14443](https://github.com/sourcegraph/sourcegraph/issues/14443)

### Changed

- Interactive search mode is now disabled by default because the new plain text search input is smarter. To reenable it, add `{ "experimentalFeatures": { "splitSearchModes": true } }` in user settings.
- The extension registry has been redesigned to make it easier to find non-default Sourcegraph extensions.
- Tokens and similar sensitive information included in the userinfo portion of remote repository URLs will no longer be visible on the Mirroring settings page. [#14153](https://github.com/sourcegraph/sourcegraph/pull/14153)
- The sign in and sign up forms have been redesigned with better input validation.
- Kubernetes admins mounting [configuration files](https://docs.sourcegraph.com/admin/config/advanced_config_file#kubernetes-configmap) are encouraged to change how the ConfigMap is mounted. See the new documentation. Previously our documentation suggested using subPath. However, this lead to Kubernetes not automatically updating the files on configuration change. [#14297](https://github.com/sourcegraph/sourcegraph/pull/14297)
- The precise code intel bundle manager will now expire any converted LSIF data that is older than `PRECISE_CODE_INTEL_MAX_DATA_AGE` (30 days by default) that is also not visible from the tip of the default branch.
- `SRC_LOG_LEVEL=warn` is now the default in Docker Compose and Kubernetes deployments, reducing the amount of uninformative log spam. [#14458](https://github.com/sourcegraph/sourcegraph/pull/14458)
- Permissions data that were stored in deprecated binary format are abandoned. Downgrade from 3.21 to 3.20 is OK, but to 3.19 or prior versions might experience missing/incomplete state of permissions for a short period of time. [#13740](https://github.com/sourcegraph/sourcegraph/issues/13740)
- The query builder page is now disabled by default. To reenable it, add `{ "experimentalFeatures": { "showQueryBuilder": true } }` in user settings.
- The GraphQL `updateUser` mutation now returns the updated user (instead of an empty response).

### Fixed

- Git clone URLs now validate their format correctly. [#14313](https://github.com/sourcegraph/sourcegraph/pull/14313)
- Usernames set in Slack `observability.alerts` now apply correctly. [#14079](https://github.com/sourcegraph/sourcegraph/pull/14079)
- Path segments in breadcrumbs get truncated correctly again on small screen sizes instead of inflating the header bar. [#14097](https://github.com/sourcegraph/sourcegraph/pull/14097)
- GitLab pipelines are now parsed correctly and show their current status in campaign changesets. [#14129](https://github.com/sourcegraph/sourcegraph/pull/14129)
- Fixed an issue where specifying any repogroups would effectively search all repositories for all repogroups. [#14190](https://github.com/sourcegraph/sourcegraph/pull/14190)
- Changesets that were previously closed after being detached from a campaign are now reopened when being reattached. [#14099](https://github.com/sourcegraph/sourcegraph/pull/14099)
- Previously large files that match the site configuration [search.largeFiles](https://docs.sourcegraph.com/admin/config/site_config#search-largeFiles) would not be indexed if they contained a large number of unique trigrams. We now index those files as well. Note: files matching the glob still need to be valid utf-8. [#12443](https://github.com/sourcegraph/sourcegraph/issues/12443)
- Git tags without a `creatordate` value will no longer break tag search within a repository. [#5453](https://github.com/sourcegraph/sourcegraph/issues/5453)
- Campaigns pages now work properly on small viewports. [#14292](https://github.com/sourcegraph/sourcegraph/pull/14292)
- Fix an issue with viewing repositories that have spaces in the repository name [#2867](https://github.com/sourcegraph/sourcegraph/issues/2867)

### Removed

- Syntax highlighting for GraphQL, INI, TOML, and Perforce files has been removed [due to incompatible/absent licenses](https://github.com/sourcegraph/sourcegraph/issues/13933). We plan to [add it back in the future](https://github.com/sourcegraph/sourcegraph/issues?q=is%3Aissue+is%3Aopen+add+syntax+highlighting+for+develop+a+).
- Search scope pages (`/search/scope/:id`) were removed.
- User-defined search scopes are no longer shown below the search bar on the homepage. Use the [`quicklinks`](https://docs.sourcegraph.com/user/personalization/quick_links) setting instead to display links there.
- The explore page (`/explore`) was removed.
- The sign out page was removed.
- The unused GraphQL types `DiffSearchResult` and `DeploymentConfiguration` were removed.
- The deprecated GraphQL mutation `updateAllMirrorRepositories`.
- The deprecated GraphQL field `Site.noRepositoriesEnabled`.
- Total counts of users by product area have been removed from pings.
- Aggregate daily, weekly, and monthly latencies (in ms) of code intelligence events (e.g., hover tooltips) have been removed from pings.

## 3.20.1

### Fixed

- gomod: rollback go-diff to v0.5.3 (v0.6.0 causes panic in certain cases) [#13973](https://github.com/sourcegraph/sourcegraph/pull/13973).
- Fixed an issue causing the scoped query in the search field to be erased when viewing files. [#13954](https://github.com/sourcegraph/sourcegraph/pull/13954).

## 3.20.0

### Added

- Site admins can now force a specific user to re-authenticate on their next request or visit. [#13647](https://github.com/sourcegraph/sourcegraph/pull/13647)
- Sourcegraph now watches its [configuration files](https://docs.sourcegraph.com/admin/config/advanced_config_file) (when using external files) and automatically applies the changes to Sourcegraph's configuration when they change. For example, this allows Sourcegraph to detect when a Kubernetes ConfigMap changes. [#13646](https://github.com/sourcegraph/sourcegraph/pull/13646)
- To define repository groups (`search.repositoryGroups` in global, org, or user settings), you can now specify regular expressions in addition to single repository names. [#13730](https://github.com/sourcegraph/sourcegraph/pull/13730)
- The new site configuration property `search.limits` configures the maximum search timeout and the maximum number of repositories to search for various types of searches. [#13448](https://github.com/sourcegraph/sourcegraph/pull/13448)
- Files and directories can now be excluded from search by adding the file `.sourcegraph/ignore` to the root directory of a repository. Each line in the _ignore_ file is interpreted as a globbing pattern. [#13690](https://github.com/sourcegraph/sourcegraph/pull/13690)
- Structural search syntax now allows regular expressions in patterns. Also, `...` can now be used in place of `:[_]`. See the [documentation](https://docs.sourcegraph.com/@main/code_search/reference/structural) for example syntax. [#13809](https://github.com/sourcegraph/sourcegraph/pull/13809)
- The total size of all Git repositories and the lines of code for indexed branches will be sent back in pings. [#13764](https://github.com/sourcegraph/sourcegraph/pull/13764)
- Experimental: A new homepage UI for Sourcegraph Server shows the user their recent searches, repositories, files, and saved searches. It can be enabled with `experimentalFeatures.showEnterpriseHomePanels`. [#13407](https://github.com/sourcegraph/sourcegraph/issues/13407)

### Changed

- Campaigns are enabled by default for all users. Site admins may view and create campaigns; everyone else may only view campaigns. The new site configuration property `campaigns.enabled` can be used to disable campaigns for all users. The properties `campaigns.readAccess`, `automation.readAccess.enabled`, and `"experimentalFeatures": { "automation": "enabled" }}` are deprecated and no longer have any effect.
- Diff and commit searches are limited to 10,000 repositories (if `before:` or `after:` filters are used), or 50 repositories (if no time filters are used). You can configure this limit in the site configuration property `search.limits`. [#13386](https://github.com/sourcegraph/sourcegraph/pull/13386)
- The site configuration `maxReposToSearch` has been deprecated in favor of the property `maxRepos` on `search.limits`. [#13439](https://github.com/sourcegraph/sourcegraph/pull/13439)
- Search queries are now processed by a new parser that will always be enabled going forward. There should be no material difference in behavior. In case of adverse effects, the previous parser can be reenabled by setting `"search.migrateParser": false` in settings. [#13435](https://github.com/sourcegraph/sourcegraph/pull/13435)
- It is now possible to search for file content that excludes a term using the `NOT` operator. [#12412](https://github.com/sourcegraph/sourcegraph/pull/12412)
- `NOT` is available as an alternative syntax of `-` on supported keywords `repo`, `file`, `content`, `lang`, and `repohasfile`. [#12412](https://github.com/sourcegraph/sourcegraph/pull/12412)
- Negated content search is now also supported for unindexed repositories. Previously it was only supported for indexed repositories [#13359](https://github.com/sourcegraph/sourcegraph/pull/13359).
- The experimental feature flag `andOrQuery` is deprecated. [#13435](https://github.com/sourcegraph/sourcegraph/pull/13435)
- After a user's password changes, they will be signed out on all devices and must sign in again. [#13647](https://github.com/sourcegraph/sourcegraph/pull/13647)
- `rev:` is available as alternative syntax of `@` for searching revisions instead of the default branch [#13133](https://github.com/sourcegraph/sourcegraph/pull/13133)
- Campaign URLs have changed to use the campaign name instead of an opaque ID. The old URLs no longer work. [#13368](https://github.com/sourcegraph/sourcegraph/pull/13368)
- A new `external_service_repos` join table was added. The migration required to make this change may take a few minutes.

### Fixed

- User satisfaction/NPS surveys will now correctly provide a range from 0–10, rather than 0–9. [#13163](https://github.com/sourcegraph/sourcegraph/pull/13163)
- Fixed a bug where we returned repositories with invalid revisions in the search results. Now, if a user specifies an invalid revision, we show an alert. [#13271](https://github.com/sourcegraph/sourcegraph/pull/13271)
- Previously it wasn't possible to search for certain patterns containing `:` because they would not be considered valid filters. We made these checks less strict. [#10920](https://github.com/sourcegraph/sourcegraph/pull/10920)
- When a user signs out of their account, all of their sessions will be invalidated, not just the session where they signed out. [#13647](https://github.com/sourcegraph/sourcegraph/pull/13647)
- URL information will no longer be leaked by the HTTP referer header. This prevents the user's password reset code from being leaked. [#13804](https://github.com/sourcegraph/sourcegraph/pull/13804)
- GitLab OAuth2 user authentication now respects `tls.external` site setting. [#13814](https://github.com/sourcegraph/sourcegraph/pull/13814)

### Removed

- The smartSearchField feature is now always enabled. The `experimentalFeatures.smartSearchField` settings option has been removed.

## 3.19.2

### Fixed

- search: always limit commit and diff to less than 10,000 repos [a97f81b0f7](https://github.com/sourcegraph/sourcegraph/commit/a97f81b0f79535253bd7eae6c30d5c91d48da5ca)
- search: configurable limits on commit/diff search [1c22d8ce1](https://github.com/sourcegraph/sourcegraph/commit/1c22d8ce13c149b3fa3a7a26f8cb96adc89fc556)
- search: add site configuration for maxTimeout [d8d61b43c0f](https://github.com/sourcegraph/sourcegraph/commit/d8d61b43c0f0d229d46236f2f128ca0f93455172)

## 3.19.1

### Fixed

- migrations: revert migration causing deadlocks in some deployments [#13194](https://github.com/sourcegraph/sourcegraph/pull/13194)

## 3.19.0

### Added

- Emails can be now be sent to SMTP servers with self-signed certificates, using `email.smtp.disableTLS`. [#12243](https://github.com/sourcegraph/sourcegraph/pull/12243)
- Saved search emails now include a link to the user's saved searches page. [#11651](https://github.com/sourcegraph/sourcegraph/pull/11651)
- Campaigns can now be synced using GitLab webhooks. [#12139](https://github.com/sourcegraph/sourcegraph/pull/12139)
- Configured `observability.alerts` can now be tested using a GraphQL endpoint, `triggerObservabilityTestAlert`. [#12532](https://github.com/sourcegraph/sourcegraph/pull/12532)
- The Sourcegraph CLI can now serve local repositories for Sourcegraph to clone. This was previously in a command called `src-expose`. See [serving local repositories](https://docs.sourcegraph.com/admin/external_service/src_serve_git) in our documentation to find out more. [#12363](https://github.com/sourcegraph/sourcegraph/issues/12363)
- The count of retained, churned, resurrected, new and deleted users will be sent back in pings. [#12136](https://github.com/sourcegraph/sourcegraph/pull/12136)
- Saved search usage will be sent back in pings. [#12956](https://github.com/sourcegraph/sourcegraph/pull/12956)
- Any request with `?trace=1` as a URL query parameter will enable Jaeger tracing (if Jaeger is enabled). [#12291](https://github.com/sourcegraph/sourcegraph/pull/12291)
- Password reset emails will now be automatically sent to users created by a site admin if email sending is configured and password reset is enabled. Previously, site admins needed to manually send the user this password reset link. [#12803](https://github.com/sourcegraph/sourcegraph/pull/12803)
- Syntax highlighting for `and` and `or` search operators. [#12694](https://github.com/sourcegraph/sourcegraph/pull/12694)
- It is now possible to search for file content that excludes a term using the `NOT` operator. Negating pattern syntax requires setting `"search.migrateParser": true` in settings and is currently only supported for literal and regexp queries on indexed repositories. [#12412](https://github.com/sourcegraph/sourcegraph/pull/12412)
- `NOT` is available as an alternative syntax of `-` on supported keywords `repo`, `file`, `content`, `lang`, and `repohasfile`. `NOT` requires setting `"search.migrateParser": true` option in settings. [#12520](https://github.com/sourcegraph/sourcegraph/pull/12520)

### Changed

- Repository permissions are now always checked and updated asynchronously ([background permissions syncing](https://docs.sourcegraph.com/admin/repo/permissions#background-permissions-syncing)) instead of blocking each operation. The site config option `permissions.backgroundSync` (which enabled this behavior in previous versions) is now a no-op and is deprecated.
- [Background permissions syncing](https://docs.sourcegraph.com/admin/repo/permissions#background-permissions-syncing) (`permissions.backgroundSync`) has become the only option for mirroring repository permissions from code hosts. All relevant site configurations are deprecated.

### Fixed

- Fixed site admins are getting errors when visiting user settings page in OSS version. [#12313](https://github.com/sourcegraph/sourcegraph/pull/12313)
- `github-proxy` now respects the environment variables `HTTP_PROXY`, `HTTPS_PROXY` and `NO_PROXY` (or the lowercase versions thereof). Other services already respect these variables, but this was missed. If you need a proxy to access github.com set the environment variable for the github-proxy container. [#12377](https://github.com/sourcegraph/sourcegraph/issues/12377)
- `sourcegraph-frontend` now respects the `tls.external` experimental setting as well as the proxy environment variables. In proxy environments this allows Sourcegraph to fetch extensions. [#12633](https://github.com/sourcegraph/sourcegraph/issues/12633)
- Fixed a bug that would sometimes cause trailing parentheses to be removed from search queries upon page load. [#12960](https://github.com/sourcegraph/sourcegraph/issues/12690)
- Indexed search will no longer stall if a specific index job stalls. Additionally at scale many corner cases causing indexing to stall have been fixed. [#12502](https://github.com/sourcegraph/sourcegraph/pull/12502)
- Indexed search will quickly recover from rebalancing / roll outs. When a indexed search shard goes down, its repositories are re-indexed by other shards. This takes a while and during a rollout leads to effectively re-indexing all repositories. We now avoid indexing the redistributed repositories once a shard comes back online. [#12474](https://github.com/sourcegraph/sourcegraph/pull/12474)
- Indexed search has many improvements to observability. More detailed Jaeger traces, detailed logging during startup and more prometheus metrics.
- The site admin repository needs-index page is significantly faster. Previously on large instances it would usually timeout. Now it should load within a second. [#12513](https://github.com/sourcegraph/sourcegraph/pull/12513)
- User password reset page now respects the value of site config `auth.minPasswordLength`. [#12971](https://github.com/sourcegraph/sourcegraph/pull/12971)
- Fixed an issue where duplicate search results would show for queries with `or`-expressions. [#12531](https://github.com/sourcegraph/sourcegraph/pull/12531)
- Faster indexed search queries over a large number of repositories. Searching 100k+ repositories is now ~400ms faster and uses much less memory. [#12546](https://github.com/sourcegraph/sourcegraph/pull/12546)

### Removed

- Deprecated site settings `lightstepAccessToken` and `lightstepProject` have been removed. We now only support sending traces to Jaeger. Configure Jaeger with `observability.tracing` site setting.
- Removed `CloneInProgress` option from GraphQL Repositories API. [#12560](https://github.com/sourcegraph/sourcegraph/pull/12560)

## 3.18.0

### Added

- To search across multiple revisions of the same repository, list multiple branch names (or other revspecs) separated by `:` in your query, as in `repo:myrepo@branch1:branch2:branch2`. To search all branches, use `repo:myrepo@*refs/heads/`. Previously this was only supported for diff and commit searches and only available via the experimental site setting `searchMultipleRevisionsPerRepository`.
- The "Add repositories" page (/site-admin/external-services/new) now displays a dismissible notification explaining how and why we access code host data. [#11789](https://github.com/sourcegraph/sourcegraph/pull/11789).
- New `observability.alerts` features:
  - Notifications now provide more details about relevant alerts.
  - Support for email and OpsGenie notifications has been added. Note that to receive email alerts, `email.address` and `email.smtp` must be configured.
  - Some notifiers now have new options:
    - PagerDuty notifiers: `severity` and `apiUrl`
    - Webhook notifiers: `bearerToken`
  - A new `disableSendResolved` option disables notifications for when alerts resolve themselves.
- Recently firing critical alerts can now be displayed to admins via site alerts, use the flag `{ "alerts.hideObservabilitySiteAlerts": false }` to enable these alerts in user configuration.
- Specific alerts can now be silenced using `observability.silenceAlerts`. [#12087](https://github.com/sourcegraph/sourcegraph/pull/12087)
- Revisions listed in `experimentalFeatures.versionContext` will be indexed for faster searching. This is the first support towards indexing non-default branches. [#6728](https://github.com/sourcegraph/sourcegraph/issues/6728)
- Revisions listed in `experimentalFeatures.versionContext` or `experimentalFeatures.search.index.branches` will be indexed for faster searching. This is the first support towards indexing non-default branches. [#6728](https://github.com/sourcegraph/sourcegraph/issues/6728)
- Campaigns are now supported on GitLab.
- Campaigns now support GitLab and allow users to create, update and track merge requests on GitLab instances.
- Added a new section on the search homepage on Sourcegraph.com. It is currently feature flagged behind `experimentalFeatures.showRepogroupHomepage` in settings.
- Added new repository group pages.

### Changed

- Some monitoring alerts now have more useful descriptions. [#11542](https://github.com/sourcegraph/sourcegraph/pull/11542)
- Searching `fork:true` or `archived:true` has the same behaviour as searching `fork:yes` or `archived:yes` respectively. Previously it incorrectly had the same behaviour as `fork:only` and `archived:only` respectively. [#11740](https://github.com/sourcegraph/sourcegraph/pull/11740)
- Configuration for `observability.alerts` has changed and notifications are now provided by Prometheus Alertmanager. [#11832](https://github.com/sourcegraph/sourcegraph/pull/11832)
  - Removed: `observability.alerts.id`.
  - Removed: Slack notifiers no longer accept `mentionUsers`, `mentionGroups`, `mentionChannel`, and `token` options.

### Fixed

- The single-container `sourcegraph/server` image now correctly reports its version.
- An issue where repositories would not clone and index in some edge cases where the clones were deleted or not successful on gitserver. [#11602](https://github.com/sourcegraph/sourcegraph/pull/11602)
- An issue where repositories previously deleted on gitserver would not immediately reclone on system startup. [#11684](https://github.com/sourcegraph/sourcegraph/issues/11684)
- An issue where the sourcegraph/server Jaeger config was invalid. [#11661](https://github.com/sourcegraph/sourcegraph/pull/11661)
- An issue where valid search queries were improperly hinted as being invalid in the search field. [#11688](https://github.com/sourcegraph/sourcegraph/pull/11688)
- Reduce frontend memory spikes by limiting the number of goroutines launched by our GraphQL resolvers. [#11736](https://github.com/sourcegraph/sourcegraph/pull/11736)
- Fixed a bug affecting Sourcegraph icon display in our Phabricator native integration [#11825](https://github.com/sourcegraph/sourcegraph/pull/11825).
- Improve performance of site-admin repositories status page. [#11932](https://github.com/sourcegraph/sourcegraph/pull/11932)
- An issue where search autocomplete for files didn't add the right path. [#12241](https://github.com/sourcegraph/sourcegraph/pull/12241)

### Removed

- Backwards compatibility for "critical configuration" (a type of configuration that was deprecated in December 2019) was removed. All critical configuration now belongs in site configuration.
- Experimental feature setting `{ "experimentalFeatures": { "searchMultipleRevisionsPerRepository": true } }` will be removed in 3.19. It is now always on. Please remove references to it.
- Removed "Cloning" tab in site-admin Repository Status page. [#12043](https://github.com/sourcegraph/sourcegraph/pull/12043)
- The `blacklist` configuration option for Gitolite that was deprecated in 3.17 has been removed in 3.19. Use `exclude.pattern` instead. [#12345](https://github.com/sourcegraph/sourcegraph/pull/12345)

## 3.17.3

### Fixed

- git: Command retrying made a copy that was never used [#11807](https://github.com/sourcegraph/sourcegraph/pull/11807)
- frontend: Allow opt out of EnsureRevision when making a comparison query [#11811](https://github.com/sourcegraph/sourcegraph/pull/11811)
- Fix Phabricator icon class [#11825](https://github.com/sourcegraph/sourcegraph/pull/11825)

## 3.17.2

### Fixed

- An issue where repositories previously deleted on gitserver would not immediately reclone on system startup. [#11684](https://github.com/sourcegraph/sourcegraph/issues/11684)

## 3.17.1

### Added

- Improved search indexing metrics

### Changed

- Some monitoring alerts now have more useful descriptions. [#11542](https://github.com/sourcegraph/sourcegraph/pull/11542)

### Fixed

- The single-container `sourcegraph/server` image now correctly reports its version.
- An issue where repositories would not clone and index in some edge cases where the clones were deleted or not successful on gitserver. [#11602](https://github.com/sourcegraph/sourcegraph/pull/11602)
- An issue where the sourcegraph/server Jaeger config was invalid. [#11661](https://github.com/sourcegraph/sourcegraph/pull/11661)

## 3.17.0

### Added

- The search results page now shows a small UI notification if either repository forks or archives are excluded, when `fork` or `archived` options are not explicitly set. [#10624](https://github.com/sourcegraph/sourcegraph/pull/10624)
- Prometheus metric `src_gitserver_repos_removed_disk_pressure` which is incremented everytime we remove a repository due to disk pressure. [#10900](https://github.com/sourcegraph/sourcegraph/pull/10900)
- `gitolite.exclude` setting in [Gitolite external service config](https://docs.sourcegraph.com/admin/external_service/gitolite#configuration) now supports a regular expression via the `pattern` field. This is consistent with how we exclude in other external services. Additionally this is a replacement for the deprecated `blacklist` configuration. [#11403](https://github.com/sourcegraph/sourcegraph/pull/11403)
- Notifications about Sourcegraph being out of date will now be shown to site admins and users (depending on how out-of-date it is).
- Alerts are now configured using `observability.alerts` in the site configuration, instead of via the Grafana web UI. This does not yet support all Grafana notification channel types, and is not yet supported on `sourcegraph/server` ([#11473](https://github.com/sourcegraph/sourcegraph/issues/11473)). For more details, please refer to the [Sourcegraph alerting guide](https://docs.sourcegraph.com/admin/observability/alerting).
- Experimental basic support for detecting if your Sourcegraph instance is over or under-provisioned has been added through a set of dashboards and warning-level alerts based on container utilization.
- Query [operators](https://docs.sourcegraph.com/code_search/reference/queries#boolean-operators) `and` and `or` are now enabled by default in all search modes for searching file content. [#11521](https://github.com/sourcegraph/sourcegraph/pull/11521)

### Changed

- Repository search within a version context will link to the revision in the version context. [#10860](https://github.com/sourcegraph/sourcegraph/pull/10860)
- Background permissions syncing becomes the default method to sync permissions from code hosts. Please [read our documentation for things to keep in mind before upgrading](https://docs.sourcegraph.com/admin/repo/permissions#background-permissions-syncing). [#10972](https://github.com/sourcegraph/sourcegraph/pull/10972)
- The styling of the hover overlay was overhauled to never have badges or the close button overlap content while also always indicating whether the overlay is currently pinned. The styling on code hosts was also improved. [#10956](https://github.com/sourcegraph/sourcegraph/pull/10956)
- Previously, it was required to quote most patterns in structural search. This is no longer a restriction and single and double quotes in structural search patterns are interpreted literally. Note: you may still use `content:"structural-pattern"` if the pattern without quotes conflicts with other syntax. [#11481](https://github.com/sourcegraph/sourcegraph/pull/11481)

### Fixed

- Dynamic repo search filters on branches which contain special characters are correctly escaped now. [#10810](https://github.com/sourcegraph/sourcegraph/pull/10810)
- Forks and archived repositories at a specific commit are searched without the need to specify "fork:yes" or "archived:yes" in the query. [#10864](https://github.com/sourcegraph/sourcegraph/pull/10864)
- The git history for binary files is now correctly shown. [#11034](https://github.com/sourcegraph/sourcegraph/pull/11034)
- Links to AWS Code Commit repositories have been fixed after the URL schema has been changed. [#11019](https://github.com/sourcegraph/sourcegraph/pull/11019)
- A link to view all repositories will now always appear on the Explore page. [#11113](https://github.com/sourcegraph/sourcegraph/pull/11113)
- The Site-admin > Pings page no longer incorrectly indicates that pings are disabled when they aren't. [#11229](https://github.com/sourcegraph/sourcegraph/pull/11229)
- Match counts are now accurately reported for indexed search. [#11242](https://github.com/sourcegraph/sourcegraph/pull/11242)
- When background permissions syncing is enabled, it is now possible to only enforce permissions for repositories from selected code hosts (instead of enforcing permissions for repositories from all code hosts). [#11336](https://github.com/sourcegraph/sourcegraph/pull/11336)
- When more than 200+ repository revisions in a search are unindexed (very rare), the remaining repositories are reported as missing instead of Sourcegraph issuing e.g. several thousand unindexed search requests which causes system slowness and ultimately times out - ensuring searches are still fast even if there are indexing issues on a deployment of Sourcegraph. This does not apply if `index:no` is present in the query.

### Removed

- Automatic syncing of Campaign webhooks for Bitbucket Server. [#10962](https://github.com/sourcegraph/sourcegraph/pull/10962)
- The `blacklist` configuration option for Gitolite is DEPRECATED and will be removed in 3.19. Use `exclude.pattern` instead.

## 3.16.2

### Fixed

- Search: fix indexed search match count [#7fc96](https://github.com/sourcegraph/sourcegraph/commit/7fc96d319f49f55da46a7649ccf261aa7e8327c3)
- Sort detected languages properly [#e7750](https://github.com/sourcegraph/sourcegraph/commit/e77507d060a40355e7b86fb093d21a7149ea03ac)

## 3.16.1

### Fixed

- Fix repo not found error for patches [#11021](https://github.com/sourcegraph/sourcegraph/pull/11021).
- Show expired license screen [#10951](https://github.com/sourcegraph/sourcegraph/pull/10951).
- Sourcegraph is now built with Go 1.14.3, fixing issues running Sourcegraph onUbuntu 19 and 20. [#10447](https://github.com/sourcegraph/sourcegraph/issues/10447)

## 3.16.0

### Added

- Autocompletion for `repogroup` filters in search queries. [#10141](https://github.com/sourcegraph/sourcegraph/pull/10286)
- If the experimental feature flag `codeInsights` is enabled, extensions can contribute content to directory pages through the experimental `ViewProvider` API. [#10236](https://github.com/sourcegraph/sourcegraph/pull/10236)
  - Directory pages are then represented as an experimental `DirectoryViewer` in the `visibleViewComponents` of the extension API. **Note: This may break extensions that were assuming `visibleViewComponents` were always `CodeEditor`s and did not check the `type` property.** Extensions checking the `type` property will continue to work. [#10236](https://github.com/sourcegraph/sourcegraph/pull/10236)
- [Major syntax highlighting improvements](https://github.com/sourcegraph/syntect_server/pull/29), including:
  - 228 commits / 1 year of improvements to the syntax highlighter library Sourcegraph uses ([syntect](https://github.com/trishume/syntect)).
  - 432 commits / 1 year of improvements to the base syntax definitions for ~36 languages Sourcegraph uses ([sublimehq/Packages](https://github.com/sublimehq/Packages)).
  - 30 new file extensions/names now detected.
  - Likely fixes other major instability and language support issues. #9557
  - Added [Smarty](#2885), [Ethereum / Solidity / Vyper)](#2440), [Cuda](#5907), [COBOL](#10154), [vb.NET](#4901), and [ASP.NET](#4262) syntax highlighting.
  - Fixed OCaml syntax highlighting #3545
  - Bazel/Starlark support improved (.star, BUILD, and many more extensions now properly highlighted). #8123
- New permissions page in both user and repository settings when background permissions syncing is enabled (`"permissions.backgroundSync": {"enabled": true}`). [#10473](https://github.com/sourcegraph/sourcegraph/pull/10473) [#10655](https://github.com/sourcegraph/sourcegraph/pull/10655)
- A new dropdown for choosing version contexts appears on the left of the query input when version contexts are specified in `experimentalFeatures.versionContext` in site configuration. Version contexts allow you to scope your search to specific sets of repos at revisions.
- Campaign changeset usage counts including changesets created, added and merged will be sent back in pings. [#10591](https://github.com/sourcegraph/sourcegraph/pull/10591)
- Diff views now feature syntax highlighting and can be properly copy-pasted. [#10437](https://github.com/sourcegraph/sourcegraph/pull/10437)
- Admins can now download an anonymized usage statistics ZIP archive in the **Site admin > Usage stats**. Opting to share this archive with the Sourcegraph team helps us make the product even better. [#10475](https://github.com/sourcegraph/sourcegraph/pull/10475)
- Extension API: There is now a field `versionContext` and subscribable `versionContextChanges` in `Workspace` to allow extensions to respect the instance's version context.
- The smart search field, providing syntax highlighting, hover tooltips, and validation on filters in search queries, is now activated by default. It can be disabled by setting `{ "experimentalFeatures": { "smartSearchField": false } }` in global settings.

### Changed

- The `userID` and `orgID` fields in the SavedSearch type in the GraphQL API have been replaced with a `namespace` field. To get the ID of the user or org that owns the saved search, use `namespace.id`. [#5327](https://github.com/sourcegraph/sourcegraph/pull/5327)
- Tree pages now redirect to blob pages if the path is not a tree and vice versa. [#10193](https://github.com/sourcegraph/sourcegraph/pull/10193)
- Files and directories that are not found now return a 404 status code. [#10193](https://github.com/sourcegraph/sourcegraph/pull/10193)
- The site admin flag `disableNonCriticalTelemetry` now allows Sourcegraph admins to disable most anonymous telemetry. Visit https://docs.sourcegraph.com/admin/pings to learn more. [#10402](https://github.com/sourcegraph/sourcegraph/pull/10402)

### Fixed

- In the OSS version of Sourcegraph, authorization providers are properly initialized and GraphQL APIs are no longer blocked. [#3487](https://github.com/sourcegraph/sourcegraph/issues/3487)
- Previously, GitLab repository paths containing certain characters could not be excluded (slashes and periods in parts of the paths). These characters are now allowed, so the repository paths can be excluded. [#10096](https://github.com/sourcegraph/sourcegraph/issues/10096)
- Symbols for indexed commits in languages Haskell, JSONNet, Kotlin, Scala, Swift, Thrift, and TypeScript will show up again. Previously our symbol indexer would not know how to extract symbols for those languages even though our unindexed symbol service did. [#10357](https://github.com/sourcegraph/sourcegraph/issues/10357)
- When periodically re-cloning a repository it will still be available. [#10663](https://github.com/sourcegraph/sourcegraph/pull/10663)

### Removed

- The deprecated feature discussions has been removed. [#9649](https://github.com/sourcegraph/sourcegraph/issues/9649)

## 3.15.2

### Fixed

- Fix repo not found error for patches [#11021](https://github.com/sourcegraph/sourcegraph/pull/11021).
- Show expired license screen [#10951](https://github.com/sourcegraph/sourcegraph/pull/10951).

## 3.15.1

### Fixed

- A potential security vulnerability with in the authentication workflow has been fixed. [#10167](https://github.com/sourcegraph/sourcegraph/pull/10167)
- An issue where `sourcegraph/postgres-11.4:3.15.0` was incorrectly an older version of the image incompatible with non-root Kubernetes deployments. `sourcegraph/postgres-11.4:3.15.1` now matches the same image version found in Sourcegraph 3.14.3 (`20-04-07_56b20163`).
- An issue that caused the search result type tabs to be overlapped in Safari. [#10191](https://github.com/sourcegraph/sourcegraph/pull/10191)

## 3.15.0

### Added

- Users and site administrators can now view a log of their actions/events in the user settings. [#9141](https://github.com/sourcegraph/sourcegraph/pull/9141)
- With the new `visibility:` filter search results can now be filtered based on a repository's visibility (possible filter values: `any`, `public` or `private`). [#8344](https://github.com/sourcegraph/sourcegraph/issues/8344)
- [`sourcegraph/git-extras`](https://sourcegraph.com/extensions/sourcegraph/git-extras) is now enabled by default on new instances [#3501](https://github.com/sourcegraph/sourcegraph/issues/3501)
- The Sourcegraph Docker image will now copy `/etc/sourcegraph/gitconfig` to `$HOME/.gitconfig`. This is a convenience similiar to what we provide for [repositories that need HTTP(S) or SSH authentication](https://docs.sourcegraph.com/admin/repo/auth). [#658](https://github.com/sourcegraph/sourcegraph/issues/658)
- Permissions background syncing is now supported for GitHub via site configuration `"permissions.backgroundSync": {"enabled": true}`. [#8890](https://github.com/sourcegraph/sourcegraph/issues/8890)
- Search: Adding `stable:true` to a query ensures a deterministic search result order. This is an experimental parameter. It applies only to file contents, and is limited to at max 5,000 results (consider using [the paginated search API](https://docs.sourcegraph.com/api/graphql/search#sourcegraph-3-9-experimental-paginated-search) if you need more than that.). [#9681](https://github.com/sourcegraph/sourcegraph/pull/9681).
- After completing the Sourcegraph user feedback survey, a button may appear for tweeting this feedback at [@sourcegraph](https://twitter.com/sourcegraph). [#9728](https://github.com/sourcegraph/sourcegraph/pull/9728)
- `git fetch` and `git clone` now inherit the parent process environment variables. This allows site admins to set `HTTPS_PROXY` or [git http configurations](https://git-scm.com/docs/git-config/2.26.0#Documentation/git-config.txt-httpproxy) via environment variables. For cluster environments site admins should set this on the gitserver container. [#250](https://github.com/sourcegraph/sourcegraph/issues/250)
- Experimental: Search for file contents using `and`- and `or`-expressions in queries. Enabled via the global settings value `{"experimentalFeatures": {"andOrQuery": "enabled"}}`. [#8567](https://github.com/sourcegraph/sourcegraph/issues/8567)
- Always include forks or archived repositories in searches via the global/org/user settings with `"search.includeForks": true` or `"search.includeArchived": true` respectively. [#9927](https://github.com/sourcegraph/sourcegraph/issues/9927)
- observability (debugging): It is now possible to log all Search and GraphQL requests slower than N milliseconds, using the new site configuration options `observability.logSlowGraphQLRequests` and `observability.logSlowSearches`.
- observability (monitoring): **More metrics monitored and alerted on, more legible dashboards**
  - Dashboard panels now show an orange/red background color when the defined warning/critical alert threshold has been met, making it even easier to see on a dashboard what is in a bad state.
  - Symbols: failing `symbols` -> `frontend-internal` requests are now monitored. [#9732](https://github.com/sourcegraph/sourcegraph/issues/9732)
  - Frontend dasbhoard: Search error types are now broken into distinct panels for improved visibility/legibility.
    - **IMPORTANT**: If you have previously configured alerting on any of these panels or on "hard search errors", you will need to reconfigure it after upgrading.
  - Frontend dasbhoard: Search error and latency are now broken down by type: Browser requests, search-based code intel requests, and API requests.
- observability (debugging): **Distributed tracing is a powerful tool for investigating performance issues.** The following changes have been made with the goal of making it easier to use distributed tracing with Sourcegraph:

  - The site configuration field `"observability.tracing": { "sampling": "..." }` allows a site admin to control which requests generate tracing data.
    - `"all"` will trace all requests.
    - `"selective"` (recommended) will trace all requests initiated from an end-user URL with `?trace=1`. Non-end-user-initiated requests can set a HTTP header `X-Sourcegraph-Should-Trace: true`. This is the recommended setting, as `"all"` can generate large amounts of tracing data that may cause network and memory resource contention in the Sourcegraph instance.
    - `"none"` (default) turns off tracing.
  - Jaeger is now the officially supported distributed tracer. The following is the recommended site configuration to connect Sourcegraph to a Jaeger agent (which must be deployed on the same host and listening on the default ports):

    ```
    "observability.tracing": {
      "sampling": "selective"
    }
    ```

  - Jaeger is now included in the Sourcegraph deployment configuration by default if you are using Kubernetes, Docker Compose, or the pure Docker cluster deployment model. (It is not yet included in the single Docker container distribution.) It will be included as part of upgrading to 3.15 in these deployment models, unless disabled.
  - The site configuration field, `useJaeger`, is deprecated in favor of `observability.tracing`.
  - Support for configuring Lightstep as a distributed tracer is deprecated and will be removed in a subsequent release. Instances that use Lightstep with Sourcegraph are encouraged to migrate to Jaeger (directions for running Jaeger alongside Sourcegraph are included in the installation instructions).

### Changed

- Multiple backwards-incompatible changes in the parts of the GraphQL API related to Campaigns [#9106](https://github.com/sourcegraph/sourcegraph/issues/9106):
  - `CampaignPlan.status` has been removed, since we don't need it anymore after moving execution of campaigns to src CLI in [#8008](https://github.com/sourcegraph/sourcegraph/pull/8008).
  - `CampaignPlan` has been renamed to `PatchSet`.
  - `ChangesetPlan`/`ChangesetPlanConnection` has been renamed to `Patch`/`PatchConnection`.
  - `CampaignPlanPatch` has been renamed to `PatchInput`.
  - `Campaign.plan` has been renamed to `Campaign.patchSet`.
  - `Campaign.changesetPlans` has been renamed to `campaign.changesetPlan`.
  - `createCampaignPlanFromPatches` mutation has been renamed to `createPatchSetFromPatches`.
- Removed the scoped search field on tree pages. When browsing code, the global search query will now get scoped to the current tree or file. [#9225](https://github.com/sourcegraph/sourcegraph/pull/9225)
- Instances without a license key that exceed the published user limit will now display a notice to all users.

### Fixed

- `.*` in the filter pattern were ignored and led to missing search results. [#9152](https://github.com/sourcegraph/sourcegraph/pull/9152)
- The Phabricator integration no longer makes duplicate requests to Phabricator's API on diff views. [#8849](https://github.com/sourcegraph/sourcegraph/issues/8849)
- Changesets on repositories that aren't available on the instance anymore are now hidden instead of failing. [#9656](https://github.com/sourcegraph/sourcegraph/pull/9656)
- observability (monitoring):
  - **Dashboard and alerting bug fixes**
    - Syntect Server dashboard: "Worker timeouts" can no longer appear to go negative. [#9523](https://github.com/sourcegraph/sourcegraph/issues/9523)
    - Symbols dashboard: "Store fetch queue size" can no longer appear to go negative. [#9731](https://github.com/sourcegraph/sourcegraph/issues/9731)
    - Syntect Server dashboard: "Worker timeouts" no longer incorrectly shows multiple values. [#9524](https://github.com/sourcegraph/sourcegraph/issues/9524)
    - Searcher dashboard: "Search errors on unindexed repositories" no longer includes cancelled search requests (which are expected).
    - Fixed an issue where NaN could leak into the `alert_count` metric. [#9832](https://github.com/sourcegraph/sourcegraph/issues/9832)
    - Gitserver: "resolve_revision_duration_slow" alert is no longer flaky / non-deterministic. [#9751](https://github.com/sourcegraph/sourcegraph/issues/9751)
    - Git Server dashboard: there is now a panel to show concurrent command executions to match the defined alerts. [#9354](https://github.com/sourcegraph/sourcegraph/issues/9354)
    - Git Server dashboard: adjusted the critical disk space alert to 15% so it can now fire. [#9351](https://github.com/sourcegraph/sourcegraph/issues/9351)
  - **Dashboard visiblity and legibility improvements**
    - all: "frontend internal errors" are now broken down just by route, which makes reading the graph easier. [#9668](https://github.com/sourcegraph/sourcegraph/issues/9668)
    - Frontend dashboard: panels no longer show misleading duplicate labels. [#9660](https://github.com/sourcegraph/sourcegraph/issues/9660)
    - Syntect Server dashboard: panels are no longer compacted, for improved visibility. [#9525](https://github.com/sourcegraph/sourcegraph/issues/9525)
    - Frontend dashboard: panels are no longer compacted, for improved visibility. [#9356](https://github.com/sourcegraph/sourcegraph/issues/9356)
    - Searcher dashboard: "Search errors on unindexed repositories" is now broken down by code instead of instance for improved readability. [#9670](https://github.com/sourcegraph/sourcegraph/issues/9670)
    - Symbols dashboard: metrics are now aggregated instead of per-instance, for improved visibility. [#9730](https://github.com/sourcegraph/sourcegraph/issues/9730)
    - Firing alerts are now correctly sorted at the top of dashboards by default. [#9766](https://github.com/sourcegraph/sourcegraph/issues/9766)
    - Panels at the bottom of the home dashboard no longer appear clipped / cut off. [#9768](https://github.com/sourcegraph/sourcegraph/issues/9768)
    - Git Server dashboard: disk usage now shown in percentages to match the alerts that can fire. [#9352](https://github.com/sourcegraph/sourcegraph/issues/9352)
    - Git Server dashboard: the 'echo command duration test' panel now properly displays units in seconds. [#7628](https://github.com/sourcegraph/sourcegraph/issues/7628)
    - Dashboard panels showing firing alerts no longer over-count firing alerts due to the number of service replicas. [#9353](https://github.com/sourcegraph/sourcegraph/issues/9353)

### Removed

- The experimental feature discussions is marked as deprecated. GraphQL and configuration fields related to it will be removed in 3.16. [#9649](https://github.com/sourcegraph/sourcegraph/issues/9649)

## 3.14.4

### Fixed

- A potential security vulnerability with in the authentication workflow has been fixed. [#10167](https://github.com/sourcegraph/sourcegraph/pull/10167)

## 3.14.3

### Fixed

- phabricator: Duplicate requests to phabricator API from sourcegraph extensions. [#8849](https://github.com/sourcegraph/sourcegraph/issues/8849)

## 3.14.2

### Fixed

- campaigns: Ignore changesets where repo does not exist anymore. [#9656](https://github.com/sourcegraph/sourcegraph/pull/9656)

## 3.14.1

### Added

- monitoring: new Permissions dashboard to show stats of repository permissions.

### Changed

- Site-Admin/Instrumentation in the Kubernetes cluster deployment now includes indexed-search.

## 3.14.0

### Added

- Site-Admin/Instrumentation is now available in the Kubernetes cluster deployment [8805](https://github.com/sourcegraph/sourcegraph/pull/8805).
- Extensions can now specify a `baseUri` in the `DocumentFilter` when registering providers.
- Admins can now exclude GitHub forks and/or archived repositories from the set of repositories being mirrored in Sourcegraph with the `"exclude": [{"forks": true}]` or `"exclude": [{"archived": true}]` GitHub external service configuration. [#8974](https://github.com/sourcegraph/sourcegraph/pull/8974)
- Campaign changesets can be filtered by State, Review State and Check State. [#8848](https://github.com/sourcegraph/sourcegraph/pull/8848)
- Counts of users of and searches conducted with interactive and plain text search modes will be sent back in pings, aggregated daily, weekly, and monthly.
- Aggregated counts of daily, weekly, and monthly active users of search will be sent back in pings.
- Counts of number of searches conducted using each filter will be sent back in pings, aggregated daily, weekly, and monthly.
- Counts of number of users conducting searches containing each filter will be sent back in pings, aggregated daily, weekly, and monthly.
- Added more entries (Bash, Erlang, Julia, OCaml, Scala) to the list of suggested languages for the `lang:` filter.
- Permissions background sync is now supported for GitLab and Bitbucket Server via site configuration `"permissions.backgroundSync": {"enabled": true}`.
- Indexed search exports more prometheus metrics and debug logs to aid debugging performance issues. [#9111](https://github.com/sourcegraph/sourcegraph/issues/9111)
- monitoring: the Frontend dashboard now shows in excellent detail how search is behaving overall and at a glance.
- monitoring: added alerts for when hard search errors (both timeouts and general errors) are high.
- monitoring: added alerts for when partial search timeouts are high.
- monitoring: added alerts for when search 90th and 99th percentile request duration is high.
- monitoring: added alerts for when users are being shown an abnormally large amount of search alert user suggestions and no results.
- monitoring: added alerts for when the internal indexed and unindexed search services are returning bad responses.
- monitoring: added alerts for when gitserver may be under heavy load due to many concurrent command executions or under-provisioning.

### Changed

- The "automation" feature was renamed to "campaigns".
  - `campaigns.readAccess.enabled` replaces the deprecated site configuration property `automation.readAccess.enabled`.
  - The experimental feature flag was not renamed (because it will go away soon) and remains `{"experimentalFeatures": {"automation": "enabled"}}`.
- The [Kubernetes deployment](https://github.com/sourcegraph/deploy-sourcegraph) for **existing** installations requires a
  [migration step](https://github.com/sourcegraph/deploy-sourcegraph/blob/master/docs/migrate.md) when upgrading
  past commit [821032e2ee45f21f701](https://github.com/sourcegraph/deploy-sourcegraph/commit/821032e2ee45f21f701caac624e4f090c59fd259) or when upgrading to 3.14.
  New installations starting with the mentioned commit or with 3.14 do not need this migration step.
- Aggregated search latencies (in ms) of search queries are now included in [pings](https://docs.sourcegraph.com/admin/pings).
- The [Kubernetes deployment](https://github.com/sourcegraph/deploy-sourcegraph) frontend role has added services as a resource to watch/listen/get.
  This change does not affect the newly-introduced, restricted Kubernetes config files.
- Archived repositories are excluded from search by default. Adding `archived:yes` includes archived repositories.
- Forked repositories are excluded from search by default. Adding `fork:yes` includes forked repositories.
- CSRF and session cookies now set `SameSite=None` when Sourcegraph is running behind HTTPS and `SameSite=Lax` when Sourcegraph is running behind HTTP in order to comply with a [recent IETF proposal](https://web.dev/samesite-cookies-explained/#samesitenone-must-be-secure). As a side effect, the Sourcegraph browser extension and GitLab/Bitbucket native integrations can only connect to private instances that have HTTPS configured. If your private instance is only running behind HTTP, please configure your instance to use HTTPS in order to continue using these.
- The Bitbucket Server rate limit that Sourcegraph self-imposes has been raised from 120 req/min to 480 req/min to account for Sourcegraph instances that make use of Sourcegraphs' Bitbucket Server repository permissions and campaigns at the same time (which require a larger number of API requests against Bitbucket Server). The new number is based on Sourcegraph consuming roughly 8% the average API request rate of a large customers' Bitbucket Server instance. [#9048](https://github.com/sourcegraph/sourcegraph/pull/9048/files)
- If a single, unambiguous commit SHA is used in a search query (e.g., `repo@c98f56`) and a search index exists at this commit (i.e., it is the `HEAD` commit), then the query is searched using the index. Prior to this change, unindexed search was performed for any query containing an `@commit` specifier.

### Fixed

- Zoekt's watchdog ensures the service is down upto 3 times before exiting. The watchdog would misfire on startup on resource constrained systems, with the retries this should make a false positive far less likely. [#7867](https://github.com/sourcegraph/sourcegraph/issues/7867)
- A regression in repo-updater was fixed that lead to every repository's git clone being updated every time the list of repositories was synced from the code host. [#8501](https://github.com/sourcegraph/sourcegraph/issues/8501)
- The default timeout of indexed search has been increased. Previously indexed search would always return within 3s. This lead to broken behaviour on new instances which had yet to tune resource allocations. [#8720](https://github.com/sourcegraph/sourcegraph/pull/8720)
- Bitbucket Server older than 5.13 failed to sync since Sourcegraph 3.12. This was due to us querying for the `archived` label, but Bitbucket Server 5.13 does not support labels. [#8883](https://github.com/sourcegraph/sourcegraph/issues/8883)
- monitoring: firing alerts are now ordered at the top of the list in dashboards by default for better visibility.
- monitoring: fixed an issue where some alerts would fail to report in for the "Total alerts defined" panel in the overview dashboard.

### Removed

- The v3.11 migration to merge critical and site configuration has been removed. If you are still making use of the deprecated `CRITICAL_CONFIG_FILE`, your instance may not start up. See the [migration notes for Sourcegraph 3.11](https://docs.sourcegraph.com/admin/migration/3_11) for more information.

## 3.13.2

### Fixed

- The default timeout of indexed search has been increased. Previously indexed search would always return within 3s. This lead to broken behaviour on new instances which had yet to tune resource allocations. [#8720](https://github.com/sourcegraph/sourcegraph/pull/8720)
- Bitbucket Server older than 5.13 failed to sync since Sourcegraph 3.12. This was due to us querying for the `archived` label, but Bitbucket Server 5.13 does not support labels. [#8883](https://github.com/sourcegraph/sourcegraph/issues/8883)
- A regression in repo-updater was fixed that lead to every repository's git clone being updated every time the list of repositories was synced from the code host. [#8501](https://github.com/sourcegraph/sourcegraph/issues/8501)

## 3.13.1

### Fixed

- To reduce the chance of users running into "502 Bad Gateway" errors an internal timeout has been increased from 60 seconds to 10 minutes so that long running requests are cut short by the proxy in front of `sourcegraph-frontend` and correctly reported as "504 Gateway Timeout". [#8606](https://github.com/sourcegraph/sourcegraph/pull/8606)
- Sourcegraph instances that are not connected to the internet will no longer display errors when users submit NPS survey responses (the responses will continue to be stored locally). Rather, an error will be printed to the frontend logs. [#8598](https://github.com/sourcegraph/sourcegraph/issues/8598)
- Showing `head>` in the search results if the first line of the file is shown [#8619](https://github.com/sourcegraph/sourcegraph/issues/8619)

## 3.13.0

### Added

- Experimental: Added new field `experimentalFeatures.customGitFetch` that allows defining custom git fetch commands for code hosts and repositories with special settings. [#8435](https://github.com/sourcegraph/sourcegraph/pull/8435)
- Experimental: the search query input now provides syntax highlighting, hover tooltips, and diagnostics on filters in search queries. Requires the global settings value `{ "experimentalFeatures": { "smartSearchField": true } }`.
- Added a setting `search.hideSuggestions`, which when set to `true`, will hide search suggestions in the search bar. [#8059](https://github.com/sourcegraph/sourcegraph/pull/8059)
- Experimental: A tool, [src-expose](https://docs.sourcegraph.com/admin/external_service/other#experimental-src-expose), can be used to import code from any code host.
- Experimental: Added new field `certificates` as in `{ "experimentalFeatures" { "tls.external": { "certificates": ["<CERT>"] } } }`. This allows you to add certificates to trust when communicating with a code host (via API or git+http). We expect this to be useful for adding internal certificate authorities/self-signed certificates. [#71](https://github.com/sourcegraph/sourcegraph/issues/71)
- Added a setting `auth.minPasswordLength`, which when set, causes a minimum password length to be enforced when users sign up or change passwords. [#7521](https://github.com/sourcegraph/sourcegraph/issues/7521)
- GitHub labels associated with code change campaigns are now displayed. [#8115](https://github.com/sourcegraph/sourcegraph/pull/8115)
- GitHub labels associated with campaigns are now displayed. [#8115](https://github.com/sourcegraph/sourcegraph/pull/8115)
- When creating a campaign, users can now specify the branch name that will be used on code host. This is also a breaking change for users of the GraphQL API since the `branch` attribute is now required in `CreateCampaignInput` when a `plan` is also specified. [#7646](https://github.com/sourcegraph/sourcegraph/issues/7646)
- Added an optional `content:` parameter for specifying a search pattern. This parameter overrides any other search patterns in a query. Useful for unambiguously specifying what to search for when search strings clash with other query syntax. [#6490](https://github.com/sourcegraph/sourcegraph/issues/6490)
- Interactive search mode, which helps users construct queries using UI elements, is now made available to users by default. A dropdown to the left of the search bar allows users to toggle between interactive and plain text modes. The option to use interactive search mode can be disabled by adding `{ "experimentalFeatures": { "splitSearchModes": false } }` in global settings. [#8461](https://github.com/sourcegraph/sourcegraph/pull/8461)
- Our [upgrade policy](https://docs.sourcegraph.com/#upgrading-sourcegraph) is now enforced by the `sourcegraph-frontend` on startup to prevent admins from mistakenly jumping too many versions. [#8157](https://github.com/sourcegraph/sourcegraph/pull/8157) [#7702](https://github.com/sourcegraph/sourcegraph/issues/7702)
- Repositories with bad object packs or bad objects are automatically repaired. We now detect suspect output of git commands to mark a repository for repair. [#6676](https://github.com/sourcegraph/sourcegraph/issues/6676)
- Hover tooltips for Scala and Perl files now have syntax highlighting. [#8456](https://github.com/sourcegraph/sourcegraph/pull/8456) [#8307](https://github.com/sourcegraph/sourcegraph/issues/8307)

### Changed

- `experimentalFeatures.splitSearchModes` was removed as a site configuration option. It should be set in global/org/user settings.
- Sourcegraph now waits for `90s` instead of `5s` for Redis to be available before quitting. This duration is configurable with the new `SRC_REDIS_WAIT_FOR` environment variable.
- Code intelligence usage statistics will be sent back via pings by default. Aggregated event counts can be disabled via the site admin flag `disableNonCriticalTelemetry`.
- The Sourcegraph Docker image optimized its use of Redis to make start-up significantly faster in certain scenarios (e.g when container restarts were frequent). ([#3300](https://github.com/sourcegraph/sourcegraph/issues/3300), [#2904](https://github.com/sourcegraph/sourcegraph/issues/2904))
- Upgrading Sourcegraph is officially supported for one minor version increment (e.g., 3.12 -> 3.13). Previously, upgrades from 2 minor versions previous were supported. Please reach out to support@sourcegraph.com if you would like assistance upgrading from a much older version of Sourcegraph.
- The GraphQL mutation `previewCampaignPlan` has been renamed to `createCampaignPlan`. This mutation is part of campaigns, which is still in beta and behind a feature flag and thus subject to possible breaking changes while we still work on it.
- The GraphQL mutation `previewCampaignPlan` has been renamed to `createCampaignPlan`. This mutation is part of the campaigns feature, which is still in beta and behind a feature flag and thus subject to possible breaking changes while we still work on it.
- The GraphQL field `CampaignPlan.changesets` has been deprecated and will be removed in 3.15. A new field called `CampaignPlan.changesetPlans` has been introduced to make the naming more consistent with the `Campaign.changesetPlans` field. Please use that instead. [#7966](https://github.com/sourcegraph/sourcegraph/pull/7966)
- Long lines (>2000 bytes) are no longer highlighted, in order to prevent performance issues in browser rendering. [#6489](https://github.com/sourcegraph/sourcegraph/issues/6489)
- No longer requires `read:org` permissions for GitHub OAuth if `allowOrgs` is not enabled in the site configuration. [#8163](https://github.com/sourcegraph/sourcegraph/issues/8163)
- [Documentation](https://github.com/sourcegraph/deploy-sourcegraph/blob/master/configure/jaeger/README.md) in github.com/sourcegraph/deploy-sourcegraph for deploying Jaeger in Kubernetes clusters running Sourcegraph has been updated to use the [Jaeger Operator](https://www.jaegertracing.io/docs/1.16/operator/), the recommended standard way of deploying Jaeger in a Kubernetes cluster. We recommend existing customers that use Jaeger adopt this new method of deployment. Please reach out to support@sourcegraph.com if you'd like assistance updating.

### Fixed

- The syntax highlighter (syntect-server) no longer fails when run in environments without IPv6 support. [#8463](https://github.com/sourcegraph/sourcegraph/pull/8463)
- After adding/removing a gitserver replica the admin interface will correctly report that repositories that need to move replicas as cloning. [#7970](https://github.com/sourcegraph/sourcegraph/issues/7970)
- Show download button for images. [#7924](https://github.com/sourcegraph/sourcegraph/issues/7924)
- gitserver backoffs trying to re-clone repositories if they fail to clone. In the case of large monorepos that failed this lead to gitserver constantly cloning them and using many resources. [#7804](https://github.com/sourcegraph/sourcegraph/issues/7804)
- It is now possible to escape spaces using `\` in the search queries when using regexp. [#7604](https://github.com/sourcegraph/sourcegraph/issues/7604)
- Clicking filter chips containing whitespace is now correctly quoted in the web UI. [#6498](https://github.com/sourcegraph/sourcegraph/issues/6498)
- **Monitoring:** Fixed an issue with the **Frontend** -> **Search responses by status** panel which caused search response types to not be aggregated as expected. [#7627](https://github.com/sourcegraph/sourcegraph/issues/7627)
- **Monitoring:** Fixed an issue with the **Replacer**, **Repo Updater**, and **Searcher** dashboards would incorrectly report on a metric from the unrelated query-runner service. [#7531](https://github.com/sourcegraph/sourcegraph/issues/7531)
- Deterministic ordering of results from indexed search. Previously when refreshing a page with many results some results may come and go.
- Spread out periodic git reclones. Previously we would reclone all git repositories every 45 days. We now add in a jitter of 12 days to spread out the load for larger installations. [#8259](https://github.com/sourcegraph/sourcegraph/issues/8259)
- Fixed an issue with missing commit information in graphql search results. [#8343](https://github.com/sourcegraph/sourcegraph/pull/8343)

### Removed

- All repository fields related to `enabled` and `disabled` have been removed from the GraphQL API. These fields have been deprecated since 3.4. [#3971](https://github.com/sourcegraph/sourcegraph/pull/3971)
- The deprecated extension API `Hover.__backcompatContents` was removed.

## 3.12.10

This release backports the fixes released in `3.13.2` for customers still on `3.12`.

### Fixed

- The default timeout of indexed search has been increased. Previously indexed search would always return within 3s. This lead to broken behaviour on new instances which had yet to tune resource allocations. [#8720](https://github.com/sourcegraph/sourcegraph/pull/8720)
- Bitbucket Server older than 5.13 failed to sync since Sourcegraph 3.12. This was due to us querying for the `archived` label, but Bitbucket Server 5.13 does not support labels. [#8883](https://github.com/sourcegraph/sourcegraph/issues/8883)
- A regression in repo-updater was fixed that lead to every repository's git clone being updated every time the list of repositories was synced from the code host. [#8501](https://github.com/sourcegraph/sourcegraph/issues/8501)

## 3.12.9

This is `3.12.8` release with internal infrastructure fixes to publish the docker images.

## 3.12.8

### Fixed

- Extension API showInputBox and other Window methods now work on search results pages [#8519](https://github.com/sourcegraph/sourcegraph/issues/8519)
- Extension error notification styling is clearer [#8521](https://github.com/sourcegraph/sourcegraph/issues/8521)

## 3.12.7

### Fixed

- Campaigns now gracefully handle GitHub review dismissals when rendering the burndown chart.

## 3.12.6

### Changed

- When GitLab permissions are turned on using GitLab OAuth authentication, GitLab project visibility is fetched in batches, which is generally more efficient than fetching them individually. The `minBatchingThreshold` and `maxBatchRequests` fields of the `authorization.identityProvider` object in the GitLab repositories configuration control when such batch fetching is used. [#8171](https://github.com/sourcegraph/sourcegraph/pull/8171)

## 3.12.5

### Fixed

- Fixed an internal race condition in our Docker build process. The previous patch version 3.12.4 contained an lsif-server version that was newer than expected. The affected artifacts have since been removed from the Docker registry.

## 3.12.4

### Added

- New optional `apiURL` configuration option for Bitbucket Cloud code host connection [#8082](https://github.com/sourcegraph/sourcegraph/pull/8082)

## 3.12.3

### Fixed

- Fixed an issue in `sourcegraph/*` Docker images where data folders were either not created or had incorrect permissions - preventing the use of Docker volumes. [#7991](https://github.com/sourcegraph/sourcegraph/pull/7991)

## 3.12.2

### Added

- Experimental: The site configuration field `campaigns.readAccess.enabled` allows site-admins to give read-only access for code change campaigns to non-site-admins. This is a setting for the experimental feature campaigns and will only have an effect when campaigns are enabled under `experimentalFeatures`. [#8013](https://github.com/sourcegraph/sourcegraph/issues/8013)

### Fixed

- A regression in 3.12.0 which caused [find-leaked-credentials campaigns](https://docs.sourcegraph.com/user/campaigns#finding-leaked-credentials) to not return any results for private repositories. [#7914](https://github.com/sourcegraph/sourcegraph/issues/7914)
- Experimental: The site configuration field `campaigns.readAccess.enabled` allows site-admins to give read-only access for campaigns to non-site-admins. This is a setting for the experimental campaigns feature and will only have an effect when campaigns is enabled under `experimentalFeatures`. [#8013](https://github.com/sourcegraph/sourcegraph/issues/8013)

### Fixed

- A regression in 3.12.0 which caused find-leaked-credentials campaigns to not return any results for private repositories. [#7914](https://github.com/sourcegraph/sourcegraph/issues/7914)
- A regression in 3.12.0 which removed the horizontal bar between search result matches.
- Manual campaigns were wrongly displayed as being in draft mode. [#8009](https://github.com/sourcegraph/sourcegraph/issues/8009)
- Manual campaigns could be published and create the wrong changesets on code hosts, even though the campaign was never in draft mode (see line above). [#8012](https://github.com/sourcegraph/sourcegraph/pull/8012)
- A regression in 3.12.0 which caused manual campaigns to not properly update the UI after adding a changeset. [#8023](https://github.com/sourcegraph/sourcegraph/pull/8023)
- Minor improvements to manual campaign form fields. [#8033](https://github.com/sourcegraph/sourcegraph/pull/8033)

## 3.12.1

### Fixed

- The ephemeral `/site-config.json` escape-hatch config file has moved to `$HOME/site-config.json`, to support non-root container environments. [#7873](https://github.com/sourcegraph/sourcegraph/issues/7873)
- Fixed an issue where repository permissions would sometimes not be cached, due to improper Redis nil value handling. [#7912](https://github.com/sourcegraph/sourcegraph/issues/7912)

## 3.12.0

### Added

- Bitbucket Server repositories with the label `archived` can be excluded from search with `archived:no` [syntax](https://docs.sourcegraph.com/code_search/reference/queries). [#5494](https://github.com/sourcegraph/sourcegraph/issues/5494)
- Add button to download file in code view. [#5478](https://github.com/sourcegraph/sourcegraph/issues/5478)
- The new `allowOrgs` site config setting in GitHub `auth.providers` enables admins to restrict GitHub logins to members of specific GitHub organizations. [#4195](https://github.com/sourcegraph/sourcegraph/issues/4195)
- Support case field in repository search. [#7671](https://github.com/sourcegraph/sourcegraph/issues/7671)
- Skip LFS content when cloning git repositories. [#7322](https://github.com/sourcegraph/sourcegraph/issues/7322)
- Hover tooltips and _Find Reference_ results now display a badge to indicate when a result is search-based. These indicators can be disabled by adding `{ "experimentalFeatures": { "showBadgeAttachments": false } }` in global settings.
- Campaigns can now be created as drafts, which can be shared and updated without creating changesets (pull requests) on code hosts. When ready, a draft can then be published, either completely or changeset by changeset, to create changesets on the code host. [#7659](https://github.com/sourcegraph/sourcegraph/pull/7659)
- Experimental: feature flag `BitbucketServerFastPerm` can be enabled to speed up fetching ACL data from Bitbucket Server instances. This requires [Bitbucket Server Sourcegraph plugin](https://github.com/sourcegraph/bitbucket-server-plugin) to be installed.
- Experimental: A site configuration field `{ "experimentalFeatures" { "tls.external": { "insecureSkipVerify": true } } }` which allows you to configure SSL/TLS settings for Sourcegraph contacting your code hosts. Currently just supports turning off TLS/SSL verification. [#71](https://github.com/sourcegraph/sourcegraph/issues/71)
- Experimental: To search across multiple revisions of the same repository, list multiple branch names (or other revspecs) separated by `:` in your query, as in `repo:myrepo@branch1:branch2:branch2`. To search all branches, use `repo:myrepo@*refs/heads/`. Requires the site configuration value `{ "experimentalFeatures": { "searchMultipleRevisionsPerRepository": true } }`. Previously this was only supported for diff and commit searches.
- Experimental: interactive search mode, which helps users construct queries using UI elements. Requires the site configuration value `{ "experimentalFeatures": { "splitSearchModes": true } }`. The existing plain text search format is still available via the dropdown menu on the left of the search bar.
- A case sensitivity toggle now appears in the search bar.
- Add explicit repository permissions support with site configuration field `{ "permissions.userMapping" { "enabled": true, "bindID": "email" } }`.

### Changed

- The "Files" tab in the search results page has been renamed to "Filenames" for clarity.
- The search query builder now lives on its own page at `/search/query-builder`. The home search page has a link to it.
- User passwords when using builtin auth are limited to 256 characters. Existing passwords longer than 256 characters will continue to work.
- GraphQL API: Campaign.changesetCreationStatus has been renamed to Campaign.status to be aligned with CampaignPlan. [#7654](https://github.com/sourcegraph/sourcegraph/pull/7654)
- When using GitHub as an authentication provider, `read:org` scope is now required. This is used to support the new `allowOrgs` site config setting in the GitHub `auth.providers` configuration, which enables site admins to restrict GitHub logins to members of a specific GitHub organization. This for example allows having a Sourcegraph instance with GitHub sign in configured be exposed to the public internet without allowing everyone with a GitHub account access to your Sourcegraph instance.

### Fixed

- The experimental search pagination API no longer times out when large repositories are encountered. [#6384](https://github.com/sourcegraph/sourcegraph/issues/6384)
- We resolve relative symbolic links from the directory of the symlink, rather than the root of the repository. [#6034](https://github.com/sourcegraph/sourcegraph/issues/6034)
- Show errors on repository settings page when repo-updater is down. [#3593](https://github.com/sourcegraph/sourcegraph/issues/3593)
- Remove benign warning that verifying config took more than 10s when updating or saving an external service. [#7176](https://github.com/sourcegraph/sourcegraph/issues/7176)
- repohasfile search filter works again (regressed in 3.10). [#7380](https://github.com/sourcegraph/sourcegraph/issues/7380)
- Structural search can now run on very large repositories containing any number of files. [#7133](https://github.com/sourcegraph/sourcegraph/issues/7133)

### Removed

- The deprecated GraphQL mutation `setAllRepositoriesEnabled` has been removed. [#7478](https://github.com/sourcegraph/sourcegraph/pull/7478)
- The deprecated GraphQL mutation `deleteRepository` has been removed. [#7483](https://github.com/sourcegraph/sourcegraph/pull/7483)

## 3.11.4

### Fixed

- The `/.auth/saml/metadata` endpoint has been fixed. Previously it panicked if no encryption key was set.
- The version updating logic has been fixed for `sourcegraph/server`. Users running `sourcegraph/server:3.11.1` will need to manually modify their `docker run` command to use `sourcegraph/server:3.11.4` or higher. [#7442](https://github.com/sourcegraph/sourcegraph/issues/7442)

## 3.11.1

### Fixed

- The syncing process for newly created campaign changesets has been fixed again after they have erroneously been marked as deleted in the database. [#7522](https://github.com/sourcegraph/sourcegraph/pull/7522)
- The syncing process for newly created changesets (in campaigns) has been fixed again after they have erroneously been marked as deleted in the database. [#7522](https://github.com/sourcegraph/sourcegraph/pull/7522)

## 3.11.0

**Important:** If you use `SITE_CONFIG_FILE` or `CRITICAL_CONFIG_FILE`, please be sure to follow the steps in: [migration notes for Sourcegraph v3.11+](https://docs.sourcegraph.com/admin/migration/3_11.md) after upgrading.

### Added

- Language statistics by commit are available via the API. [#6737](https://github.com/sourcegraph/sourcegraph/pull/6737)
- Added a new page that shows [language statistics for the results of a search query](https://docs.sourcegraph.com/user/search#statistics).
- Global settings can be configured from a local file using the environment variable `GLOBAL_SETTINGS_FILE`.
- High-level health metrics and dashboards have been added to Sourcegraph's monitoring (found under the **Site admin** -> **Monitoring** area). [#7216](https://github.com/sourcegraph/sourcegraph/pull/7216)
- Logging for GraphQL API requests not issued by Sourcegraph is now much more verbose, allowing for easier debugging of problematic queries and where they originate from. [#5706](https://github.com/sourcegraph/sourcegraph/issues/5706)
- A new campaign type finds and removes leaked npm credentials. [#6893](https://github.com/sourcegraph/sourcegraph/pull/6893)
- Campaigns can now be retried to create failed changesets due to ephemeral errors (e.g. network problems when creating a pull request on GitHub). [#6718](https://github.com/sourcegraph/sourcegraph/issues/6718)
- The initial release of [structural code search](https://docs.sourcegraph.com/code_search/reference/structural).

### Changed

- `repohascommitafter:` search filter uses a more efficient git command to determine inclusion. [#6739](https://github.com/sourcegraph/sourcegraph/pull/6739)
- `NODE_NAME` can be specified instead of `HOSTNAME` for zoekt-indexserver. `HOSTNAME` was a confusing configuration to use in [Pure-Docker Sourcegraph deployments](https://github.com/sourcegraph/deploy-sourcegraph-docker). [#6846](https://github.com/sourcegraph/sourcegraph/issues/6846)
- The feedback toast now requests feedback every 60 days of usage (was previously only once on the 3rd day of use). [#7165](https://github.com/sourcegraph/sourcegraph/pull/7165)
- The lsif-server container now only has a dependency on Postgres, whereas before it also relied on Redis. [#6880](https://github.com/sourcegraph/sourcegraph/pull/6880)
- Renamed the GraphQL API `LanguageStatistics` fields to `name`, `totalBytes`, and `totalLines` (previously the field names started with an uppercase letter, which was inconsistent).
- Detecting a file's language uses a more accurate but slower algorithm. To revert to the old (faster and less accurate) algorithm, set the `USE_ENHANCED_LANGUAGE_DETECTION` env var to the string `false` (on the `sourcegraph/server` container, or if using the cluster deployment, on the `sourcegraph-frontend` pod).
- Diff and commit searches that make use of `before:` and `after:` filters to narrow their search area are now no longer subject to the 50-repository limit. This allows for creating saved searches on more than 50 repositories as before. [#7215](https://github.com/sourcegraph/sourcegraph/issues/7215)

### Fixed

- Changes to external service configurations are reflected much faster. [#6058](https://github.com/sourcegraph/sourcegraph/issues/6058)
- Deleting an external service will not show warnings for the non-existent service. [#5617](https://github.com/sourcegraph/sourcegraph/issues/5617)
- Suggested search filter chips are quoted if necessary. [#6498](https://github.com/sourcegraph/sourcegraph/issues/6498)
- Remove potential panic in gitserver if heavily loaded. [#6710](https://github.com/sourcegraph/sourcegraph/issues/6710)
- Multiple fixes to make the preview and creation of campaigns more robust and a smoother user experience. [#6682](https://github.com/sourcegraph/sourcegraph/pull/6682) [#6625](https://github.com/sourcegraph/sourcegraph/issues/6625) [#6658](https://github.com/sourcegraph/sourcegraph/issues/6658) [#7088](https://github.com/sourcegraph/sourcegraph/issues/7088) [#6766](https://github.com/sourcegraph/sourcegraph/issues/6766) [#6717](https://github.com/sourcegraph/sourcegraph/issues/6717) [#6659](https://github.com/sourcegraph/sourcegraph/issues/6659)
- Repositories referenced in campaigns that are removed in an external service configuration change won't lead to problems with the syncing process anymore. [#7015](https://github.com/sourcegraph/sourcegraph/pull/7015)
- The Searcher dashboard (and the `src_graphql_search_response` Prometheus metric) now properly account for search alerts instead of them being incorrectly added to the `timeout` category. [#7214](https://github.com/sourcegraph/sourcegraph/issues/7214)
- In the experimental search pagination API, the `cloning`, `missing`, and other repository fields now return a well-defined set of results. [#6000](https://github.com/sourcegraph/sourcegraph/issues/6000)

### Removed

- The management console has been removed. All critical configuration previously stored in the management console will be automatically migrated to your site configuration. For more information about this change, or if you use `SITE_CONFIG_FILE` / `CRITICAL_CONFIG_FILE`, please see the [migration notes for Sourcegraph v3.11+](https://docs.sourcegraph.com/admin/migration/3_11.md).

## 3.10.4

### Fixed

- An issue where diff/commit searches that would run over more than 50 repositories would incorrectly display a timeout error instead of the correct error suggesting users scope their query to less repositories. [#7090](https://github.com/sourcegraph/sourcegraph/issues/7090)

## 3.10.3

### Fixed

- A critical regression in 3.10.2 which caused diff, commit, and repository searches to timeout. [#7090](https://github.com/sourcegraph/sourcegraph/issues/7090)
- A critical regression in 3.10.2 which caused "No results" to appear frequently on pages with search results. [#7095](https://github.com/sourcegraph/sourcegraph/pull/7095)
- An issue where the built-in Grafana Searcher dashboard would show duplicate success/error metrics. [#7078](https://github.com/sourcegraph/sourcegraph/pull/7078)

## 3.10.2

### Added

- Site admins can now use the built-in Grafana Searcher dashboard to observe how many search requests are successful, or resulting in errors or timeouts. [#6756](https://github.com/sourcegraph/sourcegraph/issues/6756)

### Fixed

- When searches timeout, a consistent UI with clear actions like a button to increase the timeout is now returned. [#6754](https://github.com/sourcegraph/sourcegraph/issues/6754)
- To reduce the chance of search timeouts in some cases, the default indexed search timeout has been raised from 1.5s to 3s. [#6754](https://github.com/sourcegraph/sourcegraph/issues/6754)
- We now correctly inform users of the limitations of diff/commit search. If a diff/commit search would run over more than 50 repositories, users will be shown an error suggesting they scope their search to less repositories using the `repo:` filter. Global diff/commit search support is being tracked in [#6826](https://github.com/sourcegraph/sourcegraph/issues/6826). [#5519](https://github.com/sourcegraph/sourcegraph/issues/5519)

## 3.10.1

### Added

- Syntax highlighting for Starlark (Bazel) files. [#6827](https://github.com/sourcegraph/sourcegraph/issues/6827)

### Fixed

- The experimental search pagination API no longer times out when large repositories are encountered. [#6384](https://github.com/sourcegraph/sourcegraph/issues/6384) [#6383](https://github.com/sourcegraph/sourcegraph/issues/6383)
- In single-container deployments, the builtin `postgres_exporter` now correctly respects externally configured databases. This previously caused PostgreSQL metrics to not show up in Grafana when an external DB was in use. [#6735](https://github.com/sourcegraph/sourcegraph/issues/6735)

## 3.10.0

### Added

- Indexed Search supports horizontally scaling. Instances with large number of repositories can update the `replica` field of the `indexed-search` StatefulSet. See [configure indexed-search replica count](https://github.com/sourcegraph/deploy-sourcegraph/blob/master/docs/configure.md#configure-indexed-search-replica-count). [#5725](https://github.com/sourcegraph/sourcegraph/issues/5725)
- Bitbucket Cloud external service supports `exclude` config option. [#6035](https://github.com/sourcegraph/sourcegraph/issues/6035)
- `sourcegraph/server` Docker deployments now support the environment variable `IGNORE_PROCESS_DEATH`. If set to true the container will keep running, even if a subprocess has died. This is useful when manually fixing problems in the container which the container refuses to start. For example a bad database migration.
- Search input now offers filter type suggestions [#6105](https://github.com/sourcegraph/sourcegraph/pull/6105).
- The keyboard shortcut <kbd>Ctrl</kbd>+<kbd>Space</kbd> in the search input shows a list of available filter types.
- Sourcegraph Kubernetes cluster site admins can configure PostgreSQL by specifying `postgresql.conf` via ConfigMap. [sourcegraph/deploy-sourcegraph#447](https://github.com/sourcegraph/deploy-sourcegraph/pull/447)

### Changed

- **Required Kubernetes Migration:** The [Kubernetes deployment](https://github.com/sourcegraph/deploy-sourcegraph) manifest for indexed-search services has changed from a Normal Service to a Headless Service. This is to enable Sourcegraph to individually resolve indexed-search pods. Services are immutable, so please follow the [migration guide](https://github.com/sourcegraph/deploy-sourcegraph/blob/master/docs/migrate.md#310).
- Fields of type `String` in our GraphQL API that contain [JSONC](https://komkom.github.io/) now have the custom scalar type `JSONCString`. [#6209](https://github.com/sourcegraph/sourcegraph/pull/6209)
- `ZOEKT_HOST` environment variable has been deprecated. Please use `INDEXED_SEARCH_SERVERS` instead. `ZOEKT_HOST` will be removed in 3.12.
- Directory names on the repository tree page are now shown in bold to improve readability.
- Added support for Bitbucket Server pull request activity to the [campaign](https://about.sourcegraph.com/product/code-change-management/) burndown chart. When used, this feature leads to more requests being sent to Bitbucket Server, since Sourcegraph needs to keep track of how a pull request's state changes over time. With [the instance scoped webhooks](https://docs.google.com/document/d/1I3Aq1WSUh42BP8KvKr6AlmuCfo8tXYtJu40WzdNT6go/edit) in our [Bitbucket Server plugin](https://github.com/sourcegraph/bitbucket-server-plugin/pull/10) as well as up-coming [heuristical syncing changes](#6389), this additional load will be significantly reduced in the future.
- Added support for Bitbucket Server pull request activity to the campaign burndown chart. When used, this feature leads to more requests being sent to Bitbucket Server, since Sourcegraph needs to keep track of how a pull request's state changes over time. With [the instance scoped webhooks](https://docs.google.com/document/d/1I3Aq1WSUh42BP8KvKr6AlmuCfo8tXYtJu40WzdNT6go/edit) in our [Bitbucket Server plugin](https://github.com/sourcegraph/bitbucket-server-plugin/pull/10) as well as up-coming [heuristical syncing changes](#6389), this additional load will be significantly reduced in the future.

### Fixed

- Support hyphens in Bitbucket Cloud team names. [#6154](https://github.com/sourcegraph/sourcegraph/issues/6154)
- Server will run `redis-check-aof --fix` on startup to fix corrupted AOF files. [#651](https://github.com/sourcegraph/sourcegraph/issues/651)
- Authorization provider configuration errors in external services will be shown as site alerts. [#6061](https://github.com/sourcegraph/sourcegraph/issues/6061)

### Removed

## 3.9.4

### Changed

- The experimental search pagination API's `PageInfo` object now returns a `String` instead of an `ID` for its `endCursor`, and likewise for the `after` search field. Experimental paginated search API users may need to update their usages to replace `ID` cursor types with `String` ones.

### Fixed

- The experimental search pagination API no longer omits a single repository worth of results at the end of the result set. [#6286](https://github.com/sourcegraph/sourcegraph/issues/6286)
- The experimental search pagination API no longer produces search cursors that can get "stuck". [#6287](https://github.com/sourcegraph/sourcegraph/issues/6287)
- In literal search mode, searching for quoted strings now works as expected. [#6255](https://github.com/sourcegraph/sourcegraph/issues/6255)
- In literal search mode, quoted field values now work as expected. [#6271](https://github.com/sourcegraph/sourcegraph/pull/6271)
- `type:path` search queries now correctly work in indexed search again. [#6220](https://github.com/sourcegraph/sourcegraph/issues/6220)

## 3.9.3

### Changed

- Sourcegraph is now built using Go 1.13.3 [#6200](https://github.com/sourcegraph/sourcegraph/pull/6200).

## 3.9.2

### Fixed

- URI-decode the username, password, and pathname when constructing Postgres connection paramers in lsif-server [#6174](https://github.com/sourcegraph/sourcegraph/pull/6174). Fixes a crashing lsif-server process for users with passwords containing special characters.

## 3.9.1

### Changed

- Reverted [#6094](https://github.com/sourcegraph/sourcegraph/pull/6094) because it introduced a minor security hole involving only Grafana.
  [#6075](https://github.com/sourcegraph/sourcegraph/issues/6075) will be fixed with a different approach.

## 3.9.0

### Added

- Our external service syncing model will stream in new repositories to Sourcegraph. Previously we could only add a repository to our database and clone it once we had synced all information from all external services (to detect deletions and renames). Now adding a repository to an external service configuration should be reflected much sooner, even on large instances. [#5145](https://github.com/sourcegraph/sourcegraph/issues/5145)
- There is now an easy way for site admins to view and export settings and configuration when reporting a bug. The page for doing so is at /site-admin/report-bug, linked to from the site admin side panel under "Report a bug".
- An experimental search pagination API to enable better programmatic consumption of search results is now available to try. For more details and known limitations see [the documentation](https://docs.sourcegraph.com/api/graphql/search).
- Search queries can now be interpreted literally.
  - There is now a dot-star icon in the search input bar to toggle the pattern type of a query between regexp and literal.
  - There is a new `search.defaultPatternType` setting to configure the default pattern type, regexp or literal, for searches.
  - There is a new `patternType:` search token which overrides the `search.defaultPatternType` setting, and the active state of the dot-star icon in determining the pattern type of the query.
  - Old URLs without a patternType URL parameter will be redirected to the same URL with
    patternType=regexp appended to preserve intended behavior.
- Added support for GitHub organization webhooks to enable faster updates of metadata used by [campaigns](https://about.sourcegraph.com/product/code-change-management/), such as pull requests or issue comments. See the [GitHub webhook documentation](https://docs.sourcegraph.com/admin/external_service/github#webhooks) for instructions on how to enable webhooks.
- Added support for GitHub organization webhooks to enable faster updates of changeset metadata used by campaigns. See the [GitHub webhook documentation](https://docs.sourcegraph.com/admin/external_service/github#webhooks) for instructions on how to enable webhooks.
- Added burndown chart to visualize progress of campaigns.
- Added ability to edit campaign titles and descriptions.

### Changed

- **Recommended Kubernetes Migration:** The [Kubernetes deployment](https://github.com/sourcegraph/deploy-sourcegraph) manifest for indexed-search pods has changed from a Deployment to a StatefulSet. This is to enable future work on horizontally scaling indexed search. To retain your existing indexes there is a [migration guide](https://github.com/sourcegraph/deploy-sourcegraph/blob/master/docs/migrate.md#39).
- Allow single trailing hyphen in usernames and org names [#5680](https://github.com/sourcegraph/sourcegraph/pull/5680)
- Indexed search won't spam the logs on startup if the frontend API is not yet available. [zoekt#30](https://github.com/sourcegraph/zoekt/pull/30), [#5866](https://github.com/sourcegraph/sourcegraph/pull/5866)
- Search query fields are now case insensitive. For example `repoHasFile:` will now be recognized, not just `repohasfile:`. [#5168](https://github.com/sourcegraph/sourcegraph/issues/5168)
- Search queries are now interpreted literally by default, rather than as regular expressions. [#5899](https://github.com/sourcegraph/sourcegraph/pull/5899)
- The `search` GraphQL API field now takes a two new optional parameters: `version` and `patternType`. `version` determines the search syntax version to use, and `patternType` determines the pattern type to use for the query. `version` defaults to "V1", which is regular expression searches by default, if not explicitly passed in. `patternType` overrides the pattern type determined by version.
- Saved searches have been updated to support the new patternType filter. All existing saved searches have been updated to append `patternType:regexp` to the end of queries to ensure deterministic results regardless of the patternType configurations on an instance. All new saved searches are required to have a `patternType:` field in the query.
- Allow text selection in search result headers (to allow for e.g. copying filenames)

### Fixed

- Web app: Fix paths with special characters (#6050)
- Fixed an issue that rendered the search filter `repohascommitafter` unusable in the presence of an empty repository. [#5149](https://github.com/sourcegraph/sourcegraph/issues/5149)
- An issue where `externalURL` not being configured in the management console could go unnoticed. [#3899](https://github.com/sourcegraph/sourcegraph/issues/3899)
- Listing branches and refs now falls back to a fast path if there are a large number of branches. Previously we would time out. [#4581](https://github.com/sourcegraph/sourcegraph/issues/4581)
- Sourcegraph will now ignore the ambiguous ref HEAD if a repository contains it. [#5291](https://github.com/sourcegraph/sourcegraph/issues/5291)

### Removed

## 3.8.2

### Fixed

- Sourcegraph cluster deployments now run a more stable syntax highlighting server which can self-recover from rarer failure cases such as getting stuck at high CPU usage when highlighting some specific files. [#5406](https://github.com/sourcegraph/sourcegraph/issues/5406) This will be ported to single-container deployments [at a later date](https://github.com/sourcegraph/sourcegraph/issues/5841).

## 3.8.1

### Added

- Add `nameTransformations` setting to GitLab external service to help transform repository name that shows up in the Sourcegraph UI.

## 3.8.0

### Added

- A toggle button for browser extension to quickly enable/disable the core functionality without actually enable/disable the entire extension in the browser extension manager.
- Tabs to easily toggle between the different search result types on the search results page.

### Changed

- A `hardTTL` setting was added to the [Bitbucket Server `authorization` config](https://docs.sourcegraph.com/admin/external_service/bitbucketserver#configuration). This setting specifies a duration after which a user's cached permissions must be updated before any user action is authorized. This contrasts with the already existing `ttl` setting which defines a duration after which a user's cached permissions will get updated in the background, but the previously cached (and now stale) permissions are used to authorize any user action occuring before the update concludes. If your previous `ttl` value is larger than the default of the new `hardTTL` setting (i.e. **3 days**), you must change the `ttl` to be smaller or, `hardTTL` to be larger.

### Fixed

### Removed

- The `statusIndicator` feature flag has been removed from the site configuration's `experimentalFeatures` section. The status indicator has been enabled by default since 3.6.0 and you can now safely remove the feature flag from your configuration.
- Public usage is now only available on Sourcegraph.com. Because many core features rely on persisted user settings, anonymous usage leads to a degraded experience for most users. As a result, for self-hosted private instances it is preferable for all users to have accounts. But on sourcegraph.com, users will continue to have to opt-in to accounts, despite the degraded UX.

## 3.7.2

### Added

- A [migration guide for Sourcegraph v3.7+](https://docs.sourcegraph.com/admin/migration/3_7.md).

### Fixed

- Fixed an issue where some repositories with very long symbol names would fail to index after v3.7.
- We now retain one prior search index version after an upgrade, meaning upgrading AND downgrading from v3.6.2 <-> v3.7.2 is now 100% seamless and involves no downtime or negated search performance while repositories reindex. Please refer to the [v3.7+ migration guide](https://docs.sourcegraph.com/admin/migration/3_7.md) for details.

## 3.7.1

### Fixed

- When re-indexing repositories, we now continue to serve from the old index in the meantime. Thus, you can upgrade to 3.7.1 without downtime.
- Indexed symbol search is now faster, as we've fixed a performance issue that occurred when many repositories without any symbols existed.
- Indexed symbol search now uses less disk space when upgrading directly to v3.7.1 as we properly remove old indexes.

## 3.7.0

### Added

- Indexed search now supports symbol queries. This feature will require re-indexing all repositories. This will increase the disk and memory usage of indexed search by roughly 10%. You can disable the feature with the configuration `search.index.symbols.enabled`. [#3534](https://github.com/sourcegraph/sourcegraph/issues/3534)
- Multi-line search now works for non-indexed search. [#4518](https://github.com/sourcegraph/sourcegraph/issues/4518)
- When using `SITE_CONFIG_FILE` and `EXTSVC_CONFIG_FILE`, you [may now also specify e.g. `SITE_CONFIG_ALLOW_EDITS=true`](https://docs.sourcegraph.com/admin/config/advanced_config_file) to allow edits to be made to the config in the application which will be overwritten on the next process restart. [#4912](https://github.com/sourcegraph/sourcegraph/issues/4912)

### Changed

- In the [GitHub external service config](https://docs.sourcegraph.com/admin/external_service/github#configuration) it's now possible to specify `orgs` without specifying `repositoryQuery` or `repos` too.
- Out-of-the-box TypeScript code intelligence is much better with an updated ctags version with a built-in TypeScript parser.
- Sourcegraph uses Git protocol version 2 for increased efficiency and performance when fetching data from compatible code hosts.
- Searches with `repohasfile:` are faster at finding repository matches. [#4833](https://github.com/sourcegraph/sourcegraph/issues/4833).
- Zoekt now runs with GOGC=50 by default, helping to reduce the memory consumption of Sourcegraph. [#3792](https://github.com/sourcegraph/sourcegraph/issues/3792)
- Upgraded the version of Go in use, which improves security for publicly accessible Sourcegraph instances.

### Fixed

- Disk cleanup in gitserver is now done in terms of percentages to fix [#5059](https://github.com/sourcegraph/sourcegraph/issues/5059).
- Search results now correctly show highlighting of matches with runes like 'İ' that lowercase to runes with a different number of bytes in UTF-8 [#4791](https://github.com/sourcegraph/sourcegraph/issues/4791).
- Fixed an issue where search would sometimes crash with a panic due to a nil pointer. [#5246](https://github.com/sourcegraph/sourcegraph/issues/5246)

### Removed

## 3.6.2

### Fixed

- Fixed Phabricator external services so they won't stop the syncing process for repositories when Phabricator doesn't return clone URLs. [#5101](https://github.com/sourcegraph/sourcegraph/pull/5101)

## 3.6.1

### Added

- New site config option `branding.brandName` configures the brand name to display in the Sourcegraph \<title\> element.
- `repositoryPathPattern` option added to the "Other" external service type for repository name customization.

## 3.6.0

### Added

- The `github.exclude` setting in [GitHub external service config](https://docs.sourcegraph.com/admin/external_service/github#configuration) additionally allows you to specify regular expressions with `{"pattern": "regex"}`.
- A new [`quicklinks` setting](https://docs.sourcegraph.com/user/personalization/quick_links) allows adding links to be displayed on the homepage and search page for all users (or users in an organization).
- Compatibility with the [Sourcegraph for Bitbucket Server](https://github.com/sourcegraph/bitbucket-server-plugin) plugin.
- Support for [Bitbucket Cloud](https://bitbucket.org) as an external service.

### Changed

- Updating or creating an external service will no longer block until the service is synced.
- The GraphQL fields `Repository.createdAt` and `Repository.updatedAt` are deprecated and will be removed in 3.8. Now `createdAt` is always the current time and updatedAt is always null.
- In the [GitHub external service config](https://docs.sourcegraph.com/admin/external_service/github#configuration) and [Bitbucket Server external service config](https://docs.sourcegraph.com/admin/external_service/bitbucket_server#permissions) `repositoryQuery` is now only required if `repos` is not set.
- Log messages from query-runner when saved searches fail now include the raw query as part of the message.
- The status indicator in the navigation bar is now enabled by default
- Usernames and org names can now contain the `.` character. [#4674](https://github.com/sourcegraph/sourcegraph/issues/4674)

### Fixed

- Commit searches now correctly highlight unicode characters, for example 加. [#4512](https://github.com/sourcegraph/sourcegraph/issues/4512)
- Symbol searches now show the number of symbol matches rather than the number of file matches found. [#4578](https://github.com/sourcegraph/sourcegraph/issues/4578)
- Symbol searches with truncated results now show a `+` on the results page to signal that some results have been omitted. [#4579](https://github.com/sourcegraph/sourcegraph/issues/4579)

## 3.5.4

### Fixed

- Fixed Phabricator external services so they won't stop the syncing process for repositories when Phabricator doesn't return clone URLs. [#5101](https://github.com/sourcegraph/sourcegraph/pull/5101)

## 3.5.2

### Changed

- Usernames and org names can now contain the `.` character. [#4674](https://github.com/sourcegraph/sourcegraph/issues/4674)

### Added

- Syntax highlighting requests that fail are now logged and traced. A new Prometheus metric `src_syntax_highlighting_requests` allows monitoring and alerting. [#4877](https://github.com/sourcegraph/sourcegraph/issues/4877).
- Sourcegraph's SAML authentication now supports RSA PKCS#1 v1.5. [#4869](https://github.com/sourcegraph/sourcegraph/pull/4869)

### Fixed

- Increased nginx proxy buffer size to fix issue where login failed when SAML AuthnRequest was too large. [#4849](https://github.com/sourcegraph/sourcegraph/pull/4849)
- A regression in 3.3.8 where `"corsOrigin": "*"` was improperly forbidden. [#4424](https://github.com/sourcegraph/sourcegraph/issues/4424)

## 3.5.1

### Added

- A new [`quicklinks` setting](https://docs.sourcegraph.com/user/personalization/quick_links) allows adding links to be displayed on the homepage and search page for all users (or users in an organization).
- Site admins can prevent the icon in the top-left corner of the screen from spinning on hovers by setting `"branding": { "disableSymbolSpin": true }` in their site configuration.

### Fixed

- Fix `repository.language` GraphQL field (previously returned empty for most repositories).

## 3.5.0

### Added

- Indexed search now supports matching consecutive literal newlines, with queries like e.g. `foo\nbar.*` to search over multiple lines. [#4138](https://github.com/sourcegraph/sourcegraph/issues/4138)
- The `orgs` setting in [GitHub external service config](https://docs.sourcegraph.com/admin/external_service/github) allows admins to select all repositories from the specified organizations to be synced.
- A new experimental search filter `repohascommitafter:"30 days ago"` allows users to exclude stale repositories that don't contain commits (to the branch being searched over) past a specified date from their search query.
- The `authorization` setting in the [Bitbucket Server external service config](https://docs.sourcegraph.com/admin/external_service/bitbucket_server#permissions) enables Sourcegraph to enforce the repository permissions defined in Bitbucket Server.
- A new, experimental status indicator in the navigation bar allows admins to quickly see whether the configured repositories are up to date or how many are currently being updated in the background. You can enable the status indicator with the following site configuration: `"experimentalFeatures": { "statusIndicator": "enabled" }`.
- A new search filter `repohasfile` allows users to filter results to just repositories containing a matching file. For example `ubuntu file:Dockerfile repohasfile:\.py$` would find Dockerfiles mentioning Ubuntu in repositories that contain Python files. [#4501](https://github.com/sourcegraph/sourcegraph/pull/4501)

### Changed

- The saved searches UI has changed. There is now a Saved searches page in the user and organizations settings area. A saved search appears in the settings area of the user or organization it is associated with.

### Removed

### Fixed

- Fixed repository search patterns which contain `.*`. Previously our optimizer would ignore `.*`, which in some cases would lead to our repository search excluding some repositories from the results.
- Fixed an issue where the Phabricator native integration would be broken on recent Phabricator versions. This fix depends on v1.2 of the [Phabricator extension](https://github.com/sourcegraph/phabricator-extension).
- Fixed an issue where the "Empty repository" banner would be shown on a repository page when starting to clone a repository.
- Prevent data inconsistency on cached archives due to restarts. [#4366](https://github.com/sourcegraph/sourcegraph/pull/4366)
- On the /extensions page, the UI is now less ambiguous when an extension has not been activated. [#4446](https://github.com/sourcegraph/sourcegraph/issues/4446)

## 3.4.5

### Fixed

- Fixed an issue where syntax highlighting taking too long would result in errors or wait long amounts of time without properly falling back to plaintext rendering after a few seconds. [#4267](https://github.com/sourcegraph/sourcegraph/issues/4267) [#4268](https://github.com/sourcegraph/sourcegraph/issues/4268) (this fix was intended to be in 3.4.3, but was in fact left out by accident)
- Fixed an issue with `sourcegraph/server` Docker deployments where syntax highlighting could produce `server closed idle connection` errors. [#4269](https://github.com/sourcegraph/sourcegraph/issues/4269) (this fix was intended to be in 3.4.3, but was in fact left out by accident)
- Fix `repository.language` GraphQL field (previously returned empty for most repositories).

## 3.4.4

### Fixed

- Fixed an out of bounds error in the GraphQL repository query. [#4426](https://github.com/sourcegraph/sourcegraph/issues/4426)

## 3.4.3

### Fixed

- Improved performance of the /site-admin/repositories page significantly (prevents timeouts). [#4063](https://github.com/sourcegraph/sourcegraph/issues/4063)
- Fixed an issue where Gitolite repositories would be inaccessible to non-admin users after upgrading to 3.3.0+ from an older version. [#4263](https://github.com/sourcegraph/sourcegraph/issues/4263)
- Repository names are now treated as case-sensitive, fixing an issue where users saw `pq: duplicate key value violates unique constraint \"repo_name_unique\"` [#4283](https://github.com/sourcegraph/sourcegraph/issues/4283)
- Repositories containing submodules not on Sourcegraph will now load without error [#2947](https://github.com/sourcegraph/sourcegraph/issues/2947)
- HTTP metrics in Prometheus/Grafana now distinguish between different types of GraphQL requests.

## 3.4.2

### Fixed

- Fixed incorrect wording in site-admin onboarding. [#4127](https://github.com/sourcegraph/sourcegraph/issues/4127)

## 3.4.1

### Added

- You may now specify `DISABLE_CONFIG_UPDATES=true` on the management console to prevent updates to the critical configuration. This is useful when loading critical config via a file using `CRITICAL_CONFIG_FILE` on the frontend.

### Changed

- When `EXTSVC_CONFIG_FILE` or `SITE_CONFIG_FILE` are specified, updates to external services and the site config are now prevented.
- Site admins will now see a warning if creating or updating an external service was successful but the process could not complete entirely due to an ephemeral error (such as GitHub API search queries running into timeouts and returning incomplete results).

### Removed

### Fixed

- Fixed an issue where `EXTSVC_CONFIG_FILE` being specified would incorrectly cause a panic.
- Fixed an issue where user/org/global settings from old Sourcegraph versions (2.x) could incorrectly be null, leading to various errors.
- Fixed an issue where an ephemeral infrastructure error (`tar/archive: invalid tar header`) would fail a search.

## 3.4.0

### Added

- When `repositoryPathPattern` is configured, paths from the full long name will redirect to the configured name. Extensions will function with the configured name. `repositoryPathPattern` allows administrators to configure "nice names". For example `sourcegraph.example.com/github.com/foo/bar` can configured to be `sourcegraph.example.com/gh/foo/bar` with `"repositoryPathPattern": "gh/{nameWithOwner}"`. (#462)
- Admins can now turn off site alerts for patch version release updates using the `alerts.showPatchUpdates` setting. Alerts will still be shown for major and minor version updates.
- The new `gitolite.exclude` setting in [Gitolite external service config](https://docs.sourcegraph.com/admin/external_service/gitolite#configuration) allows you to exclude specific repositories by their Gitolite name so that they won't be mirrored. Upon upgrading, previously "disabled" repositories will be automatically migrated to this exclusion list.
- The new `aws_codecommit.exclude` setting in [AWS CodeCommit external service config](https://docs.sourcegraph.com/admin/external_service/aws_codecommit#configuration) allows you to exclude specific repositories by their AWS name or ID so that they won't be synced. Upon upgrading, previously "disabled" repositories will be automatically migrated to this exclusion list.
- Added a new, _required_ `aws_codecommit.gitCredentials` setting to the [AWS CodeCommit external service config](https://docs.sourcegraph.com/admin/external_service/aws_codecommit#configuration). These Git credentials are required to create long-lived authenticated clone URLs for AWS CodeCommit repositories. For more information about Git credentials, see the AWS CodeCommit documentation: https://docs.aws.amazon.com/IAM/latest/UserGuide/id_credentials_ssh-keys.html#git-credentials-code-commit. For detailed instructions on how to create the credentials in IAM, see this page: https://docs.aws.amazon.com/codecommit/latest/userguide/setting-up-gc.html
- Added support for specifying a URL formatted `gitolite.host` setting in [Gitolite external service config](https://docs.sourcegraph.com/admin/external_service/gitolite#configuration) (e.g. `ssh://git@gitolite.example.org:2222/`), in addition to the already supported SCP like format (e.g `git@gitolite.example.org`)
- Added support for overriding critical, site, and external service configurations via files. Specify `CRITICAL_CONFIG_FILE=critical.json`, `SITE_CONFIG_FILE=site.json`, and/or `EXTSVC_CONFIG_FILE=extsvc.json` on the `frontend` container to do this.

### Changed

- Kinds of external services in use are now included in [server pings](https://docs.sourcegraph.com/admin/pings).
- Bitbucket Server: An actual Bitbucket icon is now used for the jump-to-bitbucket action on repository pages instead of the previously generic icon.
- Default config for GitHub, GitHub Enterprise, GitLab, Bitbucket Server, and AWS Code Commit external services has been revised to make it easier for first time admins.

### Removed

- Fields related to Repository enablement have been deprecated. Mutations are now NOOPs, and for repositories returned the value is always true for Enabled. The enabled field and mutations will be removed in 3.6. Mutations: `setRepositoryEnabled`, `setAllRepositoriesEnabled`, `updateAllMirrorRepositories`, `deleteRepository`. Query parameters: `repositories.enabled`, `repositories.disabled`. Field: `Repository.enabled`.
- Global saved searches are now deprecated. Any existing global saved searches have been assigned to the Sourcegraph instance's first site admin's user account.
- The `search.savedQueries` configuration option is now deprecated. Existing entries remain in user and org settings for backward compatibility, but are unused as saved searches are now stored in the database.

### Fixed

- Fixed a bug where submitting a saved query without selecting the location would fail for non-site admins (#3628).
- Fixed settings editors only having a few pixels height.
- Fixed a bug where browser extension and code review integration usage stats were not being captured on the site-admin Usage Stats page.
- Fixed an issue where in some rare cases PostgreSQL starting up slowly could incorrectly trigger a panic in the `frontend` service.
- Fixed an issue where the management console password would incorrectly reset to a new secure one after a user account was created.
- Fixed a bug where gitserver would leak file descriptors when performing common operations.
- Substantially improved the performance of updating Bitbucket Server external service configurations on instances with thousands of repositories, going from e.g. several minutes to about a minute for ~20k repositories (#4037).
- Fully resolved the search performance regression in v3.2.0, restoring performance of search back to the same levels it was before changes made in v3.2.0.
- Fix a bug where using a repo search filter with the prefix `github.com` only searched for repos whose name starts with `github.com`, even though no `^` was specified in the search filter. (#4103)
- Fixed an issue where files that fail syntax highlighting would incorrectly render an error instead of gracefully falling back to their plaintext form.

## 3.3.9

### Added

- Syntax highlighting requests that fail are now logged and traced. A new Prometheus metric `src_syntax_highlighting_requests` allows monitoring and alerting. [#4877](https://github.com/sourcegraph/sourcegraph/issues/4877).

## 3.3.8

### Fixed

- Fully resolved the search performance regression in v3.2.0, restoring performance of search back to the same levels it was before changes made in v3.2.0.
- Fixed an issue where files that fail syntax highlighting would incorrectly render an error instead of gracefully falling back to their plaintext form.
- Fixed an issue introduced in v3.3 where Sourcegraph would under specific circumstances incorrectly have to re-clone and re-index repositories from Bitbucket Server and AWS CodeCommit.

## 3.3.7

### Added

- The `bitbucketserver.exclude` setting in [Bitbucket Server external service config](https://docs.sourcegraph.com/admin/external_service/bitbucketserver#configuration) additionally allows you to exclude repositories matched by a regular expression (so that they won't be synced).

### Changed

### Removed

### Fixed

- Fixed a major indexed search performance regression that occurred in v3.2.0. (#3685)
- Fixed an issue where Sourcegraph would fail to update repositories on some instances (`pq: duplicate key value violates unique constraint "repo_external_service_unique_idx"`) (#3680)
- Fixed an issue where Sourcegraph would not exclude unavailable Bitbucket Server repositories. (#3772)

## 3.3.6

## Changed

- All 24 language extensions are enabled by default.

## 3.3.5

## Changed

- Indexed search is now enabled by default for new Docker deployments. (#3540)

### Removed

- Removed smart-casing behavior from search.

### Fixed

- Removes corrupted archives in the searcher cache and tries to populate the cache again instead of returning an error.
- Fixed a bug where search scopes would not get merged, and only the lowest-level list of search scopes would appear.
- Fixed an issue where repo-updater was slower in performing its work which could sometimes cause other performance issues. https://github.com/sourcegraph/sourcegraph/pull/3633

## 3.3.4

### Fixed

- Fixed bundling of the Phabricator integration assets in the Sourcegraph docker image.

## 3.3.3

### Fixed

- Fixed bug that prevented "Find references" action from being completed in the activation checklist.

## 3.3.2

### Fixed

- Fixed an issue where the default `bitbucketserver.repositoryQuery` would not be created on migration from older Sourcegraph versions. https://github.com/sourcegraph/sourcegraph/issues/3591
- Fixed an issue where Sourcegraph would add deleted repositories to the external service configuration. https://github.com/sourcegraph/sourcegraph/issues/3588
- Fixed an issue where a repo-updater migration would hit code host rate limits. https://github.com/sourcegraph/sourcegraph/issues/3582
- The required `bitbucketserver.username` field of a [Bitbucket Server external service configuration](https://docs.sourcegraph.com/admin/external_service/bitbucketserver#configuration), if unset or empty, is automatically migrated to match the user part of the `url` (if defined). https://github.com/sourcegraph/sourcegraph/issues/3592
- Fixed a panic that would occur in indexed search / the frontend when a search error ocurred. https://github.com/sourcegraph/sourcegraph/issues/3579
- Fixed an issue where the repo-updater service could become deadlocked while performing a migration. https://github.com/sourcegraph/sourcegraph/issues/3590

## 3.3.1

### Fixed

- Fixed a bug that prevented external service configurations specifying client certificates from working (#3523)

## 3.3.0

### Added

- In search queries, treat `foo(` as `foo\(` and `bar[` as `bar\[` rather than failing with an error message.
- Enterprise admins can now customize the appearance of the homepage and search icon.
- A new settings property `notices` allows showing custom informational messages on the homepage and at the top of each page. The `motd` property is deprecated and its value is automatically migrated to the new `notices` property.
- The new `gitlab.exclude` setting in [GitLab external service config](https://docs.sourcegraph.com/admin/external_service/gitlab#configuration) allows you to exclude specific repositories matched by `gitlab.projectQuery` and `gitlab.projects` (so that they won't be synced). Upon upgrading, previously "disabled" repositories will be automatically migrated to this exclusion list.
- The new `gitlab.projects` setting in [GitLab external service config](https://docs.sourcegraph.com/admin/external_service/gitlab#configuration) allows you to select specific repositories to be synced.
- The new `bitbucketserver.exclude` setting in [Bitbucket Server external service config](https://docs.sourcegraph.com/admin/external_service/bitbucketserver#configuration) allows you to exclude specific repositories matched by `bitbucketserver.repositoryQuery` and `bitbucketserver.repos` (so that they won't be synced). Upon upgrading, previously "disabled" repositories will be automatically migrated to this exclusion list.
- The new `bitbucketserver.repos` setting in [Bitbucket Server external service config](https://docs.sourcegraph.com/admin/external_service/bitbucketserver#configuration) allows you to select specific repositories to be synced.
- The new required `bitbucketserver.repositoryQuery` setting in [Bitbucket Server external service configuration](https://docs.sourcegraph.com/admin/external_service/bitbucketserver#configuration) allows you to use Bitbucket API repository search queries to select repos to be synced. Existing configurations will be migrate to have it set to `["?visibility=public", "?visibility=private"]` which is equivalent to the previous implicit behaviour that this setting supersedes.
- "Quick configure" buttons for common actions have been added to the config editor for all external services.
- "Quick configure" buttons for common actions have been added to the management console.
- Site-admins now receive an alert every day for the seven days before their license key expires.
- The user menu (in global nav) now lists the user's organizations.
- All users on an instance now see a non-dismissible alert when when there's no license key in use and the limit of free user accounts is exceeded.
- All users will see a dismissible warning about limited search performance and accuracy on when using the sourcegraph/server Docker image with more than 100 repositories enabled.

### Changed

- Indexed searches that time out more consistently report a timeout instead of erroneously saying "No results."
- The symbols sidebar now only shows symbols defined in the current file or directory.
- The dynamic filters on search results pages will now display `lang:` instead of `file:` filters for language/file-extension filter suggestions.
- The default `github.repositoryQuery` of a [GitHub external service configuration](https://docs.sourcegraph.com/admin/external_service/github#configuration) has been changed to `["none"]`. Existing configurations that had this field unset will be migrated to have the previous default explicitly set (`["affiliated", "public"]`).
- The default `gitlab.projectQuery` of a [GitLab external service configuration](https://docs.sourcegraph.com/admin/external_service/gitlab#configuration) has been changed to `["none"]`. Existing configurations that had this field unset will be migrated to have the previous default explicitly set (`["?membership=true"]`).
- The default value of `maxReposToSearch` is now unlimited (was 500).
- The default `github.repositoryQuery` of a [GitHub external service configuration](https://docs.sourcegraph.com/admin/external_service/github#configuration) has been changed to `["none"]` and is now a required field. Existing configurations that had this field unset will be migrated to have the previous default explicitly set (`["affiliated", "public"]`).
- The default `gitlab.projectQuery` of a [GitLab external service configuration](https://docs.sourcegraph.com/admin/external_service/gitlab#configuration) has been changed to `["none"]` and is now a required field. Existing configurations that had this field unset will be migrated to have the previous default explicitly set (`["?membership=true"]`).
- The `bitbucketserver.username` field of a [Bitbucket Server external service configuration](https://docs.sourcegraph.com/admin/external_service/bitbucketserver#configuration) is now **required**. This field is necessary to authenticate with the Bitbucket Server API with either `password` or `token`.
- The settings and account pages for users and organizations are now combined into a single tab.

### Removed

- Removed the option to show saved searches on the Sourcegraph homepage.

### Fixed

- Fixed an issue where the site-admin repositories page `Cloning`, `Not Cloned`, `Needs Index` tabs were very slow on instances with thousands of repositories.
- Fixed an issue where failing to syntax highlight a single file would take down the entire syntax highlighting service.

## 3.2.6

### Fixed

- Fully resolved the search performance regression in v3.2.0, restoring performance of search back to the same levels it was before changes made in v3.2.0.

## 3.2.5

### Fixed

- Fixed a major indexed search performance regression that occurred in v3.2.0. (#3685)

## 3.2.4

### Fixed

- Fixed bundling of the Phabricator integration assets in the Sourcegraph docker image.

## 3.2.3

### Fixed

- Fixed https://github.com/sourcegraph/sourcegraph/issues/3336.
- Clearer error message when a repository sync fails due to the inability to clone a repository.
- Rewrite '@' character in Gitolite repository names to '-', which permits them to be viewable in the UI.

## 3.2.2

### Changed

- When using an external Zoekt instance (specified via the `ZOEKT_HOST` environment variable), sourcegraph/server no longer spins up a redundant internal Zoekt instance.

## 3.2.1

### Fixed

- Jaeger tracing, once enabled, can now be configured via standard [environment variables](https://github.com/jaegertracing/jaeger-client-go/blob/v2.14.0/README.md#environment-variables).
- Fixed an issue where some search and zoekt errors would not be logged.

## 3.2.0

### Added

- Sourcegraph can now automatically use the system's theme.
  To enable, open the user menu in the top right and make sure the theme dropdown is set to "System".
  This is currently supported on macOS Mojave with Safari Technology Preview 68 and later.
- The `github.exclude` setting was added to the [GitHub external service config](https://docs.sourcegraph.com/admin/external_service/github#configuration) to allow excluding repositories yielded by `github.repos` or `github.repositoryQuery` from being synced.

### Changed

- Symbols search is much faster now. After the initial indexing, you can expect code intelligence to be nearly instant no matter the size of your repository.
- Massively reduced the number of code host API requests Sourcegraph performs, which caused rate limiting issues such as slow search result loading to appear.
- The [`corsOrigin`](https://docs.sourcegraph.com/admin/config/site_config) site config property is no longer needed for integration with GitHub, GitLab, etc., via the [Sourcegraph browser extension](https://docs.sourcegraph.com/integration/browser_extension). Only the [Phabricator extension](https://github.com/sourcegraph/phabricator-extension) requires it.

### Fixed

- Fixed a bug where adding a search scope that adds a `repogroup` filter would cause invalid queries if `repogroup:sample` was already part of the query.
- An issue where errors during displaying search results would not be displayed.

### Removed

- The `"updateScheduler2"` experiment is now the default and it's no longer possible to configure.

## 3.1.2

### Added

- The `search.contextLines` setting was added to allow configuration of the number of lines of context to be displayed around search results.

### Changed

- Massively reduced the number of code host API requests Sourcegraph performs, which caused rate limiting issues such as slow search result loading to appear.
- Improved logging in various situations where Sourcegraph would potentially hit code host API rate limits.

### Fixed

- Fixed an issue where search results loading slowly would display a `Cannot read property "lastChild" of undefined` error.

## 3.1.1

### Added

- Query builder toggle (open/closed) state is now retained.

### Fixed

- Fixed an issue where single-term values entered into the "Exact match" field in the query builder were not getting wrapped in quotes.

## 3.1.0

### Added

- Added Docker-specific help text when running the Sourcegraph docker image in an environment with an sufficient open file descriptor limit.
- Added syntax highlighting for Kotlin and Dart.
- Added a management console environment variable to disable HTTPS, see [the docs](https://docs.sourcegraph.com/admin/management_console.md#can-i-disable-https-on-the-management-console) for more information.
- Added `auth.disableUsernameChanges` to critical configuration to prevent users from changing their usernames.
- Site admins can query a user by email address or username from the GraphQL API.
- Added a search query builder to the main search page. Click "Use search query builder" to open the query builder, which is a form with separate inputs for commonly used search keywords.

### Changed

- File match search results now show full repository name if there are results from mirrors on different code hosts (e.g. github.com/sourcegraph/sourcegraph and gitlab.com/sourcegraph/sourcegraph)
- Search queries now use "smart case" by default. Searches are case insensitive unless you use uppercase letters. To explicitly set the case, you can still use the `case` field (e.g. `case:yes`, `case:no`). To explicitly set smart case, use `case:auto`.

### Fixed

- Fixed an issue where the management console would improperly regenerate the TLS cert/key unless `CUSTOM_TLS=true` was set. See the documentation for [how to use your own TLS certificate with the management console](https://docs.sourcegraph.com/admin/management_console.md#how-can-i-use-my-own-tls-certificates-with-the-management-console).

## 3.0.1

### Added

- Symbol search now supports Elixir, Haskell, Kotlin, Scala, and Swift

### Changed

- Significantly optimized how file search suggestions are provided when using indexed search (cluster deployments).
- Both the `sourcegraph/server` image and the [Kubernetes deployment](https://github.com/sourcegraph/deploy-sourcegraph) manifests ship with Postgres `11.1`. For maximum compatibility, however, the minimum supported version remains `9.6`. The upgrade procedure is mostly automated for existing deployments. Please refer to [this page](https://docs.sourcegraph.com/admin/postgres) for detailed instructions.

### Removed

- The deprecated `auth.disableAccessTokens` site config property was removed. Use `auth.accessTokens` instead.
- The `disableBrowserExtension` site config property was removed. [Configure nginx](https://docs.sourcegraph.com/admin/nginx) instead to block clients (if needed).

## 3.0.0

See the changelog entries for 3.0.0 beta releases and our [3.0](https://docs.sourcegraph.com/admin/migration/3_0.md) upgrade guide if you are upgrading from 2.x.

## 3.0.0-beta.4

### Added

- Basic code intelligence for the top 10 programming languages works out of the box without any configuration. [TypeScript/JavaScript](https://sourcegraph.com/extensions/sourcegraph/typescript), [Python](https://sourcegraph.com/extensions/sourcegraph/python), [Java](https://sourcegraph.com/extensions/sourcegraph/java), [Go](https://sourcegraph.com/extensions/sourcegraph/go), [C/C++](https://sourcegraph.com/extensions/sourcegraph/cpp), [Ruby](https://sourcegraph.com/extensions/sourcegraph/ruby), [PHP](https://sourcegraph.com/extensions/sourcegraph/php), [C#](https://sourcegraph.com/extensions/sourcegraph/csharp), [Shell](https://sourcegraph.com/extensions/sourcegraph/shell), and [Scala](https://sourcegraph.com/extensions/sourcegraph/scala) are enabled by default, and you can find more in the [extension registry](https://sourcegraph.com/extensions?query=category%3A"Programming+languages").

## 3.0.0-beta.3

- Fixed an issue where the site admin is redirected to the start page instead of being redirected to the repositories overview page after deleting a repo.

## 3.0.0-beta

### Added

- Repositories can now be queried by a git clone URL through the GraphQL API.
- A new Explore area is linked from the top navigation bar (when the `localStorage.explore=true;location.reload()` feature flag is enabled).
- Authentication via GitHub is now supported. To enable, add an item to the `auth.providers` list with `type: "github"`. By default, GitHub identities must be linked to an existing Sourcegraph user account. To enable new account creation via GitHub, use the `allowSignup` option in the `GitHubConnection` config.
- Authentication via GitLab is now supported. To enable, add an item to the `auth.providers` list with `type: "gitlab"`.
- GitHub repository permissions are supported if authentication via GitHub is enabled. See the
  documentation for the `authorization` field of the `GitHubConnection` configuration.
- The repository settings mirroring page now shows when a repo is next scheduled for an update (requires experiment `"updateScheduler2": "enabled"`).
- Configured repositories are periodically scheduled for updates using a new algorithm. You can disable the new algorithm with the following site configuration: `"experimentalFeatures": { "updateScheduler2": "disabled" }`. If you do so, please file a public issue to describe why you needed to disable it.
- When using HTTP header authentication, [`stripUsernameHeaderPrefix`](https://docs.sourcegraph.com/admin/auth/#username-header-prefixes) field lets an admin specify a prefix to strip from the HTTP auth header when converting the header value to a username.
- Sourcegraph extensions whose package.json contains `"wip": true` are considered [work-in-progress extensions](https://docs.sourcegraph.com/extensions/authoring/publishing#wip-extensions) and are indicated as such to avoid users accidentally using them.
- Information about user survey submissions and a chart showing weekly active users is now displayed on the site admin Overview page.
- A new GraphQL API field `UserEmail.isPrimary` was added that indicates whether an email is the user's primary email.
- The filters bar in the search results page can now display filters from extensions.
- Extensions' `activate` functions now receive a `sourcegraph.ExtensionContext` parameter (i.e., `export function activate(ctx: sourcegraph.ExtensionContext): void { ... }`) to support deactivation and running multiple extensions in the same process.
- Users can now request an Enterprise trial license from the site init page.
- When searching, a filter button `case:yes` will now appear when relevant. This helps discovery and makes it easier to use our case-sensitive search syntax.
- Extensions can now report progress in the UI through the `withProgress()` extension API.
- When calling `editor.setDecorations()`, extensions must now provide an instance of `TextDocumentDecorationType` as first argument. This helps gracefully displaying decorations from several extensions.

### Changed

- The Postgres database backing Sourcegraph has been upgraded from 9.4 to 11.1. Existing Sourcegraph users must conduct an [upgrade procedure](https://docs.sourcegraph.com/admin/postgres_upgrade)
- Code host configuration has moved out of the site config JSON into the "External services" area of the site admin web UI. Sourcegraph instances will automatically perform a one time migration of existing data in the site config JSON. After the migration these keys can be safely deleted from the site config JSON: `awsCodeCommit`, `bitbucketServer`, `github`, `gitlab`, `gitolite`, and `phabricator`.
- Site and user usage statistics are now visible to all users. Previously only site admins (and users, for their own usage statistics) could view this information. The information consists of aggregate counts of actions such as searches, page views, etc.
- The Git blame information shown at the end of a line is now provided by the [Git extras extension](https://sourcegraph.com/extensions/sourcegraph/git-extras). You must add that extension to continue using this feature.
- The `appURL` site configuration option was renamed to `externalURL`.
- The repository and directory pages now show all entries together instead of showing files and (sub)directories separately.
- Extensions no longer can specify titles (in the `title` property in the `package.json` extension manifest). Their extension ID (such as `alice/myextension`) is used.

### Fixed

- Fixed an issue where the site admin License page showed a count of current users, rather than the max number of users over the life of the license.
- Fixed number formatting issues on site admin Overview and Survey Response pages.
- Fixed resolving of git clone URLs with `git+` prefix through the GraphQL API
- Fixed an issue where the graphql Repositories endpoint would order by a field which was not indexed. Times on Sourcegraph.com went from 10s to 200ms.
- Fixed an issue where whitespace was not handled properly in environment variable lists (`SYMBOLS_URL`, `SEARCHER_URL`).
- Fixed an issue where clicking inside the repository popover or clicking "Show more" would dismiss the popover.

### Removed

- The `siteID` site configuration option was removed because it is no longer needed. If you previously specified this in site configuration, a new, random site ID will be generated upon server startup. You can safely remove the existing `siteID` value from your site configuration after upgrading.
- The **Info** panel was removed. The information it presented can be viewed in the hover.
- The top-level `repos.list` site configuration was removed in favour of each code-host's equivalent options,
  now configured via the new _External Services UI_ available at `/site-admin/external-services`. Equivalent options in code hosts configuration:
  - GitHub via [`github.repos`](https://docs.sourcegraph.com/admin/site_config/all#repos-array)
  - Gitlab via [`gitlab.projectQuery`](https://docs.sourcegraph.com/admin/site_config/all#projectquery-array)
  - Phabricator via [`phabricator.repos`](https://docs.sourcegraph.com/admin/site_config/all#phabricator-array)
  - [Other external services](https://docs.sourcegraph.com/admin/repo/add_from_other_external_services)
- Removed the `httpStrictTransportSecurity` site configuration option. Use [nginx configuration](https://docs.sourcegraph.com/admin/nginx) for this instead.
- Removed the `tls.letsencrypt` site configuration option. Use [nginx configuration](https://docs.sourcegraph.com/admin/nginx) for this instead.
- Removed the `tls.cert` and `tls.key` site configuration options. Use [nginx configuration](https://docs.sourcegraph.com/admin/nginx) for this instead.
- Removed the `httpToHttpsRedirect` and `experimentalFeatures.canonicalURLRedireect` site configuration options. Use [nginx configuration](https://docs.sourcegraph.com/admin/nginx) for these instead.
- Sourcegraph no longer requires access to `/var/run/docker.sock`.

## 2.13.6

### Added

- The `/-/editor` endpoint now accepts a `hostname_patterns` URL parameter, which specifies a JSON
  object mapping from hostname to repository name pattern. This serves as a hint to Sourcegraph when
  resolving git clone URLs to repository names. The name pattern is the same style as is used in
  code host configurations. The default value is `{hostname}/{path}`.

## 2.13.5

### Fixed

- Fixed another issue where Sourcegraph would try to fetch more than the allowed number of repositories from AWS CodeCommit.

## 2.13.4

### Changed

- The default for `experimentalFeatures.canonicalURLRedirect` in site config was changed back to `disabled` (to avoid [#807](https://github.com/sourcegraph/sourcegraph/issues/807)).

## 2.13.3

### Fixed

- Fixed an issue that would cause the frontend health check endpoint `/healthz` to not respond. This only impacts Kubernetes deployments.
- Fixed a CORS policy issue that caused requests to be rejected when they come from origins not in our [manifest.json](https://sourcegraph.com/github.com/sourcegraph/sourcegraph/-/blob/browser/src/extension/manifest.spec.json#L72) (i.e. requested via optional permissions by the user).
- Fixed an issue that prevented `repositoryQuery` from working correctly on GitHub enterprise instances.

## 2.13.2

### Fixed

- Fixed an issue where Sourcegraph would try to fetch more than the allowed number of repositories from AWS CodeCommit.

## 2.13.1

### Changed

- The timeout when running `git ls-remote` to determine if a remote url is cloneable has been increased from 5s to 30s.
- Git commands now use [version 2 of the Git wire protocol](https://opensource.googleblog.com/2018/05/introducing-git-protocol-version-2.html), which should speed up certain operations (e.g. `git ls-remote`, `git fetch`) when communicating with a v2 enabled server.

## 2.13.0

### Added

- A new site config option `search.index.enabled` allows toggling on indexed search.
- Search now uses [Sourcegraph extensions](https://docs.sourcegraph.com/extensions) that register `queryTransformer`s.
- GitLab repository permissions are now supported. To enable this, you will need to set the `authz`
  field in the `GitLabConnection` configuration object and ensure that the access token set in the
  `token` field has both `sudo` and `api` scope.

### Changed

- When the `DEPLOY_TYPE` environment variable is incorrectly specified, Sourcegraph now shuts down and logs an error message.
- The `experimentalFeatures.canonicalURLRedirect` site config property now defaults to `enabled`. Set it to `disabled` to disable redirection to the `appURL` from other hosts.
- Updating `maxReposToSearch` site config no longer requires a server restart to take effect.
- The update check page no longer shows an error if you are using an insiders build. Insiders builds will now notify site administrators that updates are available 40 days after the release date of the installed build.
- The `github.repositoryQuery` site config property now accepts arbitrary GitHub repository searches.

### Fixed

- The user account sidebar "Password" link (to the change-password form) is now shown correctly.
- Fixed an issue where GitHub rate limits were underutilized if the remaining
  rate limit dropped below 150.
- Fixed an issue where GraphQL field `elapsedMilliseconds` returned invalid value on empty searches
- Editor extensions now properly search the selection as a literal string, instead of incorrectly using regexp.
- Fixed a bug where editing and deleting global saved searches was not possible.
- In index search, if the search regex produces multiline matches, search results are still processed per line and highlighted correctly.
- Go-To-GitHub and Go-To-GitLab buttons now link to the right branch, line and commit range.
- Go-to-GitHub button links to default branch when no rev is given.
- The close button in the panel header stays located on the top.
- The Phabricator icon is now displayed correctly.
- The view mode button in the BlobPage now shows the correct view mode to switch to.

### Removed

- The experimental feature flag to disable the new repo update scheduler has been removed.
- The `experimentalFeatures.configVars` feature flag was removed.
- The `experimentalFeatures.multipleAuthProviders` feature flag was removed because the feature is now always enabled.
- The following deprecated auth provider configuration properties were removed: `auth.provider`, `auth.saml`, `auth.openIDConnect`, `auth.userIdentityHTTPHeader`, and `auth.allowSignup`. Use `auth.providers` for all auth provider configuration. (If you were still using the deprecated properties and had no `auth.providers` set, all access to your instance will be rejected until you manually set `auth.providers`.)
- The deprecated site configuration properties `search.scopes` and `settings` were removed. Define search scopes and settings in global settings in the site admin area instead of in site configuration.
- The `pendingContents` property has been removed from our GraphQL schema.
- The **Explore** page was replaced with a **Repositories** search link in the top navigation bar.

## 2.12.3

### Fixed

- Fixed an error that prevented users without emails from submitting satisfaction surveys.

## 2.12.2

### Fixed

- Fixed an issue where private GitHub Enterprise repositories were not fetched.

## 2.12.1

### Fixed

- We use GitHub's REST API to query affliated repositories. This API has wider support on older GitHub enterprise versions.
- Fixed an issue that prevented users without email addresses from signing in (https://github.com/sourcegraph/sourcegraph/issues/426).

## 2.12.0

### Changed

- Reduced the size of in-memory data structured used for storing search results. This should reduce the backend memory usage of large result sets.
- Code intelligence is now provided by [Sourcegraph extensions](https://docs.sourcegraph.com/extensions). The extension for each language in the site configuration `langservers` property is automatically enabled.
- Support for multiple authentication providers is now enabled by default. To disable it, set the `experimentalFeatures.multipleAuthProviders` site config option to `"disabled"`. This only applies to Sourcegraph Enterprise.
- When using the `http-header` auth provider, valid auth cookies (from other auth providers that are currently configured or were previously configured) are now respected and will be used for authentication. These auth cookies also take precedence over the `http-header` auth. Previously, the `http-header` auth took precedence.
- Bitbucket Server username configuration is now used to clone repositories if the Bitbucket Server API does not set a username.
- Code discussions: On Sourcegraph.com / when `discussions.abuseProtection` is enabled in the site config, rate limits to thread creation, comment creation, and @mentions are now applied.

### Added

- Search syntax for filtering archived repositories. `archived:no` will exclude archived repositories from search results, `archived:only` will search over archived repositories only. This applies for GitHub and GitLab repositories.
- A Bitbucket Server option to exclude personal repositories in the event that you decide to give an admin-level Bitbucket access token to Sourcegraph and do not want to create a bot account. See https://docs.sourcegraph.com/integration/bitbucket_server#excluding-personal-repositories for more information.
- Site admins can now see when users of their Sourcegraph instance last used it via a code host integration (e.g. Sourcegraph browser extensions). Visit the site admin Analytics page (e.g. https://sourcegraph.example.com/site-admin/analytics) to view this information.
- A new site config option `extensions.allowRemoteExtensions` lets you explicitly specify the remote extensions (from, e.g., Sourcegraph.com) that are allowed.
- Pings now include a total count of user accounts.

### Fixed

- Files with the gitattribute `export-ignore` are no longer excluded for language analysis and search.
- "Discard changes?" confirmation popup doesn't pop up every single time you try to navigate to a new page after editting something in the site settings page anymore.
- Fixed an issue where Git repository URLs would sometimes be logged, potentially containing e.g. basic auth tokens.
- Fixed date formatting on the site admin Analytics page.
- File names of binary and large files are included in search results.

### Removed

- The deprecated environment variables `SRC_SESSION_STORE_REDIS` and `REDIS_MASTER_ENDPOINT` are no longer used to configure alternative redis endpoints. For more information, see "[using external services with Sourcegraph](https://docs.sourcegraph.com/admin/external_services)".

## 2.11.1

### Added

- A new site config option `git.cloneURLToRepositoryName` specifies manual mapping from Git clone URLs to Sourcegraph repository names. This is useful, for example, for Git submodules that have local clone URLs.

### Fixed

- Slack notifications for saved searches have been fixed.

## 2.11.0

### Changed

### Added

- Support for ACME "tls-alpn-01" challenges to obtain LetsEncrypt certificates. Previously Sourcegraph only supported ACME "http-01" challenges which required port 80 to be accessible.
- gitserver periodically removes stale lock files that git can leave behind.
- Commits with empty trees no longer return 404.
- Clients (browser/editor extensions) can now query configuration details from the `ClientConfiguration` GraphQL API.
- The config field `auth.accessTokens.allow` allows or restricts use of access tokens. It can be set to one of three values: "all-users-create" (the default), "none" (all access tokens are disabled), and "site-admin-create" (access tokens are enabled, but only site admins can create new access tokens). The field `auth.disableAccessTokens` is now deprecated in favor of this new field.
- A webhook endpoint now exists to trigger repository updates. For example, `curl -XPOST -H 'Authorization: token $ACCESS_TOKEN' $SOURCEGRAPH_ORIGIN/.api/repos/$REPO_URI/-/refresh`.
- Git submodules entries in the file tree now link to the submodule repository.

### Fixed

- An issue / edge case where the Code Intelligence management admin page would incorrectly show language servers as `Running` when they had been removed from Docker.
- Log level is respected in lsp-proxy logs.
- Fixed an error where text searches could be routed to a faulty search worker.
- Gitolite integration should correctly detect names which Gitolite would consider to be patterns, and not treat them as repositories.
- repo-updater backs off fetches on a repo that's failing to fetch.
- Attempts to add a repo with an empty string for the name are checked for and ignored.
- Fixed an issue where non-site-admin authenticated users could modify global settings (not site configuration), other organizations' settings, and other users' settings.
- Search results are rendered more eagerly, resulting in fewer blank file previews
- An issue where automatic code intelligence would fail to connect to the underlying `lsp` network, leading to `dial tcp: lookup lang on 0.0.0.0:53: no such host` errors.
- More useful error messages from lsp-proxy when a language server can't get a requested revision of a repository.
- Creation of a new user with the same name as an existing organization (and vice versa) is prevented.

### Removed

## 2.10.5

### Fixed

- Slack notifications for saved searches have been fixed.

## 2.10.4

### Fixed

- Fixed an issue that caused the frontend to return a HTTP 500 and log an error message like:
  ```
  lvl=eror msg="ui HTTP handler error response" method=GET status_code=500 error="Post http://127.0.0.1:3182/repo-lookup: context canceled"
  ```

## 2.10.3

### Fixed

- The SAML AuthnRequest signature when using HTTP redirect binding is now computed using a URL query string with correct ordering of parameters. Previously, the ordering was incorrect and caused errors when the IdP was configured to check the signature in the AuthnRequest.

## 2.10.2

### Fixed

- SAML IdP-initiated login previously failed with the IdP set a RelayState value. This now works.

## 2.10.1

### Changed

- Most `experimentalFeatures` in the site configuration now respond to configuration changes live, without requiring a server restart. As usual, you will be prompted for a restart after saving your configuration changes if one is required.
- Gravatar image avatars are no longer displayed for committers.

## 2.10.0

### Changed

- In the file tree, if a directory that contains only a single directory is expanded, its child directory is now expanded automatically.

### Fixed

- Fixed an issue where `sourcegraph/server` would not start code intelligence containers properly when the `sourcegraph/server` container was shut down non-gracefully.
- Fixed an issue where the file tree would return an error when navigating between repositories.

## 2.9.4

### Changed

- Repo-updater has a new and improved scheduler for periodic repo fetches. If you have problems with it, you can revert to the old behavior by adding `"experimentalFeatures": { "updateScheduler": "disabled" }` to your `config.json`.
- A once-off migration will run changing the layout of cloned repos on disk. This should only affect installations created January 2018 or before. There should be no user visible changes.
- Experimental feature flag "updateScheduler" enables a smarter and less spammy algorithm for automatic repository updates.
- It is no longer possible to disable code intelligence by unsetting the LSP_PROXY environment variable. Instead, code intelligence can be disabled per language on the site admin page (e.g. https://sourcegraph.example.com/site-admin/code-intelligence).
- Bitbucket API requests made by Sourcegraph are now under a self-enforced API rate limit (since Bitbucket Server does not have a concept of rate limiting yet). This will reduce any chance of Sourcegraph slowing down or causing trouble for Bitbucket Server instances connected to it. The limits are: 7,200 total requests/hr, with a bucket size / maximum burst size of 500 requests.
- Global, org, and user settings are now validated against the schema, so invalid settings will be shown in the settings editor with a red squiggly line.
- The `http-header` auth provider now supports being used with other auth providers (still only when `experimentalFeatures.multipleAuthProviders` is `true`).
- Periodic fetches of Gitolite-hosted repositories are now handled internally by repo-updater.

### Added

- The `log.sentry.dsn` field in the site config makes Sourcegraph log application errors to a Sentry instance.
- Two new repository page hotkeys were added: <kbd>r</kbd> to open the repositories menu and <kbd>v</kbd> to open the revision selector.
- Repositories are periodically (~45 days) recloned from the codehost. The codehost can be relied on to give an efficient packing. This is an alternative to running a memory and CPU intensive git gc and git prune.
- The `auth.sessionExpiry` field sets the session expiration age in seconds (defaults to 90 days).

### Fixed

- Fixed a bug in the API console that caused it to display as a blank page in some cases.
- Fixed cases where GitHub rate limit wasn't being respected.
- Fixed a bug where scrolling in references, history, etc. file panels was not possible in Firefox.
- Fixed cases where gitserver directory structure migration could fail/crash.
- Fixed "Generate access token" link on user settings page. Previously, this link would 404.
- Fixed a bug where the search query was not updated in the search bar when searching from the homepage.
- Fixed a possible crash in github-proxy.
- Fixed a bug where file matching for diff search was case sensitive by default.

### Removed

- `SOURCEGRAPH_CONFIG` environment variable has been removed. Site configuration is always read from and written to disk. You can configure the location by providing `SOURCEGRAPH_CONFIG_FILE`. The default path is `/etc/sourcegraph/config.json`.

## 2.9.3

### Changed

- The search results page will merge duplicated lines of context.
- The following deprecated site configuration properties have been removed: `github[].preemptivelyClone`, `gitOriginMap`, `phabricatorURL`, `githubPersonalAccessToken`, `githubEnterpriseURL`, `githubEnterpriseCert`, and `githubEnterpriseAccessToken`.
- The `settings` field in the site config file is deprecated and will not be supported in a future release. Site admins should move those settings (if any) to global settings (in the site admin UI). Global settings are preferred to site config file settings because the former can be applied without needing to restart/redeploy the Sourcegraph server or cluster.

### Fixed

- Fixed a goroutine leak which occurs when search requests are canceled.
- Console output should have fewer spurious line breaks.
- Fixed an issue where it was not possible to override the `StrictHostKeyChecking` SSH option in the SSH configuration.
- Cross-repository code intelligence indexing for non-Go languages is now working again (originally broken in 2.9.2).

## 2.9.1

### Fixed

- Fixed an issue where saving an organization's configuration would hang indefinitely.

## 2.9.0

### Changed

- Hover tooltips were rewritten to fix a couple of issues and are now much more robust, received a new design and show more information.
- The `max:` search flag was renamed to `count:` in 2.8.8, but for backward compatibility `max:` has been added back as a deprecated alias for `count:`.
- Drastically improved the performance / load time of the Code Intelligence site admin page.

### Added

- The site admin code intelligence page now displays an error or reason whenever language servers are unable to be managed from the UI or Sourcegraph API.
- The ability to directly specify the root import path of a repository via `.sourcegraph/config.json` in the repo root, instead of relying on the heuristics of the Go language server to detect it.

### Fixed

- Configuring Bitbucket Server now correctly suppresses the the toast message "Configure repositories and code hosts to add to Sourcegraph."
- A bug where canonical import path comments would not be detected by the Go language server's heuristics under `cmd/` folders.
- Fixed an issue where a repository would only be refreshed on demand by certain user actions (such as a page reload) and would otherwise not be updated when expected.
- If a code host returned a repository-not-found or unauthorized error (to `repo-updater`) for a repository that previously was known to Sourcegraph, then in some cases a misleading "Empty repository" screen was shown. Now the repository is displayed as though it still existed, using cached data; site admins must explicitly delete repositories on Sourcegraph after they have been deleted on the code host.
- Improved handling of GitHub API rate limit exhaustion cases. Cached repository metadata and Git data will be used to provide full functionality during this time, and log messages are more informative. Previously, in some cases, repositories would become inaccessible.
- Fixed an issue where indexed search would sometimes not indicate that there were more results to show for a given file.
- Fixed an issue where the code intelligence admin page would never finish loading language servers.

## 2.9.0-pre0

### Changed

- Search scopes have been consolidated into the "Filters" bar on the search results page.
- Usernames and organization names of up to 255 characters are allowed. Previously the max length was 38.

### Fixed

- The target commit ID of a Git tag object (i.e., not lightweight Git tag refs) is now dereferenced correctly. Previously the tag object's OID was given.
- Fixed an issue where AWS Code Commit would hit the rate limit.
- Fixed an issue where dismissing the search suggestions dropdown did not unfocus previously highlighted suggestions.
- Fixed an issue where search suggestions would appear twice.
- Indexed searches now return partial results if they timeout.
- Git repositories with files whose paths contain `.git` path components are now usable (via indexed and non-indexed search and code intelligence). These corrupt repositories are rare and generally were created by converting some other VCS repository to Git (the Git CLI will forbid creation of such paths).
- Various diff search performance improvements and bug fixes.
- New Phabricator extension versions would used cached stylesheets instead of the upgraded version.
- Fixed an issue where hovers would show an error for Rust and C/C++ files.

### Added

- The `sourcegraph/server` container now emits the most recent log message when redis terminates to make it easier to debug why redis stopped.
- Organization invites (which allow users to invite other users to join organizations) are significantly improved. A new accept-invitation page was added.
- The new help popover allows users to easily file issues in the Sourcegraph public issue tracker and view documentation.
- An issue where Java files would be highlighted incorrectly if they contained JavaDoc blocks with an uneven number of opening/closing `*`s.

### Removed

- The `secretKey` site configuration value is no longer needed. It was only used for generating tokens for inviting a user to an organization. The invitation is now stored in the database associated with the recipient, so a secret token is no longer needed.
- The `experimentalFeatures.searchTimeoutParameter` site configuration value has been removed. It defaulted to `enabled` in 2.8 and it is no longer possible to disable.

### Added

- Syntax highlighting for:
  - TOML files (including Go `Gopkg.lock` and Rust `Cargo.lock` files).
  - Rust files.
  - GraphQL files.
  - Protobuf files.
  - `.editorconfig` files.

## 2.8.9

### Changed

- The "invite user" site admin page was moved to a sub-page of the users page (`/site-admin/users/new`).
- It is now possible for a site admin to create a new user without providing an email address.

### Fixed

- Checks for whether a repo is cloned will no longer exhaust open file pools over time.

### Added

- The Phabricator extension shows code intelligence status and supports enabling / disabling code intelligence for files.

## 2.8.8

### Changed

- Queries for repositories (in the explore, site admin repositories, and repository header dropdown) are matched on case-insensitive substrings, not using fuzzy matching logic.
- HTTP Authorization headers with an unrecognized scheme are ignored; they no longer cause the HTTP request to be rejected with HTTP 401 Unauthorized and an "Invalid Authorization header." error.
- Renamed the `max` search flag to `count`. Searches that specify `count:` will fetch at least that number of results, or the full result set.
- Bumped `lsp-proxy`'s `initialize` timeout to 3 minutes for every language.
- Search results are now sorted by repository and file name.
- More easily accessible "Show more" button at the top of the search results page.
- Results from user satisfaction surveys are now always hosted locally and visible to admins. The `"experimentalFeatures": { "hostSurveysLocally" }` config option has been deprecated.
- If the OpenID Connect authentication provider reports that a user's email address is not verified, the authentication attempt will fail.

### Fixed

- Fixed an issue where the search results page would not update its title.
- The session cookie name is now `sgs` (not `sg-session`) so that Sourcegraph 2.7 and Sourcegraph 2.8 can be run side-by-side temporarily during a rolling update without clearing each other's session cookies.
- Fixed the default hostnames of the C# and R language servers
- Fixed an issue where deleting an organization prevented the creation of organizations with the name of the deleted organization.
- Non-UTF8 encoded files (e.g. ISO-8859-1/Latin1, UTF16, etc) are now displayed as text properly rather than being detected as binary files.
- Improved error message when lsp-proxy's initalize timeout occurs
- Fixed compatibility issues and added [instructions for using Microsoft ADFS 2.1 and 3.0 for SAML authentication](https://docs.sourcegraph.com/admin/auth/saml_with_microsoft_adfs).
- Fixed an issue where external accounts associated with deleted user accounts would still be returned by the GraphQL API. This caused the site admin external accounts page to fail to render in some cases.
- Significantly reduced the number of code host requests for non github.com or gitlab.com repositories.

### Added

- The repository revisions popover now shows the target commit's last-committed/authored date for branches and tags.
- Setting the env var `INSECURE_SAML_LOG_TRACES=1` on the server (or the `sourcegraph-frontend` pod in Kubernetes) causes all SAML requests and responses to be logged, which helps with debugging SAML.
- Site admins can now view user satisfaction surveys grouped by user, in addition to chronological order, and aggregate summary values (including the average score and the net promoter score over the last 30 days) are now displayed.
- The site admin overview page displays the site ID, the primary admin email, and premium feature usage information.
- Added Haskell as an experimental language server on the code intelligence admin page.

## 2.8.0

### Changed

- `gitMaxConcurrentClones` now also limits the concurrency of updates to repos in addition to the initial clone.
- In the GraphQL API, `site.users` has been renamed to `users`, `site.orgs` has been renamed to `organizations`, and `site.repositories` has been renamed to `repositories`.
- An authentication provider must be set in site configuration (see [authentication provider documentation](https://docs.sourcegraph.com/admin/auth)). Previously the server defaulted to builtin auth if none was set.
- If a process dies inside the Sourcegraph container the whole container will shut down. We suggest operators configure a [Docker Restart Policy](https://docs.docker.com/config/containers/start-containers-automatically/#restart-policy-details) or a [Kubernetes Restart Policy](https://kubernetes.io/docs/concepts/workloads/pods/pod-lifecycle/#restart-policy). Previously the container would operate in a degraded mode if a process died.
- Changes to the `auth.public` site config are applied immediately in `sourcegraph/server` (no restart needed).
- The new search timeout behavior is now enabled by default. Set `"experimentalFeatures": {"searchTimeoutParameter": "disabled"}` in site config to disable it.
- Search includes files up to 1MB (previous limit was 512KB for unindexed search and 128KB for indexed search).
- Usernames and email addresses reported by OpenID Connect and SAML auth providers are now trusted, and users will sign into existing Sourcegraph accounts that match on the auth provider's reported username or email.
- The repository sidebar file tree is much, much faster on massive repositories (200,000+ files)
- The SAML authentication provider was significantly improved. Users who were signed in using SAML previously will need to reauthenticate via SAML next time they visit Sourcegraph.
- The SAML `serviceProviderCertificate` and `serviceProviderPrivateKey` site config properties are now optional.

### Fixed

- Fixed an issue where Index Search status page failed to render.
- User data on the site admin Analytics page is now paginated, filterable by a user's recent activity, and searchable.
- The link to the root of a repository in the repository header now preserves the revision you're currently viewing.
- When using the `http-header` auth provider, signin/signup/signout links are now hidden.
- Repository paths beginning with `go/` are no longer reservered by Sourcegraph.
- Interpret `X-Forwarded-Proto` HTTP header when `httpToHttpsRedirect` is set to `load-balanced`.
- Deleting a user account no longer prevents the creation of a new user account with the same username and/or association with authentication provider account (SAML/OpenID/etc.)
- It is now possible for a user to verify an email address that was previously associated with now-deleted user account.
- Diff searches over empty repositories no longer fail (this was not an issue for Sourcegraph cluster deployments).
- Stray `tmp_pack_*` files from interrupted fetches should now go away.
- When multiple `repo:` tokens match the same repo, process @revspec requirements from all of them, not just the first one in the search.

### Removed

- The `ssoUserHeader` site config property (deprecated since January 2018) has been removed. The functionality was moved to the `http-header` authentication provider.
- The experiment flag `showMissingReposEnabled`, which defaulted to enabled, has been removed so it is no longer possible to disable this feature.
- Event-level telemetry has been completely removed from self-hosted Sourcegraph instances. As a result, the `disableTelemetry` site configuration option has been deprecated. The new site-admin Pings page clarifies the only high-level telemetry being sent to Sourcegraph.com.
- The deprecated `adminUsernames` site config property (deprecated since January 2018) has been removed because it is no longer necessary. Site admins can designate other users as site admins in the site admin area, and the first user to sign into a new instance always becomes a site admin (even when using an external authentication provider).

### Added

- The new repository contributors page (linked from the repository homepage) displays the top Git commit authors in a repository, with filtering options.
- Custom language servers in the site config may now specify a `metadata` property containing things like homepage/docs/issues URLs for the language server project, as well as whether or not the language server should be considered experimental (not ready for prime-time). This `metadata` will be displayed in the UI to better communicate the status of a language server project.
- Access tokens now have scopes (which define the set of operations they permit). All access tokens still provide full control of all resources associated with the user account (the `user:all` scope, which is now explicitly displayed).
- The new access token scope `site-admin:sudo` allows the holder to perform any action as any other user. Only site admins may create this token.
- Links to Sourcegraph's changelog have been added to the site admin Updates page and update alert.
- If the site configuration is invalid or uses deprecated properties, a global alert will be shown to all site admins.
- There is now a code intelligence status indicator when viewing files. It contains information about the capabailities of the language server that is providing code intelligence for the file.
- Java code intelligence can now be enabled for repositories that aren't automatically supported using a
  `javaconfig.json` file. For Gradle plugins, this file can be generated using
  the [Javaconfig Gradle plugin](https://docs.sourcegraph.com/extensions/language_servers/java#gradle-execution).
- The new `auth.providers` site config is an array of authentication provider objects. Currently only 1 auth provider is supported. The singular `auth.provider` is deprecated.
- Users authenticated with OpenID Connect are now able to sign out of Sourcegraph (if the provider supports token revocation or the end-session endpoint).
- Users can now specify the number of days, weeks, and months of site activity to query through the GraphQL API.
- Added 14 new experimental language servers on the code intelligence admin page.
- Added `httpStrictTransportSecurity` site configuration option to customize the Strict-Transport-Security HTTP header. It defaults to `max-age=31536000` (one year).
- Added `nameIDFormat` in the `saml` auth provider to set the SAML NameID format. The default changed from transient to persistent.
- (This feature has been removed.) Experimental env var expansion in site config JSON: set `SOURCEGRAPH_EXPAND_CONFIG_VARS=1` to replace `${var}` or `$var` (based on environment variables) in any string value in site config JSON (except for JSON object property names).
- The new (optional) SAML `serviceProviderIssuer` site config property (in an `auth.providers` array entry with `{"type":"saml", ...}`) allows customizing the SAML Service Provider issuer name.
- The site admin area now has an "Auth" section that shows the enabled authentication provider(s) and users' external accounts.

## 2.7.6

### Fixed

- If a user's account is deleted, session cookies for that user are no longer considered valid.

## 2.7.5

### Changed

- When deploying Sourcegraph to Kubernetes, RBAC is now used by default. Most Kubernetes clusters require it. See the Kubernetes installation instructions for more information (including disabling if needed).
- Increased git ssh connection timeout to 30s from 7s.
- The Phabricator integration no longer requires staging areas, but using them is still recommended because it improves performance.

### Fixed

- Fixed an issue where language servers that were not enabled would display the "Restart" button in the Code Intelligence management panel.
- Fixed an issue where the "Update" button in the Code Intelligence management panel would be displayed inconsistently.
- Fixed an issue where toggling a dynamic search scope would not also remove `@rev` (if specified)
- Fixed an issue where where modes that can only be determined by the full filename (not just the file extension) of a path weren't supported (Dockerfiles are the first example of this).
- Fixed an issue where the GraphiQL console failed when variables are specified.
- Indexed search no longer maintains its own git clones. For Kubernetes cluster deployments, this significantly reduces disk size requirements for the indexed-search pod.
- Fixed an issue where language server Docker containers would not be automatically restarted if they crashed (`sourcegraph/server` only).
- Fixed an issue where if the first user on a site authenticated via SSO, the site would remain stuck in uninitialized mode.

### Added

- More detailed progress information is displayed on pages that are waiting for repositories to clone.
- Admins can now see charts with daily, weekly, and monthly unique user counts by visiting the site-admin Analytics page.
- Admins can now host and see results from Sourcegraph user satisfaction surveys locally by setting the `"experimentalFeatures": { "hostSurveysLocally": "enabled"}` site config option. This feature will be enabled for all instances once stable.
- Access tokens are now supported for all authentication providers (including OpenID Connect and SAML, which were previously not supported).
- The new `motd` setting (in global, organization, and user settings) displays specified messages at the top of all pages.
- Site admins may now view all access tokens site-wide (for all users) and revoke tokens from the new access tokens page in the site admin area.

## 2.7.0

### Changed

- Missing repositories no longer appear as search results. Instead, a count of repositories that were not found is displayed above the search results. Hovering over the count will reveal the names of the missing repositories.
- "Show more" on the search results page will now reveal results that have already been fetched (if such results exist) without needing to do a new query.
- The bottom panel (on a file) now shows more tabs, including docstrings, multiple definitions, references (as before), external references grouped by repository, implementations (if supported by the language server), and file history.
- The repository sidebar file tree is much faster on massive repositories (200,000+ files)

### Fixed

- Searches no longer block if the index is unavailable (e.g. after the index pod restarts). Instead, it respects the normal search timeout and reports the situation to the user if the index is not yet available.
- Repository results are no longer returned for filters that are not supported (e.g. if `file:` is part of the search query)
- Fixed an issue where file tree elements may be scrolled out of view on page load.
- Fixed an issue that caused "Could not ensure repository updated" log messages when trying to update a large number of repositories from gitolite.
- When using an HTTP authentication proxy (`"auth.provider": "http-header"`), usernames are now properly normalized (special characters including `.` replaced with `-`). This fixes an issue preventing users from signing in if their username contained these special characters.
- Fixed an issue where the site-admin Updates page would incorrectly report that update checking was turned off when `telemetryDisabled` was set, even as it continued to report new updates.
- `repo:` filters that match multiple repositories and contain a revision specifier now correctly return partial results even if some of the matching repositories don't have a matching revision.
- Removed hardcoded list of supported languages for code intelligence. Any language can work now and support is determined from the server response.
- Fixed an issue where modifying `config.json` on disk would not correctly mark the server as needing a restart.
- Fixed an issue where certain diff searches (with very sparse matches in a repository's history) would incorrectly report no results found.
- Fixed an issue where the `langservers` field in the site-configuration didn't require both the `language` and `address` field to be specified for each entry

### Added

- Users (and site admins) may now create and manage access tokens to authenticate API clients. The site config `auth.disableAccessTokens` (renamed to `auth.accessTokens` in 2.11) disables this new feature. Access tokens are currently only supported when using the `builtin` and `http-header` authentication providers (not OpenID Connect or SAML).
- User and site admin management capabilities for user email addresses are improved.
- The user and organization management UI has been greatly improved. Site admins may now administer all organizations (even those they aren't a member of) and may edit profile info and configuration for all users.
- If SSO is enabled (via OpenID Connect or SAML) and the SSO system provides user avatar images and/or display names, those are now used by Sourcegraph.
- Enable new search timeout behavior by setting `"experimentalFeatures": { "searchTimeoutParameter": "enabled"}` in your site config.
  - Adds a new `timeout:` parameter to customize the timeout for searches. It defaults to 10s and may not be set higher than 1m.
  - The value of the `timeout:` parameter is a string that can be parsed by [time.Duration](https://golang.org/pkg/time/#ParseDuration) (e.g. "100ms", "2s").
  - When `timeout:` is not provided, search optimizes for retuning results as soon as possible and will include slower kinds of results (e.g. symbols) only if they are found quickly.
  - When `timeout:` is provided, all result kinds are given the full timeout to complete.
- A new user settings tokens page was added that allows users to obtain a token that they can use to authenticate to the Sourcegraph API.
- Code intelligence indexes are now built for all repositories in the background, regardless of whether or not they are visited directly by a user.
- Language servers are now automatically enabled when visiting a repository. For example, visiting a Go repository will now automatically download and run the relevant Docker container for Go code intelligence.
  - This change only affects when Sourcegraph is deployed using the `sourcegraph/server` Docker image (not using Kubernetes).
  - You will need to use the new `docker run` command at https://docs.sourcegraph.com/#quick-install in order for this feature to be enabled. Otherwise, you will receive errors in the log about `/var/run/docker.sock` and things will work just as they did before. See https://docs.sourcegraph.com/extensions/language_servers for more information.
- The site admin Analytics page will now display the number of "Code Intelligence" actions each user has made, including hovers, jump to definitions, and find references, on the Sourcegraph webapp or in a code host integration or extension.
- An experimental cross repository jump to definition which consults the OSS index on Sourcegraph.com. This is disabled by default; use `"experimentalFeatures": { "jumpToDefOSSIndex": "enabled" }` in your site configuration to enable it.
- Users can now view Git branches, tags, and commits, and compare Git branches and revisions on Sourcegraph. (The code host icon in the header takes you to the commit on the code host.)
- A new admin panel allows you to view and manage language servers. For Docker deployments, it allows you to enable/disable/update/restart language servers at the click of a button. For cluster deployments, it shows the current status of language servers.
- Users can now tweet their feedback about Sourcegraph when clicking on the feedback smiley located in the navbar and filling out a Twitter feedback form.
- A new button in the repository header toggles on/off the Git history panel for the current file.

## 2.6.8

### Bug fixes

- Searches of `type:repo` now work correctly with "Show more" and the `max` parameter.
- Fixes an issue where the server would crash if the DB was not available upon startup.

## 2.6.7

### Added

- The duration that the frontend waits for the PostgreSQL database to become available is now configurable with the `DB_STARTUP_TIMEOUT` env var (the value is any valid Go duration string).
- Dynamic search filters now suggest exclusions of Go test files, vendored files and node_modules files.

## 2.6.6

### Added

- Authentication to Bitbucket Server using username-password credentials is now supported (in the `bitbucketServer` site config `username`/`password` options), for servers running Bitbucket Server version 2.4 and older (which don't support personal access tokens).

## 2.6.5

### Added

- The externally accessible URL path `/healthz` performs a basic application health check, returning HTTP 200 on success and HTTP 500 on failure.

### Behavior changes

- Read-only forks on GitHub are no longer synced by default. If you want to add a readonly fork, navigate directly to the repository page on Sourcegraph to add it (e.g. https://sourcegraph.mycompany.internal/github.com/owner/repo). This prevents your repositories list from being cluttered with a large number of private forks of a private repository that you have access to. One notable example is https://github.com/EpicGames/UnrealEngine.
- SAML cookies now expire after 90 days. The previous behavior was every 1 hour, which was unintentionally low.

## 2.6.4

### Added

- Improve search timeout error messages
- Performance improvements for searching regular expressions that do not start with a literal.

## 2.6.3

### Bug fixes

- Symbol results are now only returned for searches that contain `type:symbol`

## 2.6.2

### Added

- More detailed logging to help diagnose errors with third-party authentication providers.
- Anchors (such as `#my-section`) in rendered Markdown files are now supported.
- Instrumentation section for admins. For each service we expose pprof, prometheus metrics and traces.

### Bug fixes

- Applies a 1s timeout to symbol search if invoked without specifying `type:` to not block plain text results. No change of behaviour if `type:symbol` is given explicitly.
- Only show line wrap toggle for code-view-rendered files.

## 2.6.1

### Bug fixes

- Fixes a bug where typing in the search query field would modify the expanded state of file search results.
- Fixes a bug where new logins via OpenID Connect would fail with the error `SSO error: ID Token verification failed`.

## 2.6.0

### Added

- Support for [Bitbucket Server](https://www.atlassian.com/software/bitbucket/server) as a codehost. Configure via the `bitbucketServer` site config field.
- Prometheus gauges for git clone queue depth (`src_gitserver_clone_queue`) and git ls-remote queue depth (`src_gitserver_lsremote_queue`).
- Slack notifications for saved searches may now be added for individual users (not just organizations).
- The new search filter `lang:` filters results by programming language (example: `foo lang:go` or `foo -lang:clojure`).
- Dynamic filters: filters generated from your search results to help refine your results.
- Search queries that consist only of `file:` now show files whose path matches the filters (instead of no results).
- Sourcegraph now automatically detects basic `$GOPATH` configurations found in `.envrc` files in the root of repositories.
- You can now configure the effective `$GOPATH`s of a repository by adding a `.sourcegraph/config.json` file to your repository with the contents `{"go": {"GOPATH": ["mygopath"]}}`.
- A new `"blacklistGoGet": ["mydomain.org,myseconddomain.com"]` offers users a quick escape hatch in the event that Sourcegraph is making unwanted `go get` or `git clone` requests to their website due to incorrectly-configured monorepos. Most users will never use this option.
- Search suggestions and results now include symbol results. The new filter `type:symbol` causes only symbol results to be shown.
  Additionally, symbols for a repository can be browsed in the new symbols sidebar.
- You can now expand and collapse all items on a search results page or selectively expand and collapse individual items.

### Configuration changes

- Reduced the `gitMaxConcurrentClones` site config option's default value from 100 to 5, to help prevent too many concurrent clones from causing issues on code hosts.
- Changes to some site configuration options are now automatically detected and no longer require a server restart. After hitting Save in the UI, you will be informed if a server restart is required, per usual.
- Saved search notifications are now only sent to the owner of a saved search (all of an organization's members for an organization-level saved search, or a single user for a user-level saved search). The `notifyUsers` and `notifyOrganizations` properties underneath `search.savedQueries` have been removed.
- Slack webhook URLs are now defined in user/organization JSON settings, not on the organization profile page. Previously defined organization Slack webhook URLs are automatically migrated to the organization's JSON settings.
- The "unlimited" value for `maxReposToSearch` is now `-1` instead of `0`, and `0` now means to use the default.
- `auth.provider` must be set (`builtin`, `openidconnect`, `saml`, `http-header`, etc.) to configure an authentication provider. Previously you could just set the detailed configuration property (`"auth.openIDConnect": {...}`, etc.) and it would implicitly enable that authentication provider.
- The `autoRepoAdd` site configuration property was removed. Site admins can add repositories via site configuration.

### Bug fixes

- Only cross reference index enabled repositories.
- Fixed an issue where search would return results with empty file contents for matches in submodules with indexing enabled. Searching over submodules is not supported yet, so these (empty) results have been removed.
- Fixed an issue where match highlighting would be incorrect on lines that contained multibyte characters.
- Fixed an issue where search suggestions would always link to master (and 404) even if the file only existed on a branch. Now suggestions always link to the revision that is being searched over.
- Fixed an issue where all file and repository links on the search results page (for all search results types) would always link to master branch, even if the results only existed in another branch. Now search results links always link to the revision that is being searched over.
- The first user to sign up for a (not-yet-initialized) server is made the site admin, even if they signed up using SSO. Previously if the first user signed up using SSO, they would not be a site admin and no site admin could be created.
- Fixed an issue where our code intelligence archive cache (in `lsp-proxy`) would not evict items from the disk. This would lead to disks running out of free space.

## 2.5.16, 2.5.17

- Version bump to keep deployment variants in sync.

## 2.5.15

### Bug fixes

- Fixed issue where a Sourcegraph cluster would incorrectly show "An update is available".
- Fixed Phabricator links to repositories
- Searches over a single repository are now less likely to immediately time out the first time they are searched.
- Fixed a bug where `auth.provider == "http-header"` would incorrectly require builtin authentication / block site access when `auth.public == "false"`.

### Phabricator Integration Changes

We now display a "View on Phabricator" link rather than a "View on other code host" link if you are using Phabricator and hosting on GitHub or another code host with a UI. Commit links also will point to Phabricator.

### Improvements to SAML authentication

You may now optionally provide the SAML Identity Provider metadata XML file contents directly, with the `auth.saml` `identityProviderMetadata` site configuration property. (Previously, you needed to specify the URL where that XML file was available; that is still possible and is more common.) The new option is useful for organizations whose SAML metadata is not web-accessible or while testing SAML metadata configuration changes.

## 2.5.13

### Improvements to builtin authentication

When using `auth.provider == "builtin"`, two new important changes mean that a Sourcegraph server will be locked down and only accessible to users who are invited by an admin user (previously, we advised users to place their own auth proxy in front of Sourcegraph servers).

1.  When `auth.provider == "builtin"` Sourcegraph will now by default require an admin to invite users instead of allowing anyone who can visit the site to sign up. Set `auth.allowSignup == true` to retain the old behavior of allowing anyone who can access the site to signup.
2.  When `auth.provider == "builtin"`, Sourcegraph will now respects a new `auth.public` site configuration option (default value: `false`). When `auth.public == false`, Sourcegraph will not allow anyone to access the site unless they have an account and are signed in.

## 2.4.3

### Added

- Code Intelligence support
- Custom links to code hosts with the `links:` config options in `repos.list`

### Changed

- Search by file path enabled by default

## 2.4.2

### Added

- Repository settings mirror/cloning diagnostics page

### Changed

- Repositories added from GitHub are no longer enabled by default. The site admin UI for enabling/disabling repositories is improved.

## 2.4.0

### Added

- Search files by name by including `type:path` in a search query
- Global alerts for configuration-needed and cloning-in-progress
- Better list interfaces for repositories, users, organizations, and threads
- Users can change their own password in settings
- Repository groups can now be specified in settings by site admins, organizations, and users. Then `repogroup:foo` in a search query will search over only those repositories specified for the `foo` repository group.

### Changed

- Log messages are much quieter by default

## 2.3.11

### Added

- Added site admin updates page and update checking
- Added site admin telemetry page

### Changed

- Enhanced site admin panel
- Changed repo- and SSO-related site config property names to be consistent, updated documentation

## 2.3.10

### Added

- Online site configuration editing and reloading

### Changed

- Site admins are now configured in the site admin area instead of in the `adminUsernames` config key or `ADMIN_USERNAMES` env var. Users specified in those deprecated configs will be designated as site admins in the database upon server startup until those configs are removed in a future release.

## 2.3.9

### Fixed

- An issue that prevented creation and deletion of saved queries

## 2.3.8

### Added

- Built-in authentication: you can now sign up without an SSO provider.
- Faster default branch code search via indexing.

### Fixed

- Many performance improvements to search.
- Much log spam has been eliminated.

### Changed

- We optionally read `SOURCEGRAPH_CONFIG` from `$DATA_DIR/config.json`.
- SSH key required to clone repositories from GitHub Enterprise when using a self-signed certificate.

## 0.3 - 13 December 2017

The last version without a CHANGELOG.<|MERGE_RESOLUTION|>--- conflicted
+++ resolved
@@ -19,11 +19,8 @@
 
 - Code Insights: Added toggle display of data series in line charts
 - Extensions: Added site config parameter `extensions.allowOnlySourcegraphAuthoredExtensions`. When enabled only extensions authored by Sourcegraph will be able to be viewed and installed. For more information check out the [docs](https://docs.sourcegraph.com/admin/extensions##allow-only-extensions-authored-by-sourcegraph). [#35054](https://github.com/sourcegraph/sourcegraph/pull/35054)
-<<<<<<< HEAD
 - Batch Changes Credentials can now be manually validated. [#35948](https://github.com/sourcegraph/sourcegraph/pull/35948)
-=======
 - Zoekt-indexserver has a new debug landing page, `/debug`, which now exposes information about the queue, the list of indexed repositories, and the list of assigned repositories. Admins can reach the debug landing page by selecting Instrumentation > indexed-search-indexer from the site admin view. The debug page is linked at the top. [#346](https://github.com/sourcegraph/zoekt/pull/346)
->>>>>>> 74beaeff
 
 ### Changed
 
