--- conflicted
+++ resolved
@@ -28,11 +28,8 @@
 
 - Moving a changeset from draft state into published state was broken on GitLab code hosts. [#28239](https://github.com/sourcegraph/sourcegraph/pull/28239)
 - The shortcuts for toggling the History Panel and Line Wrap were not working on Mac. [#28574](https://github.com/sourcegraph/sourcegraph/pull/28574)
-<<<<<<< HEAD
 - Suppresses docker-on-mac warning for Kubernetes, Docker Compose, and Pure Docker deployments. [#28405](https://github.com/sourcegraph/sourcegraph/pull/28821)
-=======
 - Fixed an issue where certain regexp syntax for repository searches caused the entire search, including non-repository searches, to fail with a parse error (issue affects only version 3.34). [#28826](https://github.com/sourcegraph/sourcegraph/pull/28826)
->>>>>>> b41121d6
 
 ### Removed
 
