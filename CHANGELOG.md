<!--
###################################### READ ME ###########################################
### This changelog should always be read on `main` branch. Its contents on version   ###
### branches do not necessarily reflect the changes that have gone into that branch.   ###
##########################################################################################
-->

# Changelog

All notable changes to Sourcegraph are documented in this file.

## Unreleased

### Added

- The new GraphQL API query field `namespaceByName(name: String!)` makes it easier to look up the user or organization with the given name. Previously callers needed to try looking up the user and organization separately.
- Changesets created by campaigns will now include a link back to the campaign in their body text. [#14033](https://github.com/sourcegraph/sourcegraph/issues/14033)

### Changed

- Interactive search mode is now disabled by default because the new plain text search input is smarter. To reenable it, add `{ "experimentalFeatures": { "splitSearchModes": true } }` in user settings.
<<<<<<< HEAD
- The sign-in and sign-up forms have been redesigned with better input validation.
=======
- The extension registry has been redesigned to make it easier to find useful Sourcegraph extensions.
>>>>>>> b872f78d

### Changed

- Tokens and similar sensitive information included in the userinfo portion of remote repository URLs will no longer be visible on the Mirroring settings page [#14153](https://github.com/sourcegraph/sourcegraph/pull/14153).

### Fixed

- Usernames set in Slack `observability.alerts` now apply correctly. [#14079](https://github.com/sourcegraph/sourcegraph/pull/14079)
- Path segments in breadcrumbs get truncated correctly again on small screen sizes instead of inflating the header bar. [#14097](https://github.com/sourcegraph/sourcegraph/pull/14097)
- GitLab pipelines are now parsed correctly and show their current status in campaign changesets. [#14129](https://github.com/sourcegraph/sourcegraph/pull/14129)

### Removed

- Search scope pages (`/search/scope/:id`) were removed.
- User-defined search scopes are no longer shown below the search bar on the homepage. Use the [`quicklinks`](https://docs.sourcegraph.com/user/quick_links) setting instead to display links there.
- The explore page (`/explore`) was removed.

## 3.20.1

### Fixed

- gomod: rollback go-diff to v0.5.3 (v0.6.0 causes panic in certain cases) [#13973](https://github.com/sourcegraph/sourcegraph/pull/13973).
- Fixed an issue causing the scoped query in the search field to be erased when viewing files. [#13954](https://github.com/sourcegraph/sourcegraph/pull/13954).

## 3.20.0

### Added

- Site admins can now force a specific user to re-authenticate on their next request or visit. [#13647](https://github.com/sourcegraph/sourcegraph/pull/13647)
- Sourcegraph now watches its [configuration files](https://docs.sourcegraph.com/admin/config/advanced_config_file) (when using external files) and automatically applies the changes to Sourcegraph's configuration when they change. For example, this allows Sourcegraph to detect when a Kubernetes ConfigMap changes. [#13646](https://github.com/sourcegraph/sourcegraph/pull/13646)
- To define repository groups (`search.repositoryGroups` in global, org, or user settings), you can now specify regular expressions in addition to single repository names. [#13730](https://github.com/sourcegraph/sourcegraph/pull/13730)
- The new site configuration property `search.limits` configures the maximum search timeout and the maximum number of repositories to search for various types of searches. [#13448](https://github.com/sourcegraph/sourcegraph/pull/13448)
- Files and directories can now be excluded from search by adding the file `.sourcegraph/ignore` to the root directory of a repository. Each line in the _ignore_ file is interpreted as a globbing pattern. [#13690](https://github.com/sourcegraph/sourcegraph/pull/13690)
- Structural search syntax now allows regular expressions in patterns. Also, `...` can now be used in place of `:[_]`. See the [documentation](https://docs.sourcegraph.com/@main/user/search/structural) for example syntax. [#13809](https://github.com/sourcegraph/sourcegraph/pull/13809)
- The total size of all Git repositories and the lines of code for indexed branches will be sent back in pings. [#13764](https://github.com/sourcegraph/sourcegraph/pull/13764)
- Experimental: A new homepage UI for Sourcegraph Server shows the user their recent searches, repositories, files, and saved searches. It can be enabled with `experimentalFeatures.showEnterpriseHomePanels`. [#13407](https://github.com/sourcegraph/sourcegraph/issues/13407)

### Changed

- Campaigns are enabled by default for all users. Site admins may view and create campaigns; everyone else may only view campaigns. The new site configuration property `campaigns.enabled` can be used to disable campaigns for all users. The properties `campaigns.readAccess`, `automation.readAccess.enabled`, and `"experimentalFeatures": { "automation": "enabled" }}` are deprecated and no longer have any effect.
- Diff and commit searches are limited to 10,000 repositories (if `before:` or `after:` filters are used), or 50 repositories (if no time filters are used). You can configure this limit in the site configuration property `search.limits`. [#13386](https://github.com/sourcegraph/sourcegraph/pull/13386)
- The site configuration `maxReposToSearch` has been deprecated in favor of the property `maxRepos` on `search.limits`. [#13439](https://github.com/sourcegraph/sourcegraph/pull/13439)
- Search queries are now processed by a new parser that will always be enabled going forward. There should be no material difference in behavior. In case of adverse effects, the previous parser can be reenabled by setting `"search.migrateParser": false` in settings. [#13435](https://github.com/sourcegraph/sourcegraph/pull/13435)
- It is now possible to search for file content that excludes a term using the `NOT` operator. [#12412](https://github.com/sourcegraph/sourcegraph/pull/12412)
- `NOT` is available as an alternative syntax of `-` on supported keywords `repo`, `file`, `content`, `lang`, and `repohasfile`. [#12412](https://github.com/sourcegraph/sourcegraph/pull/12412)
- Negated content search is now also supported for unindexed repositories. Previously it was only supported for indexed repositories [#13359](https://github.com/sourcegraph/sourcegraph/pull/13359).
- The experimental feature flag `andOrQuery` is deprecated. [#13435](https://github.com/sourcegraph/sourcegraph/pull/13435)
- After a user's password changes, they will be signed out on all devices and must sign in again. [#13647](https://github.com/sourcegraph/sourcegraph/pull/13647)
- `rev:` is available as alternative syntax of `@` for searching revisions instead of the default branch [#13133](https://github.com/sourcegraph/sourcegraph/pull/13133)
- Campaign URLs have changed to use the campaign name instead of an opaque ID. The old URLs no longer work. [#13368](https://github.com/sourcegraph/sourcegraph/pull/13368)
- A new `external_service_repos` join table was added. The migration required to make this change may take a few minutes.

### Fixed

- User satisfaction/NPS surveys will now correctly provide a range from 0–10, rather than 0–9. [#13163](https://github.com/sourcegraph/sourcegraph/pull/13163)
- Fixed a bug where we returned repositories with invalid revisions in the search results. Now, if a user specifies an invalid revision, we show an alert. [#13271](https://github.com/sourcegraph/sourcegraph/pull/13271)
- Previously it wasn't possible to search for certain patterns containing `:` because they would not be considered valid filters. We made these checks less strict. [#10920](https://github.com/sourcegraph/sourcegraph/pull/10920)
- When a user signs out of their account, all of their sessions will be invalidated, not just the session where they signed out. [#13647](https://github.com/sourcegraph/sourcegraph/pull/13647)
- URL information will no longer be leaked by the HTTP referer header. This prevents the user's password reset code from being leaked. [#13804](https://github.com/sourcegraph/sourcegraph/pull/13804)
- GitLab OAuth2 user authentication now respects `tls.external` site setting. [#13814](https://github.com/sourcegraph/sourcegraph/pull/13814)

### Removed

- The smartSearchField feature is now always enabled. The `experimentalFeatures.smartSearchField` settings option has been removed.

## 3.19.2

### Fixed

- search: always limit commit and diff to less than 10,000 repos [a97f81b0f7](https://github.com/sourcegraph/sourcegraph/commit/a97f81b0f79535253bd7eae6c30d5c91d48da5ca)
- search: configurable limits on commit/diff search [1c22d8ce1](https://github.com/sourcegraph/sourcegraph/commit/1c22d8ce13c149b3fa3a7a26f8cb96adc89fc556)
- search: add site configuration for maxTimeout [d8d61b43c0f](https://github.com/sourcegraph/sourcegraph/commit/d8d61b43c0f0d229d46236f2f128ca0f93455172)

## 3.19.1

### Fixed

- migrations: revert migration causing deadlocks in some deployments [#13194](https://github.com/sourcegraph/sourcegraph/pull/13194)

## 3.19.0

### Added

- Emails can be now be sent to SMTP servers with self-signed certificates, using `email.smtp.disableTLS`. [#12243](https://github.com/sourcegraph/sourcegraph/pull/12243)
- Saved search emails now include a link to the user's saved searches page. [#11651](https://github.com/sourcegraph/sourcegraph/pull/11651)
- Campaigns can now be synced using GitLab webhooks. [#12139](https://github.com/sourcegraph/sourcegraph/pull/12139)
- Configured `observability.alerts` can now be tested using a GraphQL endpoint, `triggerObservabilityTestAlert`. [#12532](https://github.com/sourcegraph/sourcegraph/pull/12532)
- The Sourcegraph CLI can now serve local repositories for Sourcegraph to clone. This was previously in a command called `src-expose`. See [serving local repositories](https://docs.sourcegraph.com/admin/external_service/src_serve_git) in our documentation to find out more. [#12363](https://github.com/sourcegraph/sourcegraph/issues/12363)
- The count of retained, churned, resurrected, new and deleted users will be sent back in pings. [#12136](https://github.com/sourcegraph/sourcegraph/pull/12136)
- Saved search usage will be sent back in pings. [#12956](https://github.com/sourcegraph/sourcegraph/pull/12956)
- Any request with `?trace=1` as a URL query parameter will enable Jaeger tracing (if Jaeger is enabled). [#12291](https://github.com/sourcegraph/sourcegraph/pull/12291)
- Password reset emails will now be automatically sent to users created by a site admin if email sending is configured and password reset is enabled. Previously, site admins needed to manually send the user this password reset link. [#12803](https://github.com/sourcegraph/sourcegraph/pull/12803)
- Syntax highlighting for `and` and `or` search operators. [#12694](https://github.com/sourcegraph/sourcegraph/pull/12694)
- It is now possible to search for file content that excludes a term using the `NOT` operator. Negating pattern syntax requires setting `"search.migrateParser": true` in settings and is currently only supported for literal and regexp queries on indexed repositories. [#12412](https://github.com/sourcegraph/sourcegraph/pull/12412)
- `NOT` is available as an alternative syntax of `-` on supported keywords `repo`, `file`, `content`, `lang`, and `repohasfile`. `NOT` requires setting `"search.migrateParser": true` option in settings. [#12520](https://github.com/sourcegraph/sourcegraph/pull/12520)

### Changed

- Repository permissions are now always checked and updated asynchronously ([background permissions syncing](https://docs.sourcegraph.com/admin/repo/permissions#background-permissions-syncing)) instead of blocking each operation. The site config option `permissions.backgroundSync` (which enabled this behavior in previous versions) is now a no-op and is deprecated.
- [Background permissions syncing](https://docs.sourcegraph.com/admin/repo/permissions#background-permissions-syncing) (`permissions.backgroundSync`) has become the only option for mirroring repository permissions from code hosts. All relevant site configurations are deprecated.

### Fixed

- Fixed site admins are getting errors when visiting user settings page in OSS version. [#12313](https://github.com/sourcegraph/sourcegraph/pull/12313)
- `github-proxy` now respects the environment variables `HTTP_PROXY`, `HTTPS_PROXY` and `NO_PROXY` (or the lowercase versions thereof). Other services already respect these variables, but this was missed. If you need a proxy to access github.com set the environment variable for the github-proxy container. [#12377](https://github.com/sourcegraph/sourcegraph/issues/12377)
- `sourcegraph-frontend` now respects the `tls.external` experimental setting as well as the proxy environment variables. In proxy environments this allows Sourcegraph to fetch extensions. [#12633](https://github.com/sourcegraph/sourcegraph/issues/12633)
- Fixed a bug that would sometimes cause trailing parentheses to be removed from search queries upon page load. [#12960](https://github.com/sourcegraph/sourcegraph/issues/12690)
- Indexed search will no longer stall if a specific index job stalls. Additionally at scale many corner cases causing indexing to stall have been fixed. [#12502](https://github.com/sourcegraph/sourcegraph/pull/12502)
- Indexed search will quickly recover from rebalancing / roll outs. When a indexed search shard goes down, its repositories are re-indexed by other shards. This takes a while and during a rollout leads to effectively re-indexing all repositories. We now avoid indexing the redistributed repositories once a shard comes back online. [#12474](https://github.com/sourcegraph/sourcegraph/pull/12474)
- Indexed search has many improvements to observability. More detailed Jaeger traces, detailed logging during startup and more prometheus metrics.
- The site admin repository needs-index page is significantly faster. Previously on large instances it would usually timeout. Now it should load within a second. [#12513](https://github.com/sourcegraph/sourcegraph/pull/12513)
- User password reset page now respects the value of site config `auth.minPasswordLength`. [#12971](https://github.com/sourcegraph/sourcegraph/pull/12971)
- Fixed an issue where duplicate search results would show for queries with `or`-expressions. [#12531](https://github.com/sourcegraph/sourcegraph/pull/12531)
- Faster indexed search queries over a large number of repositories. Searching 100k+ repositories is now ~400ms faster and uses much less memory. [#12546](https://github.com/sourcegraph/sourcegraph/pull/12546)

### Removed

- Deprecated site settings `lightstepAccessToken` and `lightstepProject` have been removed. We now only support sending traces to Jaeger. Configure Jaeger with `observability.tracing` site setting.
- Removed `CloneInProgress` option from GraphQL Repositories API. [#12560](https://github.com/sourcegraph/sourcegraph/pull/12560)

## 3.18.0

### Added

- To search across multiple revisions of the same repository, list multiple branch names (or other revspecs) separated by `:` in your query, as in `repo:myrepo@branch1:branch2:branch2`. To search all branches, use `repo:myrepo@*refs/heads/`. Previously this was only supported for diff and commit searches and only available via the experimental site setting `searchMultipleRevisionsPerRepository`.
- The "Add repositories" page (/site-admin/external-services/new) now displays a dismissable notification explaining how and why we access code host data. [#11789](https://github.com/sourcegraph/sourcegraph/pull/11789).
- New `observability.alerts` features:
  - Notifications now provide more details about relevant alerts.
  - Support for email and OpsGenie notifications has been added. Note that to receive email alerts, `email.address` and `email.smtp` must be configured.
  - Some notifiers now have new options:
    - PagerDuty notifiers: `severity` and `apiUrl`
    - Webhook notifiers: `bearerToken`
  - A new `disableSendResolved` option disables notifications for when alerts resolve themselves.
- Recently firing critical alerts can now be displayed to admins via site alerts, use the flag `{ "alerts.hideObservabilitySiteAlerts": false }` to enable these alerts in user configuration.
- Specific alerts can now be silenced using `observability.silenceAlerts`. [#12087](https://github.com/sourcegraph/sourcegraph/pull/12087)
- Revisions listed in `experimentalFeatures.versionContext` will be indexed for faster searching. This is the first support towards indexing non-default branches. [#6728](https://github.com/sourcegraph/sourcegraph/issues/6728)
- Revisions listed in `experimentalFeatures.versionContext` or `experimentalFeatures.search.index.branches` will be indexed for faster searching. This is the first support towards indexing non-default branches. [#6728](https://github.com/sourcegraph/sourcegraph/issues/6728)
- Campaigns are now supported on GitLab.
- Campaigns now support GitLab and allow users to create, update and track merge requests on GitLab instances.
- Added a new section on the search homepage on Sourcegraph.com. It is currently feature flagged behind `experimentalFeatures.showRepogroupHomepage` in settings.
- Added new repository group pages.

### Changed

- Some monitoring alerts now have more useful descriptions. [#11542](https://github.com/sourcegraph/sourcegraph/pull/11542)
- Searching `fork:true` or `archived:true` has the same behaviour as searching `fork:yes` or `archived:yes` respectively. Previously it incorrectly had the same behaviour as `fork:only` and `archived:only` respectively. [#11740](https://github.com/sourcegraph/sourcegraph/pull/11740)
- Configuration for `observability.alerts` has changed and notifications are now provided by Prometheus Alertmanager. [#11832](https://github.com/sourcegraph/sourcegraph/pull/11832)
  - Removed: `observability.alerts.id`.
  - Removed: Slack notifiers no longer accept `mentionUsers`, `mentionGroups`, `mentionChannel`, and `token` options.

### Fixed

- The single-container `sourcegraph/server` image now correctly reports its version.
- An issue where repositories would not clone and index in some edge cases where the clones were deleted or not successful on gitserver. [#11602](https://github.com/sourcegraph/sourcegraph/pull/11602)
- An issue where repositories previously deleted on gitserver would not immediately reclone on system startup. [#11684](https://github.com/sourcegraph/sourcegraph/issues/11684)
- An issue where the sourcegraph/server Jaeger config was invalid. [#11661](https://github.com/sourcegraph/sourcegraph/pull/11661)
- An issue where valid search queries were improperly hinted as being invalid in the search field. [#11688](https://github.com/sourcegraph/sourcegraph/pull/11688)
- Reduce frontend memory spikes by limiting the number of goroutines launched by our GraphQL resolvers. [#11736](https://github.com/sourcegraph/sourcegraph/pull/11736)
- Fixed a bug affecting Sourcegraph icon display in our Phabricator native integration [#11825](https://github.com/sourcegraph/sourcegraph/pull/11825).
- Improve performance of site-admin repositories status page. [#11932](https://github.com/sourcegraph/sourcegraph/pull/11932)
- An issue where search autocomplete for files didn't add the right path. [#12241](https://github.com/sourcegraph/sourcegraph/pull/12241)

### Removed

- Backwards compatibility for "critical configuration" (a type of configuration that was deprecated in December 2019) was removed. All critical configuration now belongs in site configuration.
- Experimental feature setting `{ "experimentalFeatures": { "searchMultipleRevisionsPerRepository": true } }` will be removed in 3.19. It is now always on. Please remove references to it.
- Removed "Cloning" tab in site-admin Repository Status page. [#12043](https://github.com/sourcegraph/sourcegraph/pull/12043)
- The `blacklist` configuration option for Gitolite that was deprecated in 3.17 has been removed in 3.19. Use `exclude.pattern` instead. [#12345](https://github.com/sourcegraph/sourcegraph/pull/12345)

## 3.17.3

### Fixed

- git: Command retrying made a copy that was never used [#11807](https://github.com/sourcegraph/sourcegraph/pull/11807)
- frontend: Allow opt out of EnsureRevision when making a comparison query [#11811](https://github.com/sourcegraph/sourcegraph/pull/11811)
- Fix Phabricator icon class [#11825](https://github.com/sourcegraph/sourcegraph/pull/11825)

## 3.17.2

### Fixed

- An issue where repositories previously deleted on gitserver would not immediately reclone on system startup. [#11684](https://github.com/sourcegraph/sourcegraph/issues/11684)

## 3.17.1

### Added

- Improved search indexing metrics

### Changed

- Some monitoring alerts now have more useful descriptions. [#11542](https://github.com/sourcegraph/sourcegraph/pull/11542)

### Fixed

- The single-container `sourcegraph/server` image now correctly reports its version.
- An issue where repositories would not clone and index in some edge cases where the clones were deleted or not successful on gitserver. [#11602](https://github.com/sourcegraph/sourcegraph/pull/11602)
- An issue where the sourcegraph/server Jaeger config was invalid. [#11661](https://github.com/sourcegraph/sourcegraph/pull/11661)

## 3.17.0

### Added

- The search results page now shows a small UI notification if either repository forks or archives are excluded, when `fork` or `archived` options are not explicitly set. [#10624](https://github.com/sourcegraph/sourcegraph/pull/10624)
- Prometheus metric `src_gitserver_repos_removed_disk_pressure` which is incremented everytime we remove a repository due to disk pressure. [#10900](https://github.com/sourcegraph/sourcegraph/pull/10900)
- `gitolite.exclude` setting in [Gitolite external service config](https://docs.sourcegraph.com/admin/external_service/gitolite#configuration) now supports a regular expression via the `pattern` field. This is consistent with how we exclude in other external services. Additionally this is a replacement for the deprecated `blacklist` configuration. [#11403](https://github.com/sourcegraph/sourcegraph/pull/11403)
- Notifications about Sourcegraph being out of date will now be shown to site admins and users (depending on how out-of-date it is).
- Alerts are now configured using `observability.alerts` in the site configuration, instead of via the Grafana web UI. This does not yet support all Grafana notification channel types, and is not yet supported on `sourcegraph/server` ([#11473](https://github.com/sourcegraph/sourcegraph/issues/11473)). For more details, please refer to the [Sourcegraph alerting guide](https://docs.sourcegraph.com/admin/observability/alerting).
- Experimental basic support for detecting if your Sourcegraph instance is over or under-provisioned has been added through a set of dashboards and warning-level alerts based on container utilization.
- Query [operators](https://docs.sourcegraph.com/user/search/queries#operators) `and` and `or` are now enabled by default in all search modes for searching file content. [#11521](https://github.com/sourcegraph/sourcegraph/pull/11521)

### Changed

- Repository search within a version context will link to the revision in the version context. [#10860](https://github.com/sourcegraph/sourcegraph/pull/10860)
- Background permissions syncing becomes the default method to sync permissions from code hosts. Please [read our documentation for things to keep in mind before upgrading](https://docs.sourcegraph.com/admin/repo/permissions#background-permissions-syncing). [#10972](https://github.com/sourcegraph/sourcegraph/pull/10972)
- The styling of the hover overlay was overhauled to never have badges or the close button overlap content while also always indicating whether the overlay is currently pinned. The styling on code hosts was also improved. [#10956](https://github.com/sourcegraph/sourcegraph/pull/10956)
- Previously, it was required to quote most patterns in structural search. This is no longer a restriction and single and double quotes in structural search patterns are interpreted literally. Note: you may still use `content:"structural-pattern"` if the pattern without quotes conflicts with other syntax. [#11481](https://github.com/sourcegraph/sourcegraph/pull/11481)

### Fixed

- Dynamic repo search filters on branches which contain special characters are correctly escaped now. [#10810](https://github.com/sourcegraph/sourcegraph/pull/10810)
- Forks and archived repositories at a specific commit are searched without the need to specify "fork:yes" or "archived:yes" in the query. [#10864](https://github.com/sourcegraph/sourcegraph/pull/10864)
- The git history for binary files is now correctly shown. [#11034](https://github.com/sourcegraph/sourcegraph/pull/11034)
- Links to AWS Code Commit repositories have been fixed after the URL schema has been changed. [#11019](https://github.com/sourcegraph/sourcegraph/pull/11019)
- A link to view all repositories will now always appear on the Explore page. [#11113](https://github.com/sourcegraph/sourcegraph/pull/11113)
- The Site-admin > Pings page no longer incorrectly indicates that pings are disabled when they aren't. [#11229](https://github.com/sourcegraph/sourcegraph/pull/11229)
- Match counts are now accurately reported for indexed search. [#11242](https://github.com/sourcegraph/sourcegraph/pull/11242)
- When background permissions syncing is enabled, it is now possible to only enforce permissions for repositories from selected code hosts (instead of enforcing permissions for repositories from all code hosts). [#11336](https://github.com/sourcegraph/sourcegraph/pull/11336)
- When more than 200+ repository revisions in a search are unindexed (very rare), the remaining repositories are reported as missing instead of Sourcegraph issuing e.g. several thousand unindexed search requests which causes system slowness and ultimately times out - ensuring searches are still fast even if there are indexing issues on a deployment of Sourcegraph. This does not apply if `index:no` is present in the query.

### Removed

- Automatic syncing of Campaign webhooks for Bitbucket Server. [#10962](https://github.com/sourcegraph/sourcegraph/pull/10962)
- The `blacklist` configuration option for Gitolite is DEPRECATED and will be removed in 3.19. Use `exclude.pattern` instead.

## 3.16.2

### Fixed

- Search: fix indexed search match count [#7fc96](https://github.com/sourcegraph/sourcegraph/commit/7fc96d319f49f55da46a7649ccf261aa7e8327c3)
- Sort detected languages properly [#e7750](https://github.com/sourcegraph/sourcegraph/commit/e77507d060a40355e7b86fb093d21a7149ea03ac)

## 3.16.1

### Fixed

- Fix repo not found error for patches [#11021](https://github.com/sourcegraph/sourcegraph/pull/11021).
- Show expired license screen [#10951](https://github.com/sourcegraph/sourcegraph/pull/10951).
- Sourcegraph is now built with Go 1.14.3, fixing issues running Sourcegraph onUbuntu 19 and 20. [#10447](https://github.com/sourcegraph/sourcegraph/issues/10447)

## 3.16.0

### Added

- Autocompletion for `repogroup` filters in search queries. [#10141](https://github.com/sourcegraph/sourcegraph/pull/10286)
- If the experimental feature flag `codeInsights` is enabled, extensions can contribute content to directory pages through the experimental `ViewProvider` API. [#10236](https://github.com/sourcegraph/sourcegraph/pull/10236)
  - Directory pages are then represented as an experimental `DirectoryViewer` in the `visibleViewComponents` of the extension API. **Note: This may break extensions that were assuming `visibleViewComponents` were always `CodeEditor`s and did not check the `type` property.** Extensions checking the `type` property will continue to work. [#10236](https://github.com/sourcegraph/sourcegraph/pull/10236)
- [Major syntax highlighting improvements](https://github.com/sourcegraph/syntect_server/pull/29), including:
  - 228 commits / 1 year of improvements to the syntax highlighter library Sourcegraph uses ([syntect](https://github.com/trishume/syntect)).
  - 432 commits / 1 year of improvements to the base syntax definitions for ~36 languages Sourcegraph uses ([sublimehq/Packages](https://github.com/sublimehq/Packages)).
  - 30 new file extensions/names now detected.
  - Likely fixes other major instability and language support issues. #9557
  - Added [Smarty](#2885), [Ethereum / Solidity / Vyper)](#2440), [Cuda](#5907), [COBOL](#10154), [vb.NET](#4901), and [ASP.NET](#4262) syntax highlighting.
  - Fixed OCaml syntax highlighting #3545
  - Bazel/Starlark support improved (.star, BUILD, and many more extensions now properly highlighted). #8123
- New permissions page in both user and repository settings when background permissions syncing is enabled (`"permissions.backgroundSync": {"enabled": true}`). [#10473](https://github.com/sourcegraph/sourcegraph/pull/10473) [#10655](https://github.com/sourcegraph/sourcegraph/pull/10655)
- A new dropdown for choosing version contexts appears on the left of the query input when version contexts are specified in `experimentalFeatures.versionContext` in site configuration. Version contexts allow you to scope your search to specific sets of repos at revisions.
- Campaign changeset usage counts including changesets created, added and merged will be sent back in pings. [#10591](https://github.com/sourcegraph/sourcegraph/pull/10591)
- Diff views now feature syntax highlighting and can be properly copy-pasted. [#10437](https://github.com/sourcegraph/sourcegraph/pull/10437)
- Admins can now download an anonymized usage statistics ZIP archive in the **Site admin > Usage stats**. Opting to share this archive with the Sourcegraph team helps us make the product even better. [#10475](https://github.com/sourcegraph/sourcegraph/pull/10475)
- Extension API: There is now a field `versionContext` and subscribable `versionContextChanges` in `Workspace` to allow extensions to respect the instance's version context.
- The smart search field, providing syntax highlighting, hover tooltips, and validation on filters in search queries, is now activated by default. It can be disabled by setting `{ "experimentalFeatures": { "smartSearchField": false } }` in global settings.

### Changed

- The `userID` and `orgID` fields in the SavedSearch type in the GraphQL API have been replaced with a `namespace` field. To get the ID of the user or org that owns the saved search, use `namespace.id`. [#5327](https://github.com/sourcegraph/sourcegraph/pull/5327)
- Tree pages now redirect to blob pages if the path is not a tree and vice versa. [#10193](https://github.com/sourcegraph/sourcegraph/pull/10193)
- Files and directories that are not found now return a 404 status code. [#10193](https://github.com/sourcegraph/sourcegraph/pull/10193)
- The site admin flag `disableNonCriticalTelemetry` now allows Sourcegraph admins to disable most anonymous telemetry. Visit https://docs.sourcegraph.com/admin/pings to learn more. [#10402](https://github.com/sourcegraph/sourcegraph/pull/10402)

### Fixed

- In the OSS version of Sourcegraph, authorization providers are properly initialized and GraphQL APIs are no longer blocked. [#3487](https://github.com/sourcegraph/sourcegraph/issues/3487)
- Previously, GitLab repository paths containing certain characters could not be excluded (slashes and periods in parts of the paths). These characters are now allowed, so the repository paths can be excluded. [#10096](https://github.com/sourcegraph/sourcegraph/issues/10096)
- Symbols for indexed commits in languages Haskell, JSONNet, Kotlin, Scala, Swift, Thrift, and TypeScript will show up again. Previously our symbol indexer would not know how to extract symbols for those languages even though our unindexed symbol service did. [#10357](https://github.com/sourcegraph/sourcegraph/issues/10357)
- When periodically re-cloning a repository it will still be available. [#10663](https://github.com/sourcegraph/sourcegraph/pull/10663)

### Removed

- The deprecated feature discussions has been removed. [#9649](https://github.com/sourcegraph/sourcegraph/issues/9649)

## 3.15.2

### Fixed

- Fix repo not found error for patches [#11021](https://github.com/sourcegraph/sourcegraph/pull/11021).
- Show expired license screen [#10951](https://github.com/sourcegraph/sourcegraph/pull/10951).

## 3.15.1

### Fixed

- A potential security vulnerability with in the authentication workflow has been fixed. [#10167](https://github.com/sourcegraph/sourcegraph/pull/10167)
- An issue where `sourcegraph/postgres-11.4:3.15.0` was incorrectly an older version of the image incompatible with non-root Kubernetes deployments. `sourcegraph/postgres-11.4:3.15.1` now matches the same image version found in Sourcegraph 3.14.3 (`20-04-07_56b20163`).
- An issue that caused the search result type tabs to be overlapped in Safari. [#10191](https://github.com/sourcegraph/sourcegraph/pull/10191)

## 3.15.0

### Added

- Users and site administrators can now view a log of their actions/events in the user settings. [#9141](https://github.com/sourcegraph/sourcegraph/pull/9141)
- With the new `visibility:` filter search results can now be filtered based on a repository's visibility (possible filter values: `any`, `public` or `private`). [#8344](https://github.com/sourcegraph/sourcegraph/issues/8344)
- [`sourcegraph/git-extras`](https://sourcegraph.com/extensions/sourcegraph/git-extras) is now enabled by default on new instances [#3501](https://github.com/sourcegraph/sourcegraph/issues/3501)
- The Sourcegraph Docker image will now copy `/etc/sourcegraph/gitconfig` to `$HOME/.gitconfig`. This is a convenience similiar to what we provide for [repositories that need HTTP(S) or SSH authentication](https://docs.sourcegraph.com/admin/repo/auth). [#658](https://github.com/sourcegraph/sourcegraph/issues/658)
- Permissions background syncing is now supported for GitHub via site configuration `"permissions.backgroundSync": {"enabled": true}`. [#8890](https://github.com/sourcegraph/sourcegraph/issues/8890)
- Search: Adding `stable:true` to a query ensures a deterministic search result order. This is an experimental parameter. It applies only to file contents, and is limited to at max 5,000 results (consider using [the paginated search API](https://docs.sourcegraph.com/api/graphql/search#sourcegraph-3-9-experimental-paginated-search) if you need more than that.). [#9681](https://github.com/sourcegraph/sourcegraph/pull/9681).
- After completing the Sourcegraph user feedback survey, a button may appear for tweeting this feedback at [@srcgraph](https://twitter.com/srcgraph). [#9728](https://github.com/sourcegraph/sourcegraph/pull/9728)
- `git fetch` and `git clone` now inherit the parent process environment variables. This allows site admins to set `HTTPS_PROXY` or [git http configurations](https://git-scm.com/docs/git-config/2.26.0#Documentation/git-config.txt-httpproxy) via environment variables. For cluster environments site admins should set this on the gitserver container. [#250](https://github.com/sourcegraph/sourcegraph/issues/250)
- Experimental: Search for file contents using `and`- and `or`-expressions in queries. Enabled via the global settings value `{"experimentalFeatures": {"andOrQuery": "enabled"}}`. [#8567](https://github.com/sourcegraph/sourcegraph/issues/8567)
- Always include forks or archived repositories in searches via the global/org/user settings with `"search.includeForks": true` or `"search.includeArchived": true` respectively. [#9927](https://github.com/sourcegraph/sourcegraph/issues/9927)
- observability (debugging): It is now possible to log all Search and GraphQL requests slower than N milliseconds, using the new site configuration options `observability.logSlowGraphQLRequests` and `observability.logSlowSearches`.
- observability (monitoring): **More metrics monitored and alerted on, more legible dashboards**
  - Dashboard panels now show an orange/red background color when the defined warning/critical alert threshold has been met, making it even easier to see on a dashboard what is in a bad state.
  - Symbols: failing `symbols` -> `frontend-internal` requests are now monitored. [#9732](https://github.com/sourcegraph/sourcegraph/issues/9732)
  - Frontend dasbhoard: Search error types are now broken into distinct panels for improved visibility/legibility.
    - **IMPORTANT**: If you have previously configured alerting on any of these panels or on "hard search errors", you will need to reconfigure it after upgrading.
  - Frontend dasbhoard: Search error and latency are now broken down by type: Browser requests, search-based code intel requests, and API requests.
- observability (debugging): **Distributed tracing is a powerful tool for investigating performance issues.** The following changes have been made with the goal of making it easier to use distributed tracing with Sourcegraph:

  - The site configuration field `"observability.tracing": { "sampling": "..." }` allows a site admin to control which requests generate tracing data.
    - `"all"` will trace all requests.
    - `"selective"` (recommended) will trace all requests initiated from an end-user URL with `?trace=1`. Non-end-user-initiated requests can set a HTTP header `X-Sourcegraph-Should-Trace: true`. This is the recommended setting, as `"all"` can generate large amounts of tracing data that may cause network and memory resource contention in the Sourcegraph instance.
    - `"none"` (default) turns off tracing.
  - Jaeger is now the officially supported distributed tracer. The following is the recommended site configuration to connect Sourcegraph to a Jaeger agent (which must be deployed on the same host and listening on the default ports):

    ```
    "observability.tracing": {
      "sampling": "selective"
    }
    ```

  - Jaeger is now included in the Sourcegraph deployment configuration by default if you are using Kubernetes, Docker Compose, or the pure Docker cluster deployment model. (It is not yet included in the single Docker container distribution.) It will be included as part of upgrading to 3.15 in these deployment models, unless disabled.
  - The site configuration field, `useJaeger`, is deprecated in favor of `observability.tracing`.
  - Support for configuring Lightstep as a distributed tracer is deprecated and will be removed in a subsequent release. Instances that use Lightstep with Sourcegraph are encouraged to migrate to Jaeger (directions for running Jaeger alongside Sourcegraph are included in the installation instructions).

### Changed

- Multiple backwards-incompatible changes in the parts of the GraphQL API related to Campaigns [#9106](https://github.com/sourcegraph/sourcegraph/issues/9106):
  - `CampaignPlan.status` has been removed, since we don't need it anymore after moving execution of campaigns to src CLI in [#8008](https://github.com/sourcegraph/sourcegraph/pull/8008).
  - `CampaignPlan` has been renamed to `PatchSet`.
  - `ChangesetPlan`/`ChangesetPlanConnection` has been renamed to `Patch`/`PatchConnection`.
  - `CampaignPlanPatch` has been renamed to `PatchInput`.
  - `Campaign.plan` has been renamed to `Campaign.patchSet`.
  - `Campaign.changesetPlans` has been renamed to `campaign.changesetPlan`.
  - `createCampaignPlanFromPatches` mutation has been renamed to `createPatchSetFromPatches`.
- Removed the scoped search field on tree pages. When browsing code, the global search query will now get scoped to the current tree or file. [#9225](https://github.com/sourcegraph/sourcegraph/pull/9225)
- Instances without a license key that exceed the published user limit will now display a notice to all users.

### Fixed

- `.*` in the filter pattern were ignored and led to missing search results. [#9152](https://github.com/sourcegraph/sourcegraph/pull/9152)
- The Phabricator integration no longer makes duplicate requests to Phabricator's API on diff views. [#8849](https://github.com/sourcegraph/sourcegraph/issues/8849)
- Changesets on repositories that aren't available on the instance anymore are now hidden instead of failing. [#9656](https://github.com/sourcegraph/sourcegraph/pull/9656)
- observability (monitoring):
  - **Dashboard and alerting bug fixes**
    - Syntect Server dashboard: "Worker timeouts" can no longer appear to go negative. [#9523](https://github.com/sourcegraph/sourcegraph/issues/9523)
    - Symbols dashboard: "Store fetch queue size" can no longer appear to go negative. [#9731](https://github.com/sourcegraph/sourcegraph/issues/9731)
    - Syntect Server dashboard: "Worker timeouts" no longer incorrectly shows multiple values. [#9524](https://github.com/sourcegraph/sourcegraph/issues/9524)
    - Searcher dashboard: "Search errors on unindexed repositories" no longer includes cancelled search requests (which are expected).
    - Fixed an issue where NaN could leak into the `alert_count` metric. [#9832](https://github.com/sourcegraph/sourcegraph/issues/9832)
    - Gitserver: "resolve_revision_duration_slow" alert is no longer flaky / non-deterministic. [#9751](https://github.com/sourcegraph/sourcegraph/issues/9751)
    - Git Server dashboard: there is now a panel to show concurrent command executions to match the defined alerts. [#9354](https://github.com/sourcegraph/sourcegraph/issues/9354)
    - Git Server dashboard: adjusted the critical disk space alert to 15% so it can now fire. [#9351](https://github.com/sourcegraph/sourcegraph/issues/9351)
  - **Dashboard visiblity and legibility improvements**
    - all: "frontend internal errors" are now broken down just by route, which makes reading the graph easier. [#9668](https://github.com/sourcegraph/sourcegraph/issues/9668)
    - Frontend dashboard: panels no longer show misleading duplicate labels. [#9660](https://github.com/sourcegraph/sourcegraph/issues/9660)
    - Syntect Server dashboard: panels are no longer compacted, for improved visibility. [#9525](https://github.com/sourcegraph/sourcegraph/issues/9525)
    - Frontend dashboard: panels are no longer compacted, for improved visibility. [#9356](https://github.com/sourcegraph/sourcegraph/issues/9356)
    - Searcher dashboard: "Search errors on unindexed repositories" is now broken down by code instead of instance for improved readability. [#9670](https://github.com/sourcegraph/sourcegraph/issues/9670)
    - Symbols dashboard: metrics are now aggregated instead of per-instance, for improved visibility. [#9730](https://github.com/sourcegraph/sourcegraph/issues/9730)
    - Firing alerts are now correctly sorted at the top of dashboards by default. [#9766](https://github.com/sourcegraph/sourcegraph/issues/9766)
    - Panels at the bottom of the home dashboard no longer appear clipped / cut off. [#9768](https://github.com/sourcegraph/sourcegraph/issues/9768)
    - Git Server dashboard: disk usage now shown in percentages to match the alerts that can fire. [#9352](https://github.com/sourcegraph/sourcegraph/issues/9352)
    - Git Server dashboard: the 'echo command duration test' panel now properly displays units in seconds. [#7628](https://github.com/sourcegraph/sourcegraph/issues/7628)
    - Dashboard panels showing firing alerts no longer over-count firing alerts due to the number of service replicas. [#9353](https://github.com/sourcegraph/sourcegraph/issues/9353)

### Removed

- The experimental feature discussions is marked as deprecated. GraphQL and configuration fields related to it will be removed in 3.16. [#9649](https://github.com/sourcegraph/sourcegraph/issues/9649)

## 3.14.4

### Fixed

- A potential security vulnerability with in the authentication workflow has been fixed. [#10167](https://github.com/sourcegraph/sourcegraph/pull/10167)

## 3.14.3

### Fixed

- phabricator: Duplicate requests to phabricator API from sourcegraph extensions. [#8849](https://github.com/sourcegraph/sourcegraph/issues/8849)

## 3.14.2

### Fixed

- campaigns: Ignore changesets where repo does not exist anymore. [#9656](https://github.com/sourcegraph/sourcegraph/pull/9656)

## 3.14.1

### Added

- monitoring: new Permissions dashboard to show stats of repository permissions.

### Changed

- Site-Admin/Instrumentation in the Kubernetes cluster deployment now includes indexed-search.

## 3.14.0

### Added

- Site-Admin/Instrumentation is now available in the Kubernetes cluster deployment [8805](https://github.com/sourcegraph/sourcegraph/pull/8805).
- Extensions can now specify a `baseUri` in the `DocumentFilter` when registering providers.
- Admins can now exclude GitHub forks and/or archived repositories from the set of repositories being mirrored in Sourcegraph with the `"exclude": [{"forks": true}]` or `"exclude": [{"archived": true}]` GitHub external service configuration. [#8974](https://github.com/sourcegraph/sourcegraph/pull/8974)
- Campaign changesets can be filtered by State, Review State and Check State. [#8848](https://github.com/sourcegraph/sourcegraph/pull/8848)
- Counts of users of and searches conducted with interactive and plain text search modes will be sent back in pings, aggregated daily, weekly, and monthly.
- Aggregated counts of daily, weekly, and monthly active users of search will be sent back in pings.
- Counts of number of searches conducted using each filter will be sent back in pings, aggregated daily, weekly, and monthly.
- Counts of number of users conducting searches containing each filter will be sent back in pings, aggregated daily, weekly, and monthly.
- Added more entries (Bash, Erlang, Julia, OCaml, Scala) to the list of suggested languages for the `lang:` filter.
- Permissions background sync is now supported for GitLab and Bitbucket Server via site configuration `"permissions.backgroundSync": {"enabled": true}`.
- Indexed search exports more prometheus metrics and debug logs to aid debugging performance issues. [#9111](https://github.com/sourcegraph/sourcegraph/issues/9111)
- monitoring: the Frontend dashboard now shows in excellent detail how search is behaving overall and at a glance.
- monitoring: added alerts for when hard search errors (both timeouts and general errors) are high.
- monitoring: added alerts for when partial search timeouts are high.
- monitoring: added alerts for when search 90th and 99th percentile request duration is high.
- monitoring: added alerts for when users are being shown an abnormally large amount of search alert user suggestions and no results.
- monitoring: added alerts for when the internal indexed and unindexed search services are returning bad responses.
- monitoring: added alerts for when gitserver may be under heavy load due to many concurrent command executions or under-provisioning.

### Changed

- The "automation" feature was renamed to "campaigns".
  - `campaigns.readAccess.enabled` replaces the deprecated site configuration property `automation.readAccess.enabled`.
  - The experimental feature flag was not renamed (because it will go away soon) and remains `{"experimentalFeatures": {"automation": "enabled"}}`.
- The [Kubernetes deployment](https://github.com/sourcegraph/deploy-sourcegraph) for **existing** installations requires a
  [migration step](https://github.com/sourcegraph/deploy-sourcegraph/blob/master/docs/migrate.md) when upgrading
  past commit [821032e2ee45f21f701](https://github.com/sourcegraph/deploy-sourcegraph/commit/821032e2ee45f21f701caac624e4f090c59fd259) or when upgrading to 3.14.
  New installations starting with the mentioned commit or with 3.14 do not need this migration step.
- Aggregated search latencies (in ms) of search queries are now included in [pings](https://docs.sourcegraph.com/admin/pings).
- The [Kubernetes deployment](https://github.com/sourcegraph/deploy-sourcegraph) frontend role has added services as a resource to watch/listen/get.
  This change does not affect the newly-introduced, restricted Kubernetes config files.
- Archived repositories are excluded from search by default. Adding `archived:yes` includes archived repositories.
- Forked repositories are excluded from search by default. Adding `fork:yes` includes forked repositories.
- CSRF and session cookies now set `SameSite=None` when Sourcegraph is running behind HTTPS and `SameSite=Lax` when Sourcegraph is running behind HTTP in order to comply with a [recent IETF proposal](https://web.dev/samesite-cookies-explained/#samesitenone-must-be-secure). As a side effect, the Sourcegraph browser extension and GitLab/Bitbucket native integrations can only connect to private instances that have HTTPS configured. If your private instance is only running behind HTTP, please configure your instance to use HTTPS in order to continue using these.
- The Bitbucket Server rate limit that Sourcegraph self-imposes has been raised from 120 req/min to 480 req/min to account for Sourcegraph instances that make use of Sourcegraphs' Bitbucket Server repository permissions and campaigns at the same time (which require a larger number of API requests against Bitbucket Server). The new number is based on Sourcegraph consuming roughly 8% the average API request rate of a large customers' Bitbucket Server instance. [#9048](https://github.com/sourcegraph/sourcegraph/pull/9048/files)
- If a single, unambiguous commit SHA is used in a search query (e.g., `repo@c98f56`) and a search index exists at this commit (i.e., it is the `HEAD` commit), then the query is searched using the index. Prior to this change, unindexed search was performed for any query containing an `@commit` specifier.

### Fixed

- Zoekt's watchdog ensures the service is down upto 3 times before exiting. The watchdog would misfire on startup on resource constrained systems, with the retries this should make a false positive far less likely. [#7867](https://github.com/sourcegraph/sourcegraph/issues/7867)
- A regression in repo-updater was fixed that lead to every repository's git clone being updated every time the list of repositories was synced from the code host. [#8501](https://github.com/sourcegraph/sourcegraph/issues/8501)
- The default timeout of indexed search has been increased. Previously indexed search would always return within 3s. This lead to broken behaviour on new instances which had yet to tune resource allocations. [#8720](https://github.com/sourcegraph/sourcegraph/pull/8720)
- Bitbucket Server older than 5.13 failed to sync since Sourcegraph 3.12. This was due to us querying for the `archived` label, but Bitbucket Server 5.13 does not support labels. [#8883](https://github.com/sourcegraph/sourcegraph/issues/8883)
- monitoring: firing alerts are now ordered at the top of the list in dashboards by default for better visibility.
- monitoring: fixed an issue where some alerts would fail to report in for the "Total alerts defined" panel in the overview dashboard.

### Removed

- The v3.11 migration to merge critical and site configuration has been removed. If you are still making use of the deprecated `CRITICAL_CONFIG_FILE`, your instance may not start up. See the [migration notes for Sourcegraph 3.11](https://docs.sourcegraph.com/admin/migration/3_11) for more information.

## 3.13.2

### Fixed

- The default timeout of indexed search has been increased. Previously indexed search would always return within 3s. This lead to broken behaviour on new instances which had yet to tune resource allocations. [#8720](https://github.com/sourcegraph/sourcegraph/pull/8720)
- Bitbucket Server older than 5.13 failed to sync since Sourcegraph 3.12. This was due to us querying for the `archived` label, but Bitbucket Server 5.13 does not support labels. [#8883](https://github.com/sourcegraph/sourcegraph/issues/8883)
- A regression in repo-updater was fixed that lead to every repository's git clone being updated every time the list of repositories was synced from the code host. [#8501](https://github.com/sourcegraph/sourcegraph/issues/8501)

## 3.13.1

### Fixed

- To reduce the chance of users running into "502 Bad Gateway" errors an internal timeout has been increased from 60 seconds to 10 minutes so that long running requests are cut short by the proxy in front of `sourcegraph-frontend` and correctly reported as "504 Gateway Timeout". [#8606](https://github.com/sourcegraph/sourcegraph/pull/8606)
- Sourcegraph instances that are not connected to the internet will no longer display errors when users submit NPS survey responses (the responses will continue to be stored locally). Rather, an error will be printed to the frontend logs. [#8598](https://github.com/sourcegraph/sourcegraph/issues/8598)
- Showing `head>` in the search results if the first line of the file is shown [#8619](https://github.com/sourcegraph/sourcegraph/issues/8619)

## 3.13.0

### Added

- Experimental: Added new field `experimentalFeatures.customGitFetch` that allows defining custom git fetch commands for code hosts and repositories with special settings. [#8435](https://github.com/sourcegraph/sourcegraph/pull/8435)
- Experimental: the search query input now provides syntax highlighting, hover tooltips, and diagnostics on filters in search queries. Requires the global settings value `{ "experimentalFeatures": { "smartSearchField": true } }`.
- Added a setting `search.hideSuggestions`, which when set to `true`, will hide search suggestions in the search bar. [#8059](https://github.com/sourcegraph/sourcegraph/pull/8059)
- Experimental: A tool, [src-expose](https://docs.sourcegraph.com/admin/external_service/other#experimental-src-expose), can be used to import code from any code host.
- Experimental: Added new field `certificates` as in `{ "experimentalFeatures" { "tls.external": { "certificates": ["<CERT>"] } } }`. This allows you to add certificates to trust when communicating with a code host (via API or git+http). We expect this to be useful for adding internal certificate authorities/self-signed certificates. [#71](https://github.com/sourcegraph/sourcegraph/issues/71)
- Added a setting `auth.minPasswordLength`, which when set, causes a minimum password length to be enforced when users sign up or change passwords. [#7521](https://github.com/sourcegraph/sourcegraph/issues/7521)
- GitHub labels associated with code change campaigns are now displayed. [#8115](https://github.com/sourcegraph/sourcegraph/pull/8115)
- GitHub labels associated with campaigns are now displayed. [#8115](https://github.com/sourcegraph/sourcegraph/pull/8115)
- When creating a campaign, users can now specify the branch name that will be used on code host. This is also a breaking change for users of the GraphQL API since the `branch` attribute is now required in `CreateCampaignInput` when a `plan` is also specified. [#7646](https://github.com/sourcegraph/sourcegraph/issues/7646)
- Added an optional `content:` parameter for specifying a search pattern. This parameter overrides any other search patterns in a query. Useful for unambiguously specifying what to search for when search strings clash with other query syntax. [#6490](https://github.com/sourcegraph/sourcegraph/issues/6490)
- Interactive search mode, which helps users construct queries using UI elements, is now made available to users by default. A dropdown to the left of the search bar allows users to toggle between interactive and plain text modes. The option to use interactive search mode can be disabled by adding `{ "experimentalFeatures": { "splitSearchModes": false } }` in global settings. [#8461](https://github.com/sourcegraph/sourcegraph/pull/8461)
- Our [upgrade policy](https://docs.sourcegraph.com/#upgrading-sourcegraph) is now enforced by the `sourcegraph-frontend` on startup to prevent admins from mistakenly jumping too many versions. [#8157](https://github.com/sourcegraph/sourcegraph/pull/8157) [#7702](https://github.com/sourcegraph/sourcegraph/issues/7702)
- Repositories with bad object packs or bad objects are automatically repaired. We now detect suspect output of git commands to mark a repository for repair. [#6676](https://github.com/sourcegraph/sourcegraph/issues/6676)
- Hover tooltips for Scala and Perl files now have syntax highlighting. [#8456](https://github.com/sourcegraph/sourcegraph/pull/8456) [#8307](https://github.com/sourcegraph/sourcegraph/issues/8307)

### Changed

- `experimentalFeatures.splitSearchModes` was removed as a site configuration option. It should be set in global/org/user settings.
- Sourcegraph now waits for `90s` instead of `5s` for Redis to be available before quitting. This duration is configurable with the new `SRC_REDIS_WAIT_FOR` environment variable.
- Code intelligence usage statistics will be sent back via pings by default. Aggregated event counts can be disabled via the site admin flag `disableNonCriticalTelemetry`.
- The Sourcegraph Docker image optimized its use of Redis to make start-up significantly faster in certain scenarios (e.g when container restarts were frequent). ([#3300](https://github.com/sourcegraph/sourcegraph/issues/3300), [#2904](https://github.com/sourcegraph/sourcegraph/issues/2904))
- Upgrading Sourcegraph is officially supported for one minor version increment (e.g., 3.12 -> 3.13). Previously, upgrades from 2 minor versions previous were supported. Please reach out to support@sourcegraph.com if you would like assistance upgrading from a much older version of Sourcegraph.
- The GraphQL mutation `previewCampaignPlan` has been renamed to `createCampaignPlan`. This mutation is part of campaigns, which is still in beta and behind a feature flag and thus subject to possible breaking changes while we still work on it.
- The GraphQL mutation `previewCampaignPlan` has been renamed to `createCampaignPlan`. This mutation is part of the campaigns feature, which is still in beta and behind a feature flag and thus subject to possible breaking changes while we still work on it.
- The GraphQL field `CampaignPlan.changesets` has been deprecated and will be removed in 3.15. A new field called `CampaignPlan.changesetPlans` has been introduced to make the naming more consistent with the `Campaign.changesetPlans` field. Please use that instead. [#7966](https://github.com/sourcegraph/sourcegraph/pull/7966)
- Long lines (>2000 bytes) are no longer highlighted, in order to prevent performance issues in browser rendering. [#6489](https://github.com/sourcegraph/sourcegraph/issues/6489)
- No longer requires `read:org` permissions for GitHub OAuth if `allowOrgs` is not enabled in the site configuration. [#8163](https://github.com/sourcegraph/sourcegraph/issues/8163)
- [Documentation](https://github.com/sourcegraph/deploy-sourcegraph/blob/master/configure/jaeger/README.md) in github.com/sourcegraph/deploy-sourcegraph for deploying Jaeger in Kubernetes clusters running Sourcegraph has been updated to use the [Jaeger Operator](https://www.jaegertracing.io/docs/1.16/operator/), the recommended standard way of deploying Jaeger in a Kubernetes cluster. We recommend existing customers that use Jaeger adopt this new method of deployment. Please reach out to support@sourcegraph.com if you'd like assistance updating.

### Fixed

- The syntax highlighter (syntect-server) no longer fails when run in environments without IPv6 support. [#8463](https://github.com/sourcegraph/sourcegraph/pull/8463)
- After adding/removing a gitserver replica the admin interface will correctly report that repositories that need to move replicas as cloning. [#7970](https://github.com/sourcegraph/sourcegraph/issues/7970)
- Show download button for images. [#7924](https://github.com/sourcegraph/sourcegraph/issues/7924)
- gitserver backoffs trying to re-clone repositories if they fail to clone. In the case of large monorepos that failed this lead to gitserver constantly cloning them and using many resources. [#7804](https://github.com/sourcegraph/sourcegraph/issues/7804)
- It is now possible to escape spaces using `\` in the search queries when using regexp. [#7604](https://github.com/sourcegraph/sourcegraph/issues/7604)
- Clicking filter chips containing whitespace is now correctly quoted in the web UI. [#6498](https://github.com/sourcegraph/sourcegraph/issues/6498)
- **Monitoring:** Fixed an issue with the **Frontend** -> **Search responses by status** panel which caused search response types to not be aggregated as expected. [#7627](https://github.com/sourcegraph/sourcegraph/issues/7627)
- **Monitoring:** Fixed an issue with the **Replacer**, **Repo Updater**, and **Searcher** dashboards would incorrectly report on a metric from the unrelated query-runner service. [#7531](https://github.com/sourcegraph/sourcegraph/issues/7531)
- Deterministic ordering of results from indexed search. Previously when refreshing a page with many results some results may come and go.
- Spread out periodic git reclones. Previously we would reclone all git repositories every 45 days. We now add in a jitter of 12 days to spread out the load for larger installations. [#8259](https://github.com/sourcegraph/sourcegraph/issues/8259)
- Fixed an issue with missing commit information in graphql search results. [#8343](https://github.com/sourcegraph/sourcegraph/pull/8343)

### Removed

- All repository fields related to `enabled` and `disabled` have been removed from the GraphQL API. These fields have been deprecated since 3.4. [#3971](https://github.com/sourcegraph/sourcegraph/pull/3971)
- The deprecated extension API `Hover.__backcompatContents` was removed.

## 3.12.10

This release backports the fixes released in `3.13.2` for customers still on `3.12`.

### Fixed

- The default timeout of indexed search has been increased. Previously indexed search would always return within 3s. This lead to broken behaviour on new instances which had yet to tune resource allocations. [#8720](https://github.com/sourcegraph/sourcegraph/pull/8720)
- Bitbucket Server older than 5.13 failed to sync since Sourcegraph 3.12. This was due to us querying for the `archived` label, but Bitbucket Server 5.13 does not support labels. [#8883](https://github.com/sourcegraph/sourcegraph/issues/8883)
- A regression in repo-updater was fixed that lead to every repository's git clone being updated every time the list of repositories was synced from the code host. [#8501](https://github.com/sourcegraph/sourcegraph/issues/8501)

## 3.12.9

This is `3.12.8` release with internal infrastructure fixes to publish the docker images.

## 3.12.8

### Fixed

- Extension API showInputBox and other Window methods now work on search results pages [#8519](https://github.com/sourcegraph/sourcegraph/issues/8519)
- Extension error notification styling is clearer [#8521](https://github.com/sourcegraph/sourcegraph/issues/8521)

## 3.12.7

### Fixed

- Campaigns now gracefully handle GitHub review dismissals when rendering the burndown chart.

## 3.12.6

### Changed

- When GitLab permissions are turned on using GitLab OAuth authentication, GitLab project visibility is fetched in batches, which is generally more efficient than fetching them individually. The `minBatchingThreshold` and `maxBatchRequests` fields of the `authorization.identityProvider` object in the GitLab repositories configuration control when such batch fetching is used. [#8171](https://github.com/sourcegraph/sourcegraph/pull/8171)

## 3.12.5

### Fixed

- Fixed an internal race condition in our Docker build process. The previous patch version 3.12.4 contained an lsif-server version that was newer than expected. The affected artifacts have since been removed from the Docker registry.

## 3.12.4

### Added

- New optional `apiURL` configuration option for Bitbucket Cloud code host connection [#8082](https://github.com/sourcegraph/sourcegraph/pull/8082)

## 3.12.3

### Fixed

- Fixed an issue in `sourcegraph/*` Docker images where data folders were either not created or had incorrect permissions - preventing the use of Docker volumes. [#7991](https://github.com/sourcegraph/sourcegraph/pull/7991)

## 3.12.2

### Added

- Experimental: The site configuration field `campaigns.readAccess.enabled` allows site-admins to give read-only access for code change campaigns to non-site-admins. This is a setting for the experimental feature campaigns and will only have an effect when campaigns are enabled under `experimentalFeatures`. [#8013](https://github.com/sourcegraph/sourcegraph/issues/8013)

### Fixed

- A regression in 3.12.0 which caused [find-leaked-credentials campaigns](https://docs.sourcegraph.com/user/campaigns#finding-leaked-credentials) to not return any results for private repositories. [#7914](https://github.com/sourcegraph/sourcegraph/issues/7914)
- Experimental: The site configuration field `campaigns.readAccess.enabled` allows site-admins to give read-only access for campaigns to non-site-admins. This is a setting for the experimental campaigns feature and will only have an effect when campaigns is enabled under `experimentalFeatures`. [#8013](https://github.com/sourcegraph/sourcegraph/issues/8013)

### Fixed

- A regression in 3.12.0 which caused find-leaked-credentials campaigns to not return any results for private repositories. [#7914](https://github.com/sourcegraph/sourcegraph/issues/7914)
- A regression in 3.12.0 which removed the horizontal bar between search result matches.
- Manual campaigns were wrongly displayed as being in draft mode. [#8009](https://github.com/sourcegraph/sourcegraph/issues/8009)
- Manual campaigns could be published and create the wrong changesets on code hosts, even though the campaign was never in draft mode (see line above). [#8012](https://github.com/sourcegraph/sourcegraph/pull/8012)
- A regression in 3.12.0 which caused manual campaigns to not properly update the UI after adding a changeset. [#8023](https://github.com/sourcegraph/sourcegraph/pull/8023)
- Minor improvements to manual campaign form fields. [#8033](https://github.com/sourcegraph/sourcegraph/pull/8033)

## 3.12.1

### Fixed

- The ephemeral `/site-config.json` escape-hatch config file has moved to `$HOME/site-config.json`, to support non-root container environments. [#7873](https://github.com/sourcegraph/sourcegraph/issues/7873)
- Fixed an issue where repository permissions would sometimes not be cached, due to improper Redis nil value handling. [#7912](https://github.com/sourcegraph/sourcegraph/issues/7912)

## 3.12.0

### Added

- Bitbucket Server repositories with the label `archived` can be excluded from search with `archived:no` [syntax](https://docs.sourcegraph.com/user/search/queries). [#5494](https://github.com/sourcegraph/sourcegraph/issues/5494)
- Add button to download file in code view. [#5478](https://github.com/sourcegraph/sourcegraph/issues/5478)
- The new `allowOrgs` site config setting in GitHub `auth.providers` enables admins to restrict GitHub logins to members of specific GitHub organizations. [#4195](https://github.com/sourcegraph/sourcegraph/issues/4195)
- Support case field in repository search. [#7671](https://github.com/sourcegraph/sourcegraph/issues/7671)
- Skip LFS content when cloning git repositories. [#7322](https://github.com/sourcegraph/sourcegraph/issues/7322)
- Hover tooltips and _Find Reference_ results now display a badge to indicate when a result is search-based. These indicators can be disabled by adding `{ "experimentalFeatures": { "showBadgeAttachments": false } }` in global settings.
- Campaigns can now be created as drafts, which can be shared and updated without creating changesets (pull requests) on code hosts. When ready, a draft can then be published, either completely or changeset by changeset, to create changesets on the code host. [#7659](https://github.com/sourcegraph/sourcegraph/pull/7659)
- Experimental: feature flag `BitbucketServerFastPerm` can be enabled to speed up fetching ACL data from Bitbucket Server instances. This requires [Bitbucket Server Sourcegraph plugin](https://github.com/sourcegraph/bitbucket-server-plugin) to be installed.
- Experimental: A site configuration field `{ "experimentalFeatures" { "tls.external": { "insecureSkipVerify": true } } }` which allows you to configure SSL/TLS settings for Sourcegraph contacting your code hosts. Currently just supports turning off TLS/SSL verification. [#71](https://github.com/sourcegraph/sourcegraph/issues/71)
- Experimental: To search across multiple revisions of the same repository, list multiple branch names (or other revspecs) separated by `:` in your query, as in `repo:myrepo@branch1:branch2:branch2`. To search all branches, use `repo:myrepo@*refs/heads/`. Requires the site configuration value `{ "experimentalFeatures": { "searchMultipleRevisionsPerRepository": true } }`. Previously this was only supported for diff and commit searches.
- Experimental: interactive search mode, which helps users construct queries using UI elements. Requires the site configuration value `{ "experimentalFeatures": { "splitSearchModes": true } }`. The existing plain text search format is still available via the dropdown menu on the left of the search bar.
- A case sensitivity toggle now appears in the search bar.
- Add explicit repository permissions support with site configuration field `{ "permissions.userMapping" { "enabled": true, "bindID": "email" } }`.

### Changed

- The "Files" tab in the search results page has been renamed to "Filenames" for clarity.
- The search query builder now lives on its own page at `/search/query-builder`. The home search page has a link to it.
- User passwords when using builtin auth are limited to 256 characters. Existing passwords longer than 256 characters will continue to work.
- GraphQL API: Campaign.changesetCreationStatus has been renamed to Campaign.status to be aligned with CampaignPlan. [#7654](https://github.com/sourcegraph/sourcegraph/pull/7654)
- When using GitHub as an authentication provider, `read:org` scope is now required. This is used to support the new `allowOrgs` site config setting in the GitHub `auth.providers` configuration, which enables site admins to restrict GitHub logins to members of a specific GitHub organization. This for example allows having a Sourcegraph instance with GitHub sign in configured be exposed to the public internet without allowing everyone with a GitHub account access to your Sourcegraph instance.

### Fixed

- The experimental search pagination API no longer times out when large repositories are encountered. [#6384](https://github.com/sourcegraph/sourcegraph/issues/6384)
- We resolve relative symbolic links from the directory of the symlink, rather than the root of the repository. [#6034](https://github.com/sourcegraph/sourcegraph/issues/6034)
- Show errors on repository settings page when repo-updater is down. [#3593](https://github.com/sourcegraph/sourcegraph/issues/3593)
- Remove benign warning that verifying config took more than 10s when updating or saving an external service. [#7176](https://github.com/sourcegraph/sourcegraph/issues/7176)
- repohasfile search filter works again (regressed in 3.10). [#7380](https://github.com/sourcegraph/sourcegraph/issues/7380)
- Structural search can now run on very large repositories containing any number of files. [#7133](https://github.com/sourcegraph/sourcegraph/issues/7133)

### Removed

- The deprecated GraphQL mutation `setAllRepositoriesEnabled` has been removed. [#7478](https://github.com/sourcegraph/sourcegraph/pull/7478)
- The deprecated GraphQL mutation `deleteRepository` has been removed. [#7483](https://github.com/sourcegraph/sourcegraph/pull/7483)

## 3.11.4

### Fixed

- The `/.auth/saml/metadata` endpoint has been fixed. Previously it panicked if no encryption key was set.
- The version updating logic has been fixed for `sourcegraph/server`. Users running `sourcegraph/server:3.11.1` will need to manually modify their `docker run` command to use `sourcegraph/server:3.11.4` or higher. [#7442](https://github.com/sourcegraph/sourcegraph/issues/7442)

## 3.11.1

### Fixed

- The syncing process for newly created campaign changesets has been fixed again after they have erroneously been marked as deleted in the database. [#7522](https://github.com/sourcegraph/sourcegraph/pull/7522)
- The syncing process for newly created changesets (in campaigns) has been fixed again after they have erroneously been marked as deleted in the database. [#7522](https://github.com/sourcegraph/sourcegraph/pull/7522)

## 3.11.0

**Important:** If you use `SITE_CONFIG_FILE` or `CRITICAL_CONFIG_FILE`, please be sure to follow the steps in: [migration notes for Sourcegraph v3.11+](doc/admin/migration/3_11.md) after upgrading.

### Added

- Language statistics by commit are available via the API. [#6737](https://github.com/sourcegraph/sourcegraph/pull/6737)
- Added a new page that shows [language statistics for the results of a search query](https://docs.sourcegraph.com/user/search#statistics).
- Global settings can be configured from a local file using the environment variable `GLOBAL_SETTINGS_FILE`.
- High-level health metrics and dashboards have been added to Sourcegraph's monitoring (found under the **Site admin** -> **Monitoring** area). [#7216](https://github.com/sourcegraph/sourcegraph/pull/7216)
- Logging for GraphQL API requests not issued by Sourcegraph is now much more verbose, allowing for easier debugging of problematic queries and where they originate from. [#5706](https://github.com/sourcegraph/sourcegraph/issues/5706)
- A new campaign type finds and removes leaked NPM credentials. [#6893](https://github.com/sourcegraph/sourcegraph/pull/6893)
- Campaigns can now be retried to create failed changesets due to ephemeral errors (e.g. network problems when creating a pull request on GitHub). [#6718](https://github.com/sourcegraph/sourcegraph/issues/6718)
- The initial release of [structural code search](https://docs.sourcegraph.com/user/search/structural).

### Changed

- `repohascommitafter:` search filter uses a more efficient git command to determine inclusion. [#6739](https://github.com/sourcegraph/sourcegraph/pull/6739)
- `NODE_NAME` can be specified instead of `HOSTNAME` for zoekt-indexserver. `HOSTNAME` was a confusing configuration to use in [Pure-Docker Sourcegraph deployments](https://github.com/sourcegraph/deploy-sourcegraph-docker). [#6846](https://github.com/sourcegraph/sourcegraph/issues/6846)
- The feedback toast now requests feedback every 60 days of usage (was previously only once on the 3rd day of use). [#7165](https://github.com/sourcegraph/sourcegraph/pull/7165)
- The lsif-server container now only has a dependency on Postgres, whereas before it also relied on Redis. [#6880](https://github.com/sourcegraph/sourcegraph/pull/6880)
- Renamed the GraphQL API `LanguageStatistics` fields to `name`, `totalBytes`, and `totalLines` (previously the field names started with an uppercase letter, which was inconsistent).
- Detecting a file's language uses a more accurate but slower algorithm. To revert to the old (faster and less accurate) algorithm, set the `USE_ENHANCED_LANGUAGE_DETECTION` env var to the string `false` (on the `sourcegraph/server` container, or if using the cluster deployment, on the `sourcegraph-frontend` pod).
- Diff and commit searches that make use of `before:` and `after:` filters to narrow their search area are now no longer subject to the 50-repository limit. This allows for creating saved searches on more than 50 repositories as before. [#7215](https://github.com/sourcegraph/sourcegraph/issues/7215)

### Fixed

- Changes to external service configurations are reflected much faster. [#6058](https://github.com/sourcegraph/sourcegraph/issues/6058)
- Deleting an external service will not show warnings for the non-existent service. [#5617](https://github.com/sourcegraph/sourcegraph/issues/5617)
- Suggested search filter chips are quoted if necessary. [#6498](https://github.com/sourcegraph/sourcegraph/issues/6498)
- Remove potential panic in gitserver if heavily loaded. [#6710](https://github.com/sourcegraph/sourcegraph/issues/6710)
- Multiple fixes to make the preview and creation of campaigns more robust and a smoother user experience. [#6682](https://github.com/sourcegraph/sourcegraph/pull/6682) [#6625](https://github.com/sourcegraph/sourcegraph/issues/6625) [#6658](https://github.com/sourcegraph/sourcegraph/issues/6658) [#7088](https://github.com/sourcegraph/sourcegraph/issues/7088) [#6766](https://github.com/sourcegraph/sourcegraph/issues/6766) [#6717](https://github.com/sourcegraph/sourcegraph/issues/6717) [#6659](https://github.com/sourcegraph/sourcegraph/issues/6659)
- Repositories referenced in campaigns that are removed in an external service configuration change won't lead to problems with the syncing process anymore. [#7015](https://github.com/sourcegraph/sourcegraph/pull/7015)
- The Searcher dashboard (and the `src_graphql_search_response` Prometheus metric) now properly account for search alerts instead of them being incorrectly added to the `timeout` category. [#7214](https://github.com/sourcegraph/sourcegraph/issues/7214)
- In the experimental search pagination API, the `cloning`, `missing`, and other repository fields now return a well-defined set of results. [#6000](https://github.com/sourcegraph/sourcegraph/issues/6000)

### Removed

- The management console has been removed. All critical configuration previously stored in the management console will be automatically migrated to your site configuration. For more information about this change, or if you use `SITE_CONFIG_FILE` / `CRITICAL_CONFIG_FILE`, please see the [migration notes for Sourcegraph v3.11+](doc/admin/migration/3_11.md).

## 3.10.4

### Fixed

- An issue where diff/commit searches that would run over more than 50 repositories would incorrectly display a timeout error instead of the correct error suggesting users scope their query to less repositories. [#7090](https://github.com/sourcegraph/sourcegraph/issues/7090)

## 3.10.3

### Fixed

- A critical regression in 3.10.2 which caused diff, commit, and repository searches to timeout. [#7090](https://github.com/sourcegraph/sourcegraph/issues/7090)
- A critical regression in 3.10.2 which caused "No results" to appear frequently on pages with search results. [#7095](https://github.com/sourcegraph/sourcegraph/pull/7095)
- An issue where the built-in Grafana Searcher dashboard would show duplicate success/error metrics. [#7078](https://github.com/sourcegraph/sourcegraph/pull/7078)

## 3.10.2

### Added

- Site admins can now use the built-in Grafana Searcher dashboard to observe how many search requests are successful, or resulting in errors or timeouts. [#6756](https://github.com/sourcegraph/sourcegraph/issues/6756)

### Fixed

- When searches timeout, a consistent UI with clear actions like a button to increase the timeout is now returned. [#6754](https://github.com/sourcegraph/sourcegraph/issues/6754)
- To reduce the chance of search timeouts in some cases, the default indexed search timeout has been raised from 1.5s to 3s. [#6754](https://github.com/sourcegraph/sourcegraph/issues/6754)
- We now correctly inform users of the limitations of diff/commit search. If a diff/commit search would run over more than 50 repositories, users will be shown an error suggesting they scope their search to less repositories using the `repo:` filter. Global diff/commit search support is being tracked in [#6826](https://github.com/sourcegraph/sourcegraph/issues/6826). [#5519](https://github.com/sourcegraph/sourcegraph/issues/5519)

## 3.10.1

### Added

- Syntax highlighting for Starlark (Bazel) files. [#6827](https://github.com/sourcegraph/sourcegraph/issues/6827)

### Fixed

- The experimental search pagination API no longer times out when large repositories are encountered. [#6384](https://github.com/sourcegraph/sourcegraph/issues/6384) [#6383](https://github.com/sourcegraph/sourcegraph/issues/6383)
- In single-container deployments, the builtin `postgres_exporter` now correctly respects externally configured databases. This previously caused PostgreSQL metrics to not show up in Grafana when an external DB was in use. [#6735](https://github.com/sourcegraph/sourcegraph/issues/6735)

## 3.10.0

### Added

- Indexed Search supports horizontally scaling. Instances with large number of repositories can update the `replica` field of the `indexed-search` StatefulSet. See [configure indexed-search replica count](https://github.com/sourcegraph/deploy-sourcegraph/blob/master/docs/configure.md#configure-indexed-search-replica-count). [#5725](https://github.com/sourcegraph/sourcegraph/issues/5725)
- Bitbucket Cloud external service supports `exclude` config option. [#6035](https://github.com/sourcegraph/sourcegraph/issues/6035)
- `sourcegraph/server` Docker deployments now support the environment variable `IGNORE_PROCESS_DEATH`. If set to true the container will keep running, even if a subprocess has died. This is useful when manually fixing problems in the container which the container refuses to start. For example a bad database migration.
- Search input now offers filter type suggestions [#6105](https://github.com/sourcegraph/sourcegraph/pull/6105).
- The keyboard shortcut <kbd>Ctrl</kbd>+<kbd>Space</kbd> in the search input shows a list of available filter types.
- Sourcegraph Kubernetes cluster site admins can configure PostgreSQL by specifying `postgresql.conf` via ConfigMap. [sourcegraph/deploy-sourcegraph#447](https://github.com/sourcegraph/deploy-sourcegraph/pull/447)

### Changed

- **Required Kubernetes Migration:** The [Kubernetes deployment](https://github.com/sourcegraph/deploy-sourcegraph) manifest for indexed-search services has changed from a Normal Service to a Headless Service. This is to enable Sourcegraph to individually resolve indexed-search pods. Services are immutable, so please follow the [migration guide](https://github.com/sourcegraph/deploy-sourcegraph/blob/master/docs/migrate.md#310).
- Fields of type `String` in our GraphQL API that contain [JSONC](https://komkom.github.io/) now have the custom scalar type `JSONCString`. [#6209](https://github.com/sourcegraph/sourcegraph/pull/6209)
- `ZOEKT_HOST` environment variable has been deprecated. Please use `INDEXED_SEARCH_SERVERS` instead. `ZOEKT_HOST` will be removed in 3.12.
- Directory names on the repository tree page are now shown in bold to improve readability.
- Added support for Bitbucket Server pull request activity to the [campaign](https://about.sourcegraph.com/product/code-change-management/) burndown chart. When used, this feature leads to more requests being sent to Bitbucket Server, since Sourcegraph needs to keep track of how a pull request's state changes over time. With [the instance scoped webhooks](https://docs.google.com/document/d/1I3Aq1WSUh42BP8KvKr6AlmuCfo8tXYtJu40WzdNT6go/edit) in our [Bitbucket Server plugin](https://github.com/sourcegraph/bitbucket-server-plugin/pull/10) as well as up-coming [heuristical syncing changes](#6389), this additional load will be significantly reduced in the future.
- Added support for Bitbucket Server pull request activity to the campaign burndown chart. When used, this feature leads to more requests being sent to Bitbucket Server, since Sourcegraph needs to keep track of how a pull request's state changes over time. With [the instance scoped webhooks](https://docs.google.com/document/d/1I3Aq1WSUh42BP8KvKr6AlmuCfo8tXYtJu40WzdNT6go/edit) in our [Bitbucket Server plugin](https://github.com/sourcegraph/bitbucket-server-plugin/pull/10) as well as up-coming [heuristical syncing changes](#6389), this additional load will be significantly reduced in the future.

### Fixed

- Support hyphens in Bitbucket Cloud team names. [#6154](https://github.com/sourcegraph/sourcegraph/issues/6154)
- Server will run `redis-check-aof --fix` on startup to fix corrupted AOF files. [#651](https://github.com/sourcegraph/sourcegraph/issues/651)
- Authorization provider configuration errors in external services will be shown as site alerts. [#6061](https://github.com/sourcegraph/sourcegraph/issues/6061)

### Removed

## 3.9.4

### Changed

- The experimental search pagination API's `PageInfo` object now returns a `String` instead of an `ID` for its `endCursor`, and likewise for the `after` search field. Experimental paginated search API users may need to update their usages to replace `ID` cursor types with `String` ones.

### Fixed

- The experimental search pagination API no longer omits a single repository worth of results at the end of the result set. [#6286](https://github.com/sourcegraph/sourcegraph/issues/6286)
- The experimental search pagination API no longer produces search cursors that can get "stuck". [#6287](https://github.com/sourcegraph/sourcegraph/issues/6287)
- In literal search mode, searching for quoted strings now works as expected. [#6255](https://github.com/sourcegraph/sourcegraph/issues/6255)
- In literal search mode, quoted field values now work as expected. [#6271](https://github.com/sourcegraph/sourcegraph/pull/6271)
- `type:path` search queries now correctly work in indexed search again. [#6220](https://github.com/sourcegraph/sourcegraph/issues/6220)

## 3.9.3

### Changed

- Sourcegraph is now built using Go 1.13.3 [#6200](https://github.com/sourcegraph/sourcegraph/pull/6200).

## 3.9.2

### Fixed

- URI-decode the username, password, and pathname when constructing Postgres connection paramers in lsif-server [#6174](https://github.com/sourcegraph/sourcegraph/pull/6174). Fixes a crashing lsif-server process for users with passwords containing special characters.

## 3.9.1

### Changed

- Reverted [#6094](https://github.com/sourcegraph/sourcegraph/pull/6094) because it introduced a minor security hole involving only Grafana.
  [#6075](https://github.com/sourcegraph/sourcegraph/issues/6075) will be fixed with a different approach.

## 3.9.0

### Added

- Our external service syncing model will stream in new repositories to Sourcegraph. Previously we could only add a repository to our database and clone it once we had synced all information from all external services (to detect deletions and renames). Now adding a repository to an external service configuration should be reflected much sooner, even on large instances. [#5145](https://github.com/sourcegraph/sourcegraph/issues/5145)
- There is now an easy way for site admins to view and export settings and configuration when reporting a bug. The page for doing so is at /site-admin/report-bug, linked to from the site admin side panel under "Report a bug".
- An experimental search pagination API to enable better programmatic consumption of search results is now available to try. For more details and known limitations see [the documentation](https://docs.sourcegraph.com/api/graphql/search).
- Search queries can now be interpreted literally.
  - There is now a dot-star icon in the search input bar to toggle the pattern type of a query between regexp and literal.
  - There is a new `search.defaultPatternType` setting to configure the default pattern type, regexp or literal, for searches.
  - There is a new `patternType:` search token which overrides the `search.defaultPatternType` setting, and the active state of the dot-star icon in determining the pattern type of the query.
  - Old URLs without a patternType URL parameter will be redirected to the same URL with
    patternType=regexp appended to preserve intended behavior.
- Added support for GitHub organization webhooks to enable faster updates of metadata used by [campaigns](https://about.sourcegraph.com/product/code-change-management/), such as pull requests or issue comments. See the [GitHub webhook documentation](https://docs.sourcegraph.com/admin/external_service/github#webhooks) for instructions on how to enable webhooks.
- Added support for GitHub organization webhooks to enable faster updates of changeset metadata used by campaigns. See the [GitHub webhook documentation](https://docs.sourcegraph.com/admin/external_service/github#webhooks) for instructions on how to enable webhooks.
- Added burndown chart to visualize progress of campaigns.
- Added ability to edit campaign titles and descriptions.

### Changed

- **Recommended Kubernetes Migration:** The [Kubernetes deployment](https://github.com/sourcegraph/deploy-sourcegraph) manifest for indexed-search pods has changed from a Deployment to a StatefulSet. This is to enable future work on horizontally scaling indexed search. To retain your existing indexes there is a [migration guide](https://github.com/sourcegraph/deploy-sourcegraph/blob/master/docs/migrate.md#39).
- Allow single trailing hyphen in usernames and org names [#5680](https://github.com/sourcegraph/sourcegraph/pull/5680)
- Indexed search won't spam the logs on startup if the frontend API is not yet available. [zoekt#30](https://github.com/sourcegraph/zoekt/pull/30), [#5866](https://github.com/sourcegraph/sourcegraph/pull/5866)
- Search query fields are now case insensitive. For example `repoHasFile:` will now be recognized, not just `repohasfile:`. [#5168](https://github.com/sourcegraph/sourcegraph/issues/5168)
- Search queries are now interpreted literally by default, rather than as regular expressions. [#5899](https://github.com/sourcegraph/sourcegraph/pull/5899)
- The `search` GraphQL API field now takes a two new optional parameters: `version` and `patternType`. `version` determines the search syntax version to use, and `patternType` determines the pattern type to use for the query. `version` defaults to "V1", which is regular expression searches by default, if not explicitly passed in. `patternType` overrides the pattern type determined by version.
- Saved searches have been updated to support the new patternType filter. All existing saved searches have been updated to append `patternType:regexp` to the end of queries to ensure deterministic results regardless of the patternType configurations on an instance. All new saved searches are required to have a `patternType:` field in the query.
- Allow text selection in search result headers (to allow for e.g. copying filenames)

### Fixed

- Web app: Fix paths with special characters (#6050)
- Fixed an issue that rendered the search filter `repohascommitafter` unusable in the presence of an empty repository. [#5149](https://github.com/sourcegraph/sourcegraph/issues/5149)
- An issue where `externalURL` not being configured in the management console could go unnoticed. [#3899](https://github.com/sourcegraph/sourcegraph/issues/3899)
- Listing branches and refs now falls back to a fast path if there are a large number of branches. Previously we would time out. [#4581](https://github.com/sourcegraph/sourcegraph/issues/4581)
- Sourcegraph will now ignore the ambiguous ref HEAD if a repository contains it. [#5291](https://github.com/sourcegraph/sourcegraph/issues/5291)

### Removed

## 3.8.2

### Fixed

- Sourcegraph cluster deployments now run a more stable syntax highlighting server which can self-recover from rarer failure cases such as getting stuck at high CPU usage when highlighting some specific files. [#5406](https://github.com/sourcegraph/sourcegraph/issues/5406) This will be ported to single-container deployments [at a later date](https://github.com/sourcegraph/sourcegraph/issues/5841).

## 3.8.1

### Added

- Add `nameTransformations` setting to GitLab external service to help transform repository name that shows up in the Sourcegraph UI.

## 3.8.0

### Added

- A toggle button for browser extension to quickly enable/disable the core functionality without actually enable/disable the entire extension in the browser extension manager.
- Tabs to easily toggle between the different search result types on the search results page.

### Changed

- A `hardTTL` setting was added to the [Bitbucket Server `authorization` config](https://docs.sourcegraph.com/admin/external_service/bitbucketserver#configuration). This setting specifies a duration after which a user's cached permissions must be updated before any user action is authorized. This contrasts with the already existing `ttl` setting which defines a duration after which a user's cached permissions will get updated in the background, but the previously cached (and now stale) permissions are used to authorize any user action occuring before the update concludes. If your previous `ttl` value is larger than the default of the new `hardTTL` setting (i.e. **3 days**), you must change the `ttl` to be smaller or, `hardTTL` to be larger.

### Fixed

### Removed

- The `statusIndicator` feature flag has been removed from the site configuration's `experimentalFeatures` section. The status indicator has been enabled by default since 3.6.0 and you can now safely remove the feature flag from your configuration.
- Public usage is now only available on Sourcegraph.com. Because many core features rely on persisted user settings, anonymous usage leads to a degraded experience for most users. As a result, for self-hosted private instances it is preferable for all users to have accounts. But on sourcegraph.com, users will continue to have to opt-in to accounts, despite the degraded UX.

## 3.7.2

### Added

- A [migration guide for Sourcegraph v3.7+](doc/admin/migration/3_7.md).

### Fixed

- Fixed an issue where some repositories with very long symbol names would fail to index after v3.7.
- We now retain one prior search index version after an upgrade, meaning upgrading AND downgrading from v3.6.2 <-> v3.7.2 is now 100% seamless and involves no downtime or negated search performance while repositories reindex. Please refer to the [v3.7+ migration guide](doc/admin/migration/3_7.md) for details.

## 3.7.1

### Fixed

- When re-indexing repositories, we now continue to serve from the old index in the meantime. Thus, you can upgrade to 3.7.1 without downtime.
- Indexed symbol search is now faster, as we've fixed a performance issue that occurred when many repositories without any symbols existed.
- Indexed symbol search now uses less disk space when upgrading directly to v3.7.1 as we properly remove old indexes.

## 3.7.0

### Added

- Indexed search now supports symbol queries. This feature will require re-indexing all repositories. This will increase the disk and memory usage of indexed search by roughly 10%. You can disable the feature with the configuration `search.index.symbols.enabled`. [#3534](https://github.com/sourcegraph/sourcegraph/issues/3534)
- Multi-line search now works for non-indexed search. [#4518](https://github.com/sourcegraph/sourcegraph/issues/4518)
- When using `SITE_CONFIG_FILE` and `EXTSVC_CONFIG_FILE`, you [may now also specify e.g. `SITE_CONFIG_ALLOW_EDITS=true`](https://docs.sourcegraph.com/admin/config/advanced_config_file) to allow edits to be made to the config in the application which will be overwritten on the next process restart. [#4912](https://github.com/sourcegraph/sourcegraph/issues/4912)

### Changed

- In the [GitHub external service config](https://docs.sourcegraph.com/admin/external_service/github#configuration) it's now possible to specify `orgs` without specifying `repositoryQuery` or `repos` too.
- Out-of-the-box TypeScript code intelligence is much better with an updated ctags version with a built-in TypeScript parser.
- Sourcegraph uses Git protocol version 2 for increased efficiency and performance when fetching data from compatible code hosts.
- Searches with `repohasfile:` are faster at finding repository matches. [#4833](https://github.com/sourcegraph/sourcegraph/issues/4833).
- Zoekt now runs with GOGC=50 by default, helping to reduce the memory consumption of Sourcegraph. [#3792](https://github.com/sourcegraph/sourcegraph/issues/3792)
- Upgraded the version of Go in use, which improves security for publicly accessible Sourcegraph instances.

### Fixed

- Disk cleanup in gitserver is now done in terms of percentages to fix [#5059](https://github.com/sourcegraph/sourcegraph/issues/5059).
- Search results now correctly show highlighting of matches with runes like 'İ' that lowercase to runes with a different number of bytes in UTF-8 [#4791](https://github.com/sourcegraph/sourcegraph/issues/4791).
- Fixed an issue where search would sometimes crash with a panic due to a nil pointer. [#5246](https://github.com/sourcegraph/sourcegraph/issues/5246)

### Removed

## 3.6.2

### Fixed

- Fixed Phabricator external services so they won't stop the syncing process for repositories when Phabricator doesn't return clone URLs. [#5101](https://github.com/sourcegraph/sourcegraph/pull/5101)

## 3.6.1

### Added

- New site config option `branding.brandName` configures the brand name to display in the Sourcegraph \<title\> element.
- `repositoryPathPattern` option added to the "Other" external service type for repository name customization.

## 3.6.0

### Added

- The `github.exclude` setting in [GitHub external service config](https://docs.sourcegraph.com/admin/external_service/github#configuration) additionally allows you to specify regular expressions with `{"pattern": "regex"}`.
- A new [`quicklinks` setting](https://docs.sourcegraph.com/user/quick_links) allows adding links to be displayed on the homepage and search page for all users (or users in an organization).
- Compatibility with the [Sourcegraph for Bitbucket Server](https://github.com/sourcegraph/bitbucket-server-plugin) plugin.
- Support for [Bitbucket Cloud](https://bitbucket.org) as an external service.

### Changed

- Updating or creating an external service will no longer block until the service is synced.
- The GraphQL fields `Repository.createdAt` and `Repository.updatedAt` are deprecated and will be removed in 3.8. Now `createdAt` is always the current time and updatedAt is always null.
- In the [GitHub external service config](https://docs.sourcegraph.com/admin/external_service/github#configuration) and [Bitbucket Server external service config](https://docs.sourcegraph.com/admin/external_service/bitbucket_server#permissions) `repositoryQuery` is now only required if `repos` is not set.
- Log messages from query-runner when saved searches fail now include the raw query as part of the message.
- The status indicator in the navigation bar is now enabled by default
- Usernames and org names can now contain the `.` character. [#4674](https://github.com/sourcegraph/sourcegraph/issues/4674)

### Fixed

- Commit searches now correctly highlight unicode characters, for example 加. [#4512](https://github.com/sourcegraph/sourcegraph/issues/4512)
- Symbol searches now show the number of symbol matches rather than the number of file matches found. [#4578](https://github.com/sourcegraph/sourcegraph/issues/4578)
- Symbol searches with truncated results now show a `+` on the results page to signal that some results have been omitted. [#4579](https://github.com/sourcegraph/sourcegraph/issues/4579)

## 3.5.4

### Fixed

- Fixed Phabricator external services so they won't stop the syncing process for repositories when Phabricator doesn't return clone URLs. [#5101](https://github.com/sourcegraph/sourcegraph/pull/5101)

## 3.5.2

### Changed

- Usernames and org names can now contain the `.` character. [#4674](https://github.com/sourcegraph/sourcegraph/issues/4674)

### Added

- Syntax highlighting requests that fail are now logged and traced. A new Prometheus metric `src_syntax_highlighting_requests` allows monitoring and alerting. [#4877](https://github.com/sourcegraph/sourcegraph/issues/4877).
- Sourcegraph's SAML authentication now supports RSA PKCS#1 v1.5. [#4869](https://github.com/sourcegraph/sourcegraph/pull/4869)

### Fixed

- Increased nginx proxy buffer size to fix issue where login failed when SAML AuthnRequest was too large. [#4849](https://github.com/sourcegraph/sourcegraph/pull/4849)
- A regression in 3.3.8 where `"corsOrigin": "*"` was improperly forbidden. [#4424](https://github.com/sourcegraph/sourcegraph/issues/4424)

## 3.5.1

### Added

- A new [`quicklinks` setting](https://docs.sourcegraph.com/user/quick_links) allows adding links to be displayed on the homepage and search page for all users (or users in an organization).
- Site admins can prevent the icon in the top-left corner of the screen from spinning on hovers by setting `"branding": { "disableSymbolSpin": true }` in their site configuration.

### Fixed

- Fix `repository.language` GraphQL field (previously returned empty for most repositories).

## 3.5.0

### Added

- Indexed search now supports matching consecutive literal newlines, with queries like e.g. `foo\nbar.*` to search over multiple lines. [#4138](https://github.com/sourcegraph/sourcegraph/issues/4138)
- The `orgs` setting in [GitHub external service config](https://docs.sourcegraph.com/admin/external_service/github) allows admins to select all repositories from the specified organizations to be synced.
- A new experimental search filter `repohascommitafter:"30 days ago"` allows users to exclude stale repositories that don't contain commits (to the branch being searched over) past a specified date from their search query.
- The `authorization` setting in the [Bitbucket Server external service config](https://docs.sourcegraph.com/admin/external_service/bitbucket_server#permissions) enables Sourcegraph to enforce the repository permissions defined in Bitbucket Server.
- A new, experimental status indicator in the navigation bar allows admins to quickly see whether the configured repositories are up to date or how many are currently being updated in the background. You can enable the status indicator with the following site configuration: `"experimentalFeatures": { "statusIndicator": "enabled" }`.
- A new search filter `repohasfile` allows users to filter results to just repositories containing a matching file. For example `ubuntu file:Dockerfile repohasfile:\.py$` would find Dockerfiles mentioning Ubuntu in repositories that contain Python files. [#4501](https://github.com/sourcegraph/sourcegraph/pull/4501)

### Changed

- The saved searches UI has changed. There is now a Saved searches page in the user and organizations settings area. A saved search appears in the settings area of the user or organization it is associated with.

### Removed

### Fixed

- Fixed repository search patterns which contain `.*`. Previously our optimizer would ignore `.*`, which in some cases would lead to our repository search excluding some repositories from the results.
- Fixed an issue where the Phabricator native integration would be broken on recent Phabricator versions. This fix depends on v1.2 of the [Phabricator extension](https://github.com/sourcegraph/phabricator-extension).
- Fixed an issue where the "Empty repository" banner would be shown on a repository page when starting to clone a repository.
- Prevent data inconsistency on cached archives due to restarts. [#4366](https://github.com/sourcegraph/sourcegraph/pull/4366)
- On the /extensions page, the UI is now less ambiguous when an extension has not been activated. [#4446](https://github.com/sourcegraph/sourcegraph/issues/4446)

## 3.4.5

### Fixed

- Fixed an issue where syntax highlighting taking too long would result in errors or wait long amounts of time without properly falling back to plaintext rendering after a few seconds. [#4267](https://github.com/sourcegraph/sourcegraph/issues/4267) [#4268](https://github.com/sourcegraph/sourcegraph/issues/4268) (this fix was intended to be in 3.4.3, but was in fact left out by accident)
- Fixed an issue with `sourcegraph/server` Docker deployments where syntax highlighting could produce `server closed idle connection` errors. [#4269](https://github.com/sourcegraph/sourcegraph/issues/4269) (this fix was intended to be in 3.4.3, but was in fact left out by accident)
- Fix `repository.language` GraphQL field (previously returned empty for most repositories).

## 3.4.4

### Fixed

- Fixed an out of bounds error in the GraphQL repository query. [#4426](https://github.com/sourcegraph/sourcegraph/issues/4426)

## 3.4.3

### Fixed

- Improved performance of the /site-admin/repositories page significantly (prevents timeouts). [#4063](https://github.com/sourcegraph/sourcegraph/issues/4063)
- Fixed an issue where Gitolite repositories would be inaccessible to non-admin users after upgrading to 3.3.0+ from an older version. [#4263](https://github.com/sourcegraph/sourcegraph/issues/4263)
- Repository names are now treated as case-sensitive, fixing an issue where users saw `pq: duplicate key value violates unique constraint \"repo_name_unique\"` [#4283](https://github.com/sourcegraph/sourcegraph/issues/4283)
- Repositories containing submodules not on Sourcegraph will now load without error [#2947](https://github.com/sourcegraph/sourcegraph/issues/2947)
- HTTP metrics in Prometheus/Grafana now distinguish between different types of GraphQL requests.

## 3.4.2

### Fixed

- Fixed incorrect wording in site-admin onboarding. [#4127](https://github.com/sourcegraph/sourcegraph/issues/4127)

## 3.4.1

### Added

- You may now specify `DISABLE_CONFIG_UPDATES=true` on the management console to prevent updates to the critical configuration. This is useful when loading critical config via a file using `CRITICAL_CONFIG_FILE` on the frontend.

### Changed

- When `EXTSVC_CONFIG_FILE` or `SITE_CONFIG_FILE` are specified, updates to external services and the site config are now prevented.
- Site admins will now see a warning if creating or updating an external service was successful but the process could not complete entirely due to an ephemeral error (such as GitHub API search queries running into timeouts and returning incomplete results).

### Removed

### Fixed

- Fixed an issue where `EXTSVC_CONFIG_FILE` being specified would incorrectly cause a panic.
- Fixed an issue where user/org/global settings from old Sourcegraph versions (2.x) could incorrectly be null, leading to various errors.
- Fixed an issue where an ephemeral infrastructure error (`tar/archive: invalid tar header`) would fail a search.

## 3.4.0

### Added

- When `repositoryPathPattern` is configured, paths from the full long name will redirect to the configured name. Extensions will function with the configured name. `repositoryPathPattern` allows administrators to configure "nice names". For example `sourcegraph.example.com/github.com/foo/bar` can configured to be `sourcegraph.example.com/gh/foo/bar` with `"repositoryPathPattern": "gh/{nameWithOwner}"`. (#462)
- Admins can now turn off site alerts for patch version release updates using the `alerts.showPatchUpdates` setting. Alerts will still be shown for major and minor version updates.
- The new `gitolite.exclude` setting in [Gitolite external service config](https://docs.sourcegraph.com/admin/external_service/gitolite#configuration) allows you to exclude specific repositories by their Gitolite name so that they won't be mirrored. Upon upgrading, previously "disabled" repositories will be automatically migrated to this exclusion list.
- The new `aws_codecommit.exclude` setting in [AWS CodeCommit external service config](https://docs.sourcegraph.com/admin/external_service/aws_codecommit#configuration) allows you to exclude specific repositories by their AWS name or ID so that they won't be synced. Upon upgrading, previously "disabled" repositories will be automatically migrated to this exclusion list.
- Added a new, _required_ `aws_codecommit.gitCredentials` setting to the [AWS CodeCommit external service config](https://docs.sourcegraph.com/admin/external_service/aws_codecommit#configuration). These Git credentials are required to create long-lived authenticated clone URLs for AWS CodeCommit repositories. For more information about Git credentials, see the AWS CodeCommit documentation: https://docs.aws.amazon.com/IAM/latest/UserGuide/id_credentials_ssh-keys.html#git-credentials-code-commit. For detailed instructions on how to create the credentials in IAM, see this page: https://docs.aws.amazon.com/codecommit/latest/userguide/setting-up-gc.html
- Added support for specifying a URL formatted `gitolite.host` setting in [Gitolite external service config](https://docs.sourcegraph.com/admin/external_service/gitolite#configuration) (e.g. `ssh://git@gitolite.example.org:2222/`), in addition to the already supported SCP like format (e.g `git@gitolite.example.org`)
- Added support for overriding critical, site, and external service configurations via files. Specify `CRITICAL_CONFIG_FILE=critical.json`, `SITE_CONFIG_FILE=site.json`, and/or `EXTSVC_CONFIG_FILE=extsvc.json` on the `frontend` container to do this.

### Changed

- Kinds of external services in use are now included in [server pings](https://docs.sourcegraph.com/admin/pings).
- Bitbucket Server: An actual Bitbucket icon is now used for the jump-to-bitbucket action on repository pages instead of the previously generic icon.
- Default config for GitHub, GitHub Enterprise, GitLab, Bitbucket Server, and AWS Code Commit external services has been revised to make it easier for first time admins.

### Removed

- Fields related to Repository enablement have been deprecated. Mutations are now NOOPs, and for repositories returned the value is always true for Enabled. The enabled field and mutations will be removed in 3.6. Mutations: `setRepositoryEnabled`, `setAllRepositoriesEnabled`, `updateAllMirrorRepositories`, `deleteRepository`. Query parameters: `repositories.enabled`, `repositories.disabled`. Field: `Repository.enabled`.
- Global saved searches are now deprecated. Any existing global saved searches have been assigned to the Sourcegraph instance's first site admin's user account.
- The `search.savedQueries` configuration option is now deprecated. Existing entries remain in user and org settings for backward compatibility, but are unused as saved searches are now stored in the database.

### Fixed

- Fixed a bug where submitting a saved query without selecting the location would fail for non-site admins (#3628).
- Fixed settings editors only having a few pixels height.
- Fixed a bug where browser extension and code review integration usage stats were not being captured on the site-admin Usage Stats page.
- Fixed an issue where in some rare cases PostgreSQL starting up slowly could incorrectly trigger a panic in the `frontend` service.
- Fixed an issue where the management console password would incorrectly reset to a new secure one after a user account was created.
- Fixed a bug where gitserver would leak file descriptors when performing common operations.
- Substantially improved the performance of updating Bitbucket Server external service configurations on instances with thousands of repositories, going from e.g. several minutes to about a minute for ~20k repositories (#4037).
- Fully resolved the search performance regression in v3.2.0, restoring performance of search back to the same levels it was before changes made in v3.2.0.
- Fix a bug where using a repo search filter with the prefix `github.com` only searched for repos whose name starts with `github.com`, even though no `^` was specified in the search filter. (#4103)
- Fixed an issue where files that fail syntax highlighting would incorrectly render an error instead of gracefully falling back to their plaintext form.

## 3.3.9

### Added

- Syntax highlighting requests that fail are now logged and traced. A new Prometheus metric `src_syntax_highlighting_requests` allows monitoring and alerting. [#4877](https://github.com/sourcegraph/sourcegraph/issues/4877).

## 3.3.8

### Fixed

- Fully resolved the search performance regression in v3.2.0, restoring performance of search back to the same levels it was before changes made in v3.2.0.
- Fixed an issue where files that fail syntax highlighting would incorrectly render an error instead of gracefully falling back to their plaintext form.
- Fixed an issue introduced in v3.3 where Sourcegraph would under specific circumstances incorrectly have to re-clone and re-index repositories from Bitbucket Server and AWS CodeCommit.

## 3.3.7

### Added

- The `bitbucketserver.exclude` setting in [Bitbucket Server external service config](https://docs.sourcegraph.com/admin/external_service/bitbucketserver#configuration) additionally allows you to exclude repositories matched by a regular expression (so that they won't be synced).

### Changed

### Removed

### Fixed

- Fixed a major indexed search performance regression that occurred in v3.2.0. (#3685)
- Fixed an issue where Sourcegraph would fail to update repositories on some instances (`pq: duplicate key value violates unique constraint "repo_external_service_unique_idx"`) (#3680)
- Fixed an issue where Sourcegraph would not exclude unavailable Bitbucket Server repositories. (#3772)

## 3.3.6

## Changed

- All 24 language extensions are enabled by default.

## 3.3.5

## Changed

- Indexed search is now enabled by default for new Docker deployments. (#3540)

### Removed

- Removed smart-casing behavior from search.

### Fixed

- Removes corrupted archives in the searcher cache and tries to populate the cache again instead of returning an error.
- Fixed a bug where search scopes would not get merged, and only the lowest-level list of search scopes would appear.
- Fixed an issue where repo-updater was slower in performing its work which could sometimes cause other performance issues. https://github.com/sourcegraph/sourcegraph/pull/3633

## 3.3.4

### Fixed

- Fixed bundling of the Phabricator integration assets in the Sourcegraph docker image.

## 3.3.3

### Fixed

- Fixed bug that prevented "Find references" action from being completed in the activation checklist.

## 3.3.2

### Fixed

- Fixed an issue where the default `bitbucketserver.repositoryQuery` would not be created on migration from older Sourcegraph versions. https://github.com/sourcegraph/sourcegraph/issues/3591
- Fixed an issue where Sourcegraph would add deleted repositories to the external service configuration. https://github.com/sourcegraph/sourcegraph/issues/3588
- Fixed an issue where a repo-updater migration would hit code host rate limits. https://github.com/sourcegraph/sourcegraph/issues/3582
- The required `bitbucketserver.username` field of a [Bitbucket Server external service configuration](https://docs.sourcegraph.com/admin/external_service/bitbucketserver#configuration), if unset or empty, is automatically migrated to match the user part of the `url` (if defined). https://github.com/sourcegraph/sourcegraph/issues/3592
- Fixed a panic that would occur in indexed search / the frontend when a search error ocurred. https://github.com/sourcegraph/sourcegraph/issues/3579
- Fixed an issue where the repo-updater service could become deadlocked while performing a migration. https://github.com/sourcegraph/sourcegraph/issues/3590

## 3.3.1

### Fixed

- Fixed a bug that prevented external service configurations specifying client certificates from working (#3523)

## 3.3.0

### Added

- In search queries, treat `foo(` as `foo\(` and `bar[` as `bar\[` rather than failing with an error message.
- Enterprise admins can now customize the appearance of the homepage and search icon.
- A new settings property `notices` allows showing custom informational messages on the homepage and at the top of each page. The `motd` property is deprecated and its value is automatically migrated to the new `notices` property.
- The new `gitlab.exclude` setting in [GitLab external service config](https://docs.sourcegraph.com/admin/external_service/gitlab#configuration) allows you to exclude specific repositories matched by `gitlab.projectQuery` and `gitlab.projects` (so that they won't be synced). Upon upgrading, previously "disabled" repositories will be automatically migrated to this exclusion list.
- The new `gitlab.projects` setting in [GitLab external service config](https://docs.sourcegraph.com/admin/external_service/gitlab#configuration) allows you to select specific repositories to be synced.
- The new `bitbucketserver.exclude` setting in [Bitbucket Server external service config](https://docs.sourcegraph.com/admin/external_service/bitbucketserver#configuration) allows you to exclude specific repositories matched by `bitbucketserver.repositoryQuery` and `bitbucketserver.repos` (so that they won't be synced). Upon upgrading, previously "disabled" repositories will be automatically migrated to this exclusion list.
- The new `bitbucketserver.repos` setting in [Bitbucket Server external service config](https://docs.sourcegraph.com/admin/external_service/bitbucketserver#configuration) allows you to select specific repositories to be synced.
- The new required `bitbucketserver.repositoryQuery` setting in [Bitbucket Server external service configuration](https://docs.sourcegraph.com/admin/external_service/bitbucketserver#configuration) allows you to use Bitbucket API repository search queries to select repos to be synced. Existing configurations will be migrate to have it set to `["?visibility=public", "?visibility=private"]` which is equivalent to the previous implicit behaviour that this setting supersedes.
- "Quick configure" buttons for common actions have been added to the config editor for all external services.
- "Quick configure" buttons for common actions have been added to the management console.
- Site-admins now receive an alert every day for the seven days before their license key expires.
- The user menu (in global nav) now lists the user's organizations.
- All users on an instance now see a non-dismissable alert when when there's no license key in use and the limit of free user accounts is exceeded.
- All users will see a dismissible warning about limited search performance and accuracy on when using the sourcegraph/server Docker image with more than 100 repositories enabled.

### Changed

- Indexed searches that time out more consistently report a timeout instead of erroneously saying "No results."
- The symbols sidebar now only shows symbols defined in the current file or directory.
- The dynamic filters on search results pages will now display `lang:` instead of `file:` filters for language/file-extension filter suggestions.
- The default `github.repositoryQuery` of a [GitHub external service configuration](https://docs.sourcegraph.com/admin/external_service/github#configuration) has been changed to `["none"]`. Existing configurations that had this field unset will be migrated to have the previous default explicitly set (`["affiliated", "public"]`).
- The default `gitlab.projectQuery` of a [GitLab external service configuration](https://docs.sourcegraph.com/admin/external_service/gitlab#configuration) has been changed to `["none"]`. Existing configurations that had this field unset will be migrated to have the previous default explicitly set (`["?membership=true"]`).
- The default value of `maxReposToSearch` is now unlimited (was 500).
- The default `github.repositoryQuery` of a [GitHub external service configuration](https://docs.sourcegraph.com/admin/external_service/github#configuration) has been changed to `["none"]` and is now a required field. Existing configurations that had this field unset will be migrated to have the previous default explicitly set (`["affiliated", "public"]`).
- The default `gitlab.projectQuery` of a [GitLab external service configuration](https://docs.sourcegraph.com/admin/external_service/gitlab#configuration) has been changed to `["none"]` and is now a required field. Existing configurations that had this field unset will be migrated to have the previous default explicitly set (`["?membership=true"]`).
- The `bitbucketserver.username` field of a [Bitbucket Server external service configuration](https://docs.sourcegraph.com/admin/external_service/bitbucketserver#configuration) is now **required**. This field is necessary to authenticate with the Bitbucket Server API with either `password` or `token`.
- The settings and account pages for users and organizations are now combined into a single tab.

### Removed

- Removed the option to show saved searches on the Sourcegraph homepage.

### Fixed

- Fixed an issue where the site-admin repositories page `Cloning`, `Not Cloned`, `Needs Index` tabs were very slow on instances with thousands of repositories.
- Fixed an issue where failing to syntax highlight a single file would take down the entire syntax highlighting service.

## 3.2.6

### Fixed

- Fully resolved the search performance regression in v3.2.0, restoring performance of search back to the same levels it was before changes made in v3.2.0.

## 3.2.5

### Fixed

- Fixed a major indexed search performance regression that occurred in v3.2.0. (#3685)

## 3.2.4

### Fixed

- Fixed bundling of the Phabricator integration assets in the Sourcegraph docker image.

## 3.2.3

### Fixed

- Fixed https://github.com/sourcegraph/sourcegraph/issues/3336.
- Clearer error message when a repository sync fails due to the inability to clone a repository.
- Rewrite '@' character in Gitolite repository names to '-', which permits them to be viewable in the UI.

## 3.2.2

### Changed

- When using an external Zoekt instance (specified via the `ZOEKT_HOST` environment variable), sourcegraph/server no longer spins up a redundant internal Zoekt instance.

## 3.2.1

### Fixed

- Jaeger tracing, once enabled, can now be configured via standard [environment variables](https://github.com/jaegertracing/jaeger-client-go/blob/v2.14.0/README.md#environment-variables).
- Fixed an issue where some search and zoekt errors would not be logged.

## 3.2.0

### Added

- Sourcegraph can now automatically use the system's theme.
  To enable, open the user menu in the top right and make sure the theme dropdown is set to "System".
  This is currently supported on macOS Mojave with Safari Technology Preview 68 and later.
- The `github.exclude` setting was added to the [GitHub external service config](https://docs.sourcegraph.com/admin/external_service/github#configuration) to allow excluding repositories yielded by `github.repos` or `github.repositoryQuery` from being synced.

### Changed

- Symbols search is much faster now. After the initial indexing, you can expect code intelligence to be nearly instant no matter the size of your repository.
- Massively reduced the number of code host API requests Sourcegraph performs, which caused rate limiting issues such as slow search result loading to appear.
- The [`corsOrigin`](https://docs.sourcegraph.com/admin/config/site_config) site config property is no longer needed for integration with GitHub, GitLab, etc., via the [Sourcegraph browser extension](https://docs.sourcegraph.com/integration/browser_extension). Only the [Phabricator extension](https://github.com/sourcegraph/phabricator-extension) requires it.

### Fixed

- Fixed a bug where adding a search scope that adds a `repogroup` filter would cause invalid queries if `repogroup:sample` was already part of the query.
- An issue where errors during displaying search results would not be displayed.

### Removed

- The `"updateScheduler2"` experiment is now the default and it's no longer possible to configure.

## 3.1.2

### Added

- The `search.contextLines` setting was added to allow configuration of the number of lines of context to be displayed around search results.

### Changed

- Massively reduced the number of code host API requests Sourcegraph performs, which caused rate limiting issues such as slow search result loading to appear.
- Improved logging in various situations where Sourcegraph would potentially hit code host API rate limits.

### Fixed

- Fixed an issue where search results loading slowly would display a `Cannot read property "lastChild" of undefined` error.

## 3.1.1

### Added

- Query builder toggle (open/closed) state is now retained.

### Fixed

- Fixed an issue where single-term values entered into the "Exact match" field in the query builder were not getting wrapped in quotes.

## 3.1.0

### Added

- Added Docker-specific help text when running the Sourcegraph docker image in an environment with an sufficient open file descriptor limit.
- Added syntax highlighting for Kotlin and Dart.
- Added a management console environment variable to disable HTTPS, see [the docs](doc/admin/management_console.md#can-i-disable-https-on-the-management-console) for more information.
- Added `auth.disableUsernameChanges` to critical configuration to prevent users from changing their usernames.
- Site admins can query a user by email address or username from the GraphQL API.
- Added a search query builder to the main search page. Click "Use search query builder" to open the query builder, which is a form with separate inputs for commonly used search keywords.

### Changed

- File match search results now show full repository name if there are results from mirrors on different code hosts (e.g. github.com/sourcegraph/sourcegraph and gitlab.com/sourcegraph/sourcegraph)
- Search queries now use "smart case" by default. Searches are case insensitive unless you use uppercase letters. To explicitly set the case, you can still use the `case` field (e.g. `case:yes`, `case:no`). To explicitly set smart case, use `case:auto`.

### Fixed

- Fixed an issue where the management console would improperly regenerate the TLS cert/key unless `CUSTOM_TLS=true` was set. See the documentation for [how to use your own TLS certificate with the management console](doc/admin/management_console.md#how-can-i-use-my-own-tls-certificates-with-the-management-console).

## 3.0.1

### Added

- Symbol search now supports Elixir, Haskell, Kotlin, Scala, and Swift

### Changed

- Significantly optimized how file search suggestions are provided when using indexed search (cluster deployments).
- Both the `sourcegraph/server` image and the [Kubernetes deployment](https://github.com/sourcegraph/deploy-sourcegraph) manifests ship with Postgres `11.1`. For maximum compatibility, however, the minimum supported version remains `9.6`. The upgrade procedure is mostly automated for existing deployments. Please refer to [this page](https://docs.sourcegraph.com/admin/postgres) for detailed instructions.

### Removed

- The deprecated `auth.disableAccessTokens` site config property was removed. Use `auth.accessTokens` instead.
- The `disableBrowserExtension` site config property was removed. [Configure nginx](https://docs.sourcegraph.com/admin/nginx) instead to block clients (if needed).

## 3.0.0

See the changelog entries for 3.0.0 beta releases and our [3.0](doc/admin/migration/3_0.md) upgrade guide if you are upgrading from 2.x.

## 3.0.0-beta.4

### Added

- Basic code intelligence for the top 10 programming languages works out of the box without any configuration. [TypeScript/JavaScript](https://sourcegraph.com/extensions/sourcegraph/typescript), [Python](https://sourcegraph.com/extensions/sourcegraph/python), [Java](https://sourcegraph.com/extensions/sourcegraph/java), [Go](https://sourcegraph.com/extensions/sourcegraph/go), [C/C++](https://sourcegraph.com/extensions/sourcegraph/cpp), [Ruby](https://sourcegraph.com/extensions/sourcegraph/ruby), [PHP](https://sourcegraph.com/extensions/sourcegraph/php), [C#](https://sourcegraph.com/extensions/sourcegraph/csharp), [Shell](https://sourcegraph.com/extensions/sourcegraph/shell), and [Scala](https://sourcegraph.com/extensions/sourcegraph/scala) are enabled by default, and you can find more in the [extension registry](https://sourcegraph.com/extensions?query=category%3A"Programming+languages").

## 3.0.0-beta.3

- Fixed an issue where the site admin is redirected to the start page instead of being redirected to the repositories overview page after deleting a repo.

## 3.0.0-beta

### Added

- Repositories can now be queried by a git clone URL through the GraphQL API.
- A new Explore area is linked from the top navigation bar (when the `localStorage.explore=true;location.reload()` feature flag is enabled).
- Authentication via GitHub is now supported. To enable, add an item to the `auth.providers` list with `type: "github"`. By default, GitHub identities must be linked to an existing Sourcegraph user account. To enable new account creation via GitHub, use the `allowSignup` option in the `GitHubConnection` config.
- Authentication via GitLab is now supported. To enable, add an item to the `auth.providers` list with `type: "gitlab"`.
- GitHub repository permissions are supported if authentication via GitHub is enabled. See the
  documentation for the `authorization` field of the `GitHubConnection` configuration.
- The repository settings mirroring page now shows when a repo is next scheduled for an update (requires experiment `"updateScheduler2": "enabled"`).
- Configured repositories are periodically scheduled for updates using a new algorithm. You can disable the new algorithm with the following site configuration: `"experimentalFeatures": { "updateScheduler2": "disabled" }`. If you do so, please file a public issue to describe why you needed to disable it.
- When using HTTP header authentication, [`stripUsernameHeaderPrefix`](https://docs.sourcegraph.com/admin/auth/#username-header-prefixes) field lets an admin specify a prefix to strip from the HTTP auth header when converting the header value to a username.
- Sourcegraph extensions whose package.json contains `"wip": true` are considered [work-in-progress extensions](https://docs.sourcegraph.com/extensions/authoring/publishing#wip-extensions) and are indicated as such to avoid users accidentally using them.
- Information about user survey submissions and a chart showing weekly active users is now displayed on the site admin Overview page.
- A new GraphQL API field `UserEmail.isPrimary` was added that indicates whether an email is the user's primary email.
- The filters bar in the search results page can now display filters from extensions.
- Extensions' `activate` functions now receive a `sourcegraph.ExtensionContext` parameter (i.e., `export function activate(ctx: sourcegraph.ExtensionContext): void { ... }`) to support deactivation and running multiple extensions in the same process.
- Users can now request an Enterprise trial license from the site init page.
- When searching, a filter button `case:yes` will now appear when relevant. This helps discovery and makes it easier to use our case-sensitive search syntax.
- Extensions can now report progress in the UI through the `withProgress()` extension API.
- When calling `editor.setDecorations()`, extensions must now provide an instance of `TextDocumentDecorationType` as first argument. This helps gracefully displaying decorations from several extensions.

### Changed

- The Postgres database backing Sourcegraph has been upgraded from 9.4 to 11.1. Existing Sourcegraph users must conduct an [upgrade procedure](https://docs.sourcegraph.com/admin/postgres_upgrade)
- Code host configuration has moved out of the site config JSON into the "External services" area of the site admin web UI. Sourcegraph instances will automatically perform a one time migration of existing data in the site config JSON. After the migration these keys can be safely deleted from the site config JSON: `awsCodeCommit`, `bitbucketServer`, `github`, `gitlab`, `gitolite`, and `phabricator`.
- Site and user usage statistics are now visible to all users. Previously only site admins (and users, for their own usage statistics) could view this information. The information consists of aggregate counts of actions such as searches, page views, etc.
- The Git blame information shown at the end of a line is now provided by the [Git extras extension](https://sourcegraph.com/extensions/sourcegraph/git-extras). You must add that extension to continue using this feature.
- The `appURL` site configuration option was renamed to `externalURL`.
- The repository and directory pages now show all entries together instead of showing files and (sub)directories separately.
- Extensions no longer can specify titles (in the `title` property in the `package.json` extension manifest). Their extension ID (such as `alice/myextension`) is used.

### Fixed

- Fixed an issue where the site admin License page showed a count of current users, rather than the max number of users over the life of the license.
- Fixed number formatting issues on site admin Overview and Survey Response pages.
- Fixed resolving of git clone URLs with `git+` prefix through the GraphQL API
- Fixed an issue where the graphql Repositories endpoint would order by a field which was not indexed. Times on Sourcegraph.com went from 10s to 200ms.
- Fixed an issue where whitespace was not handled properly in environment variable lists (`SYMBOLS_URL`, `SEARCHER_URL`).
- Fixed an issue where clicking inside the repository popover or clicking "Show more" would dismiss the popover.

### Removed

- The `siteID` site configuration option was removed because it is no longer needed. If you previously specified this in site configuration, a new, random site ID will be generated upon server startup. You can safely remove the existing `siteID` value from your site configuration after upgrading.
- The **Info** panel was removed. The information it presented can be viewed in the hover.
- The top-level `repos.list` site configuration was removed in favour of each code-host's equivalent options,
  now configured via the new _External Services UI_ available at `/site-admin/external-services`. Equivalent options in code hosts configuration:
  - GitHub via [`github.repos`](https://docs.sourcegraph.com/admin/site_config/all#repos-array)
  - Gitlab via [`gitlab.projectQuery`](https://docs.sourcegraph.com/admin/site_config/all#projectquery-array)
  - Phabricator via [`phabricator.repos`](https://docs.sourcegraph.com/admin/site_config/all#phabricator-array)
  - [Other external services](https://docs.sourcegraph.com/admin/repo/add_from_other_external_services)
- Removed the `httpStrictTransportSecurity` site configuration option. Use [nginx configuration](https://docs.sourcegraph.com/admin/nginx) for this instead.
- Removed the `tls.letsencrypt` site configuration option. Use [nginx configuration](https://docs.sourcegraph.com/admin/nginx) for this instead.
- Removed the `tls.cert` and `tls.key` site configuration options. Use [nginx configuration](https://docs.sourcegraph.com/admin/nginx) for this instead.
- Removed the `httpToHttpsRedirect` and `experimentalFeatures.canonicalURLRedireect` site configuration options. Use [nginx configuration](https://docs.sourcegraph.com/admin/nginx) for these instead.
- Sourcegraph no longer requires access to `/var/run/docker.sock`.

## 2.13.6

### Added

- The `/-/editor` endpoint now accepts a `hostname_patterns` URL parameter, which specifies a JSON
  object mapping from hostname to repository name pattern. This serves as a hint to Sourcegraph when
  resolving git clone URLs to repository names. The name pattern is the same style as is used in
  code host configurations. The default value is `{hostname}/{path}`.

## 2.13.5

### Fixed

- Fixed another issue where Sourcegraph would try to fetch more than the allowed number of repositories from AWS CodeCommit.

## 2.13.4

### Changed

- The default for `experimentalFeatures.canonicalURLRedirect` in site config was changed back to `disabled` (to avoid [#807](https://github.com/sourcegraph/sourcegraph/issues/807)).

## 2.13.3

### Fixed

- Fixed an issue that would cause the frontend health check endpoint `/healthz` to not respond. This only impacts Kubernetes deployments.
- Fixed a CORS policy issue that caused requests to be rejected when they come from origins not in our [manifest.json](https://sourcegraph.com/github.com/sourcegraph/sourcegraph/-/blob/browser/src/extension/manifest.spec.json#L72) (i.e. requested via optional permissions by the user).
- Fixed an issue that prevented `repositoryQuery` from working correctly on GitHub enterprise instances.

## 2.13.2

### Fixed

- Fixed an issue where Sourcegraph would try to fetch more than the allowed number of repositories from AWS CodeCommit.

## 2.13.1

### Changed

- The timeout when running `git ls-remote` to determine if a remote url is cloneable has been increased from 5s to 30s.
- Git commands now use [version 2 of the Git wire protocol](https://opensource.googleblog.com/2018/05/introducing-git-protocol-version-2.html), which should speed up certain operations (e.g. `git ls-remote`, `git fetch`) when communicating with a v2 enabled server.

## 2.13.0

### Added

- A new site config option `search.index.enabled` allows toggling on indexed search.
- Search now uses [Sourcegraph extensions](https://docs.sourcegraph.com/extensions) that register `queryTransformer`s.
- GitLab repository permissions are now supported. To enable this, you will need to set the `authz`
  field in the `GitLabConnection` configuration object and ensure that the access token set in the
  `token` field has both `sudo` and `api` scope.

### Changed

- When the `DEPLOY_TYPE` environment variable is incorrectly specified, Sourcegraph now shuts down and logs an error message.
- The `experimentalFeatures.canonicalURLRedirect` site config property now defaults to `enabled`. Set it to `disabled` to disable redirection to the `appURL` from other hosts.
- Updating `maxReposToSearch` site config no longer requires a server restart to take effect.
- The update check page no longer shows an error if you are using an insiders build. Insiders builds will now notify site administrators that updates are available 40 days after the release date of the installed build.
- The `github.repositoryQuery` site config property now accepts arbitrary GitHub repository searches.

### Fixed

- The user account sidebar "Password" link (to the change-password form) is now shown correctly.
- Fixed an issue where GitHub rate limits were underutilized if the remaining
  rate limit dropped below 150.
- Fixed an issue where GraphQL field `elapsedMilliseconds` returned invalid value on empty searches
- Editor extensions now properly search the selection as a literal string, instead of incorrectly using regexp.
- Fixed a bug where editing and deleting global saved searches was not possible.
- In index search, if the search regex produces multiline matches, search results are still processed per line and highlighted correctly.
- Go-To-GitHub and Go-To-GitLab buttons now link to the right branch, line and commit range.
- Go-to-GitHub button links to default branch when no rev is given.
- The close button in the panel header stays located on the top.
- The Phabricator icon is now displayed correctly.
- The view mode button in the BlobPage now shows the correct view mode to switch to.

### Removed

- The experimental feature flag to disable the new repo update scheduler has been removed.
- The `experimentalFeatures.configVars` feature flag was removed.
- The `experimentalFeatures.multipleAuthProviders` feature flag was removed because the feature is now always enabled.
- The following deprecated auth provider configuration properties were removed: `auth.provider`, `auth.saml`, `auth.openIDConnect`, `auth.userIdentityHTTPHeader`, and `auth.allowSignup`. Use `auth.providers` for all auth provider configuration. (If you were still using the deprecated properties and had no `auth.providers` set, all access to your instance will be rejected until you manually set `auth.providers`.)
- The deprecated site configuration properties `search.scopes` and `settings` were removed. Define search scopes and settings in global settings in the site admin area instead of in site configuration.
- The `pendingContents` property has been removed from our GraphQL schema.
- The **Explore** page was replaced with a **Repositories** search link in the top navigation bar.

## 2.12.3

### Fixed

- Fixed an error that prevented users without emails from submitting satisfaction surveys.

## 2.12.2

### Fixed

- Fixed an issue where private GitHub Enterprise repositories were not fetched.

## 2.12.1

### Fixed

- We use GitHub's REST API to query affliated repositories. This API has wider support on older GitHub enterprise versions.
- Fixed an issue that prevented users without email addresses from signing in (https://github.com/sourcegraph/sourcegraph/issues/426).

## 2.12.0

### Changed

- Reduced the size of in-memory data structured used for storing search results. This should reduce the backend memory usage of large result sets.
- Code intelligence is now provided by [Sourcegraph extensions](https://docs.sourcegraph.com/extensions). The extension for each language in the site configuration `langservers` property is automatically enabled.
- Support for multiple authentication providers is now enabled by default. To disable it, set the `experimentalFeatures.multipleAuthProviders` site config option to `"disabled"`. This only applies to Sourcegraph Enterprise.
- When using the `http-header` auth provider, valid auth cookies (from other auth providers that are currently configured or were previously configured) are now respected and will be used for authentication. These auth cookies also take precedence over the `http-header` auth. Previously, the `http-header` auth took precedence.
- Bitbucket Server username configuration is now used to clone repositories if the Bitbucket Server API does not set a username.
- Code discussions: On Sourcegraph.com / when `discussions.abuseProtection` is enabled in the site config, rate limits to thread creation, comment creation, and @mentions are now applied.

### Added

- Search syntax for filtering archived repositories. `archived:no` will exclude archived repositories from search results, `archived:only` will search over archived repositories only. This applies for GitHub and GitLab repositories.
- A Bitbucket Server option to exclude personal repositories in the event that you decide to give an admin-level Bitbucket access token to Sourcegraph and do not want to create a bot account. See https://docs.sourcegraph.com/integration/bitbucket_server#excluding-personal-repositories for more information.
- Site admins can now see when users of their Sourcegraph instance last used it via a code host integration (e.g. Sourcegraph browser extensions). Visit the site admin Analytics page (e.g. https://sourcegraph.example.com/site-admin/analytics) to view this information.
- A new site config option `extensions.allowRemoteExtensions` lets you explicitly specify the remote extensions (from, e.g., Sourcegraph.com) that are allowed.
- Pings now include a total count of user accounts.

### Fixed

- Files with the gitattribute `export-ignore` are no longer excluded for language analysis and search.
- "Discard changes?" confirmation popup doesn't pop up every single time you try to navigate to a new page after editting something in the site settings page anymore.
- Fixed an issue where Git repository URLs would sometimes be logged, potentially containing e.g. basic auth tokens.
- Fixed date formatting on the site admin Analytics page.
- File names of binary and large files are included in search results.

### Removed

- The deprecated environment variables `SRC_SESSION_STORE_REDIS` and `REDIS_MASTER_ENDPOINT` are no longer used to configure alternative redis endpoints. For more information, see "[Using external databases with Sourcegraph](https://docs.sourcegraph.com/admin/external_database)".

## 2.11.1

### Added

- A new site config option `git.cloneURLToRepositoryName` specifies manual mapping from Git clone URLs to Sourcegraph repository names. This is useful, for example, for Git submodules that have local clone URLs.

### Fixed

- Slack notifications for saved searches have been fixed.

## 2.11.0

### Changed

### Added

- Support for ACME "tls-alpn-01" challenges to obtain LetsEncrypt certificates. Previously Sourcegraph only supported ACME "http-01" challenges which required port 80 to be accessible.
- gitserver periodically removes stale lock files that git can leave behind.
- Commits with empty trees no longer return 404.
- Clients (browser/editor extensions) can now query configuration details from the `ClientConfiguration` GraphQL API.
- The config field `auth.accessTokens.allow` allows or restricts use of access tokens. It can be set to one of three values: "all-users-create" (the default), "none" (all access tokens are disabled), and "site-admin-create" (access tokens are enabled, but only site admins can create new access tokens). The field `auth.disableAccessTokens` is now deprecated in favor of this new field.
- A webhook endpoint now exists to trigger repository updates. For example, `curl -XPOST -H 'Authorization: token $ACCESS_TOKEN' $SOURCEGRAPH_ORIGIN/.api/repos/$REPO_URI/-/refresh`.
- Git submodules entries in the file tree now link to the submodule repository.

### Fixed

- An issue / edge case where the Code Intelligence management admin page would incorrectly show language servers as `Running` when they had been removed from Docker.
- Log level is respected in lsp-proxy logs.
- Fixed an error where text searches could be routed to a faulty search worker.
- Gitolite integration should correctly detect names which Gitolite would consider to be patterns, and not treat them as repositories.
- repo-updater backs off fetches on a repo that's failing to fetch.
- Attempts to add a repo with an empty string for the name are checked for and ignored.
- Fixed an issue where non-site-admin authenticated users could modify global settings (not site configuration), other organizations' settings, and other users' settings.
- Search results are rendered more eagerly, resulting in fewer blank file previews
- An issue where automatic code intelligence would fail to connect to the underlying `lsp` network, leading to `dial tcp: lookup lang on 0.0.0.0:53: no such host` errors.
- More useful error messages from lsp-proxy when a language server can't get a requested revision of a repository.
- Creation of a new user with the same name as an existing organization (and vice versa) is prevented.

### Removed

## 2.10.5

### Fixed

- Slack notifications for saved searches have been fixed.

## 2.10.4

### Fixed

- Fixed an issue that caused the frontend to return a HTTP 500 and log an error message like:
  ```
  lvl=eror msg="ui HTTP handler error response" method=GET status_code=500 error="Post http://127.0.0.1:3182/repo-lookup: context canceled"
  ```

## 2.10.3

### Fixed

- The SAML AuthnRequest signature when using HTTP redirect binding is now computed using a URL query string with correct ordering of parameters. Previously, the ordering was incorrect and caused errors when the IdP was configured to check the signature in the AuthnRequest.

## 2.10.2

### Fixed

- SAML IdP-initiated login previously failed with the IdP set a RelayState value. This now works.

## 2.10.1

### Changed

- Most `experimentalFeatures` in the site configuration now respond to configuration changes live, without requiring a server restart. As usual, you will be prompted for a restart after saving your configuration changes if one is required.
- Gravatar image avatars are no longer displayed for committers.

## 2.10.0

### Changed

- In the file tree, if a directory that contains only a single directory is expanded, its child directory is now expanded automatically.

### Fixed

- Fixed an issue where `sourcegraph/server` would not start code intelligence containers properly when the `sourcegraph/server` container was shut down non-gracefully.
- Fixed an issue where the file tree would return an error when navigating between repositories.

## 2.9.4

### Changed

- Repo-updater has a new and improved scheduler for periodic repo fetches. If you have problems with it, you can revert to the old behavior by adding `"experimentalFeatures": { "updateScheduler": "disabled" }` to your `config.json`.
- A once-off migration will run changing the layout of cloned repos on disk. This should only affect installations created January 2018 or before. There should be no user visible changes.
- Experimental feature flag "updateScheduler" enables a smarter and less spammy algorithm for automatic repository updates.
- It is no longer possible to disable code intelligence by unsetting the LSP_PROXY environment variable. Instead, code intelligence can be disabled per language on the site admin page (e.g. https://sourcegraph.example.com/site-admin/code-intelligence).
- Bitbucket API requests made by Sourcegraph are now under a self-enforced API rate limit (since Bitbucket Server does not have a concept of rate limiting yet). This will reduce any chance of Sourcegraph slowing down or causing trouble for Bitbucket Server instances connected to it. The limits are: 7,200 total requests/hr, with a bucket size / maximum burst size of 500 requests.
- Global, org, and user settings are now validated against the schema, so invalid settings will be shown in the settings editor with a red squiggly line.
- The `http-header` auth provider now supports being used with other auth providers (still only when `experimentalFeatures.multipleAuthProviders` is `true`).
- Periodic fetches of Gitolite-hosted repositories are now handled internally by repo-updater.

### Added

- The `log.sentry.dsn` field in the site config makes Sourcegraph log application errors to a Sentry instance.
- Two new repository page hotkeys were added: <kbd>r</kbd> to open the repositories menu and <kbd>v</kbd> to open the revision selector.
- Repositories are periodically (~45 days) recloned from the codehost. The codehost can be relied on to give an efficient packing. This is an alternative to running a memory and CPU intensive git gc and git prune.
- The `auth.sessionExpiry` field sets the session expiration age in seconds (defaults to 90 days).

### Fixed

- Fixed a bug in the API console that caused it to display as a blank page in some cases.
- Fixed cases where GitHub rate limit wasn't being respected.
- Fixed a bug where scrolling in references, history, etc. file panels was not possible in Firefox.
- Fixed cases where gitserver directory structure migration could fail/crash.
- Fixed "Generate access token" link on user settings page. Previously, this link would 404.
- Fixed a bug where the search query was not updated in the search bar when searching from the homepage.
- Fixed a possible crash in github-proxy.
- Fixed a bug where file matching for diff search was case sensitive by default.

### Removed

- `SOURCEGRAPH_CONFIG` environment variable has been removed. Site configuration is always read from and written to disk. You can configure the location by providing `SOURCEGRAPH_CONFIG_FILE`. The default path is `/etc/sourcegraph/config.json`.

## 2.9.3

### Changed

- The search results page will merge duplicated lines of context.
- The following deprecated site configuration properties have been removed: `github[].preemptivelyClone`, `gitOriginMap`, `phabricatorURL`, `githubPersonalAccessToken`, `githubEnterpriseURL`, `githubEnterpriseCert`, and `githubEnterpriseAccessToken`.
- The `settings` field in the site config file is deprecated and will not be supported in a future release. Site admins should move those settings (if any) to global settings (in the site admin UI). Global settings are preferred to site config file settings because the former can be applied without needing to restart/redeploy the Sourcegraph server or cluster.

### Fixed

- Fixed a goroutine leak which occurs when search requests are canceled.
- Console output should have fewer spurious line breaks.
- Fixed an issue where it was not possible to override the `StrictHostKeyChecking` SSH option in the SSH configuration.
- Cross-repository code intelligence indexing for non-Go languages is now working again (originally broken in 2.9.2).

## 2.9.1

### Fixed

- Fixed an issue where saving an organization's configuration would hang indefinitely.

## 2.9.0

### Changed

- Hover tooltips were rewritten to fix a couple of issues and are now much more robust, received a new design and show more information.
- The `max:` search flag was renamed to `count:` in 2.8.8, but for backward compatibility `max:` has been added back as a deprecated alias for `count:`.
- Drastically improved the performance / load time of the Code Intelligence site admin page.

### Added

- The site admin code intelligence page now displays an error or reason whenever language servers are unable to be managed from the UI or Sourcegraph API.
- The ability to directly specify the root import path of a repository via `.sourcegraph/config.json` in the repo root, instead of relying on the heuristics of the Go language server to detect it.

### Fixed

- Configuring Bitbucket Server now correctly suppresses the the toast message "Configure repositories and code hosts to add to Sourcegraph."
- A bug where canonical import path comments would not be detected by the Go language server's heuristics under `cmd/` folders.
- Fixed an issue where a repository would only be refreshed on demand by certain user actions (such as a page reload) and would otherwise not be updated when expected.
- If a code host returned a repository-not-found or unauthorized error (to `repo-updater`) for a repository that previously was known to Sourcegraph, then in some cases a misleading "Empty repository" screen was shown. Now the repository is displayed as though it still existed, using cached data; site admins must explicitly delete repositories on Sourcegraph after they have been deleted on the code host.
- Improved handling of GitHub API rate limit exhaustion cases. Cached repository metadata and Git data will be used to provide full functionality during this time, and log messages are more informative. Previously, in some cases, repositories would become inaccessible.
- Fixed an issue where indexed search would sometimes not indicate that there were more results to show for a given file.
- Fixed an issue where the code intelligence admin page would never finish loading language servers.

## 2.9.0-pre0

### Changed

- Search scopes have been consolidated into the "Filters" bar on the search results page.
- Usernames and organization names of up to 255 characters are allowed. Previously the max length was 38.

### Fixed

- The target commit ID of a Git tag object (i.e., not lightweight Git tag refs) is now dereferenced correctly. Previously the tag object's OID was given.
- Fixed an issue where AWS Code Commit would hit the rate limit.
- Fixed an issue where dismissing the search suggestions dropdown did not unfocus previously highlighted suggestions.
- Fixed an issue where search suggestions would appear twice.
- Indexed searches now return partial results if they timeout.
- Git repositories with files whose paths contain `.git` path components are now usable (via indexed and non-indexed search and code intelligence). These corrupt repositories are rare and generally were created by converting some other VCS repository to Git (the Git CLI will forbid creation of such paths).
- Various diff search performance improvements and bug fixes.
- New Phabricator extension versions would used cached stylesheets instead of the upgraded version.
- Fixed an issue where hovers would show an error for Rust and C/C++ files.

### Added

- The `sourcegraph/server` container now emits the most recent log message when redis terminates to make it easier to debug why redis stopped.
- Organization invites (which allow users to invite other users to join organizations) are significantly improved. A new accept-invitation page was added.
- The new help popover allows users to easily file issues in the Sourcegraph public issue tracker and view documentation.
- An issue where Java files would be highlighted incorrectly if they contained JavaDoc blocks with an uneven number of opening/closing `*`s.

### Removed

- The `secretKey` site configuration value is no longer needed. It was only used for generating tokens for inviting a user to an organization. The invitation is now stored in the database associated with the recipient, so a secret token is no longer needed.
- The `experimentalFeatures.searchTimeoutParameter` site configuration value has been removed. It defaulted to `enabled` in 2.8 and it is no longer possible to disable.

### Added

- Syntax highlighting for:
  - TOML files (including Go `Gopkg.lock` and Rust `Cargo.lock` files).
  - Rust files.
  - GraphQL files.
  - Protobuf files.
  - `.editorconfig` files.

## 2.8.9

### Changed

- The "invite user" site admin page was moved to a sub-page of the users page (`/site-admin/users/new`).
- It is now possible for a site admin to create a new user without providing an email address.

### Fixed

- Checks for whether a repo is cloned will no longer exhaust open file pools over time.

### Added

- The Phabricator extension shows code intelligence status and supports enabling / disabling code intelligence for files.

## 2.8.8

### Changed

- Queries for repositories (in the explore, site admin repositories, and repository header dropdown) are matched on case-insensitive substrings, not using fuzzy matching logic.
- HTTP Authorization headers with an unrecognized scheme are ignored; they no longer cause the HTTP request to be rejected with HTTP 401 Unauthorized and an "Invalid Authorization header." error.
- Renamed the `max` search flag to `count`. Searches that specify `count:` will fetch at least that number of results, or the full result set.
- Bumped `lsp-proxy`'s `initialize` timeout to 3 minutes for every language.
- Search results are now sorted by repository and file name.
- More easily accessible "Show more" button at the top of the search results page.
- Results from user satisfaction surveys are now always hosted locally and visible to admins. The `"experimentalFeatures": { "hostSurveysLocally" }` config option has been deprecated.
- If the OpenID Connect authentication provider reports that a user's email address is not verified, the authentication attempt will fail.

### Fixed

- Fixed an issue where the search results page would not update its title.
- The session cookie name is now `sgs` (not `sg-session`) so that Sourcegraph 2.7 and Sourcegraph 2.8 can be run side-by-side temporarily during a rolling update without clearing each other's session cookies.
- Fixed the default hostnames of the C# and R language servers
- Fixed an issue where deleting an organization prevented the creation of organizations with the name of the deleted organization.
- Non-UTF8 encoded files (e.g. ISO-8859-1/Latin1, UTF16, etc) are now displayed as text properly rather than being detected as binary files.
- Improved error message when lsp-proxy's initalize timeout occurs
- Fixed compatibility issues and added [instructions for using Microsoft ADFS 2.1 and 3.0 for SAML authentication](https://docs.sourcegraph.com/admin/auth/saml_with_microsoft_adfs).
- Fixed an issue where external accounts associated with deleted user accounts would still be returned by the GraphQL API. This caused the site admin external accounts page to fail to render in some cases.
- Significantly reduced the number of code host requests for non github.com or gitlab.com repositories.

### Added

- The repository revisions popover now shows the target commit's last-committed/authored date for branches and tags.
- Setting the env var `INSECURE_SAML_LOG_TRACES=1` on the server (or the `sourcegraph-frontend` pod in Kubernetes) causes all SAML requests and responses to be logged, which helps with debugging SAML.
- Site admins can now view user satisfaction surveys grouped by user, in addition to chronological order, and aggregate summary values (including the average score and the net promoter score over the last 30 days) are now displayed.
- The site admin overview page displays the site ID, the primary admin email, and premium feature usage information.
- Added Haskell as an experimental language server on the code intelligence admin page.

## 2.8.0

### Changed

- `gitMaxConcurrentClones` now also limits the concurrency of updates to repos in addition to the initial clone.
- In the GraphQL API, `site.users` has been renamed to `users`, `site.orgs` has been renamed to `organizations`, and `site.repositories` has been renamed to `repositories`.
- An authentication provider must be set in site configuration (see [authentication provider documentation](https://docs.sourcegraph.com/admin/auth)). Previously the server defaulted to builtin auth if none was set.
- If a process dies inside the Sourcegraph container the whole container will shut down. We suggest operators configure a [Docker Restart Policy](https://docs.docker.com/config/containers/start-containers-automatically/#restart-policy-details) or a [Kubernetes Restart Policy](https://kubernetes.io/docs/concepts/workloads/pods/pod-lifecycle/#restart-policy). Previously the container would operate in a degraded mode if a process died.
- Changes to the `auth.public` site config are applied immediately in `sourcegraph/server` (no restart needed).
- The new search timeout behavior is now enabled by default. Set `"experimentalFeatures": {"searchTimeoutParameter": "disabled"}` in site config to disable it.
- Search includes files up to 1MB (previous limit was 512KB for unindexed search and 128KB for indexed search).
- Usernames and email addresses reported by OpenID Connect and SAML auth providers are now trusted, and users will sign into existing Sourcegraph accounts that match on the auth provider's reported username or email.
- The repository sidebar file tree is much, much faster on massive repositories (200,000+ files)
- The SAML authentication provider was significantly improved. Users who were signed in using SAML previously will need to reauthenticate via SAML next time they visit Sourcegraph.
- The SAML `serviceProviderCertificate` and `serviceProviderPrivateKey` site config properties are now optional.

### Fixed

- Fixed an issue where Index Search status page failed to render.
- User data on the site admin Analytics page is now paginated, filterable by a user's recent activity, and searchable.
- The link to the root of a repository in the repository header now preserves the revision you're currently viewing.
- When using the `http-header` auth provider, signin/signup/signout links are now hidden.
- Repository paths beginning with `go/` are no longer reservered by Sourcegraph.
- Interpret `X-Forwarded-Proto` HTTP header when `httpToHttpsRedirect` is set to `load-balanced`.
- Deleting a user account no longer prevents the creation of a new user account with the same username and/or association with authentication provider account (SAML/OpenID/etc.)
- It is now possible for a user to verify an email address that was previously associated with now-deleted user account.
- Diff searches over empty repositories no longer fail (this was not an issue for Sourcegraph cluster deployments).
- Stray `tmp_pack_*` files from interrupted fetches should now go away.
- When multiple `repo:` tokens match the same repo, process @revspec requirements from all of them, not just the first one in the search.

### Removed

- The `ssoUserHeader` site config property (deprecated since January 2018) has been removed. The functionality was moved to the `http-header` authentication provider.
- The experiment flag `showMissingReposEnabled`, which defaulted to enabled, has been removed so it is no longer possible to disable this feature.
- Event-level telemetry has been completely removed from self-hosted Sourcegraph instances. As a result, the `disableTelemetry` site configuration option has been deprecated. The new site-admin Pings page clarifies the only high-level telemetry being sent to Sourcegraph.com.
- The deprecated `adminUsernames` site config property (deprecated since January 2018) has been removed because it is no longer necessary. Site admins can designate other users as site admins in the site admin area, and the first user to sign into a new instance always becomes a site admin (even when using an external authentication provider).

### Added

- The new repository contributors page (linked from the repository homepage) displays the top Git commit authors in a repository, with filtering options.
- Custom language servers in the site config may now specify a `metadata` property containing things like homepage/docs/issues URLs for the language server project, as well as whether or not the language server should be considered experimental (not ready for prime-time). This `metadata` will be displayed in the UI to better communicate the status of a language server project.
- Access tokens now have scopes (which define the set of operations they permit). All access tokens still provide full control of all resources associated with the user account (the `user:all` scope, which is now explicitly displayed).
- The new access token scope `site-admin:sudo` allows the holder to perform any action as any other user. Only site admins may create this token.
- Links to Sourcegraph's changelog have been added to the site admin Updates page and update alert.
- If the site configuration is invalid or uses deprecated properties, a global alert will be shown to all site admins.
- There is now a code intelligence status indicator when viewing files. It contains information about the capabailities of the language server that is providing code intelligence for the file.
- Java code intelligence can now be enabled for repositories that aren't automatically supported using a
  `javaconfig.json` file. For Gradle plugins, this file can be generated using
  the [Javaconfig Gradle plugin](https://docs.sourcegraph.com/extensions/language_servers/java#gradle-execution).
- The new `auth.providers` site config is an array of authentication provider objects. Currently only 1 auth provider is supported. The singular `auth.provider` is deprecated.
- Users authenticated with OpenID Connect are now able to sign out of Sourcegraph (if the provider supports token revocation or the end-session endpoint).
- Users can now specify the number of days, weeks, and months of site activity to query through the GraphQL API.
- Added 14 new experimental language servers on the code intelligence admin page.
- Added `httpStrictTransportSecurity` site configuration option to customize the Strict-Transport-Security HTTP header. It defaults to `max-age=31536000` (one year).
- Added `nameIDFormat` in the `saml` auth provider to set the SAML NameID format. The default changed from transient to persistent.
- (This feature has been removed.) Experimental env var expansion in site config JSON: set `SOURCEGRAPH_EXPAND_CONFIG_VARS=1` to replace `${var}` or `$var` (based on environment variables) in any string value in site config JSON (except for JSON object property names).
- The new (optional) SAML `serviceProviderIssuer` site config property (in an `auth.providers` array entry with `{"type":"saml", ...}`) allows customizing the SAML Service Provider issuer name.
- The site admin area now has an "Auth" section that shows the enabled authentication provider(s) and users' external accounts.

## 2.7.6

### Fixed

- If a user's account is deleted, session cookies for that user are no longer considered valid.

## 2.7.5

### Changed

- When deploying Sourcegraph to Kubernetes, RBAC is now used by default. Most Kubernetes clusters require it. See the Kubernetes installation instructions for more information (including disabling if needed).
- Increased git ssh connection timeout to 30s from 7s.
- The Phabricator integration no longer requires staging areas, but using them is still recommended because it improves performance.

### Fixed

- Fixed an issue where language servers that were not enabled would display the "Restart" button in the Code Intelligence management panel.
- Fixed an issue where the "Update" button in the Code Intelligence management panel would be displayed inconsistently.
- Fixed an issue where toggling a dynamic search scope would not also remove `@rev` (if specified)
- Fixed an issue where where modes that can only be determined by the full filename (not just the file extension) of a path weren't supported (Dockerfiles are the first example of this).
- Fixed an issue where the GraphiQL console failed when variables are specified.
- Indexed search no longer maintains its own git clones. For Kubernetes cluster deployments, this significantly reduces disk size requirements for the indexed-search pod.
- Fixed an issue where language server Docker containers would not be automatically restarted if they crashed (`sourcegraph/server` only).
- Fixed an issue where if the first user on a site authenticated via SSO, the site would remain stuck in uninitialized mode.

### Added

- More detailed progress information is displayed on pages that are waiting for repositories to clone.
- Admins can now see charts with daily, weekly, and monthly unique user counts by visiting the site-admin Analytics page.
- Admins can now host and see results from Sourcegraph user satisfaction surveys locally by setting the `"experimentalFeatures": { "hostSurveysLocally": "enabled"}` site config option. This feature will be enabled for all instances once stable.
- Access tokens are now supported for all authentication providers (including OpenID Connect and SAML, which were previously not supported).
- The new `motd` setting (in global, organization, and user settings) displays specified messages at the top of all pages.
- Site admins may now view all access tokens site-wide (for all users) and revoke tokens from the new access tokens page in the site admin area.

## 2.7.0

### Changed

- Missing repositories no longer appear as search results. Instead, a count of repositories that were not found is displayed above the search results. Hovering over the count will reveal the names of the missing repositories.
- "Show more" on the search results page will now reveal results that have already been fetched (if such results exist) without needing to do a new query.
- The bottom panel (on a file) now shows more tabs, including docstrings, multiple definitions, references (as before), external references grouped by repository, implementations (if supported by the language server), and file history.
- The repository sidebar file tree is much faster on massive repositories (200,000+ files)

### Fixed

- Searches no longer block if the index is unavailable (e.g. after the index pod restarts). Instead, it respects the normal search timeout and reports the situation to the user if the index is not yet available.
- Repository results are no longer returned for filters that are not supported (e.g. if `file:` is part of the search query)
- Fixed an issue where file tree elements may be scrolled out of view on page load.
- Fixed an issue that caused "Could not ensure repository updated" log messages when trying to update a large number of repositories from gitolite.
- When using an HTTP authentication proxy (`"auth.provider": "http-header"`), usernames are now properly normalized (special characters including `.` replaced with `-`). This fixes an issue preventing users from signing in if their username contained these special characters.
- Fixed an issue where the site-admin Updates page would incorrectly report that update checking was turned off when `telemetryDisabled` was set, even as it continued to report new updates.
- `repo:` filters that match multiple repositories and contain a revision specifier now correctly return partial results even if some of the matching repositories don't have a matching revision.
- Removed hardcoded list of supported languages for code intelligence. Any language can work now and support is determined from the server response.
- Fixed an issue where modifying `config.json` on disk would not correctly mark the server as needing a restart.
- Fixed an issue where certain diff searches (with very sparse matches in a repository's history) would incorrectly report no results found.
- Fixed an issue where the `langservers` field in the site-configuration didn't require both the `language` and `address` field to be specified for each entry

### Added

- Users (and site admins) may now create and manage access tokens to authenticate API clients. The site config `auth.disableAccessTokens` (renamed to `auth.accessTokens` in 2.11) disables this new feature. Access tokens are currently only supported when using the `builtin` and `http-header` authentication providers (not OpenID Connect or SAML).
- User and site admin management capabilities for user email addresses are improved.
- The user and organization management UI has been greatly improved. Site admins may now administer all organizations (even those they aren't a member of) and may edit profile info and configuration for all users.
- If SSO is enabled (via OpenID Connect or SAML) and the SSO system provides user avatar images and/or display names, those are now used by Sourcegraph.
- Enable new search timeout behavior by setting `"experimentalFeatures": { "searchTimeoutParameter": "enabled"}` in your site config.
  - Adds a new `timeout:` parameter to customize the timeout for searches. It defaults to 10s and may not be set higher than 1m.
  - The value of the `timeout:` parameter is a string that can be parsed by [time.Duration](https://golang.org/pkg/time/#ParseDuration) (e.g. "100ms", "2s").
  - When `timeout:` is not provided, search optimizes for retuning results as soon as possible and will include slower kinds of results (e.g. symbols) only if they are found quickly.
  - When `timeout:` is provided, all result kinds are given the full timeout to complete.
- A new user settings tokens page was added that allows users to obtain a token that they can use to authenticate to the Sourcegraph API.
- Code intelligence indexes are now built for all repositories in the background, regardless of whether or not they are visited directly by a user.
- Language servers are now automatically enabled when visiting a repository. For example, visiting a Go repository will now automatically download and run the relevant Docker container for Go code intelligence.
  - This change only affects when Sourcegraph is deployed using the `sourcegraph/server` Docker image (not using Kubernetes).
  - You will need to use the new `docker run` command at https://docs.sourcegraph.com/#quickstart in order for this feature to be enabled. Otherwise, you will receive errors in the log about `/var/run/docker.sock` and things will work just as they did before. See https://docs.sourcegraph.com/extensions/language_servers for more information.
- The site admin Analytics page will now display the number of "Code Intelligence" actions each user has made, including hovers, jump to definitions, and find references, on the Sourcegraph webapp or in a code host integration or extension.
- An experimental cross repository jump to definition which consults the OSS index on Sourcegraph.com. This is disabled by default; use `"experimentalFeatures": { "jumpToDefOSSIndex": "enabled" }` in your site configuration to enable it.
- Users can now view Git branches, tags, and commits, and compare Git branches and revisions on Sourcegraph. (The code host icon in the header takes you to the commit on the code host.)
- A new admin panel allows you to view and manage language servers. For Docker deployments, it allows you to enable/disable/update/restart language servers at the click of a button. For cluster deployments, it shows the current status of language servers.
- Users can now tweet their feedback about Sourcegraph when clicking on the feedback smiley located in the navbar and filling out a Twitter feedback form.
- A new button in the repository header toggles on/off the Git history panel for the current file.

## 2.6.8

### Bug fixes

- Searches of `type:repo` now work correctly with "Show more" and the `max` parameter.
- Fixes an issue where the server would crash if the DB was not available upon startup.

## 2.6.7

### Added

- The duration that the frontend waits for the PostgreSQL database to become available is now configurable with the `DB_STARTUP_TIMEOUT` env var (the value is any valid Go duration string).
- Dynamic search filters now suggest exclusions of Go test files, vendored files and node_modules files.

## 2.6.6

### Added

- Authentication to Bitbucket Server using username-password credentials is now supported (in the `bitbucketServer` site config `username`/`password` options), for servers running Bitbucket Server version 2.4 and older (which don't support personal access tokens).

## 2.6.5

### Added

- The externally accessible URL path `/healthz` performs a basic application health check, returning HTTP 200 on success and HTTP 500 on failure.

### Behavior changes

- Read-only forks on GitHub are no longer synced by default. If you want to add a readonly fork, navigate directly to the repository page on Sourcegraph to add it (e.g. https://sourcegraph.mycompany.internal/github.com/owner/repo). This prevents your repositories list from being cluttered with a large number of private forks of a private repository that you have access to. One notable example is https://github.com/EpicGames/UnrealEngine.
- SAML cookies now expire after 90 days. The previous behavior was every 1 hour, which was unintentionally low.

## 2.6.4

### Added

- Improve search timeout error messages
- Performance improvements for searching regular expressions that do not start with a literal.

## 2.6.3

### Bug fixes

- Symbol results are now only returned for searches that contain `type:symbol`

## 2.6.2

### Added

- More detailed logging to help diagnose errors with third-party authentication providers.
- Anchors (such as `#my-section`) in rendered Markdown files are now supported.
- Instrumentation section for admins. For each service we expose pprof, prometheus metrics and traces.

### Bug fixes

- Applies a 1s timeout to symbol search if invoked without specifying `type:` to not block plain text results. No change of behaviour if `type:symbol` is given explicitly.
- Only show line wrap toggle for code-view-rendered files.

## 2.6.1

### Bug fixes

- Fixes a bug where typing in the search query field would modify the expanded state of file search results.
- Fixes a bug where new logins via OpenID Connect would fail with the error `SSO error: ID Token verification failed`.

## 2.6.0

### Added

- Support for [Bitbucket Server](https://www.atlassian.com/software/bitbucket/server) as a codehost. Configure via the `bitbucketServer` site config field.
- Prometheus gauges for git clone queue depth (`src_gitserver_clone_queue`) and git ls-remote queue depth (`src_gitserver_lsremote_queue`).
- Slack notifications for saved searches may now be added for individual users (not just organizations).
- The new search filter `lang:` filters results by programming language (example: `foo lang:go` or `foo -lang:clojure`).
- Dynamic filters: filters generated from your search results to help refine your results.
- Search queries that consist only of `file:` now show files whose path matches the filters (instead of no results).
- Sourcegraph now automatically detects basic `$GOPATH` configurations found in `.envrc` files in the root of repositories.
- You can now configure the effective `$GOPATH`s of a repository by adding a `.sourcegraph/config.json` file to your repository with the contents `{"go": {"GOPATH": ["mygopath"]}}`.
- A new `"blacklistGoGet": ["mydomain.org,myseconddomain.com"]` offers users a quick escape hatch in the event that Sourcegraph is making unwanted `go get` or `git clone` requests to their website due to incorrectly-configured monorepos. Most users will never use this option.
- Search suggestions and results now include symbol results. The new filter `type:symbol` causes only symbol results to be shown.
  Additionally, symbols for a repository can be browsed in the new symbols sidebar.
- You can now expand and collapse all items on a search results page or selectively expand and collapse individual items.

### Configuration changes

- Reduced the `gitMaxConcurrentClones` site config option's default value from 100 to 5, to help prevent too many concurrent clones from causing issues on code hosts.
- Changes to some site configuration options are now automatically detected and no longer require a server restart. After hitting Save in the UI, you will be informed if a server restart is required, per usual.
- Saved search notifications are now only sent to the owner of a saved search (all of an organization's members for an organization-level saved search, or a single user for a user-level saved search). The `notifyUsers` and `notifyOrganizations` properties underneath `search.savedQueries` have been removed.
- Slack webhook URLs are now defined in user/organization JSON settings, not on the organization profile page. Previously defined organization Slack webhook URLs are automatically migrated to the organization's JSON settings.
- The "unlimited" value for `maxReposToSearch` is now `-1` instead of `0`, and `0` now means to use the default.
- `auth.provider` must be set (`builtin`, `openidconnect`, `saml`, `http-header`, etc.) to configure an authentication provider. Previously you could just set the detailed configuration property (`"auth.openIDConnect": {...}`, etc.) and it would implicitly enable that authentication provider.
- The `autoRepoAdd` site configuration property was removed. Site admins can add repositories via site configuration.

### Bug fixes

- Only cross reference index enabled repositories.
- Fixed an issue where search would return results with empty file contents for matches in submodules with indexing enabled. Searching over submodules is not supported yet, so these (empty) results have been removed.
- Fixed an issue where match highlighting would be incorrect on lines that contained multibyte characters.
- Fixed an issue where search suggestions would always link to master (and 404) even if the file only existed on a branch. Now suggestions always link to the revision that is being searched over.
- Fixed an issue where all file and repository links on the search results page (for all search results types) would always link to master branch, even if the results only existed in another branch. Now search results links always link to the revision that is being searched over.
- The first user to sign up for a (not-yet-initialized) server is made the site admin, even if they signed up using SSO. Previously if the first user signed up using SSO, they would not be a site admin and no site admin could be created.
- Fixed an issue where our code intelligence archive cache (in `lsp-proxy`) would not evict items from the disk. This would lead to disks running out of free space.

## 2.5.16, 2.5.17

- Version bump to keep deployment variants in sync.

## 2.5.15

### Bug fixes

- Fixed issue where a Sourcegraph cluster would incorrectly show "An update is available".
- Fixed Phabricator links to repositories
- Searches over a single repository are now less likely to immediately time out the first time they are searched.
- Fixed a bug where `auth.provider == "http-header"` would incorrectly require builtin authentication / block site access when `auth.public == "false"`.

### Phabricator Integration Changes

We now display a "View on Phabricator" link rather than a "View on other code host" link if you are using Phabricator and hosting on GitHub or another code host with a UI. Commit links also will point to Phabricator.

### Improvements to SAML authentication

You may now optionally provide the SAML Identity Provider metadata XML file contents directly, with the `auth.saml` `identityProviderMetadata` site configuration property. (Previously, you needed to specify the URL where that XML file was available; that is still possible and is more common.) The new option is useful for organizations whose SAML metadata is not web-accessible or while testing SAML metadata configuration changes.

## 2.5.13

### Improvements to builtin authentication

When using `auth.provider == "builtin"`, two new important changes mean that a Sourcegraph server will be locked down and only accessible to users who are invited by an admin user (previously, we advised users to place their own auth proxy in front of Sourcegraph servers).

1.  When `auth.provider == "builtin"` Sourcegraph will now by default require an admin to invite users instead of allowing anyone who can visit the site to sign up. Set `auth.allowSignup == true` to retain the old behavior of allowing anyone who can access the site to signup.
2.  When `auth.provider == "builtin"`, Sourcegraph will now respects a new `auth.public` site configuration option (default value: `false`). When `auth.public == false`, Sourcegraph will not allow anyone to access the site unless they have an account and are signed in.

## 2.4.3

### Added

- Code Intelligence support
- Custom links to code hosts with the `links:` config options in `repos.list`

### Changed

- Search by file path enabled by default

## 2.4.2

### Added

- Repository settings mirror/cloning diagnostics page

### Changed

- Repositories added from GitHub are no longer enabled by default. The site admin UI for enabling/disabling repositories is improved.

## 2.4.0

### Added

- Search files by name by including `type:path` in a search query
- Global alerts for configuration-needed and cloning-in-progress
- Better list interfaces for repositories, users, organizations, and threads
- Users can change their own password in settings
- Repository groups can now be specified in settings by site admins, organizations, and users. Then `repogroup:foo` in a search query will search over only those repositories specified for the `foo` repository group.

### Changed

- Log messages are much quieter by default

## 2.3.11

### Added

- Added site admin updates page and update checking
- Added site admin telemetry page

### Changed

- Enhanced site admin panel
- Changed repo- and SSO-related site config property names to be consistent, updated documentation

## 2.3.10

### Added

- Online site configuration editing and reloading

### Changed

- Site admins are now configured in the site admin area instead of in the `adminUsernames` config key or `ADMIN_USERNAMES` env var. Users specified in those deprecated configs will be designated as site admins in the database upon server startup until those configs are removed in a future release.

## 2.3.9

### Fixed

- An issue that prevented creation and deletion of saved queries

## 2.3.8

### Added

- Built-in authentication: you can now sign up without an SSO provider.
- Faster default branch code search via indexing.

### Fixed

- Many performance improvements to search.
- Much log spam has been eliminated.

### Changed

- We optionally read `SOURCEGRAPH_CONFIG` from `$DATA_DIR/config.json`.
- SSH key required to clone repositories from GitHub Enterprise when using a self-signed certificate.

## 0.3 - 13 December 2017

The last version without a CHANGELOG.<|MERGE_RESOLUTION|>--- conflicted
+++ resolved
@@ -19,11 +19,8 @@
 ### Changed
 
 - Interactive search mode is now disabled by default because the new plain text search input is smarter. To reenable it, add `{ "experimentalFeatures": { "splitSearchModes": true } }` in user settings.
-<<<<<<< HEAD
-- The sign-in and sign-up forms have been redesigned with better input validation.
-=======
-- The extension registry has been redesigned to make it easier to find useful Sourcegraph extensions.
->>>>>>> b872f78d
+- The sign-in and sign-up forms have been redesigned with better input validation. [13939](https://github.com/sourcegraph/sourcegraph/pull/13939)
+- The extension registry has been redesigned to make it easier to find useful Sourcegraph extensions. [13699](https://github.com/sourcegraph/sourcegraph/pull/13699)
 
 ### Changed
 
