<!--
###################################### READ ME ###########################################
### This changelog should always be read on `main` branch. Its contents on version     ###
### branches do not necessarily reflect the changes that have gone into that branch.   ###
### To update the changelog add your changes to the appropriate section under the      ###
### "Unreleased" heading.                                                              ###
##########################################################################################
-->

# Changelog

All notable changes to Sourcegraph are documented in this file.

<!-- START CHANGELOG -->

## Unreleased

### Added

- A "copy path" button has been added to file content, path, and symbol search results on hover or focus, next to the file path. The button copies the relative path of the file in the repo, in the same way as the "copy path" button in the file and repo pages. [#42721](https://github.com/sourcegraph/sourcegraph/pull/42721)
- Unindexed search now use the index for files that have not changed between the unindexed commit and the indexed commit. The result is faster unindexed search in general. If you are noticing issues you can disable by setting the feature flag `search-hybrid` to false. [#37112](https://github.com/sourcegraph/sourcegraph/issues/37112)
- The number of commits listed in the History tab can now be customized for all users by site admins under Configuration -> Global Settings from the site admin page by using the config `history.defaultPageSize`. Individual users may also set `history.defaultPagesize` from their user settings page to override the value set under the Global Settings. [#44651](https://github.com/sourcegraph/sourcegraph/pull/44651)
- Batch Changes: Mounted files can be accessed via the UI on the executions page. [#43180](https://github.com/sourcegraph/sourcegraph/pull/43180)
- Added "Outbound request log" feature for site admins [#44286](https://github.com/sourcegraph/sourcegraph/pull/44286)
<<<<<<< HEAD
- Added experimental support syncing repositories from the Gitea codehost. Set `experimentalFeatures.gitea` to `enabled` then Gitea will be an option under "Manage code hosts". [#343](https://github.com/sourcegraph/sourcegraph/pull/343)
=======
- Code Insights: the data series API now provides information about incomplete datapoints during processing
>>>>>>> d53e8a70

### Changed

- Batch Change: When one or more changesets are selected, we now display all bulk operations but disable the ones that aren't applicable to the changesets. [#44617](https://github.com/sourcegraph/sourcegraph/pull/44617)
- Gitserver's repository purge worker now runs on a regular interval instead of just on weekends, configurable by the `repoPurgeWorker` site configuration. [#44753](https://github.com/sourcegraph/sourcegraph/pull/44753)
- Editing the presentation metadata (title, line color, line label) or the default filters of a scoped Code Insight will no longer trigger insight recalculation. [#44769](https://github.com/sourcegraph/sourcegraph/pull/44769), [#44797](https://github.com/sourcegraph/sourcegraph/pull/44797)
- Indexed Search's `memory_map_areas_percentage_used` alert has been modified to alert earlier than it used to. It now issues a warning at 60% (previously 70%) and issues a critical alert at 80% (previously 90%).

### Fixed

- The Code Insights commit indexer no longer errors when fetching commits from empty repositories when sub-repo permissions are enabled. [#44558](https://github.com/sourcegraph/sourcegraph/pull/44558)
- Unintended newline characters that could appear in diff view rendering have been fixed. [#44805](https://github.com/sourcegraph/sourcegraph/pull/44805)
- Signing out doesn't immediately log the user back in when there's only one OAuth provider enabled. It now redirects the user to the Sourcegraph login page. [#44803](https://github.com/sourcegraph/sourcegraph/pull/44803)
- An issue causing certain kinds of queries to behave inconsistently in Code Insights. [#44917](https://github.com/sourcegraph/sourcegraph/pull/44917)
- When the setting `batchChanges.enforceForks` is enabled, Batch Changes will now prefix the name of the fork repo it creates with the original repo's namespace name in order to prevent repo name collisions. [#43681](https://github.com/sourcegraph/sourcegraph/pull/43681), [#44458](https://github.com/sourcegraph/sourcegraph/pull/44458), [#44548](https://github.com/sourcegraph/sourcegraph/pull/44548), [#44924](https://github.com/sourcegraph/sourcegraph/pull/44924)
- Code Insights: fixed an issue where certain queries matching sequential whitespace characters would overcount. [#44969](https://github.com/sourcegraph/sourcegraph/pull/44969)

### Removed

- Removed legacy GraphQL field `dirtyMetadata` on an insight series. `insightViewDebug` can be used as an alternative. [#44416](https://github.com/sourcegraph/sourcegraph/pull/44416)

## 4.2.0

### Added

- Creating access tokens is now tracked in the security events. [#43226](https://github.com/sourcegraph/sourcegraph/pull/43226)
- Added `codeIntelAutoIndexing.indexerMap` to site-config that allows users to update the indexers used when inferring precise code intelligence auto-indexing jobs (without having to overwrite the entire inference scripts). For example, `"codeIntelAutoIndexing.indexerMap": {"go": "my.registry/sourcegraph/lsif-go"}` will cause Go projects to use the specified container (in a alternative Docker registry). [#43199](https://github.com/sourcegraph/sourcegraph/pull/43199)
- Code Insights data points that do not contain any results will display zero instead of being omitted from the visualization. Only applies to insight data created after 4.2. [#43166](https://github.com/sourcegraph/sourcegraph/pull/43166)
- Sourcegraph ships with node-exporter, a Prometheus tool that provides hardware / OS metrics that helps Sourcegraph scale your deployment. See your deployment update for more information:
  - [Kubernetes](https://docs.sourcegraph.com/admin/updates/kubernetes)
  - [Docker Compose](https://docs.sourcegraph.com/admin/updates/docker_compose)
- A structural search diagnostic to warn users when a language filter is not set. [#43835](https://github.com/sourcegraph/sourcegraph/pull/43835)
- GitHub/GitLab OAuth success/fail attempts are now a part of the audit log. [#43886](https://github.com/sourcegraph/sourcegraph/pull/43886)
- When rendering a file which is backed by Git LFS, we show a page informing the file is LFS and linking to the file on the codehost. Previously we rendered the LFS pointer. [#43686](https://github.com/sourcegraph/sourcegraph/pull/43686)
- Batch changes run server-side now support secrets. [#27926](https://github.com/sourcegraph/sourcegraph/issues/27926)
- OIDC success/fail login attempts are now a part of the audit log. [#44467](https://github.com/sourcegraph/sourcegraph/pull/44467)
- A new experimental GraphQL query, `permissionsSyncJobs`, that lists the states of recently completed permissions sync jobs and the state of each provider. The TTL of entries retrained can be configured with `authz.syncJobsRecordsTTL`. [#44387](https://github.com/sourcegraph/sourcegraph/pull/44387), [#44258](https://github.com/sourcegraph/sourcegraph/pull/44258)
- The search input has a new search history button and allows cycling through recent searches via up/down arrow keys. [#44544](https://github.com/sourcegraph/sourcegraph/pull/44544)
- Repositories can now be ordered by size on the repo admin page. [#44360](https://github.com/sourcegraph/sourcegraph/pull/44360)
- The search bar contains a new Smart Search toggle. If a search returns no results, Smart Search attempts alternative queries based on a fixed set of rules, and shows their results (if there are any). Smart Search is enabled by default. It can be disabled by default with `"search.defaultMode": "precise"` in settings. [#44385](https://github.com/sourcegraph/sourcegraph/pull/44395)

### Changed

- Updated minimum required version of `git` to 2.38.1 in `gitserver` and `server` Docker image. This addresses: https://github.blog/2022-04-12-git-security-vulnerability-announced/ and https://lore.kernel.org/git/d1d460f6-e70f-b17f-73a5-e56d604dd9d5@github.com/. [#43615](https://github.com/sourcegraph/sourcegraph/pull/43615)
- When a `content:` filter is used in a query, only file contents will be searched (previously any of file contents, paths, or repos were searched). However, as before, if `type:` is also set, the `content:` filter will search for results of the specified `type:`. [#43442](https://github.com/sourcegraph/sourcegraph/pull/43442)
- Updated [p4-fusion](https://github.com/salesforce/p4-fusion) from `1.11` to `1.12`.

### Fixed

- Fixed a bug where path matches on files in the root directory of a repository were not highlighted. [#43275](https://github.com/sourcegraph/sourcegraph/pull/43275)
- Fixed a bug where a search query wouldn't be validated after the query type has changed. [#43849](https://github.com/sourcegraph/sourcegraph/pull/43849)
- Fixed an issue with insights where a single erroring insight would block access to all insights. This is a breaking change for users of the insights GraphQL api as the `InsightViewConnection.nodes` list may now contain `null`. [#44491](https://github.com/sourcegraph/sourcegraph/pull/44491)
- Fixed a bug where Open in Editor didn't work well with `"repositoryPathPattern" = "{nameWithOwner}"` [#43839](https://github.com/sourcegraph/sourcegraph/pull/44475)

### Removed

- Remove the older `log.gitserver.accessLogs` site config setting. The setting is succeeded by `log.auditLog.gitserverAccess`. [#43174](https://github.com/sourcegraph/sourcegraph/pull/43174)
- Remove `LOG_ALL_GRAPHQL_REQUESTS` env var. The setting is succeeded by `log.auditLog.graphQL`. [#43181](https://github.com/sourcegraph/sourcegraph/pull/43181)
- Removed support for setting `SRC_ENDPOINTS_CONSISTENT_HASH`. This was an environment variable to support the transition to a new consistent hashing scheme introduced in 3.31.0. [#43528](https://github.com/sourcegraph/sourcegraph/pull/43528)
- Removed legacy environment variable `ENABLE_CODE_INSIGHTS_SETTINGS_STORAGE` used in old versions of Code Insights to fall back to JSON settings based storage. All data was previously migrated in version 3.35 and this is no longer supported.

## 4.1.3

### Fixed

- Fixed a bug that caused the Phabricator native extension to not load the right CSS assets. [#43868](https://github.com/sourcegraph/sourcegraph/pull/43868)
- Fixed a bug that prevented search result exports to load. [#43344](https://github.com/sourcegraph/sourcegraph/pull/43344)

## 4.1.2

### Fixed

- Fix code navigation on OSS when CodeIntel is unavailable. [#43458](https://github.com/sourcegraph/sourcegraph/pull/43458)

### Removed

- Removed the onboarding checklist for new users that showed up in the top navigation bar, on user profiles, and in the site-admin overview page. After changes to the underlying user statistics system, the checklist caused severe performance issues for customers with large and heavily-used instances. [#43591](https://github.com/sourcegraph/sourcegraph/pull/43591)

## 4.1.1

### Fixed

- Fixed a bug with normalizing the `published` draft value for `changeset_specs`. [#43390](https://github.com/sourcegraph/sourcegraph/pull/43390)

## 4.1.0

### Added

- Outdated executors now show a warning from the admin page. [#40916](https://github.com/sourcegraph/sourcegraph/pull/40916)
- Added support for better Slack link previews for private instances. Link previews are currently feature-flagged, and site admins can turn them on by creating the `enable-link-previews` feature flag on the `/site-admin/feature-flags` page. [#41843](https://github.com/sourcegraph/sourcegraph/pull/41843)
- Added a new button in the repository settings, under "Mirroring", to delete a repository from disk and reclone it. [#42177](https://github.com/sourcegraph/sourcegraph/pull/42177)
- Batch changes run on the server can now be created within organisations. [#36536](https://github.com/sourcegraph/sourcegraph/issues/36536)
- GraphQL request logs are now compliant with the audit logging format. The old GraphQl logging based on `LOG_ALL_GRAPHQL_REQUESTS` env var is now deprecated and scheduled for removal. [#42550](https://github.com/sourcegraph/sourcegraph/pull/42550)
- Mounting files now works when running batch changes server side. [#31792](https://github.com/sourcegraph/sourcegraph/issues/31792)
- Added mini dashboard of total batch change metrics to the top of the batch changes list page. [#42046](https://github.com/sourcegraph/sourcegraph/pull/42046)
- Added repository sync counters to the code host details page. [#43039](https://github.com/sourcegraph/sourcegraph/pull/43039)

### Changed

- Git server access logs are now compliant with the audit logging format. Breaking change: The 'actor' field is now nested under 'audit' field. [#41865](https://github.com/sourcegraph/sourcegraph/pull/41865)
- All Perforce rules are now stored together in one column and evaluated on a "last rule takes precedence" basis. [#41785](https://github.com/sourcegraph/sourcegraph/pull/41785)
- Security events are now a part of the audit log. [#42653](https://github.com/sourcegraph/sourcegraph/pull/42653)
- "GC AUTO" is now the default garbage collection job. We disable sg maintenance, which had previously replace "GC AUTO", after repeated reports about repo corruption. [#42856](https://github.com/sourcegraph/sourcegraph/pull/42856)
- Security events (audit log) can now optionally omit the internal actor actions (internal traffic). [#42946](https://github.com/sourcegraph/sourcegraph/pull/42946)
- To use the optional `customGitFetch` feature, the `ENABLE_CUSTOM_GIT_FETCH` env var must be set on `gitserver`. [#42704](https://github.com/sourcegraph/sourcegraph/pull/42704)

### Fixed

- WIP changesets in Gitlab >= 14.0 are now prefixed with `Draft:` instead of `WIP:` to accomodate for the [breaking change in Gitlab 14.0](https://docs.gitlab.com/ee/update/removals.html#wip-merge-requests-renamed-draft-merge-requests). [#42024](https://github.com/sourcegraph/sourcegraph/pull/42024)
- When updating the site configuration, the provided Last ID is now used to prevent race conditions when simultaneous config updates occur. [#42691](https://github.com/sourcegraph/sourcegraph/pull/42691)
- When multiple auth providers of the same external service type is set up, there are now separate entries in the user's Account Security settings. [#42865](https://github.com/sourcegraph/sourcegraph/pull/42865)
- Fixed a bug with GitHub code hosts that did not label archived repos correctly when using the "public" repositoryQuery keyword. [#41461](https://github.com/sourcegraph/sourcegraph/pull/41461)
- Fixed a bug that would display the blank batch spec that a batch change is initialized with in the batch specs executions tab. [#42914](https://github.com/sourcegraph/sourcegraph/pull/42914)
- Fixed a bug that would cause menu dropdowns to not open appropriately. [#42779](https://github.com/sourcegraph/sourcegraph/pull/42779)

### Removed

-

## 4.0.1

### Fixed

- Fixed a panic that can be caused by some tracing configurations. [#42027](https://github.com/sourcegraph/sourcegraph/pull/42027)
- Fixed broken code navigation for Javascript. [#42055](https://github.com/sourcegraph/sourcegraph/pull/42055)
- Fixed issue with empty code navigation popovers. [#41958](https://github.com/sourcegraph/sourcegraph/pull/41958)

## 4.0.0

### Added

- A new look for Sourcegraph, previously in beta as "Simple UI", is now permanently enabled. [#41021](https://github.com/sourcegraph/sourcegraph/pull/41021)
- A new [multi-version upgrade](https://docs.sourcegraph.com/admin/updates#multi-version-upgrades) process now allows Sourcegraph instances to upgrade more than a single minor version. Instances at version 3.20 or later can now jump directly to 4.0. [#40628](https://github.com/sourcegraph/sourcegraph/pull/40628)
- Matching ranges in file paths are now highlighted for path results and content results. Matching paths in repository names are now highlighted for repository results. [#41296](https://github.com/sourcegraph/sourcegraph/pull/41296) [#41385](https://github.com/sourcegraph/sourcegraph/pull/41385) [#41470](https://github.com/sourcegraph/sourcegraph/pull/41470)
- Aggregations by repository, file, author, and capture group are now provided for search results. [#39643](https://github.com/sourcegraph/sourcegraph/issues/39643)
- Blob views and search results are now lazily syntax highlighted for better performance. [#39563](https://github.com/sourcegraph/sourcegraph/pull/39563) [#40263](https://github.com/sourcegraph/sourcegraph/pull/40263)
- File links in both the search results and the blob sidebar and now prefetched on hover or focus. [#40354](https://github.com/sourcegraph/sourcegraph/pull/40354) [#41420](https://github.com/sourcegraph/sourcegraph/pull/41420)
- Negation support for the search predicates `-repo:has.path()` and `-repo:has.content()`. [#40283](https://github.com/sourcegraph/sourcegraph/pull/40283)
- Experimental clientside OpenTelemetry can now be enabled with `"observability.client": { "openTelemetry": "/-/debug/otlp" }`, which sends OpenTelemetry to the new [bundled OpenTelemetry Collector](https://docs.sourcegraph.com/admin/observability/opentelemetry). [#37907](https://github.com/sourcegraph/sourcegraph/issues/37907)
- File diff stats are now characterized by 2 figures: lines added and lines removed. Previously, a 3rd figure for lines modified was also used. This is represented by the fields on the `DiffStat` type on the GraphQL API. [#40454](https://github.com/sourcegraph/sourcegraph/pull/40454)

### Changed

- [Sourcegraph with Kubernetes (without Helm)](https://docs.sourcegraph.com/admin/deploy/kubernetes): The `jaeger-agent` sidecar has been replaced by an [OpenTelemetry Collector](https://docs.sourcegraph.com/admin/observability/opentelemetry) DaemonSet + Deployment configuration. The bundled Jaeger instance is now disabled by default, instead of enabled. [#40456](https://github.com/sourcegraph/sourcegraph/issues/40456)
- [Sourcegraph with Docker Compose](https://docs.sourcegraph.com/admin/deploy/docker-compose): The `jaeger` service has been replaced by an [OpenTelemetry Collector](https://docs.sourcegraph.com/admin/observability/opentelemetry) service. The bundled Jaeger instance is now disabled by default, instead of enabled. [#40455](https://github.com/sourcegraph/sourcegraph/issues/40455)
- `"observability.tracing": { "type": "opentelemetry" }` is now the default tracer type. To revert to existing behaviour, set `"type": "jaeger"` instead. The legacy values `"type": "opentracing"` and `"type": "datadog"` have been removed. [#41242](https://github.com/sourcegraph/sourcegraph/pull/41242)
- `"observability.tracing": { "urlTemplate": "" }` is now the default, and if `"urlTemplate"` is left empty, no trace URLs are generated. To revert to existing behaviour, set `"urlTemplate": "{{ .ExternalURL }}/-/debug/jaeger/trace/{{ .TraceID }}"` instead. [#41242](https://github.com/sourcegraph/sourcegraph/pull/41242)
- Code host connection tokens are no longer supported as a fallback method for syncing changesets in Batch Changes. [#25394](https://github.com/sourcegraph/sourcegraph/issues/25394)
- **IMPORTANT:** `repo:contains(file:foo content:bar)` has been renamed to `repo:contains.file(path:foo content:bar)`. `repo:contains.file(foo)` has been renamed to `repo:contains.path(foo)`. `repo:contains()` **is no longer a valid predicate. Saved searches using** `repo:contains()` **will need to be updated to use the new syntax.** [#40389](https://github.com/sourcegraph/sourcegraph/pull/40389)

### Fixed

- Fixed support for bare repositories using the src-cli and other codehost type. This requires the latest version of src-cli. [#40863](https://github.com/sourcegraph/sourcegraph/pull/40863)
- The recommended [src-cli](https://github.com/sourcegraph/src-cli) version is now reported consistently. [#39468](https://github.com/sourcegraph/sourcegraph/issues/39468)
- A performance issue affecting structural search causing results to not stream. It is much faster now. [#40872](https://github.com/sourcegraph/sourcegraph/pull/40872)
- An issue where the saved search input box reports an invalid pattern type for `standard`, which is now valid. [#41068](https://github.com/sourcegraph/sourcegraph/pull/41068)
- Git will now respect system certificate authorities when specifying `certificates` for the `tls.external` site configuration. [#38128](https://github.com/sourcegraph/sourcegraph/issues/38128)
- Fixed a bug where setting `"observability.tracing": {}` would disable tracing, when the intended behaviour is to default to tracing with `"sampling": "selective"` enabled by default. [#41242](https://github.com/sourcegraph/sourcegraph/pull/41242)
- The performance, stability, and latency of search predicates like `repo:has.file()`, `repo:has.content()`, and `file:has.content()` have been dramatically improved. [#418](https://github.com/sourcegraph/zoekt/pull/418), [#40239](https://github.com/sourcegraph/sourcegraph/pull/40239), [#38988](https://github.com/sourcegraph/sourcegraph/pull/38988), [#39501](https://github.com/sourcegraph/sourcegraph/pull/39501)
- A search query issue where quoted patterns inside parenthesized expressions would be interpreted incorrectly. [#41455](https://github.com/sourcegraph/sourcegraph/pull/41455)

### Removed

- `CACHE_DIR` has been removed from the `sourcegraph-frontend` deployment. This required ephemeral storage which will no longer be needed. This variable (and corresponding filesystem mount) has been unused for many releases. [#38934](https://github.com/sourcegraph/sourcegraph/issues/38934)
- Quick links will no longer be shown on the homepage or search sidebar. The `quicklink` setting is now marked as deprecated. [#40750](https://github.com/sourcegraph/sourcegraph/pull/40750)
- Quick links will no longer be shown on the homepage or search sidebar if the "Simple UI" toggle is enabled and will be removed entirely in a future release. The `quicklink` setting is now marked as deprecated. [#40750](https://github.com/sourcegraph/sourcegraph/pull/40750)
- `file:contains()` has been removed from the list of valid predicates. `file:has.content()` and `file:contains.content()` remain, both of which work the same as `file:contains()` and are valid aliases of each other.
- The single-container `sourcegraph/server` deployment no longer bundles a Jaeger instance. [#41244](https://github.com/sourcegraph/sourcegraph/pull/41244)
- The following previously-deprecated fields have been removed from the Batch Changes GraphQL API: `GitBranchChangesetDescription.headRepository`, `BatchChange.initialApplier`, `BatchChange.specCreator`, `Changeset.publicationState`, `Changeset.reconcilerState`, `Changeset.externalState`.

## 3.43.2

### Fixed

- Fixed an issue causing context cancel error dumps when updating a code host config manually. [#40857](https://github.com/sourcegraph/sourcegraph/pull/41265)
- Fixed non-critical errors stopping the repo-syncing process for Bitbucket projectKeys. [#40897](https://github.com/sourcegraph/sourcegraph/pull/40582)
- Fixed an issue marking accounts as expired when the supplied Account ID list has no entries. [#40860](https://github.com/sourcegraph/sourcegraph/pull/40860)

## 3.43.1

### Fixed

- Fixed an infinite render loop on the batch changes detail page, causing the page to become unusable. [#40857](https://github.com/sourcegraph/sourcegraph/pull/40857)
- Unable to pick the correct GitLab OAuth for user authentication and repository permissions syncing when the instance configures more than one GitLab OAuth authentication providers. [#40897](https://github.com/sourcegraph/sourcegraph/pull/40897)

## 3.43.0

### Added

- Enforce 5-changeset limit for batch changes run server-side on an unlicensed instance. [#37834](https://github.com/sourcegraph/sourcegraph/issues/37834)
- Changesets that are not associated with any batch changes can have a retention period set using the site configuration `batchChanges.changesetsRetention`. [#36188](https://github.com/sourcegraph/sourcegraph/pull/36188)
- Added experimental support for exporting traces to an OpenTelemetry collector with `"observability.tracing": { "type": "opentelemetry" }` [#37984](https://github.com/sourcegraph/sourcegraph/pull/37984)
- Added `ROCKSKIP_MIN_REPO_SIZE_MB` to automatically use [Rockskip](https://docs.sourcegraph.com/code_intelligence/explanations/rockskip) for repositories over a certain size. [#38192](https://github.com/sourcegraph/sourcegraph/pull/38192)
- `"observability.tracing": { "urlTemplate": "..." }` can now be set to configure generated trace URLs (for example those generated via `&trace=1`). [#39765](https://github.com/sourcegraph/sourcegraph/pull/39765)

### Changed

- **IMPORTANT: Search queries with patterns surrounded by** `/.../` **will now be interpreted as regular expressions.** Existing search links or code monitors are unaffected. In the rare event where older links rely on the literal meaning of `/.../`, the string will be automatically quoted it in a `content` filter, preserving the original meaning. If you happen to use an existing older link and want `/.../` to work as a regular expression, add `patterntype:standard` to the query. New queries and code monitors will interpret `/.../` as regular expressions. [#38141](https://github.com/sourcegraph/sourcegraph/pull/38141).
- The password policy has been updated and is now part of the standard featureset configurable by site-admins. [#39213](https://github.com/sourcegraph/sourcegraph/pull/39213).
- Replaced the `ALLOW_DECRYPT_MIGRATION` envvar with `ALLOW_DECRYPTION`. See [updated documentation](https://docs.sourcegraph.com/admin/config/encryption). [#39984](https://github.com/sourcegraph/sourcegraph/pull/39984)
- Compute-powered insight now supports only one series custom colors for compute series bars [40038](https://github.com/sourcegraph/sourcegraph/pull/40038)

### Fixed

- Fix issue during code insight creation where selecting `"Run your insight over all your repositories"` reset the currently selected distance between data points. [#39261](https://github.com/sourcegraph/sourcegraph/pull/39261)
- Fix issue where symbols in the side panel did not have file level permission filtering applied correctly. [#39592](https://github.com/sourcegraph/sourcegraph/pull/39592)

### Removed

- The experimental dependencies search feature has been removed, including the `repo:deps(...)` search predicate and the site configuration options `codeIntelLockfileIndexing.enabled` and `experimentalFeatures.dependenciesSearch`. [#39742](https://github.com/sourcegraph/sourcegraph/pull/39742)

## 3.42.2

### Fixed

- Fix issue with capture group insights to fail immediately if they contain invalid queries. [#39842](https://github.com/sourcegraph/sourcegraph/pull/39842)
- Fix issue during conversion of just in time code insights to start backfilling data from the current time instead of the date the insight was created. [#39923](https://github.com/sourcegraph/sourcegraph/pull/39923)

## 3.42.1

### Fixed

- Reverted git version to avoid an issue with commit-graph that could cause repository corruptions [#39537](https://github.com/sourcegraph/sourcegraph/pull/39537)
- Fixed an issue with symbols where they were not respecting sub-repository permissions [#39592](https://github.com/sourcegraph/sourcegraph/pull/39592)

## 3.42.0

### Added

- Reattached changesets now display an action and factor into the stats when previewing batch changes. [#36359](https://github.com/sourcegraph/sourcegraph/issues/36359)
- New site configuration option `"permissions.syncUsersMaxConcurrency"` to control the maximum number of user-centric permissions syncing jobs could be spawned concurrently. [#37918](https://github.com/sourcegraph/sourcegraph/issues/37918)
- Added experimental support for exporting traces to an OpenTelemetry collector with `"observability.tracing": { "type": "opentelemetry" }` [#37984](https://github.com/sourcegraph/sourcegraph/pull/37984)
- Code Insights over some repos now get 12 historic data points in addition to a current daily value and future points that align with the defined interval. [#37756](https://github.com/sourcegraph/sourcegraph/pull/37756)
- A Kustomize overlay and Helm override file to apply envoy filter for networking error caused by service mesh. [#4150](https://github.com/sourcegraph/deploy-sourcegraph/pull/4150) & [#148](https://github.com/sourcegraph/deploy-sourcegraph-helm/pull/148)
- Resource Estimator: Ability to export the estimated results as override file for Helm and Docker Compose. [#18](https://github.com/sourcegraph/resource-estimator/pull/18)
- A toggle to enable/disable a beta simplified UI has been added to the user menu. This new UI is still actively in development and any changes visible with the toggle enabled may not be stable are subject to change. [#38763](https://github.com/sourcegraph/sourcegraph/pull/38763)
- Search query inputs are now backed by the CodeMirror library instead of Monaco. Monaco can be re-enabled by setting `experimentalFeatures.editor` to `"monaco"`. [38584](https://github.com/sourcegraph/sourcegraph/pull/38584)
- Better search-based code navigation for Python using tree-sitter [#38459](https://github.com/sourcegraph/sourcegraph/pull/38459)
- Gitserver endpoint access logs can now be enabled by adding `"log": { "gitserver.accessLogs": true }` to the site config. [#38798](https://github.com/sourcegraph/sourcegraph/pull/38798)
- Code Insights supports a new type of insight - compute-powered insight, currently under the experimental feature flag: `codeInsightsCompute` [#37857](https://github.com/sourcegraph/sourcegraph/issues/37857)
- Cache execution result when mounting files in a batch spec. [sourcegraph/src-cli#795](https://github.com/sourcegraph/src-cli/pull/795)
- Batch Changes changesets open on archived repositories will now move into a [Read-Only state](https://docs.sourcegraph.com/batch_changes/references/faq#why-is-my-changeset-read-only). [#26820](https://github.com/sourcegraph/sourcegraph/issues/26820)

### Changed

- Updated minimum required veresion of `git` to 2.35.2 in `gitserver` and `server` Docker image. This addresses [a few vulnerabilities announced by GitHub](https://github.blog/2022-04-12-git-security-vulnerability-announced/).
- Search: Pasting a query with line breaks into the main search query input will now replace them with spaces instead of removing them. [#37674](https://github.com/sourcegraph/sourcegraph/pull/37674)
- Rewrite resource estimator using the latest metrics [#37869](https://github.com/sourcegraph/sourcegraph/pull/37869)
- Selecting a line multiple times in the file view will only add a single browser history entry [#38204](https://github.com/sourcegraph/sourcegraph/pull/38204)
- The panels on the homepage (recent searches, etc) are now turned off by default. They can be re-enabled by setting `experimentalFeatures.showEnterpriseHomePanels` to true. [#38431](https://github.com/sourcegraph/sourcegraph/pull/38431)
- Log sampling is now enabled by default for Sourcegraph components that use the [new internal logging library](https://github.com/sourcegraph/log) - the first 100 identical log entries per second will always be output, but thereafter only every 100th identical message will be output. It can be configured for each service using the environment variables `SRC_LOG_SAMPLING_INITIAL` and `SRC_LOG_SAMPLING_THEREAFTER`, and if `SRC_LOG_SAMPLING_INITIAL` is set to `0` or `-1` the sampling will be disabled entirely. [#38451](https://github.com/sourcegraph/sourcegraph/pull/38451)
- Deprecated `experimentalFeatures.enableGitServerCommandExecFilter`. Setting this value has no effect on the code any longer and the code to guard against unknown commands is always enabled.
- Zoekt now runs with GOGC=25 by default, helping to reduce the memory consumption of Sourcegraph. Previously it ran with GOGC=50, but we noticed a regression when we switched to go 1.18 which contained significant changes to the go garbage collector. [#38708](https://github.com/sourcegraph/sourcegraph/issues/38708)
- Hide `Publish` action when working with imported changesets. [#37882](https://github.com/sourcegraph/sourcegraph/issues/37882)

### Fixed

- Fix an issue where updating the title or body of a Bitbucket Cloud pull request opened by a batch change could fail when the pull request was not on a fork of the target repository. [#37585](https://github.com/sourcegraph/sourcegraph/issues/37585)
- A bug where some complex `repo:` regexes only returned a subset of repository results. [#37925](https://github.com/sourcegraph/sourcegraph/pull/37925)
- Fix a bug when selecting all the changesets on the Preview Batch Change Page only selected the recently loaded changesets. [#38041](https://github.com/sourcegraph/sourcegraph/pull/38041)
- Fix a bug with bad code insights chart data points links. [#38102](https://github.com/sourcegraph/sourcegraph/pull/38102)
- Code Insights: the commit indexer no longer errors when fetching commits from empty repositories and marks them as successfully indexed. [#39081](https://github.com/sourcegraph/sourcegraph/pull/38091)
- The file view does not jump to the first selected line anymore when selecting multiple lines and the first selected line was out of view. [#38175](https://github.com/sourcegraph/sourcegraph/pull/38175)
- Fixed an issue where multiple activations of the back button are required to navigate back to a previously selected line in a file [#38193](https://github.com/sourcegraph/sourcegraph/pull/38193)
- Support timestamps with numeric timezone format from Gitlab's Webhook payload [#38250](https://github.com/sourcegraph/sourcegraph/pull/38250)
- Fix regression in 3.41 where search-based Code Insights could have their queries wrongly parsed into regex patterns when containing quotes or parentheses. [#38400](https://github.com/sourcegraph/sourcegraph/pull/38400)
- Fixed regression of mismatched `From` address when render emails. [#38589](https://github.com/sourcegraph/sourcegraph/pull/38589)
- Fixed a bug with GitHub code hosts using `"repositoryQuery":{"public"}` where it wasn't respecting exclude archived. [#38839](https://github.com/sourcegraph/sourcegraph/pull/38839)
- Fixed a bug with GitHub code hosts using `repositoryQuery` with custom queries, where it could potentially stall out searching for repos. [#38839](https://github.com/sourcegraph/sourcegraph/pull/38839)
- Fixed an issue in Code Insights were duplicate points were sometimes being returned when displaying series data. [#38903](https://github.com/sourcegraph/sourcegraph/pull/38903)
- Fix issue with Bitbucket Projects repository permissions sync regarding granting pending permissions. [#39013](https://github.com/sourcegraph/sourcegraph/pull/39013)
- Fix issue with Bitbucket Projects repository permissions sync when BindID is username. [#39035](https://github.com/sourcegraph/sourcegraph/pull/39035)
- Improve keyboard navigation for batch changes server-side execution flow. [#38601](https://github.com/sourcegraph/sourcegraph/pull/38601)
- Fixed a bug with the WorkspacePreview panel glitching when it's resized. [#36470](https://github.com/sourcegraph/sourcegraph/issues/36470)
- Handle special characters in search query when creating a batch change from search. [#38772](https://github.com/sourcegraph/sourcegraph/pull/38772)
- Fixed bug when parsing numeric timezone offset in Gitlab webhook payload. [#38250](https://github.com/sourcegraph/sourcegraph/pull/38250)
- Fixed setting unrestricted status on a repository when using the explicit permissions API. If the repository had never had explicit permissions before, previously this call would fail. [#39141](https://github.com/sourcegraph/sourcegraph/pull/39141)

### Removed

- The direct DataDog trace export integration has been removed. ([#37654](https://github.com/sourcegraph/sourcegraph/pull/37654))
- Removed the deprecated git exec forwarder. [#38092](https://github.com/sourcegraph/sourcegraph/pull/38092)
- Browser and IDE extensions banners. [#38715](https://github.com/sourcegraph/sourcegraph/pull/38715)

## 3.41.1

### Fixed

- Fix issue with Bitbucket Projects repository permissions sync when wrong repo IDs were used [#38637](https://github.com/sourcegraph/sourcegraph/pull/38637)
- Fix perforce permissions interpretation for rules where there is a wildcard in the depot name [#37648](https://github.com/sourcegraph/sourcegraph/pull/37648)

### Added

- Allow directory read access for sub repo permissions [#38487](https://github.com/sourcegraph/sourcegraph/pull/38487)

### Changed

- p4-fusion version is upgraded to 1.10 [#38272](https://github.com/sourcegraph/sourcegraph/pull/38272)

## 3.41.0

### Added

- Code Insights: Added toggle display of data series in line charts
- Code Insights: Added dashboard pills for the standalone insight page [#36341](https://github.com/sourcegraph/sourcegraph/pull/36341)
- Extensions: Added site config parameter `extensions.allowOnlySourcegraphAuthoredExtensions`. When enabled only extensions authored by Sourcegraph will be able to be viewed and installed. For more information check out the [docs](https://docs.sourcegraph.com/admin/extensions##allow-only-extensions-authored-by-sourcegraph). [#35054](https://github.com/sourcegraph/sourcegraph/pull/35054)
- Batch Changes Credentials can now be manually validated. [#35948](https://github.com/sourcegraph/sourcegraph/pull/35948)
- Zoekt-indexserver has a new debug landing page, `/debug`, which now exposes information about the queue, the list of indexed repositories, and the list of assigned repositories. Admins can reach the debug landing page by selecting Instrumentation > indexed-search-indexer from the site admin view. The debug page is linked at the top. [#346](https://github.com/sourcegraph/zoekt/pull/346)
- Extensions: Added `enableExtensionsDecorationsColumnView` user setting as [experimental feature](https://docs.sourcegraph.com/admin/beta_and_experimental_features#experimental-features). When enabled decorations of the extensions supporting column decorations (currently only git-extras extension does: [sourcegraph-git-extras/pull/276](https://github.com/sourcegraph/sourcegraph-git-extras/pull/276)) will be displayed in separate columns on the blob page. [#36007](https://github.com/sourcegraph/sourcegraph/pull/36007)
- SAML authentication provider has a new site configuration `allowGroups` that allows filtering users by group membership. [#36555](https://github.com/sourcegraph/sourcegraph/pull/36555)
- A new [templating](https://docs.sourcegraph.com/batch_changes/references/batch_spec_templating) variable, `batch_change_link` has been added for more control over where the "Created by Sourcegraph batch change ..." message appears in the published changeset description. [#491](https://github.com/sourcegraph/sourcegraph/pull/35319)
- Batch specs can now mount local files in the Docker container when using [Sourcegraph CLI](https://docs.sourcegraph.com/cli). [#31790](https://github.com/sourcegraph/sourcegraph/issues/31790)
- Code Monitoring: Notifications via Slack and generic webhooks are now enabled for everyone by default as a beta feature. [#37037](https://github.com/sourcegraph/sourcegraph/pull/37037)
- Code Insights: Sort and limit filters have been added to capture group insights. This gives users more control over which series are displayed. [#34611](https://github.com/sourcegraph/sourcegraph/pull/34611)
- [Running batch changes server-side](https://docs.sourcegraph.com/batch_changes/explanations/server_side) is now in beta! In addition to using src-cli to run batch changes locally, you can now run them server-side as well. This requires installing executors. While running server-side unlocks a new and improved UI experience, you can still use src-cli just like before.
- Code Monitoring: pings for new action types [#37288](https://github.com/sourcegraph/sourcegraph/pull/37288)
- Better search-based code navigation for Java using tree-sitter [#34875](https://github.com/sourcegraph/sourcegraph/pull/34875)

### Changed

- Code Insights: Added warnings about adding `context:` and `repo:` filters in search query.
- Batch Changes: The credentials of the last applying user will now be used to sync changesets when available. If unavailable, then the previous behaviour of using a site or code host configuration credential is retained. [#33413](https://github.com/sourcegraph/sourcegraph/issues/33413)
- Gitserver: we disable automatic git-gc for invocations of git-fetch to avoid corruption of repositories by competing git-gc processes. [#36274](https://github.com/sourcegraph/sourcegraph/pull/36274)
- Commit and diff search: The hard limit of 50 repositories has been removed, and long-running searches will continue running until the timeout is hit. [#36486](https://github.com/sourcegraph/sourcegraph/pull/36486)
- The Postgres DBs `frontend` and `codeintel-db` are now given 1 hour to begin accepting connections before Kubernetes restarts the containers. [#4136](https://github.com/sourcegraph/deploy-sourcegraph/pull/4136)
- The internal git command forwarder has been deprecated and will be removed in 3.42 [#37320](https://github.com/sourcegraph/sourcegraph/pull/37320)

### Fixed

- Unable to send emails through [Google SMTP relay](https://docs.sourcegraph.com/admin/config/email#configuring-sourcegraph-to-send-email-via-google-workspace-gmail) with mysterious error "EOF". [#35943](https://github.com/sourcegraph/sourcegraph/issues/35943)
- A common source of searcher evictions on kubernetes when running large structural searches. [#34828](https://github.com/sourcegraph/sourcegraph/issues/34828)
- An issue with permissions evaluation for saved searches
- An authorization check while Redis is down will now result in an internal server error, instead of clearing a valid session from the user's cookies. [#37016](https://github.com/sourcegraph/sourcegraph/issues/37016)

### Removed

-

## 3.40.2

### Fixed

- Fix issue with OAuth login using a Github code host by reverting gologin dependency update [#36685](https://github.com/sourcegraph/sourcegraph/pull/36685)
- Fix issue with single-container docker image where codeinsights-db was being incorrectly created [#36678](https://github.com/sourcegraph/sourcegraph/pull/36678)

## 3.40.1

### Fixed

- Support expiring OAuth tokens for GitLab which became the default in version 15.0. [#36003](https://github.com/sourcegraph/sourcegraph/pull/36003)
- Fix external service resolver erroring when webhooks not supported. [#35932](https://github.com/sourcegraph/sourcegraph/pull/35932)

## 3.40.0

### Added

- Code Insights: Added fuzzy search filter for dashboard select drop down
- Code Insights: You can share code insights through a shareable link. [#34965](https://github.com/sourcegraph/sourcegraph/pull/34965)
- Search: `path:` is now a valid filter. It is an alias for the existing `file:` filter. [#34947](https://github.com/sourcegraph/sourcegraph/pull/34947)
- Search: `-language` is a valid filter, but the web app displays it as invalid. The web app is fixed to reflect validity. [#34949](https://github.com/sourcegraph/sourcegraph/pull/34949)
- Search-based code intelligence now recognizes local variables in Python, Java, JavaScript, TypeScript, C/C++, C#, Go, and Ruby. [#33689](https://github.com/sourcegraph/sourcegraph/pull/33689)
- GraphQL API: Added support for async external service deletion. This should be used to delete an external service which cannot be deleted within 75 seconds timeout due to a large number of repos. Usage: add `async` boolean field to `deleteExternalService` mutation. Example: `mutation deleteExternalService(externalService: "id", async: true) { alwaysNil }`
- [search.largeFiles](https://docs.sourcegraph.com/admin/config/site_config#search-largeFiles) now supports recursive globs. For example, it is now possible to specify a pattern like `**/*.lock` to match a lock file anywhere in a repository. [#35411](https://github.com/sourcegraph/sourcegraph/pull/35411)
- Permissions: The `setRepositoryPermissionsUnrestricted` mutation was added, which allows explicitly marking a repo as available to all Sourcegraph users. [#35378](https://github.com/sourcegraph/sourcegraph/pull/35378)
- The `repo:deps(...)` predicate can now search through the [Python dependencies of your repositories](https://docs.sourcegraph.com/code_search/how-to/dependencies_search). [#32659](https://github.com/sourcegraph/sourcegraph/issues/32659)
- Batch Changes are now supported on [Bitbucket Cloud](https://bitbucket.org/). [#24199](https://github.com/sourcegraph/sourcegraph/issues/24199)
- Pings for server-side batch changes [#34308](https://github.com/sourcegraph/sourcegraph/pull/34308)
- Indexed search will detect when it is misconfigured and has multiple replicas writing to the same directory. [#35513](https://github.com/sourcegraph/sourcegraph/pull/35513)
- A new token creation callback feature that sends a token back to a trusted program automatically after the user has signed in [#35339](https://github.com/sourcegraph/sourcegraph/pull/35339)
- The Grafana dashboard now has a global container resource usage view to help site-admin quickly identify potential scaling issues. [#34808](https://github.com/sourcegraph/sourcegraph/pull/34808)

### Changed

- Sourcegraph's docker images are now based on Alpine Linux 3.14. [#34508](https://github.com/sourcegraph/sourcegraph/pull/34508)
- Sourcegraph is now built with Go 1.18. [#34899](https://github.com/sourcegraph/sourcegraph/pull/34899)
- Capture group Code Insights now use the Compute streaming endpoint. [#34905](https://github.com/sourcegraph/sourcegraph/pull/34905)
- Code Insights will now automatically generate queries with a default value of `fork:no` and `archived:no` if these fields are not specified by the user. This removes the need to manually add these fields to have consistent behavior from historical to non-historical results. [#30204](https://github.com/sourcegraph/sourcegraph/issues/30204)
- Search Code Insights now use the Search streaming endpoint. [#35286](https://github.com/sourcegraph/sourcegraph/pull/35286)
- Deployment: Nginx ingress controller updated to v1.2.0

### Fixed

- Code Insights: Fixed line chart data series hover effect. Now the active line will be rendered on top of the others.
- Code Insights: Fixed incorrect Line Chart size calculation in FireFox
- Unverified primary emails no longer breaks the Emails-page for users and Users-page for Site Admin. [#34312](https://github.com/sourcegraph/sourcegraph/pull/34312)
- Button to download raw file in blob page is now working correctly. [#34558](https://github.com/sourcegraph/sourcegraph/pull/34558)
- Searches containing `or` expressions are now optimized to evaluate natively on the backends that support it ([#34382](https://github.com/sourcegraph/sourcegraph/pull/34382)), and both commit and diff search have been updated to run optimized `and`, `or`, and `not` queries. [#34595](https://github.com/sourcegraph/sourcegraph/pull/34595)
- Carets in textareas in Firefox are now visible. [#34888](https://github.com/sourcegraph/sourcegraph/pull/34888)
- Changesets to GitHub code hosts could fail with a confusing, non actionable error message. [#35048](https://github.com/sourcegraph/sourcegraph/pull/35048)
- An issue causing search expressions to not work in conjunction with `type:symbol`. [#35126](https://github.com/sourcegraph/sourcegraph/pull/35126)
- A non-descriptive error message that would be returned when using `on.repository` if it is not a valid repository path [#35023](https://github.com/sourcegraph/sourcegraph/pull/35023)
- Reduced database load when viewing or previewing a batch change. [#35501](https://github.com/sourcegraph/sourcegraph/pull/35501)
- Fixed a bug where Capture Group Code Insights generated just in time only returned data for the latest repository in the list. [#35624](https://github.com/sourcegraph/sourcegraph/pull/35624)

### Removed

- The experimental API Docs feature released on our Cloud instance since 3.30.0 has been removed from the product entirely. This product functionality is being superseded by [doctree](https://github.com/sourcegraph/doctree). [#34798](https://github.com/sourcegraph/sourcegraph/pull/34798)

## 3.39.1

### Fixed

- Code Insights: Fixed bug that caused line rendering issues when series data is returned out of order by date.
- Code Insights: Fixed bug that caused before and after parameters to be switched when clicking in to the diff view from an insight.
- Fixed an issue with notebooks that caused the cursor to behave erratically in markdown blocks. [#34227](https://github.com/sourcegraph/sourcegraph/pull/34227)
- Batch Changes on docker compose installations were failing due to a missing environment variable [#813](https://github.com/sourcegraph/deploy-sourcegraph-docker/pull/813).

## 3.39.0

### Added

- Added support for LSIF upload authentication against GitLab.com on Sourcegraph Cloud. [#33254](https://github.com/sourcegraph/sourcegraph/pull/33254)
- Add "getting started/quick start checklist for authenticated users" [#32882](https://github.com/sourcegraph/sourcegraph/pull/32882)
- A redesigned repository page is now available under the `new-repo-page` feature flag. [#33319](https://github.com/sourcegraph/sourcegraph/pull/33319)
- Pings now include notebooks usage metrics. [#30087](https://github.com/sourcegraph/sourcegraph/issues/30087)
- Notebooks are now enabled by default. [#33706](https://github.com/sourcegraph/sourcegraph/pull/33706)
- The Code Insights GraphQL API now accepts Search Contexts as a filter and will extract the expressions embedded the `repo` and `-repo` search query fields from the contexts to apply them as filters on the insight. [#33866](https://github.com/sourcegraph/sourcegraph/pull/33866)
- The Code Insights commit indexer can now index commits in smaller batches. Set the number of days per batch in the site setting `insights.commit.indexer.windowDuration`. A value of 0 (default) will disable batching. [#33666](https://github.com/sourcegraph/sourcegraph/pull/33666)
- Support account lockout after consecutive failed sign-in attempts for builtin authentication provider (i.e. username and password), new config options are added to the site configuration under `"auth.lockout"` to customize the threshold, length of lockout and consecutive periods. [#33999](https://github.com/sourcegraph/sourcegraph/pull/33999)
- pgsql-exporter for Code Insights has been added to docker-compose and Kubernetes deployments to gather database-level metrics. [#780](https://github.com/sourcegraph/deploy-sourcegraph-docker/pull/780), [#4111](https://github.com/sourcegraph/deploy-sourcegraph/pull/4111)
- `repo:dependencies(...)` predicate can now search through the [Go dependencies of your repositories](https://docs.sourcegraph.com/code_search/how-to/dependencies_search). [#32658](https://github.com/sourcegraph/sourcegraph/issues/32658)
- Added a site config value `defaultRateLimit` to optionally configure a global default rate limit for external services.

### Changed

- Code Insights: Replaced native window confirmation dialog with branded modal. [#33637](https://github.com/sourcegraph/sourcegraph/pull/33637)
- Code Insights: Series data is now sorted by semantic version then alphabetically.
- Code Insights: Added locked insights overlays for frozen insights while in limited access mode. Restricted insight editing save change button for frozen insights. [#33062](https://github.com/sourcegraph/sourcegraph/pull/33062)
- Code Insights: A global dashboard will now be automatically created while in limited access mode to provide consistent visibility for unlocked insights. This dashboard cannot be deleted or modified while in limited access mode. [#32992](https://github.com/sourcegraph/sourcegraph/pull/32992)
- Update "getting started checklist for visitors" to a new design [TODO:]
- Update "getting started/quick start checklist for visitors" to a new design [#32882](https://github.com/sourcegraph/sourcegraph/pull/32882)
- Code Insights: Capture group values are now restricted to 100 characters. [#32828](https://github.com/sourcegraph/sourcegraph/pull/32828)
- Repositories for which gitserver's janitor job "sg maintenance" fails will eventually be re-cloned if "DisableAutoGitUpdates" is set to false (default) in site configuration. [#33432](https://github.com/sourcegraph/sourcegraph/pull/33432)
- The Code Insights database is now based on Postgres 12, removing the dependency on TimescaleDB. [#32697](https://github.com/sourcegraph/sourcegraph/pull/32697)

### Fixed

- Fixed create insight button being erroneously disabled.
- Fixed an issue where a `Warning: Sourcegraph cannot send emails!` banner would appear for all users instead of just site admins (introduced in v3.38).
- Fixed reading search pattern type from settings [#32989](https://github.com/sourcegraph/sourcegraph/issues/32989)
- Display a tooltip and truncate the title of a search result when content overflows [#32904](https://github.com/sourcegraph/sourcegraph/pull/32904)
- Search patterns containing `and` and `not` expressions are now optimized to evaluate natively on the Zoekt backend for indexed code content and symbol search wherever possible. These kinds of queries are now typically an order of magnitude faster. Previous cases where no results were returned for expensive search expressions should now work and return results quickly. [#33308](https://github.com/sourcegraph/sourcegraph/pull/33308)
- Fail to log extension activation event will no longer block extension from activating [#33300][https://github.com/sourcegraph/sourcegraph/pull/33300]
- Fixed out-ouf-memory events for gitserver's janitor job "sg maintenance". [#33353](https://github.com/sourcegraph/sourcegraph/issues/33353)
- Setting the publication state for changesets when previewing a batch spec now works correctly if all changesets are selected and there is more than one page of changesets. [#33619](https://github.com/sourcegraph/sourcegraph/issues/33619)

### Removed

-

## 3.38.1

### Fixed

- An issue introduced in 3.38 that caused alerts to not be delivered [#33398](https://github.com/sourcegraph/sourcegraph/pull/33398)

## 3.38.0

### Added

- Added new "Getting started onboarding tour" for not authenticated users on Sourcegraph.com instead of "Search onboarding tour" [#32263](https://github.com/sourcegraph/sourcegraph/pull/32263)
- Pings now include code host integration usage metrics [#31379](https://github.com/sourcegraph/sourcegraph/pull/31379)
- Added `PRECISE_CODE_INTEL_UPLOAD_AWS_USE_EC2_ROLE_CREDENTIALS` environment variable to enable EC2 metadata API authentication to an external S3 bucket storing precise code intelligence uploads. [#31820](https://github.com/sourcegraph/sourcegraph/pull/31820)
- LSIF upload pages now include a section listing the reasons and retention policies resulting in an upload being retained and not expired. [#30864](https://github.com/sourcegraph/sourcegraph/pull/30864)
- Timestamps in the history panel can now be formatted as absolute timestamps by using user setting `history.preferAbsoluteTimestamps`
- Timestamps in the history panel can now be formatted as absolute timestamps by using user setting `history.preferAbsoluteTimestamps` [#31837](https://github.com/sourcegraph/sourcegraph/pull/31837)
- Notebooks from private enterprise instances can now be embedded in external sites by enabling the `enable-embed-route` feature flag. [#31628](https://github.com/sourcegraph/sourcegraph/issues/31628)
- Pings now include IDE extensions usage metrics [#32000](https://github.com/sourcegraph/sourcegraph/pull/32000)
- New EventSource type: `IDEEXTENSION` for IDE extensions-related events [#32000](https://github.com/sourcegraph/sourcegraph/pull/32000)
- Code Monitoring now has a Logs tab enabled as a [beta feature](https://docs.sourcegraph.com/admin/beta_and_experimental_features). This lets you see recent runs of your code monitors and determine if any notifications were sent or if there were any errors during the run. [#32292](https://github.com/sourcegraph/sourcegraph/pull/32292)
- Code Monitoring creation and editing now supports syntax highlighting and autocomplete on the search box. [#32536](https://github.com/sourcegraph/sourcegraph/pull/32536)
- New `repo:dependencies(...)` predicate allows you to [search through the dependencies of your repositories](https://docs.sourcegraph.com/code_search/how-to/dependencies_search). This feature is currently in beta and only npm package repositories are supported with dependencies from `package-lock.json` and `yarn.lock` files. [#32405](https://github.com/sourcegraph/sourcegraph/issues/32405)
- Site config has a new _experimental_ feature called `gitServerPinnedRepos` that allows admins to pin specific repositories to particular gitserver instances. [#32831](https://github.com/sourcegraph/sourcegraph/pull/32831).
- Added [Rockskip](https://docs.sourcegraph.com/code_intelligence/explanations/rockskip), a scalable symbol service backend for a fast symbol sidebar and search-based code intelligence on monorepos.
- Code monitor email notifications can now optionally include the content of new search results. This is disabled by default but can be enabled by editing the code monitor's email action and toggling on "Include search results in sent message". [#32097](https://github.com/sourcegraph/sourcegraph/pull/32097)

### Changed

- Searching for the pattern `//` with regular expression search is now interpreted literally and will search for `//`. Previously, the `//` pattern was interpreted as our regular expression syntax `/<regexp>/` which would in turn be intrpreted as the empty string. Since searching for an empty string offers little practically utility, we now instead interpret `//` to search for its literal meaning in regular expression search. [#31520](https://github.com/sourcegraph/sourcegraph/pull/31520)
- Timestamps in the webapp will now display local time on hover instead of UTC time [#31672](https://github.com/sourcegraph/sourcegraph/pull/31672)
- Updated Postgres version from 12.6 to 12.7 [#31933](https://github.com/sourcegraph/sourcegraph/pull/31933)
- Code Insights will now periodically clean up data series that are not in use. There is a 1 hour grace period where the series can be reattached to a view, after which all of the time series data and metadata will be deleted. [#32094](https://github.com/sourcegraph/sourcegraph/pull/32094)
- Code Insights critical telemetry total count now only includes insights that are not frozen (limited by trial mode restrictions). [#32529](https://github.com/sourcegraph/sourcegraph/pull/32529)
- The Phabricator integration with Gitolite code hosts has been deprecated, the fields have been kept to not break existing systems, but the integration does not work anymore
- The SSH library used to push Batch Change branches to code hosts has been updated to prevent issues pushing to github.com or GitHub Enterprise releases after March 15, 2022. [#32641](https://github.com/sourcegraph/sourcegraph/issues/32641)
- Bumped the minimum supported version of Docker Compose from `1.22.0` to `1.29.0`. [#32631](https://github.com/sourcegraph/sourcegraph/pull/32631)
- [Code host API rate limit configuration](https://docs.sourcegraph.com/admin/repo/update_frequency#code-host-api-rate-limiting) no longer based on code host URLs but only takes effect on each individual external services. To enforce API rate limit, please add configuration to all external services that are intended to be rate limited. [#32768](https://github.com/sourcegraph/sourcegraph/pull/32768)

### Fixed

- Viewing or previewing a batch change is now more resilient when transient network or server errors occur. [#29859](https://github.com/sourcegraph/sourcegraph/issues/29859)
- Search: `select:file` and `select:file.directory` now properly deduplicates results. [#32469](https://github.com/sourcegraph/sourcegraph/pull/32469)
- Security: Patch container images against CVE 2022-0778 [#32679](https://github.com/sourcegraph/sourcegraph/issues/32679)
- When closing a batch change, draft changesets that will be closed are now also shown. [#32481](https://github.com/sourcegraph/sourcegraph/pull/32481)

### Removed

- The deprecated GraphQL field `SearchResults.resultCount` has been removed in favor of its replacement, `matchCount`. [#31573](https://github.com/sourcegraph/sourcegraph/pull/31573)
- The deprecated site-config field `UseJaeger` has been removed. Use `"observability.tracing": { "sampling": "all" }` instead [#31294](https://github.com/sourcegraph/sourcegraph/pull/31294/commits/6793220d6cf1200535a2610d79d2dd9e18c67dca)

## 3.37.0

### Added

- Code in search results is now selectable (e.g. for copying). Just clicking on the code continues to open the corresponding file as it did before. [#30033](https://github.com/sourcegraph/sourcegraph/pull/30033)
- Search Notebooks now support importing and exporting Markdown-formatted files. [#28586](https://github.com/sourcegraph/sourcegraph/issues/28586)
- Added standalone migrator service that can be used to run database migrations independently of an upgrade. For more detail see the [standalone migrator docs](https://docs.sourcegraph.com/admin/how-to/manual_database_migrations) and the [docker-compose](https://docs.sourcegraph.com/admin/install/docker-compose/operations#database-migrations) or [kubernetes](https://docs.sourcegraph.com/admin/install/kubernetes/update#database-migrations) upgrade docs.

### Changed

- Syntax highlighting for JSON now uses a distinct color for strings in object key positions. [#30105](https://github.com/sourcegraph/sourcegraph/pull/30105)
- GraphQL API: The order of events returned by `MonitorTriggerEventConnection` has been reversed so newer events are returned first. The `after` parameter has been modified accordingly to return events older the one specified, to allow for pagination. [31219](https://github.com/sourcegraph/sourcegraph/pull/31219)
- [Query based search contexts](https://docs.sourcegraph.com/code_search/how-to/search_contexts#beta-query-based-search-contexts) are now enabled by default as a [beta feature](https://docs.sourcegraph.com/admin/beta_and_experimental_features). [#30888](https://github.com/sourcegraph/sourcegraph/pull/30888)
- The symbols sidebar loads much faster on old commits (after processing it) when scoped to a subdirectory in a big repository. [#31300](https://github.com/sourcegraph/sourcegraph/pull/31300)

### Fixed

- Links generated by editor endpoint will render image preview correctly. [#30767](https://github.com/sourcegraph/sourcegraph/pull/30767)
- Fixed a race condition in the precise code intel upload expirer process that prematurely expired new uploads. [#30546](https://github.com/sourcegraph/sourcegraph/pull/30546)
- Pushing changesets from Batch Changes to code hosts with self-signed TLS certificates has been fixed. [#31010](https://github.com/sourcegraph/sourcegraph/issues/31010)
- Fixed LSIF uploads not being expired according to retention policies when the repository contained tags and branches with the same name but pointing to different commits. [#31108](https://github.com/sourcegraph/sourcegraph/pull/31108)
- Service discovery for the symbols service can transition from no endpoints to endpoints. Previously we always returned an error after the first empty state. [#31225](https://github.com/sourcegraph/sourcegraph/pull/31225)
- Fixed performance issue in LSIF upload processing, reducing the latency between uploading an LSIF index and accessing precise code intel in the UI. ([#30978](https://github.com/sourcegraph/sourcegraph/pull/30978), [#31143](https://github.com/sourcegraph/sourcegraph/pull/31143))
- Fixed symbols not appearing when no files changed between commits. [#31295](https://github.com/sourcegraph/sourcegraph/pull/31295)
- Fixed symbols not appearing when too many files changed between commits. [#31110](https://github.com/sourcegraph/sourcegraph/pull/31110)
- Fixed runaway disk usage in the `symbols` service. [#30647](https://github.com/sourcegraph/sourcegraph/pull/30647)

### Removed

- Removed `experimentalFeature.showCodeMonitoringTestEmailButton`. Test emails can still be sent by editing the code monitor and expanding the "Send email notification" section. [#29953](https://github.com/sourcegraph/sourcegraph/pull/29953)

## 3.36.3

### Fixed

- Fix Code Monitor permissions. For more detail see our [security advisory](https://github.com/sourcegraph/sourcegraph/security/advisories/GHSA-xqv2-x6f2-w3pf) [#30547](https://github.com/sourcegraph/sourcegraph/pull/30547)

## 3.36.2

### Removed

- The TOS consent screen which would appear for all users upon signing into Sourcegraph. We had some internal miscommunication on this onboarding flow and it didn’t turn out the way we intended, this effectively reverts that change. ![#30192](https://github.com/sourcegraph/sourcegraph/issues/30192)

## 3.36.1

### Fixed

- Fix broken 'src lsif upload' inside executor due to basic auth removal. [#30023](https://github.com/sourcegraph/sourcegraph/pull/30023)

## 3.36.0

### Added

- Search contexts can now be defined with a restricted search query as an alternative to a specific list of repositories and revisions. This feature is _beta_ and may change in the following releases. Allowed filters: `repo`, `rev`, `file`, `lang`, `case`, `fork`, `visibility`. `OR`, `AND` expressions are also allowed. To enable this feature to all users, set `experimentalFeatures.searchContextsQuery` to true in global settings. You'll then see a "Create context" button from the search results page and a "Query" input field in the search contexts form. If you want revisions specified in these query based search contexts to be indexed, set `experimentalFeatures.search.index.query.contexts` to true in site configuration. [#29327](https://github.com/sourcegraph/sourcegraph/pull/29327)
- More explicit Terms of Service and Privacy Policy consent has been added to Sourcegraph Server. [#28716](https://github.com/sourcegraph/sourcegraph/issues/28716)
- Batch changes will be created on forks of the upstream repository if the new `batchChanges.enforceForks` site setting is enabled. [#17879](https://github.com/sourcegraph/sourcegraph/issues/17879)
- Symbolic links are now searchable. Previously it was possible to navigate to symbolic links in the repository tree view, however the symbolic links were ignored during searches. [#29567](https://github.com/sourcegraph/sourcegraph/pull/29567), [#237](https://github.com/sourcegraph/zoekt/pull/237)
- Maximum number of references/definitions shown in panel can be adjusted in settings with `codeIntelligence.maxPanelResults`. If not set, a hardcoded limit of 500 was used. [#29629](https://github.com/sourcegraph/sourcegraph/29629)
- Search notebooks are now fully persistable. You can create notebooks through the WYSIWYG editor and share them via a unique URL. We support two visibility modes: private (only the creator can view the notebook) and public (everyone can view the notebook). This feature is _beta_ and may change in the following releases. [#27384](https://github.com/sourcegraph/sourcegraph/issues/27384)
- Code Insights that are run over all repositories now have data points with links that lead to the search page. [#29587](https://github.com/sourcegraph/sourcegraph/pull/29587)
- Code Insights creation UI query field now supports different syntax highlight modes based on `patterntype` filter. [#29733](https://github.com/sourcegraph/sourcegraph/pull/29733)
- Code Insights creation UI query field now has live-preview button that leads to the search page with predefined query value. [#29698](https://github.com/sourcegraph/sourcegraph/pull/29698)
- Code Insights creation UI detect and track patterns can now search across all repositories. [#29906](https://github.com/sourcegraph/sourcegraph/pull/29906)
- Pings now contain aggregated CTA metrics. [#29966](https://github.com/sourcegraph/sourcegraph/pull/29966)
- Pings now contain aggregated CTA metrics. [#29966](https://github.com/sourcegraph/sourcegraph/pull/29966) and [#31389](https://github.com/sourcegraph/sourcegraph/pull/31389)

### Changed

- Sourcegraph's API (streaming search, GraphQL, etc.) may now be used from any domain when using an access token for authentication, or with no authentication in the case of Sourcegraph.com. [#28775](https://github.com/sourcegraph/sourcegraph/pull/28775)
- The endpoint `/search/stream` will be retired in favor of `/.api/search/stream`. This requires no action unless you have developed custom code against `/search/stream`. We will support both endpoints for a short period of time before removing `/search/stream`. Please refer to the [documentation](https://docs.sourcegraph.com/api/stream_api) for more information.
- When displaying the content of symbolic links in the repository tree view, we will show the relative path to the link's target instead of the target's content. This behavior is consistent with how we display symbolic links in search results. [#29687](https://github.com/sourcegraph/sourcegraph/pull/29687)
- A new janitor job, "sg maintenance" was added to gitserver. The new job replaces "garbage collect" with the goal to optimize the performance of git operations for large repositories. You can choose to enable "garbage collect" again by setting the environment variables "SRC_ENABLE_GC_AUTO" to "true" and "SRC_ENABLE_SG_MAINTENANCE" to "false" for gitserver. Note that you must not enable both options at the same time. [#28224](https://github.com/sourcegraph/sourcegraph/pull/28224).
- Search results across repositories are now ordered by repository rank by default. By default the rank is the number of stars a repository has. An administrator can inflate the rank of a repository via `experimentalFeatures.ranking.repoScores`. If you notice increased latency in results, you can disable this feature by setting `experimentalFeatures.ranking.maxReorderQueueSize` to 0. [#29856](https://github.com/sourcegraph/sourcegraph/pull/29856)
- Search results within the same file are now ordered by relevance instead of line number. To order by line number, update the setting `experimentalFeatures.clientSearchResultRanking: "by-line-number"`. [#29046](https://github.com/sourcegraph/sourcegraph/pull/29046)
- Bumped the symbols processing timeout from 20 minutes to 2 hours and made it configurable. [#29891](https://github.com/sourcegraph/sourcegraph/pull/29891)

### Fixed

- Issue preventing searches from completing when certain patterns contain `@`. [#29489](https://github.com/sourcegraph/sourcegraph/pull/29489)
- The grafana dashboard for "successful search request duration" reports the time for streaming search which is used by the browser. Previously it reported the GraphQL time which the browser no longer uses. [#29625](https://github.com/sourcegraph/sourcegraph/pull/29625)
- A regression introduced in 3.35 causing Code Insights that are run over all repositories to not query against repositories that have permissions enabled. (Restricted repositories are and remain filtered based on user permissions when a user views a chart, not at query time.) This may cause global Insights to undercount for data points generated after upgrading to 3.35 and before upgrading to 3.36. [](https://github.com/sourcegraph/sourcegraph/pull/29725)
- Renaming repositories now removes the old indexes on Zoekt's disks. This did not affect search results, only wasted disk space. This was a regression introduced in Sourcegraph 3.33. [#29685](https://github.com/sourcegraph/sourcegraph/issues/29685)

### Removed

- Removed unused backend service from Kubernetes deployments. [#4050](https://github.com/sourcegraph/deploy-sourcegraph/pull/4050)

## 3.35.2

### Fixed

- Fix Code Monitor permissions. For more detail see our [security advisory](https://github.com/sourcegraph/sourcegraph/security/advisories/GHSA-xqv2-x6f2-w3pf) [#30547](https://github.com/sourcegraph/sourcegraph/pull/30547)

## 3.35.1

**⚠️ Due to issues related to Code Insights in the 3.35.0 release, users are advised to upgrade directly to 3.35.1.**

### Fixed

- Skipped migrations caused existing Code Insights to not appear. [#29395](https://github.com/sourcegraph/sourcegraph/pull/29395)
- Enterprise-only out-of-band migrations failed to execute due to missing enterprise configuration flag. [#29426](https://github.com/sourcegraph/sourcegraph/pull/29426)

## 3.35.0

**⚠️ Due to issues related to Code Insights on this release, users are advised to upgrade directly to 3.35.1.**

### Added

- Individual batch changes can publish multiple changesets to the same repository by specifying multiple target branches using the [`on.branches`](https://docs.sourcegraph.com/batch_changes/references/batch_spec_yaml_reference#on-repository) attribute. [#25228](https://github.com/sourcegraph/sourcegraph/issues/25228)
- Low resource overlay added. NOTE: this is designed for internal-use only. Customers can use the `minikube` overlay to achieve similar results.[#4012](https://github.com/sourcegraph/deploy-sourcegraph/pull/4012)
- Code Insights has a new insight `Detect and Track` which will generate unique time series from the matches of a pattern specified as a regular expression capture group. This is currently limited to insights scoped to specific repositories. [docs](https://docs.sourcegraph.com/code_insights/explanations/automatically_generated_data_series)
- Code Insights is persisted entirely in the `codeinsights-db` database. A migration will automatically be performed to move any defined insights and dashboards from your user, org, or global settings files.
- The GraphQL API for Code Insights has entered beta. [docs](https://docs.sourcegraph.com/code_insights/references/code_insights_graphql_api)
- The `SRC_GIT_SERVICE_MAX_EGRESS_BYTES_PER_SECOND` environment variable to control the egress throughput of gitserver's git service (e.g. used by zoekt-index-server to clone repos to index). Set to -1 for no limit. [#29197](https://github.com/sourcegraph/sourcegraph/pull/29197)
- Search suggestions via the GraphQL API were deprecated last release and are now no longer available. Suggestions now work only with the search streaming API. [#29283](https://github.com/sourcegraph/sourcegraph/pull/29283)
- Clicking on a token will now jump to its definition. [#28520](https://github.com/sourcegraph/sourcegraph/pull/28520)

### Changed

- The `ALLOW_DECRYPT_MIGRATION` environment variable is now read by the `worker` service, not the `frontend` service as in previous versions.
- External services will stop syncing if they exceed the user / site level limit for total number of repositories added. It will only continue syncing if the extra repositories are removed or the corresponding limit is increased, otherwise it will stop syncing for the very first repository each time the syncer attempts to sync the external service again. [#28674](https://github.com/sourcegraph/sourcegraph/pull/28674)
- Sourcegraph services now listen to SIGTERM signals. This allows smoother rollouts in kubernetes deployments. [#27958](https://github.com/sourcegraph/sourcegraph/pull/27958)
- The sourcegraph-frontend ingress now uses the networking.k8s.io/v1 api. This adds support for k8s v1.22 and later, and deprecates support for versions older than v1.18.x [#4029](https://github.com/sourcegraph/deploy-sourcegraph/pull/4029)
- Non-bare repositories found on gitserver will be removed by a janitor job. [#28895](https://github.com/sourcegraph/sourcegraph/pull/28895)
- The search bar is no longer auto-focused when navigating between files. This change means that the keyboard shortcut Cmd+LeftArrow (or Ctrl-LeftArrow) now goes back to the browser's previous page instead of moving the cursor position to the first position of the search bar. [#28943](https://github.com/sourcegraph/sourcegraph/pull/28943)
- Code Insights series over all repositories can now be edited
- Code Insights series over all repositories now support a custom time interval and will calculate with 12 points starting at the moment the series is created and working backwards.
- Minio service upgraded to RELEASE.2021-12-10T23-03-39Z. [#29188](https://github.com/sourcegraph/sourcegraph/pull/29188)
- Code insights creation UI form query field now supports suggestions and syntax highlighting. [#28130](https://github.com/sourcegraph/sourcegraph/pull/28130)
- Using `select:repo` in search queries will now stream results incrementally, greatly improving speed and reducing time-to-first-result. [#28920](https://github.com/sourcegraph/sourcegraph/pull/28920)
- The fuzzy file finder is now enabled by default and can be activated with the shortcut `Cmd+K` on macOS and `Ctrl+K` on Linux/Windows. Change the user setting `experimentalFeatures.fuzzyFinder` to `false` to disable this feature. [#29010](https://github.com/sourcegraph/sourcegraph/pull/29010)
- Search-based code intelligence and the symbol sidebar are much faster now that the symbols service incrementally processes files that changed. [#27932](https://github.com/sourcegraph/sourcegraph/pull/27932)

### Fixed

- Moving a changeset from draft state into published state was broken on GitLab code hosts. [#28239](https://github.com/sourcegraph/sourcegraph/pull/28239)
- The shortcuts for toggling the History Panel and Line Wrap were not working on Mac. [#28574](https://github.com/sourcegraph/sourcegraph/pull/28574)
- Suppresses docker-on-mac warning for Kubernetes, Docker Compose, and Pure Docker deployments. [#28405](https://github.com/sourcegraph/sourcegraph/pull/28821)
- Fixed an issue where certain regexp syntax for repository searches caused the entire search, including non-repository searches, to fail with a parse error (issue affects only version 3.34). [#28826](https://github.com/sourcegraph/sourcegraph/pull/28826)
- Modifying changesets on Bitbucket Server could previously fail if the local copy in Batch Changes was out of date. That has been fixed by retrying the operations in case of a 409 response. [#29100](https://github.com/sourcegraph/sourcegraph/pull/29100)

### Removed

- Settings files (user, org, global) as a persistence mechanism for Code Insights are now deprecated.
- Query-runner deployment has been removed. You can safely remove the `query-runner` service from your installation.

## 3.34.2

### Fixed

- A bug introduced in 3.34 and 3.34.1 that resulted in certain repositories being missed in search results. [#28624](https://github.com/sourcegraph/sourcegraph/pull/28624)

## 3.34.1

### Fixed

- Fixed Redis alerting for docker-compose deployments [#28099](https://github.com/sourcegraph/sourcegraph/issues/28099)

## 3.34.0

### Added

- Added documentation for merging site-config files. Available since 3.32 [#21220](https://github.com/sourcegraph/sourcegraph/issues/21220)
- Added site config variable `cloneProgressLog` to optionally enable logging of clone progress to temporary files for debugging. Disabled by default. [#26568](https://github.com/sourcegraph/sourcegraph/pull/26568)
- GNU's `wget` has been added to all `sourcegraph/*` Docker images that use `sourcegraph/alpine` as its base [#26823](https://github.com/sourcegraph/sourcegraph/pull/26823)
- Added the "no results page", a help page shown if a search doesn't return any results [#26154](https://github.com/sourcegraph/sourcegraph/pull/26154)
- Added monitoring page for Redis databases [#26967](https://github.com/sourcegraph/sourcegraph/issues/26967)
- The search indexer only polls repositories that have been marked as changed. This reduces a large source of load in installations with a large number of repositories. If you notice index staleness, you can try disabling by setting the environment variable `SRC_SEARCH_INDEXER_EFFICIENT_POLLING_DISABLED` on `sourcegraph-frontend`. [#27058](https://github.com/sourcegraph/sourcegraph/issues/27058)
- Pings include instance wide total counts of Code Insights grouped by presentation type, series type, and presentation-series type. [#27602](https://github.com/sourcegraph/sourcegraph/pull/27602)
- Added logging of incoming Batch Changes webhooks, which can be viewed by site admins. By default, sites without encryption will log webhooks for three days, while sites with encryption will not log webhooks without explicit configuration. [See the documentation for more details](https://docs.sourcegraph.com/admin/config/batch_changes#incoming-webhooks). [#26669](https://github.com/sourcegraph/sourcegraph/issues/26669)
- Added support for finding implementations of interfaces and methods. [#24854](https://github.com/sourcegraph/sourcegraph/pull/24854)

### Changed

- Removed liveness probes from Kubernetes Prometheus deployment [#2970](https://github.com/sourcegraph/deploy-sourcegraph/pull/2970)
- Batch Changes now requests the `workflow` scope on GitHub personal access tokens to allow batch changes to write to the `.github` directory in repositories. If you have already configured a GitHub PAT for use with Batch Changes, we suggest adding the scope to the others already granted. [#26606](https://github.com/sourcegraph/sourcegraph/issues/26606)
- Sourcegraph's Prometheus and Alertmanager dependency has been upgraded to v2.31.1 and v0.23.0 respectively. [#27336](https://github.com/sourcegraph/sourcegraph/pull/27336)
- The search UI's repositories count as well as the GraphQL API's `search().repositories` and `search().repositoriesCount` have changed semantics from the set of searchable repositories to the set of repositories with matches. In a future release, we'll introduce separate fields for the set of searchable repositories backed by a [scalable implementation](https://github.com/sourcegraph/sourcegraph/issues/27274). [#26995](https://github.com/sourcegraph/sourcegraph/issues/26995)

### Fixed

- An issue that causes the server to panic when performing a structural search via the GQL API for a query that also
  matches missing repos (affected versions 3.33.0 and 3.32.0)
  . [#26630](https://github.com/sourcegraph/sourcegraph/pull/26630)
- Improve detection for Docker running in non-linux
  environments. [#23477](https://github.com/sourcegraph/sourcegraph/issues/23477)
- Fixed the cache size calculation used for Kubernetes deployments. Previously, the calculated value was too high and would exceed the ephemeral storage request limit. #[26283](https://github.com/sourcegraph/sourcegraph/issues/26283)
- Fixed a regression that was introduced in 3.27 and broke SSH-based authentication for managing Batch Changes changesets on code hosts. SSH keys generated by Sourcegraph were not used for authentication and authenticating with the code host would fail if no SSH key with write-access had been added to `gitserver`. [#27491](https://github.com/sourcegraph/sourcegraph/pull/27491)
- Private repositories matching `-repo:` expressions are now excluded. This was a regression introduced in 3.33.0. [#27044](https://github.com/sourcegraph/sourcegraph/issues/27044)

### Removed

- All version contexts functionality (deprecated in 3.33) is now removed. [#26267](https://github.com/sourcegraph/sourcegraph/issues/26267)
- Query filter `repogroup` (deprecated in 3.33) is now removed. [#24277](https://github.com/sourcegraph/sourcegraph/issues/24277)
- Sourcegraph no longer uses CSRF security tokens/cookies to prevent CSRF attacks. Instead, Sourcegraph now relies solely on browser's CORS policies (which were already in place.) In practice, this is just as safe and leads to a simpler CSRF threat model which reduces security risks associated with our threat model complexity. [#7658](https://github.com/sourcegraph/sourcegraph/pull/7658)
- Notifications for saved searches (deprecated in v3.31.0) have been removed [#27912](https://github.com/sourcegraph/sourcegraph/pull/27912/files)

## 3.33.2

### Fixed

- Fixed: backported saved search and code monitor notification fixes from 3.34.0 [#28019](https://github.com/sourcegraph/sourcegraph/pull/28019)

## 3.33.1

### Fixed

- Private repositories matching `-repo:` expressions are now excluded. This was a regression introduced in 3.33.0. [#27044](https://github.com/sourcegraph/sourcegraph/issues/27044)
- Fixed a regression that was introduced in 3.27 and broke SSH-based authentication for managing Batch Changes changesets on code hosts. SSH keys generated by Sourcegraph were not used for authentication and authenticating with the code host would fail if no SSH key with write-access had been added to `gitserver`. [#27491](https://github.com/sourcegraph/sourcegraph/pull/27491)

## 3.33.0

### Added

- More rules have been added to the search query validation so that user get faster feedback on issues with their query. [#24747](https://github.com/sourcegraph/sourcegraph/pull/24747)
- Bloom filters have been added to the zoekt indexing backend to accelerate queries with code fragments matching `\w{4,}`. [zoekt#126](https://github.com/sourcegraph/zoekt/pull/126)
- For short search queries containing no filters but the name of a supported programming language we are now suggesting to run the query with a language filter. [#25792](https://github.com/sourcegraph/sourcegraph/pull/25792)
- The API scope used by GitLab OAuth can now optionally be configured in the provider. [#26152](https://github.com/sourcegraph/sourcegraph/pull/26152)
- Added Apex language support for syntax highlighting and search-based code intelligence. [#25268](https://github.com/sourcegraph/sourcegraph/pull/25268)

### Changed

- Search context management pages are now only available in the Sourcegraph enterprise version. Search context dropdown is disabled in the OSS version. [#25147](https://github.com/sourcegraph/sourcegraph/pull/25147)
- Search contexts GQL API is now only available in the Sourcegraph enterprise version. [#25281](https://github.com/sourcegraph/sourcegraph/pull/25281)
- When running a commit or diff query, the accepted values of `before` and `after` have changed from "whatever git accepts" to a [slightly more strict subset](https://docs.sourcegraph.com/code_search/reference/language#before) of that. [#25414](https://github.com/sourcegraph/sourcegraph/pull/25414)
- Repogroups and version contexts are deprecated in favor of search contexts. Read more about the deprecation and how to migrate to search contexts in the [blog post](https://about.sourcegraph.com/blog/introducing-search-contexts). [#25676](https://github.com/sourcegraph/sourcegraph/pull/25676)
- Search contexts are now enabled by default in the Sourcegraph enterprise version. [#25674](https://github.com/sourcegraph/sourcegraph/pull/25674)
- Code Insights background queries will now retry a maximum of 10 times (down from 100). [#26057](https://github.com/sourcegraph/sourcegraph/pull/26057)
- Our `sourcegraph/cadvisor` Docker image has been upgraded to cadvisor version `v0.42.0`. [#26126](https://github.com/sourcegraph/sourcegraph/pull/26126)
- Our `jaeger` version in the `sourcegraph/sourcegraph` Docker image has been upgraded to `1.24.0`. [#26215](https://github.com/sourcegraph/sourcegraph/pull/26215)

### Fixed

- A search regression in 3.32.0 which caused instances with search indexing _disabled_ (very rare) via `"search.index.enabled": false,` in their site config to crash with a panic. [#25321](https://github.com/sourcegraph/sourcegraph/pull/25321)
- An issue where the default `search.index.enabled` value on single-container Docker instances would incorrectly be computed as `false` in some situations. [#25321](https://github.com/sourcegraph/sourcegraph/pull/25321)
- StatefulSet service discovery in Kubernetes correctly constructs pod hostnames in the case where the ServiceName is different from the StatefulSet name. [#25146](https://github.com/sourcegraph/sourcegraph/pull/25146)
- An issue where clicking on a link in the 'Revisions' search sidebar section would result in an invalid query if the query didn't already contain a 'repo:' filter. [#25076](https://github.com/sourcegraph/sourcegraph/pull/25076)
- An issue where links to jump to Bitbucket Cloud wouldn't render in the UI. [#25533](https://github.com/sourcegraph/sourcegraph/pull/25533)
- Fixed some code insights pings being aggregated on `anonymous_user_id` instead of `user_id`. [#25926](https://github.com/sourcegraph/sourcegraph/pull/25926)
- Code insights running over all repositories using a commit search (`type:commit` or `type:diff`) would fail to deserialize and produce no results. [#25928](https://github.com/sourcegraph/sourcegraph/pull/25928)
- Fixed an issue where code insights queries could produce a panic on queued records that did not include a `record_time` [#25929](https://github.com/sourcegraph/sourcegraph/pull/25929)
- Fixed an issue where Batch Change changeset diffs would sometimes render incorrectly when previewed from the UI if they contained deleted empty lines. [#25866](https://github.com/sourcegraph/sourcegraph/pull/25866)
- An issue where `repo:contains.commit.after()` would fail on some malformed git repositories. [#25974](https://github.com/sourcegraph/sourcegraph/issues/25974)
- Fixed primary email bug where users with no primary email set would break the email setting page when trying to add a new email. [#25008](https://github.com/sourcegraph/sourcegraph/pull/25008)
- An issue where keywords like `and`, `or`, `not` would not be highlighted properly in the search bar due to the presence of quotes. [#26135](https://github.com/sourcegraph/sourcegraph/pull/26135)
- An issue where frequent search indexing operations led to incoming search queries timing out. When these timeouts happened in quick succession, `zoekt-webserver` processes would shut themselves down via their `watchdog` routine. This should now only happen when a given `zoekt-webserver` is under-provisioned on CPUs. [#25872](https://github.com/sourcegraph/sourcegraph/issues/25872)
- Since 3.28.0, Batch Changes webhooks would not update changesets opened in private repositories. This has been fixed. [#26380](https://github.com/sourcegraph/sourcegraph/issues/26380)
- Reconciling batch changes could stall when updating the state of a changeset that already existed. This has been fixed. [#26386](https://github.com/sourcegraph/sourcegraph/issues/26386)

### Removed

- Batch Changes changeset specs stored the raw JSON used when creating them, which is no longer used and is not exposed in the API. This column has been removed, thereby saving space in the Sourcegraph database. [#25453](https://github.com/sourcegraph/sourcegraph/issues/25453)
- The query builder page experimental feature, which was disabled in 3.21, is now removed. The setting `{ "experimentalFeatures": { "showQueryBuilder": true } }` now has no effect. [#26125](https://github.com/sourcegraph/sourcegraph/pull/26125)

## 3.32.1

### Fixed

- Fixed a regression that was introduced in 3.27 and broke SSH-based authentication for managing Batch Changes changesets on code hosts. SSH keys generated by Sourcegraph were not used for authentication and authenticating with the code host would fail if no SSH key with write-access had been added to `gitserver`. [#27491](https://github.com/sourcegraph/sourcegraph/pull/27491)

## 3.32.0

### Added

- The search sidebar shows a revisions section if all search results are from a single repository. This makes it easier to search in and switch between different revisions. [#23835](https://github.com/sourcegraph/sourcegraph/pull/23835)
- The various alerts overview panels in Grafana can now be clicked to go directly to the relevant panels and dashboards. [#24920](https://github.com/sourcegraph/sourcegraph/pull/24920)
- Added a `Documentation` tab to the Site Admin Maintenance panel that links to the official Sourcegraph documentation. [#24917](https://github.com/sourcegraph/sourcegraph/pull/24917)
- Code Insights that run over all repositories now generate a moving daily snapshot between time points. [#24804](https://github.com/sourcegraph/sourcegraph/pull/24804)
- The Code Insights GraphQL API now restricts the results to user, org, and globally scoped insights. Insights will be synced to the database with access associated to the user or org setting containing the insight definition. [#25017](https://github.com/sourcegraph/sourcegraph/pull/25017)
- The timeout for long-running Git commands can be customized via `gitLongCommandTimeout` in the site config. [#25080](https://github.com/sourcegraph/sourcegraph/pull/25080)

### Changed

- `allowGroupsPermissionsSync` in the GitHub authorization provider is now required to enable the experimental GitHub teams and organization permissions caching. [#24561](https://github.com/sourcegraph/sourcegraph/pull/24561)
- GitHub external code hosts now validate if a corresponding authorization provider is set, and emits a warning if not. [#24526](https://github.com/sourcegraph/sourcegraph/pull/24526)
- Sourcegraph is now built with Go 1.17. [#24566](https://github.com/sourcegraph/sourcegraph/pull/24566)
- Code Insights is now available only in the Sourcegraph enterprise. [#24741](https://github.com/sourcegraph/sourcegraph/pull/24741)
- Prometheus in Sourcegraph with Docker Compose now scrapes Postgres and Redis instances for metrics. [deploy-sourcegraph-docker#580](https://github.com/sourcegraph/deploy-sourcegraph-docker/pull/580)
- Symbol suggestions now leverage optimizations for global searches. [#24943](https://github.com/sourcegraph/sourcegraph/pull/24943)

### Fixed

- Fixed a number of issues where repository permissions sync may fail for instances with very large numbers of repositories. [#24852](https://github.com/sourcegraph/sourcegraph/pull/24852), [#24972](https://github.com/sourcegraph/sourcegraph/pull/24972)
- Fixed excessive re-rendering of the whole web application on every keypress in the search query input. [#24844](https://github.com/sourcegraph/sourcegraph/pull/24844)
- Code Insights line chart now supports different timelines for each data series (lines). [#25005](https://github.com/sourcegraph/sourcegraph/pull/25005)
- Postgres exporter now exposes pg_stat_activity account to show the number of active DB connections. [#25086](https://github.com/sourcegraph/sourcegraph/pull/25086)

### Removed

- The `PRECISE_CODE_INTEL_DATA_TTL` environment variable is no longer read by the worker service. Instead, global and repository-specific data retention policies configurable in the UI by site-admins will control the length of time LSIF uploads are considered _fresh_. [#24793](https://github.com/sourcegraph/sourcegraph/pull/24793)
- The `repo.cloned` column was removed as it was deprecated in 3.26. [#25066](https://github.com/sourcegraph/sourcegraph/pull/25066)

## 3.31.2

### Fixed

- Fixed multiple CVEs for [libssl](https://cve.mitre.org/cgi-bin/cvename.cgi?name=CVE-2021-3711) and [Python3](https://cve.mitre.org/cgi-bin/cvename.cgi?name=CVE-2021-29921). [#24700](https://github.com/sourcegraph/sourcegraph/pull/24700) [#24620](https://github.com/sourcegraph/sourcegraph/pull/24620) [#24695](https://github.com/sourcegraph/sourcegraph/pull/24695)

## 3.31.1

### Added

- The required authentication scopes required to enable caching behaviour for GitHub repository permissions can now be requested via `allowGroupsPermissionsSync` in GitHub `auth.providers`. [#24328](https://github.com/sourcegraph/sourcegraph/pull/24328)

### Changed

- Caching behaviour for GitHub repository permissions enabled via the `authorization.groupsCacheTTL` field in the code host config can now leverage additional caching of team and organization permissions for repository permissions syncing (on top of the caching for user permissions syncing introduced in 3.31). [#24328](https://github.com/sourcegraph/sourcegraph/pull/24328)

## 3.31.0

### Added

- Backend Code Insights GraphQL queries now support arguments `includeRepoRegex` and `excludeRepoRegex` to filter on repository names. [#23256](https://github.com/sourcegraph/sourcegraph/pull/23256)
- Code Insights background queries now process in a priority order backwards through time. This will allow insights to populate concurrently. [#23101](https://github.com/sourcegraph/sourcegraph/pull/23101)
- Operator documentation has been added to the Search Reference sidebar section. [#23116](https://github.com/sourcegraph/sourcegraph/pull/23116)
- Syntax highlighting support for the [Cue](https://cuelang.org) language.
- Reintroduced a revised version of the Search Types sidebar section. [#23170](https://github.com/sourcegraph/sourcegraph/pull/23170)
- Improved usability where filters followed by a space in the search query will warn users that the filter value is empty. [#23646](https://github.com/sourcegraph/sourcegraph/pull/23646)
- Perforce: [`git p4`'s `--use-client-spec` option](https://git-scm.com/docs/git-p4#Documentation/git-p4.txt---use-client-spec) can now be enabled by configuring the `p4.client` field. [#23833](https://github.com/sourcegraph/sourcegraph/pull/23833), [#23845](https://github.com/sourcegraph/sourcegraph/pull/23845)
- Code Insights will do a one-time reset of ephemeral insights specific database tables to clean up stale and invalid data. Insight data will regenerate automatically. [23791](https://github.com/sourcegraph/sourcegraph/pull/23791)
- Perforce: added basic support for Perforce permission table path wildcards. [#23755](https://github.com/sourcegraph/sourcegraph/pull/23755)
- Added autocompletion and search filtering of branch/tag/commit revisions to the repository compare page. [#23977](https://github.com/sourcegraph/sourcegraph/pull/23977)
- Batch Changes changesets can now be [set to published when previewing new or updated batch changes](https://docs.sourcegraph.com/batch_changes/how-tos/publishing_changesets#within-the-ui). [#22912](https://github.com/sourcegraph/sourcegraph/issues/22912)
- Added Python3 to server and gitserver images to enable git-p4 support. [#24204](https://github.com/sourcegraph/sourcegraph/pull/24204)
- Code Insights drill-down filters now allow filtering insights data on the dashboard page using repo: filters. [#23186](https://github.com/sourcegraph/sourcegraph/issues/23186)
- GitHub repository permissions can now leverage caching of team and organization permissions for user permissions syncing. Caching behaviour can be enabled via the `authorization.groupsCacheTTL` field in the code host config. This can significantly reduce the amount of time it takes to perform a full permissions sync due to reduced instances of being rate limited by the code host. [#23978](https://github.com/sourcegraph/sourcegraph/pull/23978)

### Changed

- Code Insights will now always backfill from the time the data series was created. [#23430](https://github.com/sourcegraph/sourcegraph/pull/23430)
- Code Insights queries will now extract repository name out of the GraphQL response instead of going to the database. [#23388](https://github.com/sourcegraph/sourcegraph/pull/23388)
- Code Insights backend has moved from the `repo-updater` service to the `worker` service. [#23050](https://github.com/sourcegraph/sourcegraph/pull/23050)
- Code Insights feature flag `DISABLE_CODE_INSIGHTS` environment variable has moved from the `repo-updater` service to the `worker` service. Any users of this flag will need to update their `worker` service configuration to continue using it. [#23050](https://github.com/sourcegraph/sourcegraph/pull/23050)
- Updated Docker-Compose Caddy Image to v2.0.0-alpine. [#468](https://github.com/sourcegraph/deploy-sourcegraph-docker/pull/468)
- Code Insights historical samples will record using the timestamp of the commit that was searched. [#23520](https://github.com/sourcegraph/sourcegraph/pull/23520)
- Authorization checks are now handled using role based permissions instead of manually altering SQL statements. [23398](https://github.com/sourcegraph/sourcegraph/pull/23398)
- Docker Compose: the Jaeger container's `SAMPLING_STRATEGIES_FILE` now has a default value. If you are currently using a custom sampling strategies configuration, you may need to make sure your configuration is not overridden by the change when upgrading. [sourcegraph/deploy-sourcegraph#489](https://github.com/sourcegraph/deploy-sourcegraph-docker/pull/489)
- Code Insights historical samples will record using the most recent commit to the start of the frame instead of the middle of the frame. [#23573](https://github.com/sourcegraph/sourcegraph/pull/23573)
- The copy icon displayed next to files and repositories will now copy the file or repository path. Previously, this action copied the URL to clipboard. [#23390](https://github.com/sourcegraph/sourcegraph/pull/23390)
- Sourcegraph's Prometheus dependency has been upgraded to v2.28.1. [23663](https://github.com/sourcegraph/sourcegraph/pull/23663)
- Sourcegraph's Alertmanager dependency has been upgraded to v0.22.2. [23663](https://github.com/sourcegraph/sourcegraph/pull/23714)
- Code Insights will now schedule sample recordings for the first of the next month after creation or a previous recording. [#23799](https://github.com/sourcegraph/sourcegraph/pull/23799)
- Code Insights now stores data in a new format. Data points will store complete vectors for all repositories even if the underlying Sourcegraph queries were compressed. [#23768](https://github.com/sourcegraph/sourcegraph/pull/23768)
- Code Insights rate limit values have been tuned for a more reasonable performance. [#23860](https://github.com/sourcegraph/sourcegraph/pull/23860)
- Code Insights will now generate historical data once per month on the first of the month, up to the configured `insights.historical.frames` number of frames. [#23768](https://github.com/sourcegraph/sourcegraph/pull/23768)
- Code Insights will now schedule recordings for the first of the next calendar month after an insight is created or recorded. [#23799](https://github.com/sourcegraph/sourcegraph/pull/23799)
- Code Insights will attempt to sync insight definitions from settings to the database once every 10 minutes. [23805](https://github.com/sourcegraph/sourcegraph/pull/23805)
- Code Insights exposes information about queries that are flagged `dirty` through the `insights` GraphQL query. [#23857](https://github.com/sourcegraph/sourcegraph/pull/23857/)
- Code Insights GraphQL query `insights` will now fetch 12 months of data instead of 6 if a specific time range is not provided. [#23786](https://github.com/sourcegraph/sourcegraph/pull/23786)
- Code Insights will now generate 12 months of historical data during a backfill instead of 6. [#23860](https://github.com/sourcegraph/sourcegraph/pull/23860)
- The `sourcegraph-frontend.Role` in Kubernetes deployments was updated to permit statefulsets access in the Kubernetes API. This is needed to better support stable service discovery for stateful sets during deployments, which isn't currently possible by using service endpoints. [#3670](https://github.com/sourcegraph/deploy-sourcegraph/pull/3670) [#23889](https://github.com/sourcegraph/sourcegraph/pull/23889)
- For Docker-Compose and Kubernetes users, the built-in main Postgres and codeintel databases have switched to an alpine Docker image. This requires re-indexing the entire database. This process can take up to a few hours on systems with large datasets. [#23697](https://github.com/sourcegraph/sourcegraph/pull/23697)
- Results are now streamed from searcher by default, improving memory usage and latency for large, unindexed searches. [#23754](https://github.com/sourcegraph/sourcegraph/pull/23754)
- [`deploy-sourcegraph` overlays](https://docs.sourcegraph.com/admin/install/kubernetes/configure#overlays) now use `resources:` instead of the [deprecated `bases:` field](https://kubectl.docs.kubernetes.io/references/kustomize/kustomization/bases/) for referencing Kustomize bases. [deploy-sourcegraph#3606](https://github.com/sourcegraph/deploy-sourcegraph/pull/3606)
- The `deploy-sourcegraph-docker` Pure Docker deployment scripts and configuration has been moved to the `./pure-docker` subdirectory. [deploy-sourcegraph-docker#454](https://github.com/sourcegraph/deploy-sourcegraph-docker/pull/454)
- In Kubernetes deployments, setting the `SRC_GIT_SERVERS` environment variable explicitly is no longer needed. Addresses of the gitserver pods will be discovered automatically and in the same numerical order as with the static list. Unset the env var in your `frontend.Deployment.yaml` to make use of this feature. [#24094](https://github.com/sourcegraph/sourcegraph/pull/24094)
- The consistent hashing scheme used to distribute repositories across indexed-search replicas has changed to improve distribution and reduce load discrepancies. In the next upgrade, indexed-search pods will re-index the majority of repositories since the repo to replica assignments will change. This can take a few hours in large instances, but searches should succeed during that time since a replica will only delete a repo once it has been indexed in the new replica that owns it. You can monitor this process in the Zoekt Index Server Grafana dashboard - the "assigned" repos in "Total number of repos" will spike and then reduce until it becomes the same as "indexed". As a fail-safe, the old consistent hashing scheme can be enabled by setting the `SRC_ENDPOINTS_CONSISTENT_HASH` env var to `consistent(crc32ieee)` in the `sourcegraph-frontend` deployment. [#23921](https://github.com/sourcegraph/sourcegraph/pull/23921)
- In Kubernetes deployments an emptyDir (`/dev/shm`) is now mounted in the `pgsql` deployment to allow Postgres to access more than 64KB shared memory. This value should be configured to match the `shared_buffers` value in your Postgres configuration. [deploy-sourcegraph#3784](https://github.com/sourcegraph/deploy-sourcegraph/pull/3784/)

### Fixed

- The search reference will now show matching entries when using the filter input. [#23224](https://github.com/sourcegraph/sourcegraph/pull/23224)
- Graceful termination periods have been added to database deployments. [#3358](https://github.com/sourcegraph/deploy-sourcegraph/pull/3358) & [#477](https://github.com/sourcegraph/deploy-sourcegraph-docker/pull/477)
- All commit search results for `and`-expressions are now highlighted. [#23336](https://github.com/sourcegraph/sourcegraph/pull/23336)
- Email notifiers in `observability.alerts` now correctly respect the `email.smtp.noVerifyTLS` site configuration field. [#23636](https://github.com/sourcegraph/sourcegraph/issues/23636)
- Alertmanager (Prometheus) now respects `SMTPServerConfig.noVerifyTLS` field. [#23636](https://github.com/sourcegraph/sourcegraph/issues/23636)
- Clicking on symbols in the left search pane now renders hover tooltips for indexed repositories. [#23664](https://github.com/sourcegraph/sourcegraph/pull/23664)
- Fixed a result streaming throttling issue that was causing significantly increased latency for some searches. [#23736](https://github.com/sourcegraph/sourcegraph/pull/23736)
- GitCredentials passwords stored in AWS CodeCommit configuration is now redacted. [#23832](https://github.com/sourcegraph/sourcegraph/pull/23832)
- Patched a vulnerability in `apk-tools`. [#23917](https://github.com/sourcegraph/sourcegraph/pull/23917)
- Line content was being duplicated in unindexed search payloads, causing memory instability for some dense search queries. [#23918](https://github.com/sourcegraph/sourcegraph/pull/23918)
- Updating draft merge requests on GitLab from batch changes no longer removes the draft status. [#23944](https://github.com/sourcegraph/sourcegraph/issues/23944)
- Report highlight matches instead of line matches in search results. [#21443](https://github.com/sourcegraph/sourcegraph/issues/21443)
- Force the `codeinsights-db` database to read from the `configMap` configuration file by explicitly setting the `POSTGRESQL_CONF_DIR` environment variable to the `configMap` mount path. [deploy-sourcegraph#3788](https://github.com/sourcegraph/deploy-sourcegraph/pull/3788)

### Removed

- The old batch repository syncer was removed and can no longer be activated by setting `ENABLE_STREAMING_REPOS_SYNCER=false`. [#22949](https://github.com/sourcegraph/sourcegraph/pull/22949)
- Email notifications for saved searches are now deprecated in favor of Code Monitoring. Email notifications can no longer be enabled for saved searches. Saved searches that already have notifications enabled will continue to work, but there is now a button users can click to migrate to code monitors. Notifications for saved searches will be removed entirely in the future. [#23275](https://github.com/sourcegraph/sourcegraph/pull/23275)
- The `sg_service` Postgres role and `sg_repo_access_policy` policy on the `repo` table have been removed due to performance concerns. [#23622](https://github.com/sourcegraph/sourcegraph/pull/23622)
- Deprecated site configuration field `email.smtp.disableTLS` has been removed. [#23639](https://github.com/sourcegraph/sourcegraph/pull/23639)
- Deprecated language servers have been removed from `deploy-sourcegraph`. [deploy-sourcegraph#3605](https://github.com/sourcegraph/deploy-sourcegraph/pull/3605)
- The experimental `codeInsightsAllRepos` feature flag has been removed. [#23850](https://github.com/sourcegraph/sourcegraph/pull/23850)

## 3.30.4

### Added

- Add a new environment variable `SRC_HTTP_CLI_EXTERNAL_TIMEOUT` to control the timeout for all external HTTP requests. [#23620](https://github.com/sourcegraph/sourcegraph/pull/23620)

### Changed

- Postgres has been upgraded to `12.8` in the single-server Sourcegraph image [#23999](https://github.com/sourcegraph/sourcegraph/pull/23999)

## 3.30.3

**⚠️ Users on 3.29.x are advised to upgrade directly to 3.30.3**. If you have already upgraded to 3.30.0, 3.30.1, or 3.30.2 please follow [this migration guide](https://docs.sourcegraph.com/admin/migration/3_30).

### Fixed

- Codeintel-db database images have been reverted back to debian due to corruption caused by glibc and alpine. [23324](https://github.com/sourcegraph/sourcegraph/pull/23324)

## 3.30.2

**⚠️ Users on 3.29.x are advised to upgrade directly to 3.30.3**. If you have already upgraded to 3.30.0, 3.30.1, or 3.30.2 please follow [this migration guide](https://docs.sourcegraph.com/admin/migration/3_30).

### Fixed

- Postgres database images have been reverted back to debian due to corruption caused by glibc and alpine. [23302](https://github.com/sourcegraph/sourcegraph/pull/23302)

## 3.30.1

**⚠️ Users on 3.29.x are advised to upgrade directly to 3.30.3**. If you have already upgraded to 3.30.0, 3.30.1, or 3.30.2 please follow [this migration guide](https://docs.sourcegraph.com/admin/migration/3_30).

### Fixed

- An issue where the UI would occasionally display `lsifStore.Ranges: ERROR: relation \"lsif_documentation_mappings\" does not exist (SQLSTATE 42P01)` [#23115](https://github.com/sourcegraph/sourcegraph/pull/23115)
- Fixed a vulnerability in our Postgres Alpine image related to libgcrypt [#23174](https://github.com/sourcegraph/sourcegraph/pull/23174)
- When syncing in streaming mode, repo-updater will now ensure a repo's transaction is committed before notifying gitserver to update that repo. [#23169](https://github.com/sourcegraph/sourcegraph/pull/23169)
- When encountering spurious errors during streaming syncing (like temporary 500s from codehosts), repo-updater will no longer delete all associated repos that weren't seen. Deletion will happen only if there were no errors or if the error was one of "Unauthorized", "Forbidden" or "Account Suspended". [#23171](https://github.com/sourcegraph/sourcegraph/pull/23171)
- External HTTP requests are now automatically retried when appropriate. [#23131](https://github.com/sourcegraph/sourcegraph/pull/23131)

## 3.30.0

**⚠️ Users on 3.29.x are advised to upgrade directly to 3.30.3**. If you have already upgraded to 3.30.0, 3.30.1, or 3.30.2 please follow [this migration guide](https://docs.sourcegraph.com/admin/migration/3_30).

### Added

- Added support for `select:file.directory` in search queries, which returns unique directory paths for results that satisfy the query. [#22449](https://github.com/sourcegraph/sourcegraph/pull/22449)
- An `sg_service` Postgres role has been introduced, as well as an `sg_repo_access_policy` policy on the `repo` table that restricts access to that role. The role that owns the `repo` table will continue to get unrestricted access. [#22303](https://github.com/sourcegraph/sourcegraph/pull/22303)
- Every service that connects to the database (i.e. Postgres) now has a "Database connections" monitoring section in its Grafana dashboard. [#22570](https://github.com/sourcegraph/sourcegraph/pull/22570)
- A new bulk operation to close many changesets at once has been added to Batch Changes. [#22547](https://github.com/sourcegraph/sourcegraph/pull/22547)
- Backend Code Insights will aggregate viewable repositories based on the authenticated user. [#22471](https://github.com/sourcegraph/sourcegraph/pull/22471)
- Added support for highlighting .frugal files as Thrift syntax.
- Added `file:contains.content(regexp)` predicate, which filters only to files that contain matches of the given pattern. [#22666](https://github.com/sourcegraph/sourcegraph/pull/22666)
- Repository syncing is now done in streaming mode by default. Customers with many repositories should notice code host updates much faster, with repo-updater consuming less memory. Using the previous batch mode can be done by setting the `ENABLE_STREAMING_REPOS_SYNCER` environment variable to `false` in `repo-updater`. That environment variable will be deleted in the next release. [#22756](https://github.com/sourcegraph/sourcegraph/pull/22756)
- Enabled the ability to query Batch Changes changesets, changesets stats, and file diff stats for an individual repository via the Sourcegraph GraphQL API. [#22744](https://github.com/sourcegraph/sourcegraph/pull/22744/)
- Added "Groovy" to the initial `lang:` filter suggestions in the search bar. [#22755](https://github.com/sourcegraph/sourcegraph/pull/22755)
- The `lang:` filter suggestions now show all supported, matching languages as the user types a language name. [#22765](https://github.com/sourcegraph/sourcegraph/pull/22765)
- Code Insights can now be grouped into dashboards. [#22215](https://github.com/sourcegraph/sourcegraph/issues/22215)
- Batch Changes changesets can now be [published from the Sourcegraph UI](https://docs.sourcegraph.com/batch_changes/how-tos/publishing_changesets#within-the-ui). [#18277](https://github.com/sourcegraph/sourcegraph/issues/18277)
- The repository page now has a new button to view batch change changesets created in that specific repository, with a badge indicating how many changesets are currently open. [#22804](https://github.com/sourcegraph/sourcegraph/pull/22804)
- Experimental: Search-based code insights can run over all repositories on the instance. To enable, use the feature flag `"experimentalFeatures": { "codeInsightsAllRepos": true }` and tick the checkbox in the insight creation/edit UI. [#22759](https://github.com/sourcegraph/sourcegraph/issues/22759)
- Search References is a new search sidebar section to simplify learning about the available search filters directly where they are used. [#21539](https://github.com/sourcegraph/sourcegraph/issues/21539)

### Changed

- Backend Code Insights only fills historical data frames that have changed to reduce the number of searches required. [#22298](https://github.com/sourcegraph/sourcegraph/pull/22298)
- Backend Code Insights displays data points for a fixed 6 months period in 2 week intervals, and will carry observations forward that are missing. [#22298](https://github.com/sourcegraph/sourcegraph/pull/22298)
- Backend Code Insights now aggregate over 26 weeks instead of 6 months. [#22527](https://github.com/sourcegraph/sourcegraph/pull/22527)
- Search queries now disallow specifying `rev:` without `repo:`. Note that to search across potentially multiple revisions, a query like `repo:.* rev:<revision>` remains valid. [#22705](https://github.com/sourcegraph/sourcegraph/pull/22705)
- The extensions status bar on diff pages has been redesigned and now shows information for both the base and head commits. [#22123](https://github.com/sourcegraph/sourcegraph/pull/22123/files)
- The `applyBatchChange` and `createBatchChange` mutations now accept an optional `publicationStates` argument to set the publication state of specific changesets within the batch change. [#22485](https://github.com/sourcegraph/sourcegraph/pull/22485) and [#22854](https://github.com/sourcegraph/sourcegraph/pull/22854)
- Search queries now return up to 80 suggested filters. Previously we returned up to 24. [#22863](https://github.com/sourcegraph/sourcegraph/pull/22863)
- GitHub code host connections can now include `repositoryQuery` entries that match more than 1000 repositories from the GitHub search API without requiring the previously documented work-around of splitting the query up with `created:` qualifiers, which is now done automatically. [#2562](https://github.com/sourcegraph/sourcegraph/issues/2562)

### Fixed

- The Batch Changes user and site credential encryption migrators added in Sourcegraph 3.28 could report zero progress when encryption was disabled, even though they had nothing to do. This has been fixed, and progress will now be correctly reported. [#22277](https://github.com/sourcegraph/sourcegraph/issues/22277)
- Listing Github Entreprise org repos now returns internal repos as well. [#22339](https://github.com/sourcegraph/sourcegraph/pull/22339)
- Jaeger works in Docker-compose deployments again. [#22691](https://github.com/sourcegraph/sourcegraph/pull/22691)
- A bug where the pattern `)` makes the browser unresponsive. [#22738](https://github.com/sourcegraph/sourcegraph/pull/22738)
- An issue where using `select:repo` in conjunction with `and` patterns did not yield expected repo results. [#22743](https://github.com/sourcegraph/sourcegraph/pull/22743)
- The `isLocked` and `isDisabled` fields of GitHub repositories are now fetched correctly from the GraphQL API of GitHub Enterprise instances. Users that rely on the `repos` config in GitHub code host connections should update so that locked and disabled repositories defined in that list are actually skipped. [#22788](https://github.com/sourcegraph/sourcegraph/pull/22788)
- Homepage no longer fails to load if there are invalid entries in user's search history. [#22857](https://github.com/sourcegraph/sourcegraph/pull/22857)
- An issue where regexp query highlighting in the search bar would render incorrectly on Firefox. [#23043](https://github.com/sourcegraph/sourcegraph/pull/23043)
- Code intelligence uploads and indexes are restricted to only site-admins. It was read-only for any user. [#22890](https://github.com/sourcegraph/sourcegraph/pull/22890)
- Daily usage statistics are restricted to only site-admins. It was read-only for any user. [#23026](https://github.com/sourcegraph/sourcegraph/pull/23026)
- Ephemeral storage requests now match their cache size requests for Kubernetes deployments. [#2953](https://github.com/sourcegraph/deploy-sourcegraph/pull/2953)

### Removed

- The experimental paginated search feature (the `stable:` keyword) has been removed, to be replaced with streaming search. [#22428](https://github.com/sourcegraph/sourcegraph/pull/22428)
- The experimental extensions view page has been removed. [#22565](https://github.com/sourcegraph/sourcegraph/pull/22565)
- A search query diagnostic that previously warned the user when quotes are interpreted literally has been removed. The literal meaning has been Sourcegraph's default search behavior for some time now. [#22892](https://github.com/sourcegraph/sourcegraph/pull/22892)
- Non-root overlays were removed for `deploy-sourcegraph` in favor of using `non-privileged`. [#3404](https://github.com/sourcegraph/deploy-sourcegraph/pull/3404)

### API docs (experimental)

API docs is a new experimental feature of Sourcegraph ([learn more](https://docs.sourcegraph.com/code_intelligence/apidocs)). It is enabled by default in Sourcegraph 3.30.0.

- API docs is enabled by default in Sourcegraph 3.30.0. It can be disabled by adding `"apiDocs": false` to the `experimentalFeatures` section of user settings.
- The API docs landing page now indicates what API docs are and provide more info.
- The API docs landing page now represents the code in the repository root, instead of an empty page.
- Pages now correctly indicate it is an experimental feature, and include a feedback widget.
- Subpages linked via the sidebar are now rendered much better, and have an expandable section.
- Symbols in documentation now have distinct icons for e.g. functions/vars/consts/etc.
- Symbols are now sorted in exported-first, alphabetical order.
- Repositories without LSIF documentation data now show a friendly error page indicating what languages are supported, how to set it up, etc.
- API docs can now distinguish between different types of symbols, tests, examples, benchmarks, etc. and whether symbols are public/private - to support filtering in the future.
- Only public/exported symbols are included by default for now.
- URL paths for Go packages are now friendlier, e.g. `/-/docs/cmd/frontend/auth` instead of `/-/docs/cmd-frontend-auth`.
- URLs are now formatted by the language indexer, in a way that makes sense for the language, e.g. `#Mocks.CreateUserAndSave` instead of `#ypeMocksCreateUserAndSave` for a Go method `CreateUserAndSave` on type `Mocks`.
- Go blank identifier assignments `var _ = ...` are no longer incorrectly included.
- Go symbols defined within functions, e.g. a `var` inside a `func` scope are no longer incorrectly included.
- `Functions`, `Variables`, and other top-level sections are no longer rendered empty if there are none in that section.
- A new test suite for LSIF indexers implementing the Sourcegraph documentation extension to LSIF [is available](https://github.com/sourcegraph/lsif-static-doc).
- We now emit the LSIF data needed to in the future support "Jump to API docs" from code views, "View code" from API docs, usage examples in API docs, and search indexing.
- Various UI style issues, color contrast issues, etc. have been fixed.
- Major improvements to the GraphQL APIs for API documentation.

## 3.29.0

### Added

- Code Insights queries can now run concurrently up to a limit set by the `insights.query.worker.concurrency` site config. [#21219](https://github.com/sourcegraph/sourcegraph/pull/21219)
- Code Insights workers now support a rate limit for query execution and historical data frame analysis using the `insights.query.worker.rateLimit` and `insights.historical.worker.rateLimit` site configurations. [#21533](https://github.com/sourcegraph/sourcegraph/pull/21533)
- The GraphQL `Site` `SettingsSubject` type now has an `allowSiteSettingsEdits` field to allow clients to determine whether the instance uses the `GLOBAL_SETTINGS_FILE` environment variable. [#21827](https://github.com/sourcegraph/sourcegraph/pull/21827)
- The Code Insights creation UI now remembers previously filled-in field values when returning to the form after having navigated away. [#21744](https://github.com/sourcegraph/sourcegraph/pull/21744)
- The Code Insights creation UI now shows autosuggestions for the repository field. [#21699](https://github.com/sourcegraph/sourcegraph/pull/21699)
- A new bulk operation to retry many changesets at once has been added to Batch Changes. [#21173](https://github.com/sourcegraph/sourcegraph/pull/21173)
- A `security_event_logs` database table has been added in support of upcoming security-related efforts. [#21949](https://github.com/sourcegraph/sourcegraph/pull/21949)
- Added featured Sourcegraph extensions query to the GraphQL API, as well as a section in the extension registry to display featured extensions. [#21665](https://github.com/sourcegraph/sourcegraph/pull/21665)
- The search page now has a `create insight` button to create search-based insight based on your search query [#21943](https://github.com/sourcegraph/sourcegraph/pull/21943)
- Added support for Terraform syntax highlighting. [#22040](https://github.com/sourcegraph/sourcegraph/pull/22040)
- A new bulk operation to merge many changesets at once has been added to Batch Changes. [#21959](https://github.com/sourcegraph/sourcegraph/pull/21959)
- Pings include aggregated usage for the Code Insights creation UI, organization visible insight count per insight type, and insight step size in days. [#21671](https://github.com/sourcegraph/sourcegraph/pull/21671)
- Search-based insight creation UI now supports `count:` filter in data series query input. [#22049](https://github.com/sourcegraph/sourcegraph/pull/22049)
- Code Insights background workers will now index commits in a new table `commit_index` for future optimization efforts. [#21994](https://github.com/sourcegraph/sourcegraph/pull/21994)
- The creation UI for search-based insights now supports the `count:` filter in the data series query input. [#22049](https://github.com/sourcegraph/sourcegraph/pull/22049)
- A new service, `worker`, has been introduced to run background jobs that were previously run in the frontend. See the [deployment documentation](https://docs.sourcegraph.com/admin/workers) for additional details. [#21768](https://github.com/sourcegraph/sourcegraph/pull/21768)

### Changed

- SSH public keys generated to access code hosts with batch changes now include a comment indicating they originated from Sourcegraph. [#20523](https://github.com/sourcegraph/sourcegraph/issues/20523)
- The copy query button is now permanently enabled and `experimentalFeatures.copyQueryButton` setting has been deprecated. [#21364](https://github.com/sourcegraph/sourcegraph/pull/21364)
- Search streaming is now permanently enabled and `experimentalFeatures.searchStreaming` setting has been deprecated. [#21522](https://github.com/sourcegraph/sourcegraph/pull/21522)
- Pings removes the collection of aggregate search filter usage counts and adds a smaller set of aggregate usage counts for query operators, predicates, and pattern counts. [#21320](https://github.com/sourcegraph/sourcegraph/pull/21320)
- Sourcegraph will now refuse to start if there are unfinished [out-of-band-migrations](https://docs.sourcegraph.com/admin/migrations) that are deprecated in the current version. See the [upgrade documentation](https://docs.sourcegraph.com/admin/updates) for changes to the upgrade process. [#20967](https://github.com/sourcegraph/sourcegraph/pull/20967)
- Code Insight pages now have new URLs [#21856](https://github.com/sourcegraph/sourcegraph/pull/21856)
- We are proud to bring you [an entirely new visual design for the Sourcegraph UI](https://about.sourcegraph.com/blog/introducing-sourcegraphs-new-ui/). We think you’ll find this new design improves your experience and sets the stage for some incredible features to come. Some of the highlights include:

  - **Refined search results:** The redesigned search bar provides more space for expressive queries, and the new results sidebar helps to discover search syntax without referencing documentation.
  - **Improved focus on code:** We’ve reduced non-essential UI elements to provide greater focus on the code itself, and positioned the most important items so they’re unobtrusive and located exactly where they are needed.
  - **Improved layouts:** We’ve improved pages like diff views to make them easier to use and to help find information quickly.
  - **New navigation:** A new global navigation provides immediate discoverability and access to current and future functionality.
  - **Promoting extensibility:** We've brought the extension registry back to the main navigation and improved its design and navigation.

  With bulk of the redesign complete, future releases will include more improvements and refinements.

### Fixed

- Stricter validation of structural search queries. The `type:` parameter is not supported for structural searches and returns an appropriate alert. [#21487](https://github.com/sourcegraph/sourcegraph/pull/21487)
- Batch changeset specs that are not attached to changesets will no longer prematurely expire before the batch specs that they are associated with. [#21678](https://github.com/sourcegraph/sourcegraph/pull/21678)
- The Y-axis of Code Insights line charts no longer start at a negative value. [#22018](https://github.com/sourcegraph/sourcegraph/pull/22018)
- Correctly handle field aliases in the query (like `r:` versus `repo:`) when used with `contains` predicates. [#22105](https://github.com/sourcegraph/sourcegraph/pull/22105)
- Running a code insight over a timeframe when the repository didn't yet exist doesn't break the entire insight anymore. [#21288](https://github.com/sourcegraph/sourcegraph/pull/21288)

### Removed

- The deprecated GraphQL `icon` field on CommitSearchResult and Repository was removed. [#21310](https://github.com/sourcegraph/sourcegraph/pull/21310)
- The undocumented `index` filter was removed from search type-ahead suggestions. [#18806](https://github.com/sourcegraph/sourcegraph/issues/18806)
- Code host connection tokens aren't used for creating changesets anymore when the user is site admin and no credential has been specified. [#16814](https://github.com/sourcegraph/sourcegraph/issues/16814)

## 3.28.0

### Added

- Added `select:commit.diff.added` and `select:commit.diff.removed` for `type:diff` search queries. These selectors return commit diffs only if a pattern matches in `added` (respespectively, `removed`) lines. [#20328](https://github.com/sourcegraph/sourcegraph/pull/20328)
- Additional language autocompletions for the `lang:` filter in the search bar. [#20535](https://github.com/sourcegraph/sourcegraph/pull/20535)
- Steps in batch specs can now have an `if:` attribute to enable conditional execution of different steps. [#20701](https://github.com/sourcegraph/sourcegraph/pull/20701)
- Extensions can now log messages through `sourcegraph.app.log` to aid debugging user issues. [#20474](https://github.com/sourcegraph/sourcegraph/pull/20474)
- Bulk comments on many changesets are now available in Batch Changes. [#20361](https://github.com/sourcegraph/sourcegraph/pull/20361)
- Batch specs are now viewable when previewing changesets. [#19534](https://github.com/sourcegraph/sourcegraph/issues/19534)
- Added a new UI for creating code insights. [#20212](https://github.com/sourcegraph/sourcegraph/issues/20212)

### Changed

- User and site credentials used in Batch Changes are now encrypted in the database if encryption is enabled with the `encryption.keys` config. [#19570](https://github.com/sourcegraph/sourcegraph/issues/19570)
- All Sourcegraph images within [deploy-sourcegraph](https://github.com/sourcegraph/deploy-sourcegraph) now specify the registry. Thanks! @k24dizzle [#2901](https://github.com/sourcegraph/deploy-sourcegraph/pull/2901).
- Default reviewers are now added to Bitbucket Server PRs opened by Batch Changes. [#20551](https://github.com/sourcegraph/sourcegraph/pull/20551)
- The default memory requirements for the `redis-*` containers have been raised by 1GB (to a new total of 7GB). This change allows Redis to properly run its key-eviction routines (when under memory pressure) without getting killed by the host machine. This affects both the docker-compose and Kubernetes deployments. [sourcegraph/deploy-sourcegraph-docker#373](https://github.com/sourcegraph/deploy-sourcegraph-docker/pull/373) and [sourcegraph/deploy-sourcegraph#2898](https://github.com/sourcegraph/deploy-sourcegraph/pull/2898)
- Only site admins can now list users on an instance. [#20619](https://github.com/sourcegraph/sourcegraph/pull/20619)
- Repository permissions can now be enabled for site admins via the `authz.enforceForSiteAdmins` setting. [#20674](https://github.com/sourcegraph/sourcegraph/pull/20674)
- Site admins can no longer view user added code host configuration. [#20851](https://github.com/sourcegraph/sourcegraph/pull/20851)
- Site admins cannot add access tokens for any user by default. [#20988](https://github.com/sourcegraph/sourcegraph/pull/20988)
- Our namespaced overlays now only scrape container metrics within that namespace. [#2969](https://github.com/sourcegraph/deploy-sourcegraph/pull/2969)
- The extension registry main page has a new visual design that better conveys the most useful information about extensions, and individual extension pages have better information architecture. [#20822](https://github.com/sourcegraph/sourcegraph/pull/20822)

### Fixed

- Search returned inconsistent result counts when a `count:` limit was not specified.
- Indexed search failed when the `master` branch needed indexing but was not the default. [#20260](https://github.com/sourcegraph/sourcegraph/pull/20260)
- `repo:contains(...)` built-in did not respect parameters that affect repo filtering (e.g., `repogroup`, `fork`). It now respects these. [#20339](https://github.com/sourcegraph/sourcegraph/pull/20339)
- An issue where duplicate results would render for certain `or`-expressions. [#20480](https://github.com/sourcegraph/sourcegraph/pull/20480)
- Issue where the search query bar suggests that some `lang` values are not valid. [#20534](https://github.com/sourcegraph/sourcegraph/pull/20534)
- Pull request event webhooks received from GitHub with unexpected actions no longer cause panics. [#20571](https://github.com/sourcegraph/sourcegraph/pull/20571)
- Repository search patterns like `^repo/(prefix-suffix|prefix)$` now correctly match both `repo/prefix-suffix` and `repo/prefix`. [#20389](https://github.com/sourcegraph/sourcegraph/issues/20389)
- Ephemeral storage requests and limits now match the default cache size to avoid Symbols pods being evicted. The symbols pod now requires 10GB of ephemeral space as a minimum to scheduled. [#2369](https://github.com/sourcegraph/deploy-sourcegraph/pull/2369)
- Minor query syntax highlighting bug for `repo:contains` predicate. [#21038](https://github.com/sourcegraph/sourcegraph/pull/21038)
- An issue causing diff and commit results with file filters to return invalid results. [#21039](https://github.com/sourcegraph/sourcegraph/pull/21039)
- All databases now have the Kubernetes Quality of Service class of 'Guaranteed' which should reduce the chance of them
  being evicted during NodePressure events. [#2900](https://github.com/sourcegraph/deploy-sourcegraph/pull/2900)
- An issue causing diff views to display without syntax highlighting [#21160](https://github.com/sourcegraph/sourcegraph/pull/21160)

### Removed

- The deprecated `SetRepositoryEnabled` mutation was removed. [#21044](https://github.com/sourcegraph/sourcegraph/pull/21044)

## 3.27.5

### Fixed

- Fix scp style VCS url parsing. [#20799](https://github.com/sourcegraph/sourcegraph/pull/20799)

## 3.27.4

### Fixed

- Fixed an issue related to Gitolite repos with `@` being prepended with a `?`. [#20297](https://github.com/sourcegraph/sourcegraph/pull/20297)
- Add missing return from handler when DisableAutoGitUpdates is true. [#20451](https://github.com/sourcegraph/sourcegraph/pull/20451)

## 3.27.3

### Fixed

- Pushing batch changes to Bitbucket Server code hosts over SSH was broken in 3.27.0, and has been fixed. [#20324](https://github.com/sourcegraph/sourcegraph/issues/20324)

## 3.27.2

### Fixed

- Fixed an issue with our release tooling that was preventing all images from being tagged with the correct version.
  All sourcegraph images have the proper release version now.

## 3.27.1

### Fixed

- Indexed search failed when the `master` branch needed indexing but was not the default. [#20260](https://github.com/sourcegraph/sourcegraph/pull/20260)
- Fixed a regression that caused "other" code hosts urls to not be built correctly which prevents code to be cloned / updated in 3.27.0. This change will provoke some cloning errors on repositories that are already sync'ed, until the next code host sync. [#20258](https://github.com/sourcegraph/sourcegraph/pull/20258)

## 3.27.0

### Added

- `count:` now supports "all" as value. Queries with `count:all` will return up to 999999 results. [#19756](https://github.com/sourcegraph/sourcegraph/pull/19756)
- Credentials for Batch Changes are now validated when adding them. [#19602](https://github.com/sourcegraph/sourcegraph/pull/19602)
- Batch Changes now ignore repositories that contain a `.batchignore` file. [#19877](https://github.com/sourcegraph/sourcegraph/pull/19877) and [src-cli#509](https://github.com/sourcegraph/src-cli/pull/509)
- Side-by-side diff for commit visualization. [#19553](https://github.com/sourcegraph/sourcegraph/pull/19553)
- The site configuration now supports defining batch change rollout windows, which can be used to slow or disable pushing changesets at particular times of day or days of the week. [#19796](https://github.com/sourcegraph/sourcegraph/pull/19796), [#19797](https://github.com/sourcegraph/sourcegraph/pull/19797), and [#19951](https://github.com/sourcegraph/sourcegraph/pull/19951).
- Search functionality via built-in `contains` predicate: `repo:contains(...)`, `repo:contains.file(...)`, `repo:contains.content(...)`, repo:contains.commit.after(...)`. [#18584](https://github.com/sourcegraph/sourcegraph/issues/18584)
- Database encryption, external service config & user auth data can now be encrypted in the database using the `encryption.keys` config. See [the docs](https://docs.sourcegraph.com/admin/encryption) for more info.
- Repositories that gitserver fails to clone or fetch are now gradually moved to the back of the background update queue instead of remaining at the front. [#20204](https://github.com/sourcegraph/sourcegraph/pull/20204)
- The new `disableAutoCodeHostSyncs` setting allows site admins to disable any periodic background syncing of configured code host connections. That includes syncing of repository metadata (i.e. not git updates, use `disableAutoGitUpdates` for that), permissions and batch changes changesets, but may include other data we'd sync from the code host API in the future.

### Changed

- Bumped the minimum supported version of Postgres from `9.6` to `12`. The upgrade procedure is mostly automated for existing deployments, but may require action if using the single-container deployment or an external database. See the [upgrade documentation](https://docs.sourcegraph.com/admin/updates) for your deployment type for detailed instructions.
- Changesets in batch changes will now be marked as archived instead of being detached when a new batch spec that doesn't include the changesets is applied. Once they're archived users can manually detach them in the UI. [#19527](https://github.com/sourcegraph/sourcegraph/pull/19527)
- The default replica count on `sourcegraph-frontend` and `precise-code-intel-worker` for Kubernetes has changed from `1` -> `2`.
- Changes to code monitor trigger search queries [#19680](https://github.com/sourcegraph/sourcegraph/pull/19680)
  - A `repo:` filter is now required. This is due to an existing limitations where only 50 repositories can be searched at a time, so using a `repo:` filter makes sure the right code is being searched. Any existing code monitor without `repo:` in the trigger query will continue to work (with the limitation that not all repositories will be searched) but will require a `repo:` filter to be added when making any changes to it.
  - A `patternType` filter is no longer required. `patternType:literal` will be added to a code monitor query if not specified.
  - Added a new checklist UI to make it more intuitive to create code monitor trigger queries.
- Deprecated the GraphQL `icon` field on `GenericSearchResultInterface`. It will be removed in a future release. [#20028](https://github.com/sourcegraph/sourcegraph/pull/20028/files)
- Creating changesets through Batch Changes as a site-admin without configured Batch Changes credentials has been deprecated. Please configure user or global credentials before Sourcegraph 3.29 to not experience any interruptions in changeset creation. [#20143](https://github.com/sourcegraph/sourcegraph/pull/20143)
- Deprecated the GraphQL `limitHit` field on `LineMatch`. It will be removed in a future release. [#20164](https://github.com/sourcegraph/sourcegraph/pull/20164)

### Fixed

- A regression caused by search onboarding tour logic to never focus input in the search bar on the homepage. Input now focuses on the homepage if the search tour isn't in effect. [#19678](https://github.com/sourcegraph/sourcegraph/pull/19678)
- New changes of a Perforce depot will now be reflected in `master` branch after the initial clone. [#19718](https://github.com/sourcegraph/sourcegraph/pull/19718)
- Gitolite and Other type code host connection configuration can be correctly displayed. [#19976](https://github.com/sourcegraph/sourcegraph/pull/19976)
- Fixed a regression that caused user and code host limits to be ignored. [#20089](https://github.com/sourcegraph/sourcegraph/pull/20089)
- A regression where incorrect query highlighting happens for certain quoted values. [#20110](https://github.com/sourcegraph/sourcegraph/pull/20110)
- We now respect the `disableAutoGitUpdates` setting when cloning or fetching repos on demand and during cleanup tasks that may re-clone old repos. [#20194](https://github.com/sourcegraph/sourcegraph/pull/20194)

## 3.26.3

### Fixed

- Setting `gitMaxCodehostRequestsPerSecond` to `0` now actually blocks all Git operations happening on the gitserver. [#19716](https://github.com/sourcegraph/sourcegraph/pull/19716)

## 3.26.2

### Fixed

- Our indexed search logic now correctly handles de-duplication of search results across multiple replicas. [#19743](https://github.com/sourcegraph/sourcegraph/pull/19743)

## 3.26.1

### Added

- Experimental: Sync permissions of Perforce depots through the Sourcegraph UI. To enable, use the feature flag `"experimentalFeatures": { "perforce": "enabled" }`. For more information, see [how to enable permissions for your Perforce depots](https://docs.sourcegraph.com/admin/repo/perforce). [#16705](https://github.com/sourcegraph/sourcegraph/issues/16705)
- Added support for user email headers in the HTTP auth proxy. See [HTTP Auth Proxy docs](https://docs.sourcegraph.com/admin/auth#http-authentication-proxies) for more information.
- Ignore locked and disabled GitHub Enterprise repositories. [#19500](https://github.com/sourcegraph/sourcegraph/pull/19500)
- Remote code host git operations (such as `clone` or `ls-remote`) can now be rate limited beyond concurrency (which was already possible with `gitMaxConcurrentClones`). Set `gitMaxCodehostRequestsPerSecond` in site config to control the maximum rate of these operations per git-server instance. [#19504](https://github.com/sourcegraph/sourcegraph/pull/19504)

### Changed

-

### Fixed

- Commit search returning duplicate commits. [#19460](https://github.com/sourcegraph/sourcegraph/pull/19460)
- Clicking the Code Monitoring tab tries to take users to a non-existent repo. [#19525](https://github.com/sourcegraph/sourcegraph/pull/19525)
- Diff and commit search not highlighting search terms correctly for some files. [#19543](https://github.com/sourcegraph/sourcegraph/pull/19543), [#19639](https://github.com/sourcegraph/sourcegraph/pull/19639)
- File actions weren't appearing on large window sizes in Firefox and Safari. [#19380](https://github.com/sourcegraph/sourcegraph/pull/19380)

### Removed

-

## 3.26.0

### Added

- Searches are streamed into Sourcegraph by default. [#19300](https://github.com/sourcegraph/sourcegraph/pull/19300)
  - This gives a faster time to first result.
  - Several heuristics around result limits have been improved. You should see more consistent result counts now.
  - Can be disabled with the setting `experimentalFeatures.streamingSearch`.
- Opsgenie API keys can now be added via an environment variable. [#18662](https://github.com/sourcegraph/sourcegraph/pull/18662)
- It's now possible to control where code insights are displayed through the boolean settings `insights.displayLocation.homepage`, `insights.displayLocation.insightsPage` and `insights.displayLocation.directory`. [#18979](https://github.com/sourcegraph/sourcegraph/pull/18979)
- Users can now create changesets in batch changes on repositories that are cloned using SSH. [#16888](https://github.com/sourcegraph/sourcegraph/issues/16888)
- Syntax highlighting for Elixir, Elm, REG, Julia, Move, Nix, Puppet, VimL, Coq. [#19282](https://github.com/sourcegraph/sourcegraph/pull/19282)
- `BUILD.in` files are now highlighted as Bazel/Starlark build files. Thanks to @jjwon0 [#19282](https://github.com/sourcegraph/sourcegraph/pull/19282)
- `*.pyst` and `*.pyst-include` are now highlighted as Python files. Thanks to @jjwon0 [#19282](https://github.com/sourcegraph/sourcegraph/pull/19282)
- The code monitoring feature flag is now enabled by default. [#19295](https://github.com/sourcegraph/sourcegraph/pull/19295)
- New query field `select` enables returning only results of the desired type. See [documentation](https://docs.sourcegraph.com/code_search/reference/language#select) for details. [#19236](https://github.com/sourcegraph/sourcegraph/pull/19236)
- Syntax highlighting for Elixer, Elm, REG, Julia, Move, Nix, Puppet, VimL thanks to @rvantonder
- `BUILD.in` files are now highlighted as Bazel/Starlark build files. Thanks to @jjwon0
- `*.pyst` and `*.pyst-include` are now highlighted as Python files. Thanks to @jjwon0
- Added a `search.defaultCaseSensitive` setting to configure whether query patterns should be treated case sensitivitely by default.

### Changed

- Campaigns have been renamed to Batch Changes! See [#18771](https://github.com/sourcegraph/sourcegraph/issues/18771) for a detailed log on what has been renamed.
  - A new [Sourcegraph CLI](https://docs.sourcegraph.com/cli) version will use `src batch [preview|apply]` commands, while keeping the old ones working to be used with older Sourcegraph versions.
  - Old URLs in the application and in the documentation will redirect.
  - GraphQL API entities with "campaign" in their name have been deprecated and have new Batch Changes counterparts:
    - Deprecated GraphQL entities: `CampaignState`, `Campaign`, `CampaignSpec`, `CampaignConnection`, `CampaignsCodeHostConnection`, `CampaignsCodeHost`, `CampaignsCredential`, `CampaignDescription`
    - Deprecated GraphQL mutations: `createCampaign`, `applyCampaign`, `moveCampaign`, `closeCampaign`, `deleteCampaign`, `createCampaignSpec`, `createCampaignsCredential`, `deleteCampaignsCredential`
    - Deprecated GraphQL queries: `Org.campaigns`, `User.campaigns`, `User.campaignsCodeHosts`, `camapigns`, `campaign`
  - Site settings with `campaigns` in their name have been replaced with equivalent `batchChanges` settings.
- A repository's `remote.origin.url` is not stored on gitserver disk anymore. Note: if you use the experimental feature `customGitFetch` your setting may need to be updated to specify the remote URL. [#18535](https://github.com/sourcegraph/sourcegraph/pull/18535)
- Repositories and files containing spaces will now render with escaped spaces in the query bar rather than being
  quoted. [#18642](https://github.com/sourcegraph/sourcegraph/pull/18642)
- Sourcegraph is now built with Go 1.16. [#18447](https://github.com/sourcegraph/sourcegraph/pull/18447)
- Cursor hover information in the search query bar will now display after 150ms (previously 0ms). [#18916](https://github.com/sourcegraph/sourcegraph/pull/18916)
- The `repo.cloned` column is deprecated in favour of `gitserver_repos.clone_status`. It will be removed in a subsequent release.
- Precision class indicators have been improved for code intelligence results in both the hover overlay as well as the definition and references locations panel. [#18843](https://github.com/sourcegraph/sourcegraph/pull/18843)
- Pings now contain added, aggregated campaigns usage data: aggregate counts of unique monthly users and Weekly campaign and changesets counts for campaign cohorts created in the last 12 months. [#18604](https://github.com/sourcegraph/sourcegraph/pull/18604)

### Fixed

- Auto complete suggestions for repositories and files containing spaces will now be automatically escaped when accepting the suggestion. [#18635](https://github.com/sourcegraph/sourcegraph/issues/18635)
- An issue causing repository results containing spaces to not be clickable in some cases. [#18668](https://github.com/sourcegraph/sourcegraph/pull/18668)
- Closing a batch change now correctly closes the entailed changesets, when requested by the user. [#18957](https://github.com/sourcegraph/sourcegraph/pull/18957)
- TypesScript highlighting bug. [#15930](https://github.com/sourcegraph/sourcegraph/issues/15930)
- The number of shards is now reported accurately in Site Admin > Repository Status > Settings > Indexing. [#19265](https://github.com/sourcegraph/sourcegraph/pull/19265)

### Removed

- Removed the deprecated GraphQL fields `SearchResults.repositoriesSearched` and `SearchResults.indexedRepositoriesSearched`.
- Removed the deprecated search field `max`
- Removed the `experimentalFeatures.showBadgeAttachments` setting

## 3.25.2

### Fixed

- A security vulnerability with in the authentication workflow has been fixed. [#18686](https://github.com/sourcegraph/sourcegraph/pull/18686)

## 3.25.1

### Added

- Experimental: Sync Perforce depots directly through the Sourcegraph UI. To enable, use the feature flag `"experimentalFeatures": { "perforce": "enabled" }`. For more information, see [how to add your Perforce depots](https://docs.sourcegraph.com/admin/repo/perforce). [#16703](https://github.com/sourcegraph/sourcegraph/issues/16703)

## 3.25.0

**IMPORTANT** Sourcegraph now uses Go 1.15. This may break AWS RDS database connections with older x509 certificates. Please follow the Amazon [docs](https://docs.aws.amazon.com/AmazonRDS/latest/UserGuide/UsingWithRDS.SSL-certificate-rotation.html) to rotate your certificate.

### Added

- New site config option `"log": { "sentry": { "backendDSN": "<REDACTED>" } }` to use a separate Sentry project for backend errors. [#17363](https://github.com/sourcegraph/sourcegraph/pull/17363)
- Structural search now supports searching indexed branches other than default. [#17726](https://github.com/sourcegraph/sourcegraph/pull/17726)
- Structural search now supports searching unindexed revisions. [#17967](https://github.com/sourcegraph/sourcegraph/pull/17967)
- New site config option `"allowSignup"` for SAML authentication to determine if automatically create new users is allowed. [#17989](https://github.com/sourcegraph/sourcegraph/pull/17989)
- Experimental: The webapp can now stream search results to the client, improving search performance. To enable it, add `{ "experimentalFeatures": { "searchStreaming": true } }` in user settings. [#16097](https://github.com/sourcegraph/sourcegraph/pull/16097)
- New product research sign-up page. This can be accessed by all users in their user settings. [#17945](https://github.com/sourcegraph/sourcegraph/pull/17945)
- New site config option `productResearchPage.enabled` to disable access to the product research sign-up page. [#17945](https://github.com/sourcegraph/sourcegraph/pull/17945)
- Pings now contain Sourcegraph extension activation statistics. [#16421](https://github.com/sourcegraph/sourcegraph/pull/16421)
- Pings now contain aggregate Sourcegraph extension activation statistics: the number of users and number of activations per (public) extension per week, and the number of total extension users per week and average extensions activated per user. [#16421](https://github.com/sourcegraph/sourcegraph/pull/16421)
- Pings now contain aggregate code insights usage data: total insight views, interactions, edits, creations, removals, and counts of unique users that view and create insights. [#16421](https://github.com/sourcegraph/sourcegraph/pull/17805)
- When previewing a campaign spec, changesets can be filtered by current state or the action(s) to be performed. [#16960](https://github.com/sourcegraph/sourcegraph/issues/16960)

### Changed

- Alert solutions links included in [monitoring alerts](https://docs.sourcegraph.com/admin/observability/alerting) now link to the relevant documentation version. [#17828](https://github.com/sourcegraph/sourcegraph/pull/17828)
- Secrets (such as access tokens and passwords) will now appear as REDACTED when editing external service config, and in graphql API responses. [#17261](https://github.com/sourcegraph/sourcegraph/issues/17261)
- Sourcegraph is now built with Go 1.15
  - Go `1.15` introduced changes to SSL/TLS connection validation which requires certificates to include a `SAN`. This field was not included in older certificates and clients relied on the `CN` field. You might see an error like `x509: certificate relies on legacy Common Name field`. We recommend that customers using Sourcegraph with an external database and connecting to it using SSL/TLS check whether the certificate is up to date.
  - RDS Customers please reference [AWS' documentation on updating the SSL/TLS certificate](https://docs.aws.amazon.com/AmazonRDS/latest/UserGuide/UsingWithRDS.SSL-certificate-rotation.html).
- Search results on `.rs` files now recommend `lang:rust` instead of `lang:renderscript` as a filter. [#18316](https://github.com/sourcegraph/sourcegraph/pull/18316)
- Campaigns users creating Personal Access Tokens on GitHub are now asked to request the `user:email` scope in addition to the [previous scopes](https://docs.sourcegraph.com/@3.24/admin/external_service/github#github-api-token-and-access). This will be used in a future Sourcegraph release to display more fine-grained information on the progress of pull requests. [#17555](https://github.com/sourcegraph/sourcegraph/issues/17555)

### Fixed

- Fixes an issue that prevented the hard deletion of a user if they had saved searches. [#17461](https://github.com/sourcegraph/sourcegraph/pull/17461)
- Fixes an issue that caused some missing results for `type:commit` when a pattern was used instead of the `message` field. [#17490](https://github.com/sourcegraph/sourcegraph/pull/17490#issuecomment-764004758)
- Fixes an issue where cAdvisor-based alerts would not fire correctly for services with multiple replicas. [#17600](https://github.com/sourcegraph/sourcegraph/pull/17600)
- Significantly improved performance of structural search on monorepo deployments [#17846](https://github.com/sourcegraph/sourcegraph/pull/17846)
- Fixes an issue where upgrades on Kubernetes may fail due to null environment variable lists in deployment manifests [#1781](https://github.com/sourcegraph/deploy-sourcegraph/pull/1781)
- Fixes an issue where counts on search filters were inaccurate. [#18158](https://github.com/sourcegraph/sourcegraph/pull/18158)
- Fixes services with emptyDir volumes being evicted from nodes. [#1852](https://github.com/sourcegraph/deploy-sourcegraph/pull/1852)

### Removed

- Removed the `search.migrateParser` setting. As of 3.20 and onward, a new parser processes search queries by default. Previously, `search.migrateParser` was available to enable the legacy parser. Enabling/disabling this setting now no longer has any effect. [#17344](https://github.com/sourcegraph/sourcegraph/pull/17344)

## 3.24.1

### Fixed

- Fixes an issue that SAML is not able to proceed with the error `Expected Enveloped and C14N transforms`. [#13032](https://github.com/sourcegraph/sourcegraph/issues/13032)

## 3.24.0

### Added

- Panels in the [Sourcegraph monitoring dashboards](https://docs.sourcegraph.com/admin/observability/metrics#grafana) now:
  - include links to relevant alerts documentation and the new [monitoring dashboards reference](https://docs.sourcegraph.com/admin/observability/dashboards). [#16939](https://github.com/sourcegraph/sourcegraph/pull/16939)
  - include alert events and version changes annotations that can be enabled from the top of each service dashboard. [#17198](https://github.com/sourcegraph/sourcegraph/pull/17198)
- Suggested filters in the search results page can now be scrolled. [#17097](https://github.com/sourcegraph/sourcegraph/pull/17097)
- Structural search queries can now be used in saved searches by adding `patternType:structural`. [#17265](https://github.com/sourcegraph/sourcegraph/pull/17265)

### Changed

- Dashboard links included in [monitoring alerts](https://docs.sourcegraph.com/admin/observability/alerting) now:
  - link directly to the relevant Grafana panel, instead of just the service dashboard. [#17014](https://github.com/sourcegraph/sourcegraph/pull/17014)
  - link to a time frame relevant to the alert, instead of just the past few hours. [#17034](https://github.com/sourcegraph/sourcegraph/pull/17034)
- Added `serviceKind` field of the `ExternalServiceKind` type to `Repository.externalURLs` GraphQL API, `serviceType` field is deprecated and will be removed in the future releases. [#14979](https://github.com/sourcegraph/sourcegraph/issues/14979)
- Deprecated the GraphQL fields `SearchResults.repositoriesSearched` and `SearchResults.indexedRepositoriesSearched`.
- The minimum Kubernetes version required to use the [Kubernetes deployment option](https://docs.sourcegraph.com/admin/install/kubernetes) is now [v1.15 (released June 2019)](https://kubernetes.io/blog/2019/06/19/kubernetes-1-15-release-announcement/).

### Fixed

- Imported changesets acquired an extra button to download the "generated diff", which did nothing, since imported changesets don't have a generated diff. This button has been removed. [#16778](https://github.com/sourcegraph/sourcegraph/issues/16778)
- Quoted global filter values (case, patterntype) are now properly extracted and set in URL parameters. [#16186](https://github.com/sourcegraph/sourcegraph/issues/16186)
- The endpoint for "Open in Sourcegraph" functionality in editor extensions now uses code host connection information to resolve the repository, which makes it more correct and respect the `repositoryPathPattern` setting. [#16846](https://github.com/sourcegraph/sourcegraph/pull/16846)
- Fixed an issue that prevented search expressions of the form `repo:foo (rev:a or rev:b)` from evaluating all revisions [#16873](https://github.com/sourcegraph/sourcegraph/pull/16873)
- Updated language detection library. Includes language detection for `lang:starlark`. [#16900](https://github.com/sourcegraph/sourcegraph/pull/16900)
- Fixed retrieving status for indexed tags and deduplicated main branches in the indexing settings page. [#13787](https://github.com/sourcegraph/sourcegraph/issues/13787)
- Specifying a ref that doesn't exist would show an alert, but still return results [#15576](https://github.com/sourcegraph/sourcegraph/issues/15576)
- Fixed search highlighting the wrong line. [#10468](https://github.com/sourcegraph/sourcegraph/issues/10468)
- Fixed an issue where searches of the form `foo type:file` returned results of type `path` too. [#17076](https://github.com/sourcegraph/sourcegraph/issues/17076)
- Fixed queries like `(type:commit or type:diff)` so that if the query matches both the commit message and the diff, both are returned as results. [#16899](https://github.com/sourcegraph/sourcegraph/issues/16899)
- Fixed container monitoring and provisioning dashboard panels not displaying metrics in certain deployment types and environments. If you continue to have issues with these panels not displaying any metrics after upgrading, please [open an issue](https://github.com/sourcegraph/sourcegraph/issues/new).
- Fixed a nonexistent field in site configuration being marked as "required" when configuring PagerDuty alert notifications. [#17277](https://github.com/sourcegraph/sourcegraph/pull/17277)
- Fixed cases of incorrect highlighting for symbol definitions in the definitions panel. [#17258](https://github.com/sourcegraph/sourcegraph/pull/17258)
- Fixed a Cross-Site Scripting vulnerability where quick links created on the homepage were not sanitized and allowed arbitrary JavaScript execution. [#17099](https://github.com/sourcegraph/sourcegraph/pull/17099)

### Removed

- Interactive mode has now been removed. [#16868](https://github.com/sourcegraph/sourcegraph/pull/16868).

## 3.23.0

### Added

- Password reset link expiration can be customized via `auth.passwordResetLinkExpiry` in the site config. [#13999](https://github.com/sourcegraph/sourcegraph/issues/13999)
- Campaign steps may now include environment variables from outside of the campaign spec using [array syntax](http://docs.sourcegraph.com/campaigns/references/campaign_spec_yaml_reference#environment-array). [#15822](https://github.com/sourcegraph/sourcegraph/issues/15822)
- The total size of all Git repositories and the lines of code for indexed branches are displayed in the site admin overview. [#15125](https://github.com/sourcegraph/sourcegraph/issues/15125)
- Extensions can now add decorations to files on the sidebar tree view and tree page through the experimental `FileDecoration` API. [#15833](https://github.com/sourcegraph/sourcegraph/pull/15833)
- Extensions can now easily query the Sourcegraph GraphQL API through a dedicated API method. [#15566](https://github.com/sourcegraph/sourcegraph/pull/15566)
- Individual changesets can now be downloaded as a diff. [#16098](https://github.com/sourcegraph/sourcegraph/issues/16098)
- The campaigns preview page is much more detailed now, especially when updating existing campaigns. [#16240](https://github.com/sourcegraph/sourcegraph/pull/16240)
- When a newer version of a campaign spec is uploaded, a message is now displayed when viewing the campaign or an outdated campaign spec. [#14532](https://github.com/sourcegraph/sourcegraph/issues/14532)
- Changesets in a campaign can now be searched by title and repository name. [#15781](https://github.com/sourcegraph/sourcegraph/issues/15781)
- Experimental: [`transformChanges` in campaign specs](https://docs.sourcegraph.com/campaigns/references/campaign_spec_yaml_reference#transformchanges) is now available as a feature preview to allow users to create multiple changesets in a single repository. [#16235](https://github.com/sourcegraph/sourcegraph/pull/16235)
- The `gitUpdateInterval` site setting was added to allow custom git update intervals based on repository names. [#16765](https://github.com/sourcegraph/sourcegraph/pull/16765)
- Various additions to syntax highlighting and hover tooltips in the search query bar (e.g., regular expressions). Can be disabled with `{ "experimentalFeatures": { "enableSmartQuery": false } }` in case of unlikely adverse effects. [#16742](https://github.com/sourcegraph/sourcegraph/pull/16742)
- Search queries may now scope subexpressions across repositories and files, and also allow greater freedom for combining search filters. See the updated documentation on [search subexpressions](https://docs.sourcegraph.com/code_search/tutorials/search_subexpressions) to learn more. [#16866](https://github.com/sourcegraph/sourcegraph/pull/16866)

### Changed

- Search indexer tuned to wait longer before assuming a deadlock has occurred. Previously if the indexserver had many cores (40+) and indexed a monorepo it could give up. [#16110](https://github.com/sourcegraph/sourcegraph/pull/16110)
- The total size of all Git repositories and the lines of code for indexed branches will be sent back in pings as part of critical telemetry. [#16188](https://github.com/sourcegraph/sourcegraph/pull/16188)
- The `gitserver` container now has a dependency on Postgres. This does not require any additional configuration unless access to Postgres requires a sidecar proxy / firewall rules. [#16121](https://github.com/sourcegraph/sourcegraph/pull/16121)
- Licensing is now enforced for campaigns: creating a campaign with more than five changesets requires a valid license. Please [contact Sourcegraph with any licensing questions](https://about.sourcegraph.com/contact/sales/). [#15715](https://github.com/sourcegraph/sourcegraph/issues/15715)

### Fixed

- Syntax highlighting on files with mixed extension case (e.g. `.CPP` vs `.cpp`) now works as expected. [#11327](https://github.com/sourcegraph/sourcegraph/issues/11327)
- After applying a campaign, some GitLab MRs might have had outdated state shown in the UI until the next sync with the code host. [#16100](https://github.com/sourcegraph/sourcegraph/pull/16100)
- The web app no longer sends stale text document content to extensions. [#14965](https://github.com/sourcegraph/sourcegraph/issues/14965)
- The blob viewer now supports multiple decorations per line as intended. [#15063](https://github.com/sourcegraph/sourcegraph/issues/15063)
- Repositories with plus signs in their name can now be navigated to as expected. [#15079](https://github.com/sourcegraph/sourcegraph/issues/15079)

### Removed

-

## 3.22.1

### Changed

- Reduced memory and CPU required for updating the code intelligence commit graph [#16517](https://github.com/sourcegraph/sourcegraph/pull/16517)

## 3.22.0

### Added

- GraphQL and TOML syntax highlighting is now back (special thanks to @rvantonder) [#13935](https://github.com/sourcegraph/sourcegraph/issues/13935)
- Zig and DreamMaker syntax highlighting.
- Campaigns now support publishing GitHub draft PRs and GitLab WIP MRs. [#7998](https://github.com/sourcegraph/sourcegraph/issues/7998)
- `indexed-searcher`'s watchdog can be configured and has additional instrumentation. This is useful when diagnosing [zoekt-webserver is restarting due to watchdog](https://docs.sourcegraph.com/admin/observability/troubleshooting#scenario-zoekt-webserver-is-restarting-due-to-watchdog). [#15148](https://github.com/sourcegraph/sourcegraph/pull/15148)
- Pings now contain Redis & Postgres server versions. [14405](https://github.com/sourcegraph/sourcegraph/14405)
- Aggregated usage data of the search onboarding tour is now included in pings. The data tracked are: total number of views of the onboarding tour, total number of views of each step in the onboarding tour, total number of tours closed. [#15113](https://github.com/sourcegraph/sourcegraph/pull/15113)
- Users can now specify credentials for code hosts to enable campaigns for non site-admin users. [#15506](https://github.com/sourcegraph/sourcegraph/pull/15506)
- A `campaigns.restrictToAdmins` site configuration option has been added to prevent non site-admin users from using campaigns. [#15785](https://github.com/sourcegraph/sourcegraph/pull/15785)
- Number of page views on campaign apply page, page views on campaign details page after create/update, closed campaigns, created campaign specs and changesets specs and the sum of changeset diff stats will be sent back in pings. [#15279](https://github.com/sourcegraph/sourcegraph/pull/15279)
- Users can now explicitly set their primary email address. [#15683](https://github.com/sourcegraph/sourcegraph/pull/15683)
- "[Why code search is still needed for monorepos](https://docs.sourcegraph.com/adopt/code_search_in_monorepos)" doc page

### Changed

- Improved contrast / visibility in comment syntax highlighting. [#14546](https://github.com/sourcegraph/sourcegraph/issues/14546)
- Campaigns are no longer in beta. [#14900](https://github.com/sourcegraph/sourcegraph/pull/14900)
- Campaigns now have a fancy new icon. [#14740](https://github.com/sourcegraph/sourcegraph/pull/14740)
- Search queries with an unbalanced closing paren `)` are now invalid, since this likely indicates an error. Previously, patterns with dangling `)` were valid in some cases. Note that patterns with dangling `)` can still be searched, but should be quoted via `content:"foo)"`. [#15042](https://github.com/sourcegraph/sourcegraph/pull/15042)
- Extension providers can now return AsyncIterables, enabling dynamic provider results without dependencies. [#15042](https://github.com/sourcegraph/sourcegraph/issues/15061)
- Deprecated the `"email.smtp": { "disableTLS" }` site config option, this field has been replaced by `"email.smtp": { "noVerifyTLS" }`. [#15682](https://github.com/sourcegraph/sourcegraph/pull/15682)

### Fixed

- The `file:` added to the search field when navigating to a tree or file view will now behave correctly when the file path contains spaces. [#12296](https://github.com/sourcegraph/sourcegraph/issues/12296)
- OAuth login now respects site configuration `experimentalFeatures: { "tls.external": {...} }` for custom certificates and skipping TLS verify. [#14144](https://github.com/sourcegraph/sourcegraph/issues/14144)
- If the `HEAD` file in a cloned repo is absent or truncated, background cleanup activities will use a best-effort default to remedy the situation. [#14962](https://github.com/sourcegraph/sourcegraph/pull/14962)
- Search input will always show suggestions. Previously we only showed suggestions for letters and some special characters. [#14982](https://github.com/sourcegraph/sourcegraph/pull/14982)
- Fixed an issue where `not` keywords were not recognized inside expression groups, and treated incorrectly as patterns. [#15139](https://github.com/sourcegraph/sourcegraph/pull/15139)
- Fixed an issue where hover pop-ups would not show on the first character of a valid hover range in search queries. [#15410](https://github.com/sourcegraph/sourcegraph/pull/15410)
- Fixed an issue where submodules configured with a relative URL resulted in non-functional hyperlinks in the file tree UI. [#15286](https://github.com/sourcegraph/sourcegraph/issues/15286)
- Pushing commits to public GitLab repositories with campaigns now works, since we use the configured token even if the repository is public. [#15536](https://github.com/sourcegraph/sourcegraph/pull/15536)
- `.kts` is now highlighted properly as Kotlin code, fixed various other issues in Kotlin syntax highlighting.
- Fixed an issue where the value of `content:` was treated literally when the regular expression toggle is active. [#15639](https://github.com/sourcegraph/sourcegraph/pull/15639)
- Fixed an issue where non-site admins were prohibited from updating some of their other personal metadata when `auth.enableUsernameChanges` was `false`. [#15663](https://github.com/sourcegraph/sourcegraph/issues/15663)
- Fixed the `url` fields of repositories and trees in GraphQL returning URLs that were not %-encoded (e.g. when the repository name contained spaces). [#15667](https://github.com/sourcegraph/sourcegraph/issues/15667)
- Fixed "Find references" showing errors in the references panel in place of the syntax-highlighted code for repositories with spaces in their name. [#15618](https://github.com/sourcegraph/sourcegraph/issues/15618)
- Fixed an issue where specifying the `repohasfile` filter did not return results as expected unless `repo` was specified. [#15894](https://github.com/sourcegraph/sourcegraph/pull/15894)
- Fixed an issue causing user input in the search query field to be erased in some cases. [#15921](https://github.com/sourcegraph/sourcegraph/issues/15921).

### Removed

-

## 3.21.2

:warning: WARNING :warning: For users of single-image Sourcegraph instance, please delete the secret key file `/var/lib/sourcegraph/token` inside the container before attempting to upgrade to 3.21.x.

### Fixed

- Fix externalURLs alert logic [#14980](https://github.com/sourcegraph/sourcegraph/pull/14980)

## 3.21.1

:warning: WARNING :warning: For users of single-image Sourcegraph instance, please delete the secret key file `/var/lib/sourcegraph/token` inside the container before attempting to upgrade to 3.21.x.

### Fixed

- Fix alerting for native integration condition [#14775](https://github.com/sourcegraph/sourcegraph/pull/14775)
- Fix query with large repo count hanging [#14944](https://github.com/sourcegraph/sourcegraph/pull/14944)
- Fix server upgrade where codeintel database does not exist [#14953](https://github.com/sourcegraph/sourcegraph/pull/14953)
- CVE-2019-18218 in postgres docker image [#14954](https://github.com/sourcegraph/sourcegraph/pull/14954)
- Fix an issue where .git/HEAD in invalid [#14962](https://github.com/sourcegraph/sourcegraph/pull/14962)
- Repository syncing will not happen more frequently than the repoListUpdateInterval config value [#14901](https://github.com/sourcegraph/sourcegraph/pull/14901) [#14983](https://github.com/sourcegraph/sourcegraph/pull/14983)

## 3.21.0

:warning: WARNING :warning: For users of single-image Sourcegraph instance, please delete the secret key file `/var/lib/sourcegraph/token` inside the container before attempting to upgrade to 3.21.x.

### Added

- The new GraphQL API query field `namespaceByName(name: String!)` makes it easier to look up the user or organization with the given name. Previously callers needed to try looking up the user and organization separately.
- Changesets created by campaigns will now include a link back to the campaign in their body text. [#14033](https://github.com/sourcegraph/sourcegraph/issues/14033)
- Users can now preview commits that are going to be created in their repositories in the campaign preview UI. [#14181](https://github.com/sourcegraph/sourcegraph/pull/14181)
- If emails are configured, the user will be sent an email when important account information is changed. This currently encompasses changing/resetting the password, adding/removing emails, and adding/removing access tokens. [#14320](https://github.com/sourcegraph/sourcegraph/pull/14320)
- A subset of changesets can now be published by setting the `published` flag in campaign specs [to an array](https://docs.sourcegraph.com/@main/campaigns/campaign_spec_yaml_reference#publishing-only-specific-changesets), which allows only specific changesets within a campaign to be published based on the repository name. [#13476](https://github.com/sourcegraph/sourcegraph/pull/13476)
- Homepage panels are now enabled by default. [#14287](https://github.com/sourcegraph/sourcegraph/issues/14287)
- The most recent ping data is now available to site admins via the Site-admin > Pings page. [#13956](https://github.com/sourcegraph/sourcegraph/issues/13956)
- Homepage panel engagement metrics will be sent back in pings. [#14589](https://github.com/sourcegraph/sourcegraph/pull/14589)
- Homepage now has a footer with links to different extensibility features. [#14638](https://github.com/sourcegraph/sourcegraph/issues/14638)
- Added an onboarding tour of Sourcegraph for new users. It can be enabled in user settings with `experimentalFeatures.showOnboardingTour` [#14636](https://github.com/sourcegraph/sourcegraph/pull/14636)
- Added an onboarding tour of Sourcegraph for new users. [#14636](https://github.com/sourcegraph/sourcegraph/pull/14636)
- Repository GraphQL queries now support an `after` parameter that permits cursor-based pagination. [#13715](https://github.com/sourcegraph/sourcegraph/issues/13715)
- Searches in the Recent Searches panel and other places are now syntax highlighted. [#14443](https://github.com/sourcegraph/sourcegraph/issues/14443)

### Changed

- Interactive search mode is now disabled by default because the new plain text search input is smarter. To reenable it, add `{ "experimentalFeatures": { "splitSearchModes": true } }` in user settings.
- The extension registry has been redesigned to make it easier to find non-default Sourcegraph extensions.
- Tokens and similar sensitive information included in the userinfo portion of remote repository URLs will no longer be visible on the Mirroring settings page. [#14153](https://github.com/sourcegraph/sourcegraph/pull/14153)
- The sign in and sign up forms have been redesigned with better input validation.
- Kubernetes admins mounting [configuration files](https://docs.sourcegraph.com/admin/config/advanced_config_file#kubernetes-configmap) are encouraged to change how the ConfigMap is mounted. See the new documentation. Previously our documentation suggested using subPath. However, this lead to Kubernetes not automatically updating the files on configuration change. [#14297](https://github.com/sourcegraph/sourcegraph/pull/14297)
- The precise code intel bundle manager will now expire any converted LSIF data that is older than `PRECISE_CODE_INTEL_MAX_DATA_AGE` (30 days by default) that is also not visible from the tip of the default branch.
- `SRC_LOG_LEVEL=warn` is now the default in Docker Compose and Kubernetes deployments, reducing the amount of uninformative log spam. [#14458](https://github.com/sourcegraph/sourcegraph/pull/14458)
- Permissions data that were stored in deprecated binary format are abandoned. Downgrade from 3.21 to 3.20 is OK, but to 3.19 or prior versions might experience missing/incomplete state of permissions for a short period of time. [#13740](https://github.com/sourcegraph/sourcegraph/issues/13740)
- The query builder page is now disabled by default. To reenable it, add `{ "experimentalFeatures": { "showQueryBuilder": true } }` in user settings.
- The GraphQL `updateUser` mutation now returns the updated user (instead of an empty response).

### Fixed

- Git clone URLs now validate their format correctly. [#14313](https://github.com/sourcegraph/sourcegraph/pull/14313)
- Usernames set in Slack `observability.alerts` now apply correctly. [#14079](https://github.com/sourcegraph/sourcegraph/pull/14079)
- Path segments in breadcrumbs get truncated correctly again on small screen sizes instead of inflating the header bar. [#14097](https://github.com/sourcegraph/sourcegraph/pull/14097)
- GitLab pipelines are now parsed correctly and show their current status in campaign changesets. [#14129](https://github.com/sourcegraph/sourcegraph/pull/14129)
- Fixed an issue where specifying any repogroups would effectively search all repositories for all repogroups. [#14190](https://github.com/sourcegraph/sourcegraph/pull/14190)
- Changesets that were previously closed after being detached from a campaign are now reopened when being reattached. [#14099](https://github.com/sourcegraph/sourcegraph/pull/14099)
- Previously large files that match the site configuration [search.largeFiles](https://docs.sourcegraph.com/admin/config/site_config#search-largeFiles) would not be indexed if they contained a large number of unique trigrams. We now index those files as well. Note: files matching the glob still need to be valid utf-8. [#12443](https://github.com/sourcegraph/sourcegraph/issues/12443)
- Git tags without a `creatordate` value will no longer break tag search within a repository. [#5453](https://github.com/sourcegraph/sourcegraph/issues/5453)
- Campaigns pages now work properly on small viewports. [#14292](https://github.com/sourcegraph/sourcegraph/pull/14292)
- Fix an issue with viewing repositories that have spaces in the repository name [#2867](https://github.com/sourcegraph/sourcegraph/issues/2867)

### Removed

- Syntax highlighting for GraphQL, INI, TOML, and Perforce files has been removed [due to incompatible/absent licenses](https://github.com/sourcegraph/sourcegraph/issues/13933). We plan to [add it back in the future](https://github.com/sourcegraph/sourcegraph/issues?q=is%3Aissue+is%3Aopen+add+syntax+highlighting+for+develop+a+).
- Search scope pages (`/search/scope/:id`) were removed.
- User-defined search scopes are no longer shown below the search bar on the homepage. Use the [`quicklinks`](https://docs.sourcegraph.com/user/personalization/quick_links) setting instead to display links there.
- The explore page (`/explore`) was removed.
- The sign out page was removed.
- The unused GraphQL types `DiffSearchResult` and `DeploymentConfiguration` were removed.
- The deprecated GraphQL mutation `updateAllMirrorRepositories`.
- The deprecated GraphQL field `Site.noRepositoriesEnabled`.
- Total counts of users by product area have been removed from pings.
- Aggregate daily, weekly, and monthly latencies (in ms) of code intelligence events (e.g., hover tooltips) have been removed from pings.

## 3.20.1

### Fixed

- gomod: rollback go-diff to v0.5.3 (v0.6.0 causes panic in certain cases) [#13973](https://github.com/sourcegraph/sourcegraph/pull/13973).
- Fixed an issue causing the scoped query in the search field to be erased when viewing files. [#13954](https://github.com/sourcegraph/sourcegraph/pull/13954).

## 3.20.0

### Added

- Site admins can now force a specific user to re-authenticate on their next request or visit. [#13647](https://github.com/sourcegraph/sourcegraph/pull/13647)
- Sourcegraph now watches its [configuration files](https://docs.sourcegraph.com/admin/config/advanced_config_file) (when using external files) and automatically applies the changes to Sourcegraph's configuration when they change. For example, this allows Sourcegraph to detect when a Kubernetes ConfigMap changes. [#13646](https://github.com/sourcegraph/sourcegraph/pull/13646)
- To define repository groups (`search.repositoryGroups` in global, org, or user settings), you can now specify regular expressions in addition to single repository names. [#13730](https://github.com/sourcegraph/sourcegraph/pull/13730)
- The new site configuration property `search.limits` configures the maximum search timeout and the maximum number of repositories to search for various types of searches. [#13448](https://github.com/sourcegraph/sourcegraph/pull/13448)
- Files and directories can now be excluded from search by adding the file `.sourcegraph/ignore` to the root directory of a repository. Each line in the _ignore_ file is interpreted as a globbing pattern. [#13690](https://github.com/sourcegraph/sourcegraph/pull/13690)
- Structural search syntax now allows regular expressions in patterns. Also, `...` can now be used in place of `:[_]`. See the [documentation](https://docs.sourcegraph.com/@main/code_search/reference/structural) for example syntax. [#13809](https://github.com/sourcegraph/sourcegraph/pull/13809)
- The total size of all Git repositories and the lines of code for indexed branches will be sent back in pings. [#13764](https://github.com/sourcegraph/sourcegraph/pull/13764)
- Experimental: A new homepage UI for Sourcegraph Server shows the user their recent searches, repositories, files, and saved searches. It can be enabled with `experimentalFeatures.showEnterpriseHomePanels`. [#13407](https://github.com/sourcegraph/sourcegraph/issues/13407)

### Changed

- Campaigns are enabled by default for all users. Site admins may view and create campaigns; everyone else may only view campaigns. The new site configuration property `campaigns.enabled` can be used to disable campaigns for all users. The properties `campaigns.readAccess`, `automation.readAccess.enabled`, and `"experimentalFeatures": { "automation": "enabled" }}` are deprecated and no longer have any effect.
- Diff and commit searches are limited to 10,000 repositories (if `before:` or `after:` filters are used), or 50 repositories (if no time filters are used). You can configure this limit in the site configuration property `search.limits`. [#13386](https://github.com/sourcegraph/sourcegraph/pull/13386)
- The site configuration `maxReposToSearch` has been deprecated in favor of the property `maxRepos` on `search.limits`. [#13439](https://github.com/sourcegraph/sourcegraph/pull/13439)
- Search queries are now processed by a new parser that will always be enabled going forward. There should be no material difference in behavior. In case of adverse effects, the previous parser can be reenabled by setting `"search.migrateParser": false` in settings. [#13435](https://github.com/sourcegraph/sourcegraph/pull/13435)
- It is now possible to search for file content that excludes a term using the `NOT` operator. [#12412](https://github.com/sourcegraph/sourcegraph/pull/12412)
- `NOT` is available as an alternative syntax of `-` on supported keywords `repo`, `file`, `content`, `lang`, and `repohasfile`. [#12412](https://github.com/sourcegraph/sourcegraph/pull/12412)
- Negated content search is now also supported for unindexed repositories. Previously it was only supported for indexed repositories [#13359](https://github.com/sourcegraph/sourcegraph/pull/13359).
- The experimental feature flag `andOrQuery` is deprecated. [#13435](https://github.com/sourcegraph/sourcegraph/pull/13435)
- After a user's password changes, they will be signed out on all devices and must sign in again. [#13647](https://github.com/sourcegraph/sourcegraph/pull/13647)
- `rev:` is available as alternative syntax of `@` for searching revisions instead of the default branch [#13133](https://github.com/sourcegraph/sourcegraph/pull/13133)
- Campaign URLs have changed to use the campaign name instead of an opaque ID. The old URLs no longer work. [#13368](https://github.com/sourcegraph/sourcegraph/pull/13368)
- A new `external_service_repos` join table was added. The migration required to make this change may take a few minutes.

### Fixed

- User satisfaction/NPS surveys will now correctly provide a range from 0–10, rather than 0–9. [#13163](https://github.com/sourcegraph/sourcegraph/pull/13163)
- Fixed a bug where we returned repositories with invalid revisions in the search results. Now, if a user specifies an invalid revision, we show an alert. [#13271](https://github.com/sourcegraph/sourcegraph/pull/13271)
- Previously it wasn't possible to search for certain patterns containing `:` because they would not be considered valid filters. We made these checks less strict. [#10920](https://github.com/sourcegraph/sourcegraph/pull/10920)
- When a user signs out of their account, all of their sessions will be invalidated, not just the session where they signed out. [#13647](https://github.com/sourcegraph/sourcegraph/pull/13647)
- URL information will no longer be leaked by the HTTP referer header. This prevents the user's password reset code from being leaked. [#13804](https://github.com/sourcegraph/sourcegraph/pull/13804)
- GitLab OAuth2 user authentication now respects `tls.external` site setting. [#13814](https://github.com/sourcegraph/sourcegraph/pull/13814)

### Removed

- The smartSearchField feature is now always enabled. The `experimentalFeatures.smartSearchField` settings option has been removed.

## 3.19.2

### Fixed

- search: always limit commit and diff to less than 10,000 repos [a97f81b0f7](https://github.com/sourcegraph/sourcegraph/commit/a97f81b0f79535253bd7eae6c30d5c91d48da5ca)
- search: configurable limits on commit/diff search [1c22d8ce1](https://github.com/sourcegraph/sourcegraph/commit/1c22d8ce13c149b3fa3a7a26f8cb96adc89fc556)
- search: add site configuration for maxTimeout [d8d61b43c0f](https://github.com/sourcegraph/sourcegraph/commit/d8d61b43c0f0d229d46236f2f128ca0f93455172)

## 3.19.1

### Fixed

- migrations: revert migration causing deadlocks in some deployments [#13194](https://github.com/sourcegraph/sourcegraph/pull/13194)

## 3.19.0

### Added

- Emails can be now be sent to SMTP servers with self-signed certificates, using `email.smtp.disableTLS`. [#12243](https://github.com/sourcegraph/sourcegraph/pull/12243)
- Saved search emails now include a link to the user's saved searches page. [#11651](https://github.com/sourcegraph/sourcegraph/pull/11651)
- Campaigns can now be synced using GitLab webhooks. [#12139](https://github.com/sourcegraph/sourcegraph/pull/12139)
- Configured `observability.alerts` can now be tested using a GraphQL endpoint, `triggerObservabilityTestAlert`. [#12532](https://github.com/sourcegraph/sourcegraph/pull/12532)
- The Sourcegraph CLI can now serve local repositories for Sourcegraph to clone. This was previously in a command called `src-expose`. See [serving local repositories](https://docs.sourcegraph.com/admin/external_service/src_serve_git) in our documentation to find out more. [#12363](https://github.com/sourcegraph/sourcegraph/issues/12363)
- The count of retained, churned, resurrected, new and deleted users will be sent back in pings. [#12136](https://github.com/sourcegraph/sourcegraph/pull/12136)
- Saved search usage will be sent back in pings. [#12956](https://github.com/sourcegraph/sourcegraph/pull/12956)
- Any request with `?trace=1` as a URL query parameter will enable Jaeger tracing (if Jaeger is enabled). [#12291](https://github.com/sourcegraph/sourcegraph/pull/12291)
- Password reset emails will now be automatically sent to users created by a site admin if email sending is configured and password reset is enabled. Previously, site admins needed to manually send the user this password reset link. [#12803](https://github.com/sourcegraph/sourcegraph/pull/12803)
- Syntax highlighting for `and` and `or` search operators. [#12694](https://github.com/sourcegraph/sourcegraph/pull/12694)
- It is now possible to search for file content that excludes a term using the `NOT` operator. Negating pattern syntax requires setting `"search.migrateParser": true` in settings and is currently only supported for literal and regexp queries on indexed repositories. [#12412](https://github.com/sourcegraph/sourcegraph/pull/12412)
- `NOT` is available as an alternative syntax of `-` on supported keywords `repo`, `file`, `content`, `lang`, and `repohasfile`. `NOT` requires setting `"search.migrateParser": true` option in settings. [#12520](https://github.com/sourcegraph/sourcegraph/pull/12520)

### Changed

- Repository permissions are now always checked and updated asynchronously ([background permissions syncing](https://docs.sourcegraph.com/admin/repo/permissions#background-permissions-syncing)) instead of blocking each operation. The site config option `permissions.backgroundSync` (which enabled this behavior in previous versions) is now a no-op and is deprecated.
- [Background permissions syncing](https://docs.sourcegraph.com/admin/repo/permissions#background-permissions-syncing) (`permissions.backgroundSync`) has become the only option for mirroring repository permissions from code hosts. All relevant site configurations are deprecated.

### Fixed

- Fixed site admins are getting errors when visiting user settings page in OSS version. [#12313](https://github.com/sourcegraph/sourcegraph/pull/12313)
- `github-proxy` now respects the environment variables `HTTP_PROXY`, `HTTPS_PROXY` and `NO_PROXY` (or the lowercase versions thereof). Other services already respect these variables, but this was missed. If you need a proxy to access github.com set the environment variable for the github-proxy container. [#12377](https://github.com/sourcegraph/sourcegraph/issues/12377)
- `sourcegraph-frontend` now respects the `tls.external` experimental setting as well as the proxy environment variables. In proxy environments this allows Sourcegraph to fetch extensions. [#12633](https://github.com/sourcegraph/sourcegraph/issues/12633)
- Fixed a bug that would sometimes cause trailing parentheses to be removed from search queries upon page load. [#12960](https://github.com/sourcegraph/sourcegraph/issues/12690)
- Indexed search will no longer stall if a specific index job stalls. Additionally at scale many corner cases causing indexing to stall have been fixed. [#12502](https://github.com/sourcegraph/sourcegraph/pull/12502)
- Indexed search will quickly recover from rebalancing / roll outs. When a indexed search shard goes down, its repositories are re-indexed by other shards. This takes a while and during a rollout leads to effectively re-indexing all repositories. We now avoid indexing the redistributed repositories once a shard comes back online. [#12474](https://github.com/sourcegraph/sourcegraph/pull/12474)
- Indexed search has many improvements to observability. More detailed Jaeger traces, detailed logging during startup and more prometheus metrics.
- The site admin repository needs-index page is significantly faster. Previously on large instances it would usually timeout. Now it should load within a second. [#12513](https://github.com/sourcegraph/sourcegraph/pull/12513)
- User password reset page now respects the value of site config `auth.minPasswordLength`. [#12971](https://github.com/sourcegraph/sourcegraph/pull/12971)
- Fixed an issue where duplicate search results would show for queries with `or`-expressions. [#12531](https://github.com/sourcegraph/sourcegraph/pull/12531)
- Faster indexed search queries over a large number of repositories. Searching 100k+ repositories is now ~400ms faster and uses much less memory. [#12546](https://github.com/sourcegraph/sourcegraph/pull/12546)

### Removed

- Deprecated site settings `lightstepAccessToken` and `lightstepProject` have been removed. We now only support sending traces to Jaeger. Configure Jaeger with `observability.tracing` site setting.
- Removed `CloneInProgress` option from GraphQL Repositories API. [#12560](https://github.com/sourcegraph/sourcegraph/pull/12560)

## 3.18.0

### Added

- To search across multiple revisions of the same repository, list multiple branch names (or other revspecs) separated by `:` in your query, as in `repo:myrepo@branch1:branch2:branch2`. To search all branches, use `repo:myrepo@*refs/heads/`. Previously this was only supported for diff and commit searches and only available via the experimental site setting `searchMultipleRevisionsPerRepository`.
- The "Add repositories" page (/site-admin/external-services/new) now displays a dismissible notification explaining how and why we access code host data. [#11789](https://github.com/sourcegraph/sourcegraph/pull/11789).
- New `observability.alerts` features:
  - Notifications now provide more details about relevant alerts.
  - Support for email and OpsGenie notifications has been added. Note that to receive email alerts, `email.address` and `email.smtp` must be configured.
  - Some notifiers now have new options:
    - PagerDuty notifiers: `severity` and `apiUrl`
    - Webhook notifiers: `bearerToken`
  - A new `disableSendResolved` option disables notifications for when alerts resolve themselves.
- Recently firing critical alerts can now be displayed to admins via site alerts, use the flag `{ "alerts.hideObservabilitySiteAlerts": false }` to enable these alerts in user configuration.
- Specific alerts can now be silenced using `observability.silenceAlerts`. [#12087](https://github.com/sourcegraph/sourcegraph/pull/12087)
- Revisions listed in `experimentalFeatures.versionContext` will be indexed for faster searching. This is the first support towards indexing non-default branches. [#6728](https://github.com/sourcegraph/sourcegraph/issues/6728)
- Revisions listed in `experimentalFeatures.versionContext` or `experimentalFeatures.search.index.branches` will be indexed for faster searching. This is the first support towards indexing non-default branches. [#6728](https://github.com/sourcegraph/sourcegraph/issues/6728)
- Campaigns are now supported on GitLab.
- Campaigns now support GitLab and allow users to create, update and track merge requests on GitLab instances.
- Added a new section on the search homepage on Sourcegraph.com. It is currently feature flagged behind `experimentalFeatures.showRepogroupHomepage` in settings.
- Added new repository group pages.

### Changed

- Some monitoring alerts now have more useful descriptions. [#11542](https://github.com/sourcegraph/sourcegraph/pull/11542)
- Searching `fork:true` or `archived:true` has the same behaviour as searching `fork:yes` or `archived:yes` respectively. Previously it incorrectly had the same behaviour as `fork:only` and `archived:only` respectively. [#11740](https://github.com/sourcegraph/sourcegraph/pull/11740)
- Configuration for `observability.alerts` has changed and notifications are now provided by Prometheus Alertmanager. [#11832](https://github.com/sourcegraph/sourcegraph/pull/11832)
  - Removed: `observability.alerts.id`.
  - Removed: Slack notifiers no longer accept `mentionUsers`, `mentionGroups`, `mentionChannel`, and `token` options.

### Fixed

- The single-container `sourcegraph/server` image now correctly reports its version.
- An issue where repositories would not clone and index in some edge cases where the clones were deleted or not successful on gitserver. [#11602](https://github.com/sourcegraph/sourcegraph/pull/11602)
- An issue where repositories previously deleted on gitserver would not immediately reclone on system startup. [#11684](https://github.com/sourcegraph/sourcegraph/issues/11684)
- An issue where the sourcegraph/server Jaeger config was invalid. [#11661](https://github.com/sourcegraph/sourcegraph/pull/11661)
- An issue where valid search queries were improperly hinted as being invalid in the search field. [#11688](https://github.com/sourcegraph/sourcegraph/pull/11688)
- Reduce frontend memory spikes by limiting the number of goroutines launched by our GraphQL resolvers. [#11736](https://github.com/sourcegraph/sourcegraph/pull/11736)
- Fixed a bug affecting Sourcegraph icon display in our Phabricator native integration [#11825](https://github.com/sourcegraph/sourcegraph/pull/11825).
- Improve performance of site-admin repositories status page. [#11932](https://github.com/sourcegraph/sourcegraph/pull/11932)
- An issue where search autocomplete for files didn't add the right path. [#12241](https://github.com/sourcegraph/sourcegraph/pull/12241)

### Removed

- Backwards compatibility for "critical configuration" (a type of configuration that was deprecated in December 2019) was removed. All critical configuration now belongs in site configuration.
- Experimental feature setting `{ "experimentalFeatures": { "searchMultipleRevisionsPerRepository": true } }` will be removed in 3.19. It is now always on. Please remove references to it.
- Removed "Cloning" tab in site-admin Repository Status page. [#12043](https://github.com/sourcegraph/sourcegraph/pull/12043)
- The `blacklist` configuration option for Gitolite that was deprecated in 3.17 has been removed in 3.19. Use `exclude.pattern` instead. [#12345](https://github.com/sourcegraph/sourcegraph/pull/12345)

## 3.17.3

### Fixed

- git: Command retrying made a copy that was never used [#11807](https://github.com/sourcegraph/sourcegraph/pull/11807)
- frontend: Allow opt out of EnsureRevision when making a comparison query [#11811](https://github.com/sourcegraph/sourcegraph/pull/11811)
- Fix Phabricator icon class [#11825](https://github.com/sourcegraph/sourcegraph/pull/11825)

## 3.17.2

### Fixed

- An issue where repositories previously deleted on gitserver would not immediately reclone on system startup. [#11684](https://github.com/sourcegraph/sourcegraph/issues/11684)

## 3.17.1

### Added

- Improved search indexing metrics

### Changed

- Some monitoring alerts now have more useful descriptions. [#11542](https://github.com/sourcegraph/sourcegraph/pull/11542)

### Fixed

- The single-container `sourcegraph/server` image now correctly reports its version.
- An issue where repositories would not clone and index in some edge cases where the clones were deleted or not successful on gitserver. [#11602](https://github.com/sourcegraph/sourcegraph/pull/11602)
- An issue where the sourcegraph/server Jaeger config was invalid. [#11661](https://github.com/sourcegraph/sourcegraph/pull/11661)

## 3.17.0

### Added

- The search results page now shows a small UI notification if either repository forks or archives are excluded, when `fork` or `archived` options are not explicitly set. [#10624](https://github.com/sourcegraph/sourcegraph/pull/10624)
- Prometheus metric `src_gitserver_repos_removed_disk_pressure` which is incremented everytime we remove a repository due to disk pressure. [#10900](https://github.com/sourcegraph/sourcegraph/pull/10900)
- `gitolite.exclude` setting in [Gitolite external service config](https://docs.sourcegraph.com/admin/external_service/gitolite#configuration) now supports a regular expression via the `pattern` field. This is consistent with how we exclude in other external services. Additionally this is a replacement for the deprecated `blacklist` configuration. [#11403](https://github.com/sourcegraph/sourcegraph/pull/11403)
- Notifications about Sourcegraph being out of date will now be shown to site admins and users (depending on how out-of-date it is).
- Alerts are now configured using `observability.alerts` in the site configuration, instead of via the Grafana web UI. This does not yet support all Grafana notification channel types, and is not yet supported on `sourcegraph/server` ([#11473](https://github.com/sourcegraph/sourcegraph/issues/11473)). For more details, please refer to the [Sourcegraph alerting guide](https://docs.sourcegraph.com/admin/observability/alerting).
- Experimental basic support for detecting if your Sourcegraph instance is over or under-provisioned has been added through a set of dashboards and warning-level alerts based on container utilization.
- Query [operators](https://docs.sourcegraph.com/code_search/reference/queries#boolean-operators) `and` and `or` are now enabled by default in all search modes for searching file content. [#11521](https://github.com/sourcegraph/sourcegraph/pull/11521)

### Changed

- Repository search within a version context will link to the revision in the version context. [#10860](https://github.com/sourcegraph/sourcegraph/pull/10860)
- Background permissions syncing becomes the default method to sync permissions from code hosts. Please [read our documentation for things to keep in mind before upgrading](https://docs.sourcegraph.com/admin/repo/permissions#background-permissions-syncing). [#10972](https://github.com/sourcegraph/sourcegraph/pull/10972)
- The styling of the hover overlay was overhauled to never have badges or the close button overlap content while also always indicating whether the overlay is currently pinned. The styling on code hosts was also improved. [#10956](https://github.com/sourcegraph/sourcegraph/pull/10956)
- Previously, it was required to quote most patterns in structural search. This is no longer a restriction and single and double quotes in structural search patterns are interpreted literally. Note: you may still use `content:"structural-pattern"` if the pattern without quotes conflicts with other syntax. [#11481](https://github.com/sourcegraph/sourcegraph/pull/11481)

### Fixed

- Dynamic repo search filters on branches which contain special characters are correctly escaped now. [#10810](https://github.com/sourcegraph/sourcegraph/pull/10810)
- Forks and archived repositories at a specific commit are searched without the need to specify "fork:yes" or "archived:yes" in the query. [#10864](https://github.com/sourcegraph/sourcegraph/pull/10864)
- The git history for binary files is now correctly shown. [#11034](https://github.com/sourcegraph/sourcegraph/pull/11034)
- Links to AWS Code Commit repositories have been fixed after the URL schema has been changed. [#11019](https://github.com/sourcegraph/sourcegraph/pull/11019)
- A link to view all repositories will now always appear on the Explore page. [#11113](https://github.com/sourcegraph/sourcegraph/pull/11113)
- The Site-admin > Pings page no longer incorrectly indicates that pings are disabled when they aren't. [#11229](https://github.com/sourcegraph/sourcegraph/pull/11229)
- Match counts are now accurately reported for indexed search. [#11242](https://github.com/sourcegraph/sourcegraph/pull/11242)
- When background permissions syncing is enabled, it is now possible to only enforce permissions for repositories from selected code hosts (instead of enforcing permissions for repositories from all code hosts). [#11336](https://github.com/sourcegraph/sourcegraph/pull/11336)
- When more than 200+ repository revisions in a search are unindexed (very rare), the remaining repositories are reported as missing instead of Sourcegraph issuing e.g. several thousand unindexed search requests which causes system slowness and ultimately times out - ensuring searches are still fast even if there are indexing issues on a deployment of Sourcegraph. This does not apply if `index:no` is present in the query.

### Removed

- Automatic syncing of Campaign webhooks for Bitbucket Server. [#10962](https://github.com/sourcegraph/sourcegraph/pull/10962)
- The `blacklist` configuration option for Gitolite is DEPRECATED and will be removed in 3.19. Use `exclude.pattern` instead.

## 3.16.2

### Fixed

- Search: fix indexed search match count [#7fc96](https://github.com/sourcegraph/sourcegraph/commit/7fc96d319f49f55da46a7649ccf261aa7e8327c3)
- Sort detected languages properly [#e7750](https://github.com/sourcegraph/sourcegraph/commit/e77507d060a40355e7b86fb093d21a7149ea03ac)

## 3.16.1

### Fixed

- Fix repo not found error for patches [#11021](https://github.com/sourcegraph/sourcegraph/pull/11021).
- Show expired license screen [#10951](https://github.com/sourcegraph/sourcegraph/pull/10951).
- Sourcegraph is now built with Go 1.14.3, fixing issues running Sourcegraph onUbuntu 19 and 20. [#10447](https://github.com/sourcegraph/sourcegraph/issues/10447)

## 3.16.0

### Added

- Autocompletion for `repogroup` filters in search queries. [#10141](https://github.com/sourcegraph/sourcegraph/pull/10286)
- If the experimental feature flag `codeInsights` is enabled, extensions can contribute content to directory pages through the experimental `ViewProvider` API. [#10236](https://github.com/sourcegraph/sourcegraph/pull/10236)
  - Directory pages are then represented as an experimental `DirectoryViewer` in the `visibleViewComponents` of the extension API. **Note: This may break extensions that were assuming `visibleViewComponents` were always `CodeEditor`s and did not check the `type` property.** Extensions checking the `type` property will continue to work. [#10236](https://github.com/sourcegraph/sourcegraph/pull/10236)
- [Major syntax highlighting improvements](https://github.com/sourcegraph/syntect_server/pull/29), including:
  - 228 commits / 1 year of improvements to the syntax highlighter library Sourcegraph uses ([syntect](https://github.com/trishume/syntect)).
  - 432 commits / 1 year of improvements to the base syntax definitions for ~36 languages Sourcegraph uses ([sublimehq/Packages](https://github.com/sublimehq/Packages)).
  - 30 new file extensions/names now detected.
  - Likely fixes other major instability and language support issues. #9557
  - Added [Smarty](#2885), [Ethereum / Solidity / Vyper)](#2440), [Cuda](#5907), [COBOL](#10154), [vb.NET](#4901), and [ASP.NET](#4262) syntax highlighting.
  - Fixed OCaml syntax highlighting #3545
  - Bazel/Starlark support improved (.star, BUILD, and many more extensions now properly highlighted). #8123
- New permissions page in both user and repository settings when background permissions syncing is enabled (`"permissions.backgroundSync": {"enabled": true}`). [#10473](https://github.com/sourcegraph/sourcegraph/pull/10473) [#10655](https://github.com/sourcegraph/sourcegraph/pull/10655)
- A new dropdown for choosing version contexts appears on the left of the query input when version contexts are specified in `experimentalFeatures.versionContext` in site configuration. Version contexts allow you to scope your search to specific sets of repos at revisions.
- Campaign changeset usage counts including changesets created, added and merged will be sent back in pings. [#10591](https://github.com/sourcegraph/sourcegraph/pull/10591)
- Diff views now feature syntax highlighting and can be properly copy-pasted. [#10437](https://github.com/sourcegraph/sourcegraph/pull/10437)
- Admins can now download an anonymized usage statistics ZIP archive in the **Site admin > Usage stats**. Opting to share this archive with the Sourcegraph team helps us make the product even better. [#10475](https://github.com/sourcegraph/sourcegraph/pull/10475)
- Extension API: There is now a field `versionContext` and subscribable `versionContextChanges` in `Workspace` to allow extensions to respect the instance's version context.
- The smart search field, providing syntax highlighting, hover tooltips, and validation on filters in search queries, is now activated by default. It can be disabled by setting `{ "experimentalFeatures": { "smartSearchField": false } }` in global settings.

### Changed

- The `userID` and `orgID` fields in the SavedSearch type in the GraphQL API have been replaced with a `namespace` field. To get the ID of the user or org that owns the saved search, use `namespace.id`. [#5327](https://github.com/sourcegraph/sourcegraph/pull/5327)
- Tree pages now redirect to blob pages if the path is not a tree and vice versa. [#10193](https://github.com/sourcegraph/sourcegraph/pull/10193)
- Files and directories that are not found now return a 404 status code. [#10193](https://github.com/sourcegraph/sourcegraph/pull/10193)
- The site admin flag `disableNonCriticalTelemetry` now allows Sourcegraph admins to disable most anonymous telemetry. Visit https://docs.sourcegraph.com/admin/pings to learn more. [#10402](https://github.com/sourcegraph/sourcegraph/pull/10402)

### Fixed

- In the OSS version of Sourcegraph, authorization providers are properly initialized and GraphQL APIs are no longer blocked. [#3487](https://github.com/sourcegraph/sourcegraph/issues/3487)
- Previously, GitLab repository paths containing certain characters could not be excluded (slashes and periods in parts of the paths). These characters are now allowed, so the repository paths can be excluded. [#10096](https://github.com/sourcegraph/sourcegraph/issues/10096)
- Symbols for indexed commits in languages Haskell, JSONNet, Kotlin, Scala, Swift, Thrift, and TypeScript will show up again. Previously our symbol indexer would not know how to extract symbols for those languages even though our unindexed symbol service did. [#10357](https://github.com/sourcegraph/sourcegraph/issues/10357)
- When periodically re-cloning a repository it will still be available. [#10663](https://github.com/sourcegraph/sourcegraph/pull/10663)

### Removed

- The deprecated feature discussions has been removed. [#9649](https://github.com/sourcegraph/sourcegraph/issues/9649)

## 3.15.2

### Fixed

- Fix repo not found error for patches [#11021](https://github.com/sourcegraph/sourcegraph/pull/11021).
- Show expired license screen [#10951](https://github.com/sourcegraph/sourcegraph/pull/10951).

## 3.15.1

### Fixed

- A potential security vulnerability with in the authentication workflow has been fixed. [#10167](https://github.com/sourcegraph/sourcegraph/pull/10167)
- An issue where `sourcegraph/postgres-11.4:3.15.0` was incorrectly an older version of the image incompatible with non-root Kubernetes deployments. `sourcegraph/postgres-11.4:3.15.1` now matches the same image version found in Sourcegraph 3.14.3 (`20-04-07_56b20163`).
- An issue that caused the search result type tabs to be overlapped in Safari. [#10191](https://github.com/sourcegraph/sourcegraph/pull/10191)

## 3.15.0

### Added

- Users and site administrators can now view a log of their actions/events in the user settings. [#9141](https://github.com/sourcegraph/sourcegraph/pull/9141)
- With the new `visibility:` filter search results can now be filtered based on a repository's visibility (possible filter values: `any`, `public` or `private`). [#8344](https://github.com/sourcegraph/sourcegraph/issues/8344)
- [`sourcegraph/git-extras`](https://sourcegraph.com/extensions/sourcegraph/git-extras) is now enabled by default on new instances [#3501](https://github.com/sourcegraph/sourcegraph/issues/3501)
- The Sourcegraph Docker image will now copy `/etc/sourcegraph/gitconfig` to `$HOME/.gitconfig`. This is a convenience similiar to what we provide for [repositories that need HTTP(S) or SSH authentication](https://docs.sourcegraph.com/admin/repo/auth). [#658](https://github.com/sourcegraph/sourcegraph/issues/658)
- Permissions background syncing is now supported for GitHub via site configuration `"permissions.backgroundSync": {"enabled": true}`. [#8890](https://github.com/sourcegraph/sourcegraph/issues/8890)
- Search: Adding `stable:true` to a query ensures a deterministic search result order. This is an experimental parameter. It applies only to file contents, and is limited to at max 5,000 results (consider using [the paginated search API](https://docs.sourcegraph.com/api/graphql/search#sourcegraph-3-9-experimental-paginated-search) if you need more than that.). [#9681](https://github.com/sourcegraph/sourcegraph/pull/9681).
- After completing the Sourcegraph user feedback survey, a button may appear for tweeting this feedback at [@sourcegraph](https://twitter.com/sourcegraph). [#9728](https://github.com/sourcegraph/sourcegraph/pull/9728)
- `git fetch` and `git clone` now inherit the parent process environment variables. This allows site admins to set `HTTPS_PROXY` or [git http configurations](https://git-scm.com/docs/git-config/2.26.0#Documentation/git-config.txt-httpproxy) via environment variables. For cluster environments site admins should set this on the gitserver container. [#250](https://github.com/sourcegraph/sourcegraph/issues/250)
- Experimental: Search for file contents using `and`- and `or`-expressions in queries. Enabled via the global settings value `{"experimentalFeatures": {"andOrQuery": "enabled"}}`. [#8567](https://github.com/sourcegraph/sourcegraph/issues/8567)
- Always include forks or archived repositories in searches via the global/org/user settings with `"search.includeForks": true` or `"search.includeArchived": true` respectively. [#9927](https://github.com/sourcegraph/sourcegraph/issues/9927)
- observability (debugging): It is now possible to log all Search and GraphQL requests slower than N milliseconds, using the new site configuration options `observability.logSlowGraphQLRequests` and `observability.logSlowSearches`.
- observability (monitoring): **More metrics monitored and alerted on, more legible dashboards**
  - Dashboard panels now show an orange/red background color when the defined warning/critical alert threshold has been met, making it even easier to see on a dashboard what is in a bad state.
  - Symbols: failing `symbols` -> `frontend-internal` requests are now monitored. [#9732](https://github.com/sourcegraph/sourcegraph/issues/9732)
  - Frontend dasbhoard: Search error types are now broken into distinct panels for improved visibility/legibility.
    - **IMPORTANT**: If you have previously configured alerting on any of these panels or on "hard search errors", you will need to reconfigure it after upgrading.
  - Frontend dasbhoard: Search error and latency are now broken down by type: Browser requests, search-based code intel requests, and API requests.
- observability (debugging): **Distributed tracing is a powerful tool for investigating performance issues.** The following changes have been made with the goal of making it easier to use distributed tracing with Sourcegraph:

  - The site configuration field `"observability.tracing": { "sampling": "..." }` allows a site admin to control which requests generate tracing data.
    - `"all"` will trace all requests.
    - `"selective"` (recommended) will trace all requests initiated from an end-user URL with `?trace=1`. Non-end-user-initiated requests can set a HTTP header `X-Sourcegraph-Should-Trace: true`. This is the recommended setting, as `"all"` can generate large amounts of tracing data that may cause network and memory resource contention in the Sourcegraph instance.
    - `"none"` (default) turns off tracing.
  - Jaeger is now the officially supported distributed tracer. The following is the recommended site configuration to connect Sourcegraph to a Jaeger agent (which must be deployed on the same host and listening on the default ports):

    ```
    "observability.tracing": {
      "sampling": "selective"
    }
    ```

  - Jaeger is now included in the Sourcegraph deployment configuration by default if you are using Kubernetes, Docker Compose, or the pure Docker cluster deployment model. (It is not yet included in the single Docker container distribution.) It will be included as part of upgrading to 3.15 in these deployment models, unless disabled.
  - The site configuration field, `useJaeger`, is deprecated in favor of `observability.tracing`.
  - Support for configuring Lightstep as a distributed tracer is deprecated and will be removed in a subsequent release. Instances that use Lightstep with Sourcegraph are encouraged to migrate to Jaeger (directions for running Jaeger alongside Sourcegraph are included in the installation instructions).

### Changed

- Multiple backwards-incompatible changes in the parts of the GraphQL API related to Campaigns [#9106](https://github.com/sourcegraph/sourcegraph/issues/9106):
  - `CampaignPlan.status` has been removed, since we don't need it anymore after moving execution of campaigns to src CLI in [#8008](https://github.com/sourcegraph/sourcegraph/pull/8008).
  - `CampaignPlan` has been renamed to `PatchSet`.
  - `ChangesetPlan`/`ChangesetPlanConnection` has been renamed to `Patch`/`PatchConnection`.
  - `CampaignPlanPatch` has been renamed to `PatchInput`.
  - `Campaign.plan` has been renamed to `Campaign.patchSet`.
  - `Campaign.changesetPlans` has been renamed to `campaign.changesetPlan`.
  - `createCampaignPlanFromPatches` mutation has been renamed to `createPatchSetFromPatches`.
- Removed the scoped search field on tree pages. When browsing code, the global search query will now get scoped to the current tree or file. [#9225](https://github.com/sourcegraph/sourcegraph/pull/9225)
- Instances without a license key that exceed the published user limit will now display a notice to all users.

### Fixed

- `.*` in the filter pattern were ignored and led to missing search results. [#9152](https://github.com/sourcegraph/sourcegraph/pull/9152)
- The Phabricator integration no longer makes duplicate requests to Phabricator's API on diff views. [#8849](https://github.com/sourcegraph/sourcegraph/issues/8849)
- Changesets on repositories that aren't available on the instance anymore are now hidden instead of failing. [#9656](https://github.com/sourcegraph/sourcegraph/pull/9656)
- observability (monitoring):
  - **Dashboard and alerting bug fixes**
    - Syntect Server dashboard: "Worker timeouts" can no longer appear to go negative. [#9523](https://github.com/sourcegraph/sourcegraph/issues/9523)
    - Symbols dashboard: "Store fetch queue size" can no longer appear to go negative. [#9731](https://github.com/sourcegraph/sourcegraph/issues/9731)
    - Syntect Server dashboard: "Worker timeouts" no longer incorrectly shows multiple values. [#9524](https://github.com/sourcegraph/sourcegraph/issues/9524)
    - Searcher dashboard: "Search errors on unindexed repositories" no longer includes cancelled search requests (which are expected).
    - Fixed an issue where NaN could leak into the `alert_count` metric. [#9832](https://github.com/sourcegraph/sourcegraph/issues/9832)
    - Gitserver: "resolve_revision_duration_slow" alert is no longer flaky / non-deterministic. [#9751](https://github.com/sourcegraph/sourcegraph/issues/9751)
    - Git Server dashboard: there is now a panel to show concurrent command executions to match the defined alerts. [#9354](https://github.com/sourcegraph/sourcegraph/issues/9354)
    - Git Server dashboard: adjusted the critical disk space alert to 15% so it can now fire. [#9351](https://github.com/sourcegraph/sourcegraph/issues/9351)
  - **Dashboard visiblity and legibility improvements**
    - all: "frontend internal errors" are now broken down just by route, which makes reading the graph easier. [#9668](https://github.com/sourcegraph/sourcegraph/issues/9668)
    - Frontend dashboard: panels no longer show misleading duplicate labels. [#9660](https://github.com/sourcegraph/sourcegraph/issues/9660)
    - Syntect Server dashboard: panels are no longer compacted, for improved visibility. [#9525](https://github.com/sourcegraph/sourcegraph/issues/9525)
    - Frontend dashboard: panels are no longer compacted, for improved visibility. [#9356](https://github.com/sourcegraph/sourcegraph/issues/9356)
    - Searcher dashboard: "Search errors on unindexed repositories" is now broken down by code instead of instance for improved readability. [#9670](https://github.com/sourcegraph/sourcegraph/issues/9670)
    - Symbols dashboard: metrics are now aggregated instead of per-instance, for improved visibility. [#9730](https://github.com/sourcegraph/sourcegraph/issues/9730)
    - Firing alerts are now correctly sorted at the top of dashboards by default. [#9766](https://github.com/sourcegraph/sourcegraph/issues/9766)
    - Panels at the bottom of the home dashboard no longer appear clipped / cut off. [#9768](https://github.com/sourcegraph/sourcegraph/issues/9768)
    - Git Server dashboard: disk usage now shown in percentages to match the alerts that can fire. [#9352](https://github.com/sourcegraph/sourcegraph/issues/9352)
    - Git Server dashboard: the 'echo command duration test' panel now properly displays units in seconds. [#7628](https://github.com/sourcegraph/sourcegraph/issues/7628)
    - Dashboard panels showing firing alerts no longer over-count firing alerts due to the number of service replicas. [#9353](https://github.com/sourcegraph/sourcegraph/issues/9353)

### Removed

- The experimental feature discussions is marked as deprecated. GraphQL and configuration fields related to it will be removed in 3.16. [#9649](https://github.com/sourcegraph/sourcegraph/issues/9649)

## 3.14.4

### Fixed

- A potential security vulnerability with in the authentication workflow has been fixed. [#10167](https://github.com/sourcegraph/sourcegraph/pull/10167)

## 3.14.3

### Fixed

- phabricator: Duplicate requests to phabricator API from sourcegraph extensions. [#8849](https://github.com/sourcegraph/sourcegraph/issues/8849)

## 3.14.2

### Fixed

- campaigns: Ignore changesets where repo does not exist anymore. [#9656](https://github.com/sourcegraph/sourcegraph/pull/9656)

## 3.14.1

### Added

- monitoring: new Permissions dashboard to show stats of repository permissions.

### Changed

- Site-Admin/Instrumentation in the Kubernetes cluster deployment now includes indexed-search.

## 3.14.0

### Added

- Site-Admin/Instrumentation is now available in the Kubernetes cluster deployment [8805](https://github.com/sourcegraph/sourcegraph/pull/8805).
- Extensions can now specify a `baseUri` in the `DocumentFilter` when registering providers.
- Admins can now exclude GitHub forks and/or archived repositories from the set of repositories being mirrored in Sourcegraph with the `"exclude": [{"forks": true}]` or `"exclude": [{"archived": true}]` GitHub external service configuration. [#8974](https://github.com/sourcegraph/sourcegraph/pull/8974)
- Campaign changesets can be filtered by State, Review State and Check State. [#8848](https://github.com/sourcegraph/sourcegraph/pull/8848)
- Counts of users of and searches conducted with interactive and plain text search modes will be sent back in pings, aggregated daily, weekly, and monthly.
- Aggregated counts of daily, weekly, and monthly active users of search will be sent back in pings.
- Counts of number of searches conducted using each filter will be sent back in pings, aggregated daily, weekly, and monthly.
- Counts of number of users conducting searches containing each filter will be sent back in pings, aggregated daily, weekly, and monthly.
- Added more entries (Bash, Erlang, Julia, OCaml, Scala) to the list of suggested languages for the `lang:` filter.
- Permissions background sync is now supported for GitLab and Bitbucket Server via site configuration `"permissions.backgroundSync": {"enabled": true}`.
- Indexed search exports more prometheus metrics and debug logs to aid debugging performance issues. [#9111](https://github.com/sourcegraph/sourcegraph/issues/9111)
- monitoring: the Frontend dashboard now shows in excellent detail how search is behaving overall and at a glance.
- monitoring: added alerts for when hard search errors (both timeouts and general errors) are high.
- monitoring: added alerts for when partial search timeouts are high.
- monitoring: added alerts for when search 90th and 99th percentile request duration is high.
- monitoring: added alerts for when users are being shown an abnormally large amount of search alert user suggestions and no results.
- monitoring: added alerts for when the internal indexed and unindexed search services are returning bad responses.
- monitoring: added alerts for when gitserver may be under heavy load due to many concurrent command executions or under-provisioning.

### Changed

- The "automation" feature was renamed to "campaigns".
  - `campaigns.readAccess.enabled` replaces the deprecated site configuration property `automation.readAccess.enabled`.
  - The experimental feature flag was not renamed (because it will go away soon) and remains `{"experimentalFeatures": {"automation": "enabled"}}`.
- The [Kubernetes deployment](https://github.com/sourcegraph/deploy-sourcegraph) for **existing** installations requires a
  [migration step](https://github.com/sourcegraph/deploy-sourcegraph/blob/master/docs/migrate.md) when upgrading
  past commit [821032e2ee45f21f701](https://github.com/sourcegraph/deploy-sourcegraph/commit/821032e2ee45f21f701caac624e4f090c59fd259) or when upgrading to 3.14.
  New installations starting with the mentioned commit or with 3.14 do not need this migration step.
- Aggregated search latencies (in ms) of search queries are now included in [pings](https://docs.sourcegraph.com/admin/pings).
- The [Kubernetes deployment](https://github.com/sourcegraph/deploy-sourcegraph) frontend role has added services as a resource to watch/listen/get.
  This change does not affect the newly-introduced, restricted Kubernetes config files.
- Archived repositories are excluded from search by default. Adding `archived:yes` includes archived repositories.
- Forked repositories are excluded from search by default. Adding `fork:yes` includes forked repositories.
- CSRF and session cookies now set `SameSite=None` when Sourcegraph is running behind HTTPS and `SameSite=Lax` when Sourcegraph is running behind HTTP in order to comply with a [recent IETF proposal](https://web.dev/samesite-cookies-explained/#samesitenone-must-be-secure). As a side effect, the Sourcegraph browser extension and GitLab/Bitbucket native integrations can only connect to private instances that have HTTPS configured. If your private instance is only running behind HTTP, please configure your instance to use HTTPS in order to continue using these.
- The Bitbucket Server rate limit that Sourcegraph self-imposes has been raised from 120 req/min to 480 req/min to account for Sourcegraph instances that make use of Sourcegraphs' Bitbucket Server repository permissions and campaigns at the same time (which require a larger number of API requests against Bitbucket Server). The new number is based on Sourcegraph consuming roughly 8% the average API request rate of a large customers' Bitbucket Server instance. [#9048](https://github.com/sourcegraph/sourcegraph/pull/9048/files)
- If a single, unambiguous commit SHA is used in a search query (e.g., `repo@c98f56`) and a search index exists at this commit (i.e., it is the `HEAD` commit), then the query is searched using the index. Prior to this change, unindexed search was performed for any query containing an `@commit` specifier.

### Fixed

- Zoekt's watchdog ensures the service is down upto 3 times before exiting. The watchdog would misfire on startup on resource constrained systems, with the retries this should make a false positive far less likely. [#7867](https://github.com/sourcegraph/sourcegraph/issues/7867)
- A regression in repo-updater was fixed that lead to every repository's git clone being updated every time the list of repositories was synced from the code host. [#8501](https://github.com/sourcegraph/sourcegraph/issues/8501)
- The default timeout of indexed search has been increased. Previously indexed search would always return within 3s. This lead to broken behaviour on new instances which had yet to tune resource allocations. [#8720](https://github.com/sourcegraph/sourcegraph/pull/8720)
- Bitbucket Server older than 5.13 failed to sync since Sourcegraph 3.12. This was due to us querying for the `archived` label, but Bitbucket Server 5.13 does not support labels. [#8883](https://github.com/sourcegraph/sourcegraph/issues/8883)
- monitoring: firing alerts are now ordered at the top of the list in dashboards by default for better visibility.
- monitoring: fixed an issue where some alerts would fail to report in for the "Total alerts defined" panel in the overview dashboard.

### Removed

- The v3.11 migration to merge critical and site configuration has been removed. If you are still making use of the deprecated `CRITICAL_CONFIG_FILE`, your instance may not start up. See the [migration notes for Sourcegraph 3.11](https://docs.sourcegraph.com/admin/migration/3_11) for more information.

## 3.13.2

### Fixed

- The default timeout of indexed search has been increased. Previously indexed search would always return within 3s. This lead to broken behaviour on new instances which had yet to tune resource allocations. [#8720](https://github.com/sourcegraph/sourcegraph/pull/8720)
- Bitbucket Server older than 5.13 failed to sync since Sourcegraph 3.12. This was due to us querying for the `archived` label, but Bitbucket Server 5.13 does not support labels. [#8883](https://github.com/sourcegraph/sourcegraph/issues/8883)
- A regression in repo-updater was fixed that lead to every repository's git clone being updated every time the list of repositories was synced from the code host. [#8501](https://github.com/sourcegraph/sourcegraph/issues/8501)

## 3.13.1

### Fixed

- To reduce the chance of users running into "502 Bad Gateway" errors an internal timeout has been increased from 60 seconds to 10 minutes so that long running requests are cut short by the proxy in front of `sourcegraph-frontend` and correctly reported as "504 Gateway Timeout". [#8606](https://github.com/sourcegraph/sourcegraph/pull/8606)
- Sourcegraph instances that are not connected to the internet will no longer display errors when users submit NPS survey responses (the responses will continue to be stored locally). Rather, an error will be printed to the frontend logs. [#8598](https://github.com/sourcegraph/sourcegraph/issues/8598)
- Showing `head>` in the search results if the first line of the file is shown [#8619](https://github.com/sourcegraph/sourcegraph/issues/8619)

## 3.13.0

### Added

- Experimental: Added new field `experimentalFeatures.customGitFetch` that allows defining custom git fetch commands for code hosts and repositories with special settings. [#8435](https://github.com/sourcegraph/sourcegraph/pull/8435)
- Experimental: the search query input now provides syntax highlighting, hover tooltips, and diagnostics on filters in search queries. Requires the global settings value `{ "experimentalFeatures": { "smartSearchField": true } }`.
- Added a setting `search.hideSuggestions`, which when set to `true`, will hide search suggestions in the search bar. [#8059](https://github.com/sourcegraph/sourcegraph/pull/8059)
- Experimental: A tool, [src-expose](https://docs.sourcegraph.com/admin/external_service/other#experimental-src-expose), can be used to import code from any code host.
- Experimental: Added new field `certificates` as in `{ "experimentalFeatures" { "tls.external": { "certificates": ["<CERT>"] } } }`. This allows you to add certificates to trust when communicating with a code host (via API or git+http). We expect this to be useful for adding internal certificate authorities/self-signed certificates. [#71](https://github.com/sourcegraph/sourcegraph/issues/71)
- Added a setting `auth.minPasswordLength`, which when set, causes a minimum password length to be enforced when users sign up or change passwords. [#7521](https://github.com/sourcegraph/sourcegraph/issues/7521)
- GitHub labels associated with code change campaigns are now displayed. [#8115](https://github.com/sourcegraph/sourcegraph/pull/8115)
- GitHub labels associated with campaigns are now displayed. [#8115](https://github.com/sourcegraph/sourcegraph/pull/8115)
- When creating a campaign, users can now specify the branch name that will be used on code host. This is also a breaking change for users of the GraphQL API since the `branch` attribute is now required in `CreateCampaignInput` when a `plan` is also specified. [#7646](https://github.com/sourcegraph/sourcegraph/issues/7646)
- Added an optional `content:` parameter for specifying a search pattern. This parameter overrides any other search patterns in a query. Useful for unambiguously specifying what to search for when search strings clash with other query syntax. [#6490](https://github.com/sourcegraph/sourcegraph/issues/6490)
- Interactive search mode, which helps users construct queries using UI elements, is now made available to users by default. A dropdown to the left of the search bar allows users to toggle between interactive and plain text modes. The option to use interactive search mode can be disabled by adding `{ "experimentalFeatures": { "splitSearchModes": false } }` in global settings. [#8461](https://github.com/sourcegraph/sourcegraph/pull/8461)
- Our [upgrade policy](https://docs.sourcegraph.com/#upgrading-sourcegraph) is now enforced by the `sourcegraph-frontend` on startup to prevent admins from mistakenly jumping too many versions. [#8157](https://github.com/sourcegraph/sourcegraph/pull/8157) [#7702](https://github.com/sourcegraph/sourcegraph/issues/7702)
- Repositories with bad object packs or bad objects are automatically repaired. We now detect suspect output of git commands to mark a repository for repair. [#6676](https://github.com/sourcegraph/sourcegraph/issues/6676)
- Hover tooltips for Scala and Perl files now have syntax highlighting. [#8456](https://github.com/sourcegraph/sourcegraph/pull/8456) [#8307](https://github.com/sourcegraph/sourcegraph/issues/8307)

### Changed

- `experimentalFeatures.splitSearchModes` was removed as a site configuration option. It should be set in global/org/user settings.
- Sourcegraph now waits for `90s` instead of `5s` for Redis to be available before quitting. This duration is configurable with the new `SRC_REDIS_WAIT_FOR` environment variable.
- Code intelligence usage statistics will be sent back via pings by default. Aggregated event counts can be disabled via the site admin flag `disableNonCriticalTelemetry`.
- The Sourcegraph Docker image optimized its use of Redis to make start-up significantly faster in certain scenarios (e.g when container restarts were frequent). ([#3300](https://github.com/sourcegraph/sourcegraph/issues/3300), [#2904](https://github.com/sourcegraph/sourcegraph/issues/2904))
- Upgrading Sourcegraph is officially supported for one minor version increment (e.g., 3.12 -> 3.13). Previously, upgrades from 2 minor versions previous were supported. Please reach out to support@sourcegraph.com if you would like assistance upgrading from a much older version of Sourcegraph.
- The GraphQL mutation `previewCampaignPlan` has been renamed to `createCampaignPlan`. This mutation is part of campaigns, which is still in beta and behind a feature flag and thus subject to possible breaking changes while we still work on it.
- The GraphQL mutation `previewCampaignPlan` has been renamed to `createCampaignPlan`. This mutation is part of the campaigns feature, which is still in beta and behind a feature flag and thus subject to possible breaking changes while we still work on it.
- The GraphQL field `CampaignPlan.changesets` has been deprecated and will be removed in 3.15. A new field called `CampaignPlan.changesetPlans` has been introduced to make the naming more consistent with the `Campaign.changesetPlans` field. Please use that instead. [#7966](https://github.com/sourcegraph/sourcegraph/pull/7966)
- Long lines (>2000 bytes) are no longer highlighted, in order to prevent performance issues in browser rendering. [#6489](https://github.com/sourcegraph/sourcegraph/issues/6489)
- No longer requires `read:org` permissions for GitHub OAuth if `allowOrgs` is not enabled in the site configuration. [#8163](https://github.com/sourcegraph/sourcegraph/issues/8163)
- [Documentation](https://github.com/sourcegraph/deploy-sourcegraph/blob/master/configure/jaeger/README.md) in github.com/sourcegraph/deploy-sourcegraph for deploying Jaeger in Kubernetes clusters running Sourcegraph has been updated to use the [Jaeger Operator](https://www.jaegertracing.io/docs/1.16/operator/), the recommended standard way of deploying Jaeger in a Kubernetes cluster. We recommend existing customers that use Jaeger adopt this new method of deployment. Please reach out to support@sourcegraph.com if you'd like assistance updating.

### Fixed

- The syntax highlighter (syntect-server) no longer fails when run in environments without IPv6 support. [#8463](https://github.com/sourcegraph/sourcegraph/pull/8463)
- After adding/removing a gitserver replica the admin interface will correctly report that repositories that need to move replicas as cloning. [#7970](https://github.com/sourcegraph/sourcegraph/issues/7970)
- Show download button for images. [#7924](https://github.com/sourcegraph/sourcegraph/issues/7924)
- gitserver backoffs trying to re-clone repositories if they fail to clone. In the case of large monorepos that failed this lead to gitserver constantly cloning them and using many resources. [#7804](https://github.com/sourcegraph/sourcegraph/issues/7804)
- It is now possible to escape spaces using `\` in the search queries when using regexp. [#7604](https://github.com/sourcegraph/sourcegraph/issues/7604)
- Clicking filter chips containing whitespace is now correctly quoted in the web UI. [#6498](https://github.com/sourcegraph/sourcegraph/issues/6498)
- **Monitoring:** Fixed an issue with the **Frontend** -> **Search responses by status** panel which caused search response types to not be aggregated as expected. [#7627](https://github.com/sourcegraph/sourcegraph/issues/7627)
- **Monitoring:** Fixed an issue with the **Replacer**, **Repo Updater**, and **Searcher** dashboards would incorrectly report on a metric from the unrelated query-runner service. [#7531](https://github.com/sourcegraph/sourcegraph/issues/7531)
- Deterministic ordering of results from indexed search. Previously when refreshing a page with many results some results may come and go.
- Spread out periodic git reclones. Previously we would reclone all git repositories every 45 days. We now add in a jitter of 12 days to spread out the load for larger installations. [#8259](https://github.com/sourcegraph/sourcegraph/issues/8259)
- Fixed an issue with missing commit information in graphql search results. [#8343](https://github.com/sourcegraph/sourcegraph/pull/8343)

### Removed

- All repository fields related to `enabled` and `disabled` have been removed from the GraphQL API. These fields have been deprecated since 3.4. [#3971](https://github.com/sourcegraph/sourcegraph/pull/3971)
- The deprecated extension API `Hover.__backcompatContents` was removed.

## 3.12.10

This release backports the fixes released in `3.13.2` for customers still on `3.12`.

### Fixed

- The default timeout of indexed search has been increased. Previously indexed search would always return within 3s. This lead to broken behaviour on new instances which had yet to tune resource allocations. [#8720](https://github.com/sourcegraph/sourcegraph/pull/8720)
- Bitbucket Server older than 5.13 failed to sync since Sourcegraph 3.12. This was due to us querying for the `archived` label, but Bitbucket Server 5.13 does not support labels. [#8883](https://github.com/sourcegraph/sourcegraph/issues/8883)
- A regression in repo-updater was fixed that lead to every repository's git clone being updated every time the list of repositories was synced from the code host. [#8501](https://github.com/sourcegraph/sourcegraph/issues/8501)

## 3.12.9

This is `3.12.8` release with internal infrastructure fixes to publish the docker images.

## 3.12.8

### Fixed

- Extension API showInputBox and other Window methods now work on search results pages [#8519](https://github.com/sourcegraph/sourcegraph/issues/8519)
- Extension error notification styling is clearer [#8521](https://github.com/sourcegraph/sourcegraph/issues/8521)

## 3.12.7

### Fixed

- Campaigns now gracefully handle GitHub review dismissals when rendering the burndown chart.

## 3.12.6

### Changed

- When GitLab permissions are turned on using GitLab OAuth authentication, GitLab project visibility is fetched in batches, which is generally more efficient than fetching them individually. The `minBatchingThreshold` and `maxBatchRequests` fields of the `authorization.identityProvider` object in the GitLab repositories configuration control when such batch fetching is used. [#8171](https://github.com/sourcegraph/sourcegraph/pull/8171)

## 3.12.5

### Fixed

- Fixed an internal race condition in our Docker build process. The previous patch version 3.12.4 contained an lsif-server version that was newer than expected. The affected artifacts have since been removed from the Docker registry.

## 3.12.4

### Added

- New optional `apiURL` configuration option for Bitbucket Cloud code host connection [#8082](https://github.com/sourcegraph/sourcegraph/pull/8082)

## 3.12.3

### Fixed

- Fixed an issue in `sourcegraph/*` Docker images where data folders were either not created or had incorrect permissions - preventing the use of Docker volumes. [#7991](https://github.com/sourcegraph/sourcegraph/pull/7991)

## 3.12.2

### Added

- Experimental: The site configuration field `campaigns.readAccess.enabled` allows site-admins to give read-only access for code change campaigns to non-site-admins. This is a setting for the experimental feature campaigns and will only have an effect when campaigns are enabled under `experimentalFeatures`. [#8013](https://github.com/sourcegraph/sourcegraph/issues/8013)

### Fixed

- A regression in 3.12.0 which caused [find-leaked-credentials campaigns](https://docs.sourcegraph.com/user/campaigns#finding-leaked-credentials) to not return any results for private repositories. [#7914](https://github.com/sourcegraph/sourcegraph/issues/7914)
- Experimental: The site configuration field `campaigns.readAccess.enabled` allows site-admins to give read-only access for campaigns to non-site-admins. This is a setting for the experimental campaigns feature and will only have an effect when campaigns is enabled under `experimentalFeatures`. [#8013](https://github.com/sourcegraph/sourcegraph/issues/8013)

### Fixed

- A regression in 3.12.0 which caused find-leaked-credentials campaigns to not return any results for private repositories. [#7914](https://github.com/sourcegraph/sourcegraph/issues/7914)
- A regression in 3.12.0 which removed the horizontal bar between search result matches.
- Manual campaigns were wrongly displayed as being in draft mode. [#8009](https://github.com/sourcegraph/sourcegraph/issues/8009)
- Manual campaigns could be published and create the wrong changesets on code hosts, even though the campaign was never in draft mode (see line above). [#8012](https://github.com/sourcegraph/sourcegraph/pull/8012)
- A regression in 3.12.0 which caused manual campaigns to not properly update the UI after adding a changeset. [#8023](https://github.com/sourcegraph/sourcegraph/pull/8023)
- Minor improvements to manual campaign form fields. [#8033](https://github.com/sourcegraph/sourcegraph/pull/8033)

## 3.12.1

### Fixed

- The ephemeral `/site-config.json` escape-hatch config file has moved to `$HOME/site-config.json`, to support non-root container environments. [#7873](https://github.com/sourcegraph/sourcegraph/issues/7873)
- Fixed an issue where repository permissions would sometimes not be cached, due to improper Redis nil value handling. [#7912](https://github.com/sourcegraph/sourcegraph/issues/7912)

## 3.12.0

### Added

- Bitbucket Server repositories with the label `archived` can be excluded from search with `archived:no` [syntax](https://docs.sourcegraph.com/code_search/reference/queries). [#5494](https://github.com/sourcegraph/sourcegraph/issues/5494)
- Add button to download file in code view. [#5478](https://github.com/sourcegraph/sourcegraph/issues/5478)
- The new `allowOrgs` site config setting in GitHub `auth.providers` enables admins to restrict GitHub logins to members of specific GitHub organizations. [#4195](https://github.com/sourcegraph/sourcegraph/issues/4195)
- Support case field in repository search. [#7671](https://github.com/sourcegraph/sourcegraph/issues/7671)
- Skip LFS content when cloning git repositories. [#7322](https://github.com/sourcegraph/sourcegraph/issues/7322)
- Hover tooltips and _Find Reference_ results now display a badge to indicate when a result is search-based. These indicators can be disabled by adding `{ "experimentalFeatures": { "showBadgeAttachments": false } }` in global settings.
- Campaigns can now be created as drafts, which can be shared and updated without creating changesets (pull requests) on code hosts. When ready, a draft can then be published, either completely or changeset by changeset, to create changesets on the code host. [#7659](https://github.com/sourcegraph/sourcegraph/pull/7659)
- Experimental: feature flag `BitbucketServerFastPerm` can be enabled to speed up fetching ACL data from Bitbucket Server instances. This requires [Bitbucket Server Sourcegraph plugin](https://github.com/sourcegraph/bitbucket-server-plugin) to be installed.
- Experimental: A site configuration field `{ "experimentalFeatures" { "tls.external": { "insecureSkipVerify": true } } }` which allows you to configure SSL/TLS settings for Sourcegraph contacting your code hosts. Currently just supports turning off TLS/SSL verification. [#71](https://github.com/sourcegraph/sourcegraph/issues/71)
- Experimental: To search across multiple revisions of the same repository, list multiple branch names (or other revspecs) separated by `:` in your query, as in `repo:myrepo@branch1:branch2:branch2`. To search all branches, use `repo:myrepo@*refs/heads/`. Requires the site configuration value `{ "experimentalFeatures": { "searchMultipleRevisionsPerRepository": true } }`. Previously this was only supported for diff and commit searches.
- Experimental: interactive search mode, which helps users construct queries using UI elements. Requires the site configuration value `{ "experimentalFeatures": { "splitSearchModes": true } }`. The existing plain text search format is still available via the dropdown menu on the left of the search bar.
- A case sensitivity toggle now appears in the search bar.
- Add explicit repository permissions support with site configuration field `{ "permissions.userMapping" { "enabled": true, "bindID": "email" } }`.

### Changed

- The "Files" tab in the search results page has been renamed to "Filenames" for clarity.
- The search query builder now lives on its own page at `/search/query-builder`. The home search page has a link to it.
- User passwords when using builtin auth are limited to 256 characters. Existing passwords longer than 256 characters will continue to work.
- GraphQL API: Campaign.changesetCreationStatus has been renamed to Campaign.status to be aligned with CampaignPlan. [#7654](https://github.com/sourcegraph/sourcegraph/pull/7654)
- When using GitHub as an authentication provider, `read:org` scope is now required. This is used to support the new `allowOrgs` site config setting in the GitHub `auth.providers` configuration, which enables site admins to restrict GitHub logins to members of a specific GitHub organization. This for example allows having a Sourcegraph instance with GitHub sign in configured be exposed to the public internet without allowing everyone with a GitHub account access to your Sourcegraph instance.

### Fixed

- The experimental search pagination API no longer times out when large repositories are encountered. [#6384](https://github.com/sourcegraph/sourcegraph/issues/6384)
- We resolve relative symbolic links from the directory of the symlink, rather than the root of the repository. [#6034](https://github.com/sourcegraph/sourcegraph/issues/6034)
- Show errors on repository settings page when repo-updater is down. [#3593](https://github.com/sourcegraph/sourcegraph/issues/3593)
- Remove benign warning that verifying config took more than 10s when updating or saving an external service. [#7176](https://github.com/sourcegraph/sourcegraph/issues/7176)
- repohasfile search filter works again (regressed in 3.10). [#7380](https://github.com/sourcegraph/sourcegraph/issues/7380)
- Structural search can now run on very large repositories containing any number of files. [#7133](https://github.com/sourcegraph/sourcegraph/issues/7133)

### Removed

- The deprecated GraphQL mutation `setAllRepositoriesEnabled` has been removed. [#7478](https://github.com/sourcegraph/sourcegraph/pull/7478)
- The deprecated GraphQL mutation `deleteRepository` has been removed. [#7483](https://github.com/sourcegraph/sourcegraph/pull/7483)

## 3.11.4

### Fixed

- The `/.auth/saml/metadata` endpoint has been fixed. Previously it panicked if no encryption key was set.
- The version updating logic has been fixed for `sourcegraph/server`. Users running `sourcegraph/server:3.11.1` will need to manually modify their `docker run` command to use `sourcegraph/server:3.11.4` or higher. [#7442](https://github.com/sourcegraph/sourcegraph/issues/7442)

## 3.11.1

### Fixed

- The syncing process for newly created campaign changesets has been fixed again after they have erroneously been marked as deleted in the database. [#7522](https://github.com/sourcegraph/sourcegraph/pull/7522)
- The syncing process for newly created changesets (in campaigns) has been fixed again after they have erroneously been marked as deleted in the database. [#7522](https://github.com/sourcegraph/sourcegraph/pull/7522)

## 3.11.0

**Important:** If you use `SITE_CONFIG_FILE` or `CRITICAL_CONFIG_FILE`, please be sure to follow the steps in: [migration notes for Sourcegraph v3.11+](https://docs.sourcegraph.com/admin/migration/3_11.md) after upgrading.

### Added

- Language statistics by commit are available via the API. [#6737](https://github.com/sourcegraph/sourcegraph/pull/6737)
- Added a new page that shows [language statistics for the results of a search query](https://docs.sourcegraph.com/user/search#statistics).
- Global settings can be configured from a local file using the environment variable `GLOBAL_SETTINGS_FILE`.
- High-level health metrics and dashboards have been added to Sourcegraph's monitoring (found under the **Site admin** -> **Monitoring** area). [#7216](https://github.com/sourcegraph/sourcegraph/pull/7216)
- Logging for GraphQL API requests not issued by Sourcegraph is now much more verbose, allowing for easier debugging of problematic queries and where they originate from. [#5706](https://github.com/sourcegraph/sourcegraph/issues/5706)
- A new campaign type finds and removes leaked npm credentials. [#6893](https://github.com/sourcegraph/sourcegraph/pull/6893)
- Campaigns can now be retried to create failed changesets due to ephemeral errors (e.g. network problems when creating a pull request on GitHub). [#6718](https://github.com/sourcegraph/sourcegraph/issues/6718)
- The initial release of [structural code search](https://docs.sourcegraph.com/code_search/reference/structural).

### Changed

- `repohascommitafter:` search filter uses a more efficient git command to determine inclusion. [#6739](https://github.com/sourcegraph/sourcegraph/pull/6739)
- `NODE_NAME` can be specified instead of `HOSTNAME` for zoekt-indexserver. `HOSTNAME` was a confusing configuration to use in [Pure-Docker Sourcegraph deployments](https://github.com/sourcegraph/deploy-sourcegraph-docker). [#6846](https://github.com/sourcegraph/sourcegraph/issues/6846)
- The feedback toast now requests feedback every 60 days of usage (was previously only once on the 3rd day of use). [#7165](https://github.com/sourcegraph/sourcegraph/pull/7165)
- The lsif-server container now only has a dependency on Postgres, whereas before it also relied on Redis. [#6880](https://github.com/sourcegraph/sourcegraph/pull/6880)
- Renamed the GraphQL API `LanguageStatistics` fields to `name`, `totalBytes`, and `totalLines` (previously the field names started with an uppercase letter, which was inconsistent).
- Detecting a file's language uses a more accurate but slower algorithm. To revert to the old (faster and less accurate) algorithm, set the `USE_ENHANCED_LANGUAGE_DETECTION` env var to the string `false` (on the `sourcegraph/server` container, or if using the cluster deployment, on the `sourcegraph-frontend` pod).
- Diff and commit searches that make use of `before:` and `after:` filters to narrow their search area are now no longer subject to the 50-repository limit. This allows for creating saved searches on more than 50 repositories as before. [#7215](https://github.com/sourcegraph/sourcegraph/issues/7215)

### Fixed

- Changes to external service configurations are reflected much faster. [#6058](https://github.com/sourcegraph/sourcegraph/issues/6058)
- Deleting an external service will not show warnings for the non-existent service. [#5617](https://github.com/sourcegraph/sourcegraph/issues/5617)
- Suggested search filter chips are quoted if necessary. [#6498](https://github.com/sourcegraph/sourcegraph/issues/6498)
- Remove potential panic in gitserver if heavily loaded. [#6710](https://github.com/sourcegraph/sourcegraph/issues/6710)
- Multiple fixes to make the preview and creation of campaigns more robust and a smoother user experience. [#6682](https://github.com/sourcegraph/sourcegraph/pull/6682) [#6625](https://github.com/sourcegraph/sourcegraph/issues/6625) [#6658](https://github.com/sourcegraph/sourcegraph/issues/6658) [#7088](https://github.com/sourcegraph/sourcegraph/issues/7088) [#6766](https://github.com/sourcegraph/sourcegraph/issues/6766) [#6717](https://github.com/sourcegraph/sourcegraph/issues/6717) [#6659](https://github.com/sourcegraph/sourcegraph/issues/6659)
- Repositories referenced in campaigns that are removed in an external service configuration change won't lead to problems with the syncing process anymore. [#7015](https://github.com/sourcegraph/sourcegraph/pull/7015)
- The Searcher dashboard (and the `src_graphql_search_response` Prometheus metric) now properly account for search alerts instead of them being incorrectly added to the `timeout` category. [#7214](https://github.com/sourcegraph/sourcegraph/issues/7214)
- In the experimental search pagination API, the `cloning`, `missing`, and other repository fields now return a well-defined set of results. [#6000](https://github.com/sourcegraph/sourcegraph/issues/6000)

### Removed

- The management console has been removed. All critical configuration previously stored in the management console will be automatically migrated to your site configuration. For more information about this change, or if you use `SITE_CONFIG_FILE` / `CRITICAL_CONFIG_FILE`, please see the [migration notes for Sourcegraph v3.11+](https://docs.sourcegraph.com/admin/migration/3_11.md).

## 3.10.4

### Fixed

- An issue where diff/commit searches that would run over more than 50 repositories would incorrectly display a timeout error instead of the correct error suggesting users scope their query to less repositories. [#7090](https://github.com/sourcegraph/sourcegraph/issues/7090)

## 3.10.3

### Fixed

- A critical regression in 3.10.2 which caused diff, commit, and repository searches to timeout. [#7090](https://github.com/sourcegraph/sourcegraph/issues/7090)
- A critical regression in 3.10.2 which caused "No results" to appear frequently on pages with search results. [#7095](https://github.com/sourcegraph/sourcegraph/pull/7095)
- An issue where the built-in Grafana Searcher dashboard would show duplicate success/error metrics. [#7078](https://github.com/sourcegraph/sourcegraph/pull/7078)

## 3.10.2

### Added

- Site admins can now use the built-in Grafana Searcher dashboard to observe how many search requests are successful, or resulting in errors or timeouts. [#6756](https://github.com/sourcegraph/sourcegraph/issues/6756)

### Fixed

- When searches timeout, a consistent UI with clear actions like a button to increase the timeout is now returned. [#6754](https://github.com/sourcegraph/sourcegraph/issues/6754)
- To reduce the chance of search timeouts in some cases, the default indexed search timeout has been raised from 1.5s to 3s. [#6754](https://github.com/sourcegraph/sourcegraph/issues/6754)
- We now correctly inform users of the limitations of diff/commit search. If a diff/commit search would run over more than 50 repositories, users will be shown an error suggesting they scope their search to less repositories using the `repo:` filter. Global diff/commit search support is being tracked in [#6826](https://github.com/sourcegraph/sourcegraph/issues/6826). [#5519](https://github.com/sourcegraph/sourcegraph/issues/5519)

## 3.10.1

### Added

- Syntax highlighting for Starlark (Bazel) files. [#6827](https://github.com/sourcegraph/sourcegraph/issues/6827)

### Fixed

- The experimental search pagination API no longer times out when large repositories are encountered. [#6384](https://github.com/sourcegraph/sourcegraph/issues/6384) [#6383](https://github.com/sourcegraph/sourcegraph/issues/6383)
- In single-container deployments, the builtin `postgres_exporter` now correctly respects externally configured databases. This previously caused PostgreSQL metrics to not show up in Grafana when an external DB was in use. [#6735](https://github.com/sourcegraph/sourcegraph/issues/6735)

## 3.10.0

### Added

- Indexed Search supports horizontally scaling. Instances with large number of repositories can update the `replica` field of the `indexed-search` StatefulSet. See [configure indexed-search replica count](https://github.com/sourcegraph/deploy-sourcegraph/blob/master/docs/configure.md#configure-indexed-search-replica-count). [#5725](https://github.com/sourcegraph/sourcegraph/issues/5725)
- Bitbucket Cloud external service supports `exclude` config option. [#6035](https://github.com/sourcegraph/sourcegraph/issues/6035)
- `sourcegraph/server` Docker deployments now support the environment variable `IGNORE_PROCESS_DEATH`. If set to true the container will keep running, even if a subprocess has died. This is useful when manually fixing problems in the container which the container refuses to start. For example a bad database migration.
- Search input now offers filter type suggestions [#6105](https://github.com/sourcegraph/sourcegraph/pull/6105).
- The keyboard shortcut <kbd>Ctrl</kbd>+<kbd>Space</kbd> in the search input shows a list of available filter types.
- Sourcegraph Kubernetes cluster site admins can configure PostgreSQL by specifying `postgresql.conf` via ConfigMap. [sourcegraph/deploy-sourcegraph#447](https://github.com/sourcegraph/deploy-sourcegraph/pull/447)

### Changed

- **Required Kubernetes Migration:** The [Kubernetes deployment](https://github.com/sourcegraph/deploy-sourcegraph) manifest for indexed-search services has changed from a Normal Service to a Headless Service. This is to enable Sourcegraph to individually resolve indexed-search pods. Services are immutable, so please follow the [migration guide](https://github.com/sourcegraph/deploy-sourcegraph/blob/master/docs/migrate.md#310).
- Fields of type `String` in our GraphQL API that contain [JSONC](https://komkom.github.io/) now have the custom scalar type `JSONCString`. [#6209](https://github.com/sourcegraph/sourcegraph/pull/6209)
- `ZOEKT_HOST` environment variable has been deprecated. Please use `INDEXED_SEARCH_SERVERS` instead. `ZOEKT_HOST` will be removed in 3.12.
- Directory names on the repository tree page are now shown in bold to improve readability.
- Added support for Bitbucket Server pull request activity to the [campaign](https://about.sourcegraph.com/product/code-change-management/) burndown chart. When used, this feature leads to more requests being sent to Bitbucket Server, since Sourcegraph needs to keep track of how a pull request's state changes over time. With [the instance scoped webhooks](https://docs.google.com/document/d/1I3Aq1WSUh42BP8KvKr6AlmuCfo8tXYtJu40WzdNT6go/edit) in our [Bitbucket Server plugin](https://github.com/sourcegraph/bitbucket-server-plugin/pull/10) as well as up-coming [heuristical syncing changes](#6389), this additional load will be significantly reduced in the future.
- Added support for Bitbucket Server pull request activity to the campaign burndown chart. When used, this feature leads to more requests being sent to Bitbucket Server, since Sourcegraph needs to keep track of how a pull request's state changes over time. With [the instance scoped webhooks](https://docs.google.com/document/d/1I3Aq1WSUh42BP8KvKr6AlmuCfo8tXYtJu40WzdNT6go/edit) in our [Bitbucket Server plugin](https://github.com/sourcegraph/bitbucket-server-plugin/pull/10) as well as up-coming [heuristical syncing changes](#6389), this additional load will be significantly reduced in the future.

### Fixed

- Support hyphens in Bitbucket Cloud team names. [#6154](https://github.com/sourcegraph/sourcegraph/issues/6154)
- Server will run `redis-check-aof --fix` on startup to fix corrupted AOF files. [#651](https://github.com/sourcegraph/sourcegraph/issues/651)
- Authorization provider configuration errors in external services will be shown as site alerts. [#6061](https://github.com/sourcegraph/sourcegraph/issues/6061)

### Removed

## 3.9.4

### Changed

- The experimental search pagination API's `PageInfo` object now returns a `String` instead of an `ID` for its `endCursor`, and likewise for the `after` search field. Experimental paginated search API users may need to update their usages to replace `ID` cursor types with `String` ones.

### Fixed

- The experimental search pagination API no longer omits a single repository worth of results at the end of the result set. [#6286](https://github.com/sourcegraph/sourcegraph/issues/6286)
- The experimental search pagination API no longer produces search cursors that can get "stuck". [#6287](https://github.com/sourcegraph/sourcegraph/issues/6287)
- In literal search mode, searching for quoted strings now works as expected. [#6255](https://github.com/sourcegraph/sourcegraph/issues/6255)
- In literal search mode, quoted field values now work as expected. [#6271](https://github.com/sourcegraph/sourcegraph/pull/6271)
- `type:path` search queries now correctly work in indexed search again. [#6220](https://github.com/sourcegraph/sourcegraph/issues/6220)

## 3.9.3

### Changed

- Sourcegraph is now built using Go 1.13.3 [#6200](https://github.com/sourcegraph/sourcegraph/pull/6200).

## 3.9.2

### Fixed

- URI-decode the username, password, and pathname when constructing Postgres connection paramers in lsif-server [#6174](https://github.com/sourcegraph/sourcegraph/pull/6174). Fixes a crashing lsif-server process for users with passwords containing special characters.

## 3.9.1

### Changed

- Reverted [#6094](https://github.com/sourcegraph/sourcegraph/pull/6094) because it introduced a minor security hole involving only Grafana.
  [#6075](https://github.com/sourcegraph/sourcegraph/issues/6075) will be fixed with a different approach.

## 3.9.0

### Added

- Our external service syncing model will stream in new repositories to Sourcegraph. Previously we could only add a repository to our database and clone it once we had synced all information from all external services (to detect deletions and renames). Now adding a repository to an external service configuration should be reflected much sooner, even on large instances. [#5145](https://github.com/sourcegraph/sourcegraph/issues/5145)
- There is now an easy way for site admins to view and export settings and configuration when reporting a bug. The page for doing so is at /site-admin/report-bug, linked to from the site admin side panel under "Report a bug".
- An experimental search pagination API to enable better programmatic consumption of search results is now available to try. For more details and known limitations see [the documentation](https://docs.sourcegraph.com/api/graphql/search).
- Search queries can now be interpreted literally.
  - There is now a dot-star icon in the search input bar to toggle the pattern type of a query between regexp and literal.
  - There is a new `search.defaultPatternType` setting to configure the default pattern type, regexp or literal, for searches.
  - There is a new `patternType:` search token which overrides the `search.defaultPatternType` setting, and the active state of the dot-star icon in determining the pattern type of the query.
  - Old URLs without a patternType URL parameter will be redirected to the same URL with
    patternType=regexp appended to preserve intended behavior.
- Added support for GitHub organization webhooks to enable faster updates of metadata used by [campaigns](https://about.sourcegraph.com/product/code-change-management/), such as pull requests or issue comments. See the [GitHub webhook documentation](https://docs.sourcegraph.com/admin/external_service/github#webhooks) for instructions on how to enable webhooks.
- Added support for GitHub organization webhooks to enable faster updates of changeset metadata used by campaigns. See the [GitHub webhook documentation](https://docs.sourcegraph.com/admin/external_service/github#webhooks) for instructions on how to enable webhooks.
- Added burndown chart to visualize progress of campaigns.
- Added ability to edit campaign titles and descriptions.

### Changed

- **Recommended Kubernetes Migration:** The [Kubernetes deployment](https://github.com/sourcegraph/deploy-sourcegraph) manifest for indexed-search pods has changed from a Deployment to a StatefulSet. This is to enable future work on horizontally scaling indexed search. To retain your existing indexes there is a [migration guide](https://github.com/sourcegraph/deploy-sourcegraph/blob/master/docs/migrate.md#39).
- Allow single trailing hyphen in usernames and org names [#5680](https://github.com/sourcegraph/sourcegraph/pull/5680)
- Indexed search won't spam the logs on startup if the frontend API is not yet available. [zoekt#30](https://github.com/sourcegraph/zoekt/pull/30), [#5866](https://github.com/sourcegraph/sourcegraph/pull/5866)
- Search query fields are now case insensitive. For example `repoHasFile:` will now be recognized, not just `repohasfile:`. [#5168](https://github.com/sourcegraph/sourcegraph/issues/5168)
- Search queries are now interpreted literally by default, rather than as regular expressions. [#5899](https://github.com/sourcegraph/sourcegraph/pull/5899)
- The `search` GraphQL API field now takes a two new optional parameters: `version` and `patternType`. `version` determines the search syntax version to use, and `patternType` determines the pattern type to use for the query. `version` defaults to "V1", which is regular expression searches by default, if not explicitly passed in. `patternType` overrides the pattern type determined by version.
- Saved searches have been updated to support the new patternType filter. All existing saved searches have been updated to append `patternType:regexp` to the end of queries to ensure deterministic results regardless of the patternType configurations on an instance. All new saved searches are required to have a `patternType:` field in the query.
- Allow text selection in search result headers (to allow for e.g. copying filenames)

### Fixed

- Web app: Fix paths with special characters (#6050)
- Fixed an issue that rendered the search filter `repohascommitafter` unusable in the presence of an empty repository. [#5149](https://github.com/sourcegraph/sourcegraph/issues/5149)
- An issue where `externalURL` not being configured in the management console could go unnoticed. [#3899](https://github.com/sourcegraph/sourcegraph/issues/3899)
- Listing branches and refs now falls back to a fast path if there are a large number of branches. Previously we would time out. [#4581](https://github.com/sourcegraph/sourcegraph/issues/4581)
- Sourcegraph will now ignore the ambiguous ref HEAD if a repository contains it. [#5291](https://github.com/sourcegraph/sourcegraph/issues/5291)

### Removed

## 3.8.2

### Fixed

- Sourcegraph cluster deployments now run a more stable syntax highlighting server which can self-recover from rarer failure cases such as getting stuck at high CPU usage when highlighting some specific files. [#5406](https://github.com/sourcegraph/sourcegraph/issues/5406) This will be ported to single-container deployments [at a later date](https://github.com/sourcegraph/sourcegraph/issues/5841).

## 3.8.1

### Added

- Add `nameTransformations` setting to GitLab external service to help transform repository name that shows up in the Sourcegraph UI.

## 3.8.0

### Added

- A toggle button for browser extension to quickly enable/disable the core functionality without actually enable/disable the entire extension in the browser extension manager.
- Tabs to easily toggle between the different search result types on the search results page.

### Changed

- A `hardTTL` setting was added to the [Bitbucket Server `authorization` config](https://docs.sourcegraph.com/admin/external_service/bitbucketserver#configuration). This setting specifies a duration after which a user's cached permissions must be updated before any user action is authorized. This contrasts with the already existing `ttl` setting which defines a duration after which a user's cached permissions will get updated in the background, but the previously cached (and now stale) permissions are used to authorize any user action occuring before the update concludes. If your previous `ttl` value is larger than the default of the new `hardTTL` setting (i.e. **3 days**), you must change the `ttl` to be smaller or, `hardTTL` to be larger.

### Fixed

### Removed

- The `statusIndicator` feature flag has been removed from the site configuration's `experimentalFeatures` section. The status indicator has been enabled by default since 3.6.0 and you can now safely remove the feature flag from your configuration.
- Public usage is now only available on Sourcegraph.com. Because many core features rely on persisted user settings, anonymous usage leads to a degraded experience for most users. As a result, for self-hosted private instances it is preferable for all users to have accounts. But on sourcegraph.com, users will continue to have to opt-in to accounts, despite the degraded UX.

## 3.7.2

### Added

- A [migration guide for Sourcegraph v3.7+](https://docs.sourcegraph.com/admin/migration/3_7.md).

### Fixed

- Fixed an issue where some repositories with very long symbol names would fail to index after v3.7.
- We now retain one prior search index version after an upgrade, meaning upgrading AND downgrading from v3.6.2 <-> v3.7.2 is now 100% seamless and involves no downtime or negated search performance while repositories reindex. Please refer to the [v3.7+ migration guide](https://docs.sourcegraph.com/admin/migration/3_7.md) for details.

## 3.7.1

### Fixed

- When re-indexing repositories, we now continue to serve from the old index in the meantime. Thus, you can upgrade to 3.7.1 without downtime.
- Indexed symbol search is now faster, as we've fixed a performance issue that occurred when many repositories without any symbols existed.
- Indexed symbol search now uses less disk space when upgrading directly to v3.7.1 as we properly remove old indexes.

## 3.7.0

### Added

- Indexed search now supports symbol queries. This feature will require re-indexing all repositories. This will increase the disk and memory usage of indexed search by roughly 10%. You can disable the feature with the configuration `search.index.symbols.enabled`. [#3534](https://github.com/sourcegraph/sourcegraph/issues/3534)
- Multi-line search now works for non-indexed search. [#4518](https://github.com/sourcegraph/sourcegraph/issues/4518)
- When using `SITE_CONFIG_FILE` and `EXTSVC_CONFIG_FILE`, you [may now also specify e.g. `SITE_CONFIG_ALLOW_EDITS=true`](https://docs.sourcegraph.com/admin/config/advanced_config_file) to allow edits to be made to the config in the application which will be overwritten on the next process restart. [#4912](https://github.com/sourcegraph/sourcegraph/issues/4912)

### Changed

- In the [GitHub external service config](https://docs.sourcegraph.com/admin/external_service/github#configuration) it's now possible to specify `orgs` without specifying `repositoryQuery` or `repos` too.
- Out-of-the-box TypeScript code intelligence is much better with an updated ctags version with a built-in TypeScript parser.
- Sourcegraph uses Git protocol version 2 for increased efficiency and performance when fetching data from compatible code hosts.
- Searches with `repohasfile:` are faster at finding repository matches. [#4833](https://github.com/sourcegraph/sourcegraph/issues/4833).
- Zoekt now runs with GOGC=50 by default, helping to reduce the memory consumption of Sourcegraph. [#3792](https://github.com/sourcegraph/sourcegraph/issues/3792)
- Upgraded the version of Go in use, which improves security for publicly accessible Sourcegraph instances.

### Fixed

- Disk cleanup in gitserver is now done in terms of percentages to fix [#5059](https://github.com/sourcegraph/sourcegraph/issues/5059).
- Search results now correctly show highlighting of matches with runes like 'İ' that lowercase to runes with a different number of bytes in UTF-8 [#4791](https://github.com/sourcegraph/sourcegraph/issues/4791).
- Fixed an issue where search would sometimes crash with a panic due to a nil pointer. [#5246](https://github.com/sourcegraph/sourcegraph/issues/5246)

### Removed

## 3.6.2

### Fixed

- Fixed Phabricator external services so they won't stop the syncing process for repositories when Phabricator doesn't return clone URLs. [#5101](https://github.com/sourcegraph/sourcegraph/pull/5101)

## 3.6.1

### Added

- New site config option `branding.brandName` configures the brand name to display in the Sourcegraph \<title\> element.
- `repositoryPathPattern` option added to the "Other" external service type for repository name customization.

## 3.6.0

### Added

- The `github.exclude` setting in [GitHub external service config](https://docs.sourcegraph.com/admin/external_service/github#configuration) additionally allows you to specify regular expressions with `{"pattern": "regex"}`.
- A new [`quicklinks` setting](https://docs.sourcegraph.com/user/personalization/quick_links) allows adding links to be displayed on the homepage and search page for all users (or users in an organization).
- Compatibility with the [Sourcegraph for Bitbucket Server](https://github.com/sourcegraph/bitbucket-server-plugin) plugin.
- Support for [Bitbucket Cloud](https://bitbucket.org) as an external service.

### Changed

- Updating or creating an external service will no longer block until the service is synced.
- The GraphQL fields `Repository.createdAt` and `Repository.updatedAt` are deprecated and will be removed in 3.8. Now `createdAt` is always the current time and updatedAt is always null.
- In the [GitHub external service config](https://docs.sourcegraph.com/admin/external_service/github#configuration) and [Bitbucket Server external service config](https://docs.sourcegraph.com/admin/external_service/bitbucket_server#permissions) `repositoryQuery` is now only required if `repos` is not set.
- Log messages from query-runner when saved searches fail now include the raw query as part of the message.
- The status indicator in the navigation bar is now enabled by default
- Usernames and org names can now contain the `.` character. [#4674](https://github.com/sourcegraph/sourcegraph/issues/4674)

### Fixed

- Commit searches now correctly highlight unicode characters, for example 加. [#4512](https://github.com/sourcegraph/sourcegraph/issues/4512)
- Symbol searches now show the number of symbol matches rather than the number of file matches found. [#4578](https://github.com/sourcegraph/sourcegraph/issues/4578)
- Symbol searches with truncated results now show a `+` on the results page to signal that some results have been omitted. [#4579](https://github.com/sourcegraph/sourcegraph/issues/4579)

## 3.5.4

### Fixed

- Fixed Phabricator external services so they won't stop the syncing process for repositories when Phabricator doesn't return clone URLs. [#5101](https://github.com/sourcegraph/sourcegraph/pull/5101)

## 3.5.2

### Changed

- Usernames and org names can now contain the `.` character. [#4674](https://github.com/sourcegraph/sourcegraph/issues/4674)

### Added

- Syntax highlighting requests that fail are now logged and traced. A new Prometheus metric `src_syntax_highlighting_requests` allows monitoring and alerting. [#4877](https://github.com/sourcegraph/sourcegraph/issues/4877).
- Sourcegraph's SAML authentication now supports RSA PKCS#1 v1.5. [#4869](https://github.com/sourcegraph/sourcegraph/pull/4869)

### Fixed

- Increased nginx proxy buffer size to fix issue where login failed when SAML AuthnRequest was too large. [#4849](https://github.com/sourcegraph/sourcegraph/pull/4849)
- A regression in 3.3.8 where `"corsOrigin": "*"` was improperly forbidden. [#4424](https://github.com/sourcegraph/sourcegraph/issues/4424)

## 3.5.1

### Added

- A new [`quicklinks` setting](https://docs.sourcegraph.com/user/personalization/quick_links) allows adding links to be displayed on the homepage and search page for all users (or users in an organization).
- Site admins can prevent the icon in the top-left corner of the screen from spinning on hovers by setting `"branding": { "disableSymbolSpin": true }` in their site configuration.

### Fixed

- Fix `repository.language` GraphQL field (previously returned empty for most repositories).

## 3.5.0

### Added

- Indexed search now supports matching consecutive literal newlines, with queries like e.g. `foo\nbar.*` to search over multiple lines. [#4138](https://github.com/sourcegraph/sourcegraph/issues/4138)
- The `orgs` setting in [GitHub external service config](https://docs.sourcegraph.com/admin/external_service/github) allows admins to select all repositories from the specified organizations to be synced.
- A new experimental search filter `repohascommitafter:"30 days ago"` allows users to exclude stale repositories that don't contain commits (to the branch being searched over) past a specified date from their search query.
- The `authorization` setting in the [Bitbucket Server external service config](https://docs.sourcegraph.com/admin/external_service/bitbucket_server#permissions) enables Sourcegraph to enforce the repository permissions defined in Bitbucket Server.
- A new, experimental status indicator in the navigation bar allows admins to quickly see whether the configured repositories are up to date or how many are currently being updated in the background. You can enable the status indicator with the following site configuration: `"experimentalFeatures": { "statusIndicator": "enabled" }`.
- A new search filter `repohasfile` allows users to filter results to just repositories containing a matching file. For example `ubuntu file:Dockerfile repohasfile:\.py$` would find Dockerfiles mentioning Ubuntu in repositories that contain Python files. [#4501](https://github.com/sourcegraph/sourcegraph/pull/4501)

### Changed

- The saved searches UI has changed. There is now a Saved searches page in the user and organizations settings area. A saved search appears in the settings area of the user or organization it is associated with.

### Removed

### Fixed

- Fixed repository search patterns which contain `.*`. Previously our optimizer would ignore `.*`, which in some cases would lead to our repository search excluding some repositories from the results.
- Fixed an issue where the Phabricator native integration would be broken on recent Phabricator versions. This fix depends on v1.2 of the [Phabricator extension](https://github.com/sourcegraph/phabricator-extension).
- Fixed an issue where the "Empty repository" banner would be shown on a repository page when starting to clone a repository.
- Prevent data inconsistency on cached archives due to restarts. [#4366](https://github.com/sourcegraph/sourcegraph/pull/4366)
- On the /extensions page, the UI is now less ambiguous when an extension has not been activated. [#4446](https://github.com/sourcegraph/sourcegraph/issues/4446)

## 3.4.5

### Fixed

- Fixed an issue where syntax highlighting taking too long would result in errors or wait long amounts of time without properly falling back to plaintext rendering after a few seconds. [#4267](https://github.com/sourcegraph/sourcegraph/issues/4267) [#4268](https://github.com/sourcegraph/sourcegraph/issues/4268) (this fix was intended to be in 3.4.3, but was in fact left out by accident)
- Fixed an issue with `sourcegraph/server` Docker deployments where syntax highlighting could produce `server closed idle connection` errors. [#4269](https://github.com/sourcegraph/sourcegraph/issues/4269) (this fix was intended to be in 3.4.3, but was in fact left out by accident)
- Fix `repository.language` GraphQL field (previously returned empty for most repositories).

## 3.4.4

### Fixed

- Fixed an out of bounds error in the GraphQL repository query. [#4426](https://github.com/sourcegraph/sourcegraph/issues/4426)

## 3.4.3

### Fixed

- Improved performance of the /site-admin/repositories page significantly (prevents timeouts). [#4063](https://github.com/sourcegraph/sourcegraph/issues/4063)
- Fixed an issue where Gitolite repositories would be inaccessible to non-admin users after upgrading to 3.3.0+ from an older version. [#4263](https://github.com/sourcegraph/sourcegraph/issues/4263)
- Repository names are now treated as case-sensitive, fixing an issue where users saw `pq: duplicate key value violates unique constraint \"repo_name_unique\"` [#4283](https://github.com/sourcegraph/sourcegraph/issues/4283)
- Repositories containing submodules not on Sourcegraph will now load without error [#2947](https://github.com/sourcegraph/sourcegraph/issues/2947)
- HTTP metrics in Prometheus/Grafana now distinguish between different types of GraphQL requests.

## 3.4.2

### Fixed

- Fixed incorrect wording in site-admin onboarding. [#4127](https://github.com/sourcegraph/sourcegraph/issues/4127)

## 3.4.1

### Added

- You may now specify `DISABLE_CONFIG_UPDATES=true` on the management console to prevent updates to the critical configuration. This is useful when loading critical config via a file using `CRITICAL_CONFIG_FILE` on the frontend.

### Changed

- When `EXTSVC_CONFIG_FILE` or `SITE_CONFIG_FILE` are specified, updates to external services and the site config are now prevented.
- Site admins will now see a warning if creating or updating an external service was successful but the process could not complete entirely due to an ephemeral error (such as GitHub API search queries running into timeouts and returning incomplete results).

### Removed

### Fixed

- Fixed an issue where `EXTSVC_CONFIG_FILE` being specified would incorrectly cause a panic.
- Fixed an issue where user/org/global settings from old Sourcegraph versions (2.x) could incorrectly be null, leading to various errors.
- Fixed an issue where an ephemeral infrastructure error (`tar/archive: invalid tar header`) would fail a search.

## 3.4.0

### Added

- When `repositoryPathPattern` is configured, paths from the full long name will redirect to the configured name. Extensions will function with the configured name. `repositoryPathPattern` allows administrators to configure "nice names". For example `sourcegraph.example.com/github.com/foo/bar` can configured to be `sourcegraph.example.com/gh/foo/bar` with `"repositoryPathPattern": "gh/{nameWithOwner}"`. (#462)
- Admins can now turn off site alerts for patch version release updates using the `alerts.showPatchUpdates` setting. Alerts will still be shown for major and minor version updates.
- The new `gitolite.exclude` setting in [Gitolite external service config](https://docs.sourcegraph.com/admin/external_service/gitolite#configuration) allows you to exclude specific repositories by their Gitolite name so that they won't be mirrored. Upon upgrading, previously "disabled" repositories will be automatically migrated to this exclusion list.
- The new `aws_codecommit.exclude` setting in [AWS CodeCommit external service config](https://docs.sourcegraph.com/admin/external_service/aws_codecommit#configuration) allows you to exclude specific repositories by their AWS name or ID so that they won't be synced. Upon upgrading, previously "disabled" repositories will be automatically migrated to this exclusion list.
- Added a new, _required_ `aws_codecommit.gitCredentials` setting to the [AWS CodeCommit external service config](https://docs.sourcegraph.com/admin/external_service/aws_codecommit#configuration). These Git credentials are required to create long-lived authenticated clone URLs for AWS CodeCommit repositories. For more information about Git credentials, see the AWS CodeCommit documentation: https://docs.aws.amazon.com/IAM/latest/UserGuide/id_credentials_ssh-keys.html#git-credentials-code-commit. For detailed instructions on how to create the credentials in IAM, see this page: https://docs.aws.amazon.com/codecommit/latest/userguide/setting-up-gc.html
- Added support for specifying a URL formatted `gitolite.host` setting in [Gitolite external service config](https://docs.sourcegraph.com/admin/external_service/gitolite#configuration) (e.g. `ssh://git@gitolite.example.org:2222/`), in addition to the already supported SCP like format (e.g `git@gitolite.example.org`)
- Added support for overriding critical, site, and external service configurations via files. Specify `CRITICAL_CONFIG_FILE=critical.json`, `SITE_CONFIG_FILE=site.json`, and/or `EXTSVC_CONFIG_FILE=extsvc.json` on the `frontend` container to do this.

### Changed

- Kinds of external services in use are now included in [server pings](https://docs.sourcegraph.com/admin/pings).
- Bitbucket Server: An actual Bitbucket icon is now used for the jump-to-bitbucket action on repository pages instead of the previously generic icon.
- Default config for GitHub, GitHub Enterprise, GitLab, Bitbucket Server, and AWS Code Commit external services has been revised to make it easier for first time admins.

### Removed

- Fields related to Repository enablement have been deprecated. Mutations are now NOOPs, and for repositories returned the value is always true for Enabled. The enabled field and mutations will be removed in 3.6. Mutations: `setRepositoryEnabled`, `setAllRepositoriesEnabled`, `updateAllMirrorRepositories`, `deleteRepository`. Query parameters: `repositories.enabled`, `repositories.disabled`. Field: `Repository.enabled`.
- Global saved searches are now deprecated. Any existing global saved searches have been assigned to the Sourcegraph instance's first site admin's user account.
- The `search.savedQueries` configuration option is now deprecated. Existing entries remain in user and org settings for backward compatibility, but are unused as saved searches are now stored in the database.

### Fixed

- Fixed a bug where submitting a saved query without selecting the location would fail for non-site admins (#3628).
- Fixed settings editors only having a few pixels height.
- Fixed a bug where browser extension and code review integration usage stats were not being captured on the site-admin Usage Stats page.
- Fixed an issue where in some rare cases PostgreSQL starting up slowly could incorrectly trigger a panic in the `frontend` service.
- Fixed an issue where the management console password would incorrectly reset to a new secure one after a user account was created.
- Fixed a bug where gitserver would leak file descriptors when performing common operations.
- Substantially improved the performance of updating Bitbucket Server external service configurations on instances with thousands of repositories, going from e.g. several minutes to about a minute for ~20k repositories (#4037).
- Fully resolved the search performance regression in v3.2.0, restoring performance of search back to the same levels it was before changes made in v3.2.0.
- Fix a bug where using a repo search filter with the prefix `github.com` only searched for repos whose name starts with `github.com`, even though no `^` was specified in the search filter. (#4103)
- Fixed an issue where files that fail syntax highlighting would incorrectly render an error instead of gracefully falling back to their plaintext form.

## 3.3.9

### Added

- Syntax highlighting requests that fail are now logged and traced. A new Prometheus metric `src_syntax_highlighting_requests` allows monitoring and alerting. [#4877](https://github.com/sourcegraph/sourcegraph/issues/4877).

## 3.3.8

### Fixed

- Fully resolved the search performance regression in v3.2.0, restoring performance of search back to the same levels it was before changes made in v3.2.0.
- Fixed an issue where files that fail syntax highlighting would incorrectly render an error instead of gracefully falling back to their plaintext form.
- Fixed an issue introduced in v3.3 where Sourcegraph would under specific circumstances incorrectly have to re-clone and re-index repositories from Bitbucket Server and AWS CodeCommit.

## 3.3.7

### Added

- The `bitbucketserver.exclude` setting in [Bitbucket Server external service config](https://docs.sourcegraph.com/admin/external_service/bitbucketserver#configuration) additionally allows you to exclude repositories matched by a regular expression (so that they won't be synced).

### Changed

### Removed

### Fixed

- Fixed a major indexed search performance regression that occurred in v3.2.0. (#3685)
- Fixed an issue where Sourcegraph would fail to update repositories on some instances (`pq: duplicate key value violates unique constraint "repo_external_service_unique_idx"`) (#3680)
- Fixed an issue where Sourcegraph would not exclude unavailable Bitbucket Server repositories. (#3772)

## 3.3.6

## Changed

- All 24 language extensions are enabled by default.

## 3.3.5

## Changed

- Indexed search is now enabled by default for new Docker deployments. (#3540)

### Removed

- Removed smart-casing behavior from search.

### Fixed

- Removes corrupted archives in the searcher cache and tries to populate the cache again instead of returning an error.
- Fixed a bug where search scopes would not get merged, and only the lowest-level list of search scopes would appear.
- Fixed an issue where repo-updater was slower in performing its work which could sometimes cause other performance issues. https://github.com/sourcegraph/sourcegraph/pull/3633

## 3.3.4

### Fixed

- Fixed bundling of the Phabricator integration assets in the Sourcegraph docker image.

## 3.3.3

### Fixed

- Fixed bug that prevented "Find references" action from being completed in the activation checklist.

## 3.3.2

### Fixed

- Fixed an issue where the default `bitbucketserver.repositoryQuery` would not be created on migration from older Sourcegraph versions. https://github.com/sourcegraph/sourcegraph/issues/3591
- Fixed an issue where Sourcegraph would add deleted repositories to the external service configuration. https://github.com/sourcegraph/sourcegraph/issues/3588
- Fixed an issue where a repo-updater migration would hit code host rate limits. https://github.com/sourcegraph/sourcegraph/issues/3582
- The required `bitbucketserver.username` field of a [Bitbucket Server external service configuration](https://docs.sourcegraph.com/admin/external_service/bitbucketserver#configuration), if unset or empty, is automatically migrated to match the user part of the `url` (if defined). https://github.com/sourcegraph/sourcegraph/issues/3592
- Fixed a panic that would occur in indexed search / the frontend when a search error ocurred. https://github.com/sourcegraph/sourcegraph/issues/3579
- Fixed an issue where the repo-updater service could become deadlocked while performing a migration. https://github.com/sourcegraph/sourcegraph/issues/3590

## 3.3.1

### Fixed

- Fixed a bug that prevented external service configurations specifying client certificates from working (#3523)

## 3.3.0

### Added

- In search queries, treat `foo(` as `foo\(` and `bar[` as `bar\[` rather than failing with an error message.
- Enterprise admins can now customize the appearance of the homepage and search icon.
- A new settings property `notices` allows showing custom informational messages on the homepage and at the top of each page. The `motd` property is deprecated and its value is automatically migrated to the new `notices` property.
- The new `gitlab.exclude` setting in [GitLab external service config](https://docs.sourcegraph.com/admin/external_service/gitlab#configuration) allows you to exclude specific repositories matched by `gitlab.projectQuery` and `gitlab.projects` (so that they won't be synced). Upon upgrading, previously "disabled" repositories will be automatically migrated to this exclusion list.
- The new `gitlab.projects` setting in [GitLab external service config](https://docs.sourcegraph.com/admin/external_service/gitlab#configuration) allows you to select specific repositories to be synced.
- The new `bitbucketserver.exclude` setting in [Bitbucket Server external service config](https://docs.sourcegraph.com/admin/external_service/bitbucketserver#configuration) allows you to exclude specific repositories matched by `bitbucketserver.repositoryQuery` and `bitbucketserver.repos` (so that they won't be synced). Upon upgrading, previously "disabled" repositories will be automatically migrated to this exclusion list.
- The new `bitbucketserver.repos` setting in [Bitbucket Server external service config](https://docs.sourcegraph.com/admin/external_service/bitbucketserver#configuration) allows you to select specific repositories to be synced.
- The new required `bitbucketserver.repositoryQuery` setting in [Bitbucket Server external service configuration](https://docs.sourcegraph.com/admin/external_service/bitbucketserver#configuration) allows you to use Bitbucket API repository search queries to select repos to be synced. Existing configurations will be migrate to have it set to `["?visibility=public", "?visibility=private"]` which is equivalent to the previous implicit behaviour that this setting supersedes.
- "Quick configure" buttons for common actions have been added to the config editor for all external services.
- "Quick configure" buttons for common actions have been added to the management console.
- Site-admins now receive an alert every day for the seven days before their license key expires.
- The user menu (in global nav) now lists the user's organizations.
- All users on an instance now see a non-dismissible alert when when there's no license key in use and the limit of free user accounts is exceeded.
- All users will see a dismissible warning about limited search performance and accuracy on when using the sourcegraph/server Docker image with more than 100 repositories enabled.

### Changed

- Indexed searches that time out more consistently report a timeout instead of erroneously saying "No results."
- The symbols sidebar now only shows symbols defined in the current file or directory.
- The dynamic filters on search results pages will now display `lang:` instead of `file:` filters for language/file-extension filter suggestions.
- The default `github.repositoryQuery` of a [GitHub external service configuration](https://docs.sourcegraph.com/admin/external_service/github#configuration) has been changed to `["none"]`. Existing configurations that had this field unset will be migrated to have the previous default explicitly set (`["affiliated", "public"]`).
- The default `gitlab.projectQuery` of a [GitLab external service configuration](https://docs.sourcegraph.com/admin/external_service/gitlab#configuration) has been changed to `["none"]`. Existing configurations that had this field unset will be migrated to have the previous default explicitly set (`["?membership=true"]`).
- The default value of `maxReposToSearch` is now unlimited (was 500).
- The default `github.repositoryQuery` of a [GitHub external service configuration](https://docs.sourcegraph.com/admin/external_service/github#configuration) has been changed to `["none"]` and is now a required field. Existing configurations that had this field unset will be migrated to have the previous default explicitly set (`["affiliated", "public"]`).
- The default `gitlab.projectQuery` of a [GitLab external service configuration](https://docs.sourcegraph.com/admin/external_service/gitlab#configuration) has been changed to `["none"]` and is now a required field. Existing configurations that had this field unset will be migrated to have the previous default explicitly set (`["?membership=true"]`).
- The `bitbucketserver.username` field of a [Bitbucket Server external service configuration](https://docs.sourcegraph.com/admin/external_service/bitbucketserver#configuration) is now **required**. This field is necessary to authenticate with the Bitbucket Server API with either `password` or `token`.
- The settings and account pages for users and organizations are now combined into a single tab.

### Removed

- Removed the option to show saved searches on the Sourcegraph homepage.

### Fixed

- Fixed an issue where the site-admin repositories page `Cloning`, `Not Cloned`, `Needs Index` tabs were very slow on instances with thousands of repositories.
- Fixed an issue where failing to syntax highlight a single file would take down the entire syntax highlighting service.

## 3.2.6

### Fixed

- Fully resolved the search performance regression in v3.2.0, restoring performance of search back to the same levels it was before changes made in v3.2.0.

## 3.2.5

### Fixed

- Fixed a major indexed search performance regression that occurred in v3.2.0. (#3685)

## 3.2.4

### Fixed

- Fixed bundling of the Phabricator integration assets in the Sourcegraph docker image.

## 3.2.3

### Fixed

- Fixed https://github.com/sourcegraph/sourcegraph/issues/3336.
- Clearer error message when a repository sync fails due to the inability to clone a repository.
- Rewrite '@' character in Gitolite repository names to '-', which permits them to be viewable in the UI.

## 3.2.2

### Changed

- When using an external Zoekt instance (specified via the `ZOEKT_HOST` environment variable), sourcegraph/server no longer spins up a redundant internal Zoekt instance.

## 3.2.1

### Fixed

- Jaeger tracing, once enabled, can now be configured via standard [environment variables](https://github.com/jaegertracing/jaeger-client-go/blob/v2.14.0/README.md#environment-variables).
- Fixed an issue where some search and zoekt errors would not be logged.

## 3.2.0

### Added

- Sourcegraph can now automatically use the system's theme.
  To enable, open the user menu in the top right and make sure the theme dropdown is set to "System".
  This is currently supported on macOS Mojave with Safari Technology Preview 68 and later.
- The `github.exclude` setting was added to the [GitHub external service config](https://docs.sourcegraph.com/admin/external_service/github#configuration) to allow excluding repositories yielded by `github.repos` or `github.repositoryQuery` from being synced.

### Changed

- Symbols search is much faster now. After the initial indexing, you can expect code intelligence to be nearly instant no matter the size of your repository.
- Massively reduced the number of code host API requests Sourcegraph performs, which caused rate limiting issues such as slow search result loading to appear.
- The [`corsOrigin`](https://docs.sourcegraph.com/admin/config/site_config) site config property is no longer needed for integration with GitHub, GitLab, etc., via the [Sourcegraph browser extension](https://docs.sourcegraph.com/integration/browser_extension). Only the [Phabricator extension](https://github.com/sourcegraph/phabricator-extension) requires it.

### Fixed

- Fixed a bug where adding a search scope that adds a `repogroup` filter would cause invalid queries if `repogroup:sample` was already part of the query.
- An issue where errors during displaying search results would not be displayed.

### Removed

- The `"updateScheduler2"` experiment is now the default and it's no longer possible to configure.

## 3.1.2

### Added

- The `search.contextLines` setting was added to allow configuration of the number of lines of context to be displayed around search results.

### Changed

- Massively reduced the number of code host API requests Sourcegraph performs, which caused rate limiting issues such as slow search result loading to appear.
- Improved logging in various situations where Sourcegraph would potentially hit code host API rate limits.

### Fixed

- Fixed an issue where search results loading slowly would display a `Cannot read property "lastChild" of undefined` error.

## 3.1.1

### Added

- Query builder toggle (open/closed) state is now retained.

### Fixed

- Fixed an issue where single-term values entered into the "Exact match" field in the query builder were not getting wrapped in quotes.

## 3.1.0

### Added

- Added Docker-specific help text when running the Sourcegraph docker image in an environment with an sufficient open file descriptor limit.
- Added syntax highlighting for Kotlin and Dart.
- Added a management console environment variable to disable HTTPS, see [the docs](https://docs.sourcegraph.com/admin/management_console.md#can-i-disable-https-on-the-management-console) for more information.
- Added `auth.disableUsernameChanges` to critical configuration to prevent users from changing their usernames.
- Site admins can query a user by email address or username from the GraphQL API.
- Added a search query builder to the main search page. Click "Use search query builder" to open the query builder, which is a form with separate inputs for commonly used search keywords.

### Changed

- File match search results now show full repository name if there are results from mirrors on different code hosts (e.g. github.com/sourcegraph/sourcegraph and gitlab.com/sourcegraph/sourcegraph)
- Search queries now use "smart case" by default. Searches are case insensitive unless you use uppercase letters. To explicitly set the case, you can still use the `case` field (e.g. `case:yes`, `case:no`). To explicitly set smart case, use `case:auto`.

### Fixed

- Fixed an issue where the management console would improperly regenerate the TLS cert/key unless `CUSTOM_TLS=true` was set. See the documentation for [how to use your own TLS certificate with the management console](https://docs.sourcegraph.com/admin/management_console.md#how-can-i-use-my-own-tls-certificates-with-the-management-console).

## 3.0.1

### Added

- Symbol search now supports Elixir, Haskell, Kotlin, Scala, and Swift

### Changed

- Significantly optimized how file search suggestions are provided when using indexed search (cluster deployments).
- Both the `sourcegraph/server` image and the [Kubernetes deployment](https://github.com/sourcegraph/deploy-sourcegraph) manifests ship with Postgres `11.1`. For maximum compatibility, however, the minimum supported version remains `9.6`. The upgrade procedure is mostly automated for existing deployments. Please refer to [this page](https://docs.sourcegraph.com/admin/postgres) for detailed instructions.

### Removed

- The deprecated `auth.disableAccessTokens` site config property was removed. Use `auth.accessTokens` instead.
- The `disableBrowserExtension` site config property was removed. [Configure nginx](https://docs.sourcegraph.com/admin/nginx) instead to block clients (if needed).

## 3.0.0

See the changelog entries for 3.0.0 beta releases and our [3.0](https://docs.sourcegraph.com/admin/migration/3_0.md) upgrade guide if you are upgrading from 2.x.

## 3.0.0-beta.4

### Added

- Basic code intelligence for the top 10 programming languages works out of the box without any configuration. [TypeScript/JavaScript](https://sourcegraph.com/extensions/sourcegraph/typescript), [Python](https://sourcegraph.com/extensions/sourcegraph/python), [Java](https://sourcegraph.com/extensions/sourcegraph/java), [Go](https://sourcegraph.com/extensions/sourcegraph/go), [C/C++](https://sourcegraph.com/extensions/sourcegraph/cpp), [Ruby](https://sourcegraph.com/extensions/sourcegraph/ruby), [PHP](https://sourcegraph.com/extensions/sourcegraph/php), [C#](https://sourcegraph.com/extensions/sourcegraph/csharp), [Shell](https://sourcegraph.com/extensions/sourcegraph/shell), and [Scala](https://sourcegraph.com/extensions/sourcegraph/scala) are enabled by default, and you can find more in the [extension registry](https://sourcegraph.com/extensions?query=category%3A"Programming+languages").

## 3.0.0-beta.3

- Fixed an issue where the site admin is redirected to the start page instead of being redirected to the repositories overview page after deleting a repo.

## 3.0.0-beta

### Added

- Repositories can now be queried by a git clone URL through the GraphQL API.
- A new Explore area is linked from the top navigation bar (when the `localStorage.explore=true;location.reload()` feature flag is enabled).
- Authentication via GitHub is now supported. To enable, add an item to the `auth.providers` list with `type: "github"`. By default, GitHub identities must be linked to an existing Sourcegraph user account. To enable new account creation via GitHub, use the `allowSignup` option in the `GitHubConnection` config.
- Authentication via GitLab is now supported. To enable, add an item to the `auth.providers` list with `type: "gitlab"`.
- GitHub repository permissions are supported if authentication via GitHub is enabled. See the
  documentation for the `authorization` field of the `GitHubConnection` configuration.
- The repository settings mirroring page now shows when a repo is next scheduled for an update (requires experiment `"updateScheduler2": "enabled"`).
- Configured repositories are periodically scheduled for updates using a new algorithm. You can disable the new algorithm with the following site configuration: `"experimentalFeatures": { "updateScheduler2": "disabled" }`. If you do so, please file a public issue to describe why you needed to disable it.
- When using HTTP header authentication, [`stripUsernameHeaderPrefix`](https://docs.sourcegraph.com/admin/auth/#username-header-prefixes) field lets an admin specify a prefix to strip from the HTTP auth header when converting the header value to a username.
- Sourcegraph extensions whose package.json contains `"wip": true` are considered [work-in-progress extensions](https://docs.sourcegraph.com/extensions/authoring/publishing#wip-extensions) and are indicated as such to avoid users accidentally using them.
- Information about user survey submissions and a chart showing weekly active users is now displayed on the site admin Overview page.
- A new GraphQL API field `UserEmail.isPrimary` was added that indicates whether an email is the user's primary email.
- The filters bar in the search results page can now display filters from extensions.
- Extensions' `activate` functions now receive a `sourcegraph.ExtensionContext` parameter (i.e., `export function activate(ctx: sourcegraph.ExtensionContext): void { ... }`) to support deactivation and running multiple extensions in the same process.
- Users can now request an Enterprise trial license from the site init page.
- When searching, a filter button `case:yes` will now appear when relevant. This helps discovery and makes it easier to use our case-sensitive search syntax.
- Extensions can now report progress in the UI through the `withProgress()` extension API.
- When calling `editor.setDecorations()`, extensions must now provide an instance of `TextDocumentDecorationType` as first argument. This helps gracefully displaying decorations from several extensions.

### Changed

- The Postgres database backing Sourcegraph has been upgraded from 9.4 to 11.1. Existing Sourcegraph users must conduct an [upgrade procedure](https://docs.sourcegraph.com/admin/postgres_upgrade)
- Code host configuration has moved out of the site config JSON into the "External services" area of the site admin web UI. Sourcegraph instances will automatically perform a one time migration of existing data in the site config JSON. After the migration these keys can be safely deleted from the site config JSON: `awsCodeCommit`, `bitbucketServer`, `github`, `gitlab`, `gitolite`, and `phabricator`.
- Site and user usage statistics are now visible to all users. Previously only site admins (and users, for their own usage statistics) could view this information. The information consists of aggregate counts of actions such as searches, page views, etc.
- The Git blame information shown at the end of a line is now provided by the [Git extras extension](https://sourcegraph.com/extensions/sourcegraph/git-extras). You must add that extension to continue using this feature.
- The `appURL` site configuration option was renamed to `externalURL`.
- The repository and directory pages now show all entries together instead of showing files and (sub)directories separately.
- Extensions no longer can specify titles (in the `title` property in the `package.json` extension manifest). Their extension ID (such as `alice/myextension`) is used.

### Fixed

- Fixed an issue where the site admin License page showed a count of current users, rather than the max number of users over the life of the license.
- Fixed number formatting issues on site admin Overview and Survey Response pages.
- Fixed resolving of git clone URLs with `git+` prefix through the GraphQL API
- Fixed an issue where the graphql Repositories endpoint would order by a field which was not indexed. Times on Sourcegraph.com went from 10s to 200ms.
- Fixed an issue where whitespace was not handled properly in environment variable lists (`SYMBOLS_URL`, `SEARCHER_URL`).
- Fixed an issue where clicking inside the repository popover or clicking "Show more" would dismiss the popover.

### Removed

- The `siteID` site configuration option was removed because it is no longer needed. If you previously specified this in site configuration, a new, random site ID will be generated upon server startup. You can safely remove the existing `siteID` value from your site configuration after upgrading.
- The **Info** panel was removed. The information it presented can be viewed in the hover.
- The top-level `repos.list` site configuration was removed in favour of each code-host's equivalent options,
  now configured via the new _External Services UI_ available at `/site-admin/external-services`. Equivalent options in code hosts configuration:
  - GitHub via [`github.repos`](https://docs.sourcegraph.com/admin/site_config/all#repos-array)
  - Gitlab via [`gitlab.projectQuery`](https://docs.sourcegraph.com/admin/site_config/all#projectquery-array)
  - Phabricator via [`phabricator.repos`](https://docs.sourcegraph.com/admin/site_config/all#phabricator-array)
  - [Other external services](https://docs.sourcegraph.com/admin/repo/add_from_other_external_services)
- Removed the `httpStrictTransportSecurity` site configuration option. Use [nginx configuration](https://docs.sourcegraph.com/admin/nginx) for this instead.
- Removed the `tls.letsencrypt` site configuration option. Use [nginx configuration](https://docs.sourcegraph.com/admin/nginx) for this instead.
- Removed the `tls.cert` and `tls.key` site configuration options. Use [nginx configuration](https://docs.sourcegraph.com/admin/nginx) for this instead.
- Removed the `httpToHttpsRedirect` and `experimentalFeatures.canonicalURLRedireect` site configuration options. Use [nginx configuration](https://docs.sourcegraph.com/admin/nginx) for these instead.
- Sourcegraph no longer requires access to `/var/run/docker.sock`.

## 2.13.6

### Added

- The `/-/editor` endpoint now accepts a `hostname_patterns` URL parameter, which specifies a JSON
  object mapping from hostname to repository name pattern. This serves as a hint to Sourcegraph when
  resolving git clone URLs to repository names. The name pattern is the same style as is used in
  code host configurations. The default value is `{hostname}/{path}`.

## 2.13.5

### Fixed

- Fixed another issue where Sourcegraph would try to fetch more than the allowed number of repositories from AWS CodeCommit.

## 2.13.4

### Changed

- The default for `experimentalFeatures.canonicalURLRedirect` in site config was changed back to `disabled` (to avoid [#807](https://github.com/sourcegraph/sourcegraph/issues/807)).

## 2.13.3

### Fixed

- Fixed an issue that would cause the frontend health check endpoint `/healthz` to not respond. This only impacts Kubernetes deployments.
- Fixed a CORS policy issue that caused requests to be rejected when they come from origins not in our [manifest.json](https://sourcegraph.com/github.com/sourcegraph/sourcegraph/-/blob/browser/src/extension/manifest.spec.json#L72) (i.e. requested via optional permissions by the user).
- Fixed an issue that prevented `repositoryQuery` from working correctly on GitHub enterprise instances.

## 2.13.2

### Fixed

- Fixed an issue where Sourcegraph would try to fetch more than the allowed number of repositories from AWS CodeCommit.

## 2.13.1

### Changed

- The timeout when running `git ls-remote` to determine if a remote url is cloneable has been increased from 5s to 30s.
- Git commands now use [version 2 of the Git wire protocol](https://opensource.googleblog.com/2018/05/introducing-git-protocol-version-2.html), which should speed up certain operations (e.g. `git ls-remote`, `git fetch`) when communicating with a v2 enabled server.

## 2.13.0

### Added

- A new site config option `search.index.enabled` allows toggling on indexed search.
- Search now uses [Sourcegraph extensions](https://docs.sourcegraph.com/extensions) that register `queryTransformer`s.
- GitLab repository permissions are now supported. To enable this, you will need to set the `authz`
  field in the `GitLabConnection` configuration object and ensure that the access token set in the
  `token` field has both `sudo` and `api` scope.

### Changed

- When the `DEPLOY_TYPE` environment variable is incorrectly specified, Sourcegraph now shuts down and logs an error message.
- The `experimentalFeatures.canonicalURLRedirect` site config property now defaults to `enabled`. Set it to `disabled` to disable redirection to the `appURL` from other hosts.
- Updating `maxReposToSearch` site config no longer requires a server restart to take effect.
- The update check page no longer shows an error if you are using an insiders build. Insiders builds will now notify site administrators that updates are available 40 days after the release date of the installed build.
- The `github.repositoryQuery` site config property now accepts arbitrary GitHub repository searches.

### Fixed

- The user account sidebar "Password" link (to the change-password form) is now shown correctly.
- Fixed an issue where GitHub rate limits were underutilized if the remaining
  rate limit dropped below 150.
- Fixed an issue where GraphQL field `elapsedMilliseconds` returned invalid value on empty searches
- Editor extensions now properly search the selection as a literal string, instead of incorrectly using regexp.
- Fixed a bug where editing and deleting global saved searches was not possible.
- In index search, if the search regex produces multiline matches, search results are still processed per line and highlighted correctly.
- Go-To-GitHub and Go-To-GitLab buttons now link to the right branch, line and commit range.
- Go-to-GitHub button links to default branch when no rev is given.
- The close button in the panel header stays located on the top.
- The Phabricator icon is now displayed correctly.
- The view mode button in the BlobPage now shows the correct view mode to switch to.

### Removed

- The experimental feature flag to disable the new repo update scheduler has been removed.
- The `experimentalFeatures.configVars` feature flag was removed.
- The `experimentalFeatures.multipleAuthProviders` feature flag was removed because the feature is now always enabled.
- The following deprecated auth provider configuration properties were removed: `auth.provider`, `auth.saml`, `auth.openIDConnect`, `auth.userIdentityHTTPHeader`, and `auth.allowSignup`. Use `auth.providers` for all auth provider configuration. (If you were still using the deprecated properties and had no `auth.providers` set, all access to your instance will be rejected until you manually set `auth.providers`.)
- The deprecated site configuration properties `search.scopes` and `settings` were removed. Define search scopes and settings in global settings in the site admin area instead of in site configuration.
- The `pendingContents` property has been removed from our GraphQL schema.
- The **Explore** page was replaced with a **Repositories** search link in the top navigation bar.

## 2.12.3

### Fixed

- Fixed an error that prevented users without emails from submitting satisfaction surveys.

## 2.12.2

### Fixed

- Fixed an issue where private GitHub Enterprise repositories were not fetched.

## 2.12.1

### Fixed

- We use GitHub's REST API to query affliated repositories. This API has wider support on older GitHub enterprise versions.
- Fixed an issue that prevented users without email addresses from signing in (https://github.com/sourcegraph/sourcegraph/issues/426).

## 2.12.0

### Changed

- Reduced the size of in-memory data structured used for storing search results. This should reduce the backend memory usage of large result sets.
- Code intelligence is now provided by [Sourcegraph extensions](https://docs.sourcegraph.com/extensions). The extension for each language in the site configuration `langservers` property is automatically enabled.
- Support for multiple authentication providers is now enabled by default. To disable it, set the `experimentalFeatures.multipleAuthProviders` site config option to `"disabled"`. This only applies to Sourcegraph Enterprise.
- When using the `http-header` auth provider, valid auth cookies (from other auth providers that are currently configured or were previously configured) are now respected and will be used for authentication. These auth cookies also take precedence over the `http-header` auth. Previously, the `http-header` auth took precedence.
- Bitbucket Server username configuration is now used to clone repositories if the Bitbucket Server API does not set a username.
- Code discussions: On Sourcegraph.com / when `discussions.abuseProtection` is enabled in the site config, rate limits to thread creation, comment creation, and @mentions are now applied.

### Added

- Search syntax for filtering archived repositories. `archived:no` will exclude archived repositories from search results, `archived:only` will search over archived repositories only. This applies for GitHub and GitLab repositories.
- A Bitbucket Server option to exclude personal repositories in the event that you decide to give an admin-level Bitbucket access token to Sourcegraph and do not want to create a bot account. See https://docs.sourcegraph.com/integration/bitbucket_server#excluding-personal-repositories for more information.
- Site admins can now see when users of their Sourcegraph instance last used it via a code host integration (e.g. Sourcegraph browser extensions). Visit the site admin Analytics page (e.g. https://sourcegraph.example.com/site-admin/analytics) to view this information.
- A new site config option `extensions.allowRemoteExtensions` lets you explicitly specify the remote extensions (from, e.g., Sourcegraph.com) that are allowed.
- Pings now include a total count of user accounts.

### Fixed

- Files with the gitattribute `export-ignore` are no longer excluded for language analysis and search.
- "Discard changes?" confirmation popup doesn't pop up every single time you try to navigate to a new page after editting something in the site settings page anymore.
- Fixed an issue where Git repository URLs would sometimes be logged, potentially containing e.g. basic auth tokens.
- Fixed date formatting on the site admin Analytics page.
- File names of binary and large files are included in search results.

### Removed

- The deprecated environment variables `SRC_SESSION_STORE_REDIS` and `REDIS_MASTER_ENDPOINT` are no longer used to configure alternative redis endpoints. For more information, see "[using external services with Sourcegraph](https://docs.sourcegraph.com/admin/external_services)".

## 2.11.1

### Added

- A new site config option `git.cloneURLToRepositoryName` specifies manual mapping from Git clone URLs to Sourcegraph repository names. This is useful, for example, for Git submodules that have local clone URLs.

### Fixed

- Slack notifications for saved searches have been fixed.

## 2.11.0

### Changed

### Added

- Support for ACME "tls-alpn-01" challenges to obtain LetsEncrypt certificates. Previously Sourcegraph only supported ACME "http-01" challenges which required port 80 to be accessible.
- gitserver periodically removes stale lock files that git can leave behind.
- Commits with empty trees no longer return 404.
- Clients (browser/editor extensions) can now query configuration details from the `ClientConfiguration` GraphQL API.
- The config field `auth.accessTokens.allow` allows or restricts use of access tokens. It can be set to one of three values: "all-users-create" (the default), "none" (all access tokens are disabled), and "site-admin-create" (access tokens are enabled, but only site admins can create new access tokens). The field `auth.disableAccessTokens` is now deprecated in favor of this new field.
- A webhook endpoint now exists to trigger repository updates. For example, `curl -XPOST -H 'Authorization: token $ACCESS_TOKEN' $SOURCEGRAPH_ORIGIN/.api/repos/$REPO_URI/-/refresh`.
- Git submodules entries in the file tree now link to the submodule repository.

### Fixed

- An issue / edge case where the Code Intelligence management admin page would incorrectly show language servers as `Running` when they had been removed from Docker.
- Log level is respected in lsp-proxy logs.
- Fixed an error where text searches could be routed to a faulty search worker.
- Gitolite integration should correctly detect names which Gitolite would consider to be patterns, and not treat them as repositories.
- repo-updater backs off fetches on a repo that's failing to fetch.
- Attempts to add a repo with an empty string for the name are checked for and ignored.
- Fixed an issue where non-site-admin authenticated users could modify global settings (not site configuration), other organizations' settings, and other users' settings.
- Search results are rendered more eagerly, resulting in fewer blank file previews
- An issue where automatic code intelligence would fail to connect to the underlying `lsp` network, leading to `dial tcp: lookup lang on 0.0.0.0:53: no such host` errors.
- More useful error messages from lsp-proxy when a language server can't get a requested revision of a repository.
- Creation of a new user with the same name as an existing organization (and vice versa) is prevented.

### Removed

## 2.10.5

### Fixed

- Slack notifications for saved searches have been fixed.

## 2.10.4

### Fixed

- Fixed an issue that caused the frontend to return a HTTP 500 and log an error message like:
  ```
  lvl=eror msg="ui HTTP handler error response" method=GET status_code=500 error="Post http://127.0.0.1:3182/repo-lookup: context canceled"
  ```

## 2.10.3

### Fixed

- The SAML AuthnRequest signature when using HTTP redirect binding is now computed using a URL query string with correct ordering of parameters. Previously, the ordering was incorrect and caused errors when the IdP was configured to check the signature in the AuthnRequest.

## 2.10.2

### Fixed

- SAML IdP-initiated login previously failed with the IdP set a RelayState value. This now works.

## 2.10.1

### Changed

- Most `experimentalFeatures` in the site configuration now respond to configuration changes live, without requiring a server restart. As usual, you will be prompted for a restart after saving your configuration changes if one is required.
- Gravatar image avatars are no longer displayed for committers.

## 2.10.0

### Changed

- In the file tree, if a directory that contains only a single directory is expanded, its child directory is now expanded automatically.

### Fixed

- Fixed an issue where `sourcegraph/server` would not start code intelligence containers properly when the `sourcegraph/server` container was shut down non-gracefully.
- Fixed an issue where the file tree would return an error when navigating between repositories.

## 2.9.4

### Changed

- Repo-updater has a new and improved scheduler for periodic repo fetches. If you have problems with it, you can revert to the old behavior by adding `"experimentalFeatures": { "updateScheduler": "disabled" }` to your `config.json`.
- A once-off migration will run changing the layout of cloned repos on disk. This should only affect installations created January 2018 or before. There should be no user visible changes.
- Experimental feature flag "updateScheduler" enables a smarter and less spammy algorithm for automatic repository updates.
- It is no longer possible to disable code intelligence by unsetting the LSP_PROXY environment variable. Instead, code intelligence can be disabled per language on the site admin page (e.g. https://sourcegraph.example.com/site-admin/code-intelligence).
- Bitbucket API requests made by Sourcegraph are now under a self-enforced API rate limit (since Bitbucket Server does not have a concept of rate limiting yet). This will reduce any chance of Sourcegraph slowing down or causing trouble for Bitbucket Server instances connected to it. The limits are: 7,200 total requests/hr, with a bucket size / maximum burst size of 500 requests.
- Global, org, and user settings are now validated against the schema, so invalid settings will be shown in the settings editor with a red squiggly line.
- The `http-header` auth provider now supports being used with other auth providers (still only when `experimentalFeatures.multipleAuthProviders` is `true`).
- Periodic fetches of Gitolite-hosted repositories are now handled internally by repo-updater.

### Added

- The `log.sentry.dsn` field in the site config makes Sourcegraph log application errors to a Sentry instance.
- Two new repository page hotkeys were added: <kbd>r</kbd> to open the repositories menu and <kbd>v</kbd> to open the revision selector.
- Repositories are periodically (~45 days) recloned from the codehost. The codehost can be relied on to give an efficient packing. This is an alternative to running a memory and CPU intensive git gc and git prune.
- The `auth.sessionExpiry` field sets the session expiration age in seconds (defaults to 90 days).

### Fixed

- Fixed a bug in the API console that caused it to display as a blank page in some cases.
- Fixed cases where GitHub rate limit wasn't being respected.
- Fixed a bug where scrolling in references, history, etc. file panels was not possible in Firefox.
- Fixed cases where gitserver directory structure migration could fail/crash.
- Fixed "Generate access token" link on user settings page. Previously, this link would 404.
- Fixed a bug where the search query was not updated in the search bar when searching from the homepage.
- Fixed a possible crash in github-proxy.
- Fixed a bug where file matching for diff search was case sensitive by default.

### Removed

- `SOURCEGRAPH_CONFIG` environment variable has been removed. Site configuration is always read from and written to disk. You can configure the location by providing `SOURCEGRAPH_CONFIG_FILE`. The default path is `/etc/sourcegraph/config.json`.

## 2.9.3

### Changed

- The search results page will merge duplicated lines of context.
- The following deprecated site configuration properties have been removed: `github[].preemptivelyClone`, `gitOriginMap`, `phabricatorURL`, `githubPersonalAccessToken`, `githubEnterpriseURL`, `githubEnterpriseCert`, and `githubEnterpriseAccessToken`.
- The `settings` field in the site config file is deprecated and will not be supported in a future release. Site admins should move those settings (if any) to global settings (in the site admin UI). Global settings are preferred to site config file settings because the former can be applied without needing to restart/redeploy the Sourcegraph server or cluster.

### Fixed

- Fixed a goroutine leak which occurs when search requests are canceled.
- Console output should have fewer spurious line breaks.
- Fixed an issue where it was not possible to override the `StrictHostKeyChecking` SSH option in the SSH configuration.
- Cross-repository code intelligence indexing for non-Go languages is now working again (originally broken in 2.9.2).

## 2.9.1

### Fixed

- Fixed an issue where saving an organization's configuration would hang indefinitely.

## 2.9.0

### Changed

- Hover tooltips were rewritten to fix a couple of issues and are now much more robust, received a new design and show more information.
- The `max:` search flag was renamed to `count:` in 2.8.8, but for backward compatibility `max:` has been added back as a deprecated alias for `count:`.
- Drastically improved the performance / load time of the Code Intelligence site admin page.

### Added

- The site admin code intelligence page now displays an error or reason whenever language servers are unable to be managed from the UI or Sourcegraph API.
- The ability to directly specify the root import path of a repository via `.sourcegraph/config.json` in the repo root, instead of relying on the heuristics of the Go language server to detect it.

### Fixed

- Configuring Bitbucket Server now correctly suppresses the the toast message "Configure repositories and code hosts to add to Sourcegraph."
- A bug where canonical import path comments would not be detected by the Go language server's heuristics under `cmd/` folders.
- Fixed an issue where a repository would only be refreshed on demand by certain user actions (such as a page reload) and would otherwise not be updated when expected.
- If a code host returned a repository-not-found or unauthorized error (to `repo-updater`) for a repository that previously was known to Sourcegraph, then in some cases a misleading "Empty repository" screen was shown. Now the repository is displayed as though it still existed, using cached data; site admins must explicitly delete repositories on Sourcegraph after they have been deleted on the code host.
- Improved handling of GitHub API rate limit exhaustion cases. Cached repository metadata and Git data will be used to provide full functionality during this time, and log messages are more informative. Previously, in some cases, repositories would become inaccessible.
- Fixed an issue where indexed search would sometimes not indicate that there were more results to show for a given file.
- Fixed an issue where the code intelligence admin page would never finish loading language servers.

## 2.9.0-pre0

### Changed

- Search scopes have been consolidated into the "Filters" bar on the search results page.
- Usernames and organization names of up to 255 characters are allowed. Previously the max length was 38.

### Fixed

- The target commit ID of a Git tag object (i.e., not lightweight Git tag refs) is now dereferenced correctly. Previously the tag object's OID was given.
- Fixed an issue where AWS Code Commit would hit the rate limit.
- Fixed an issue where dismissing the search suggestions dropdown did not unfocus previously highlighted suggestions.
- Fixed an issue where search suggestions would appear twice.
- Indexed searches now return partial results if they timeout.
- Git repositories with files whose paths contain `.git` path components are now usable (via indexed and non-indexed search and code intelligence). These corrupt repositories are rare and generally were created by converting some other VCS repository to Git (the Git CLI will forbid creation of such paths).
- Various diff search performance improvements and bug fixes.
- New Phabricator extension versions would used cached stylesheets instead of the upgraded version.
- Fixed an issue where hovers would show an error for Rust and C/C++ files.

### Added

- The `sourcegraph/server` container now emits the most recent log message when redis terminates to make it easier to debug why redis stopped.
- Organization invites (which allow users to invite other users to join organizations) are significantly improved. A new accept-invitation page was added.
- The new help popover allows users to easily file issues in the Sourcegraph public issue tracker and view documentation.
- An issue where Java files would be highlighted incorrectly if they contained JavaDoc blocks with an uneven number of opening/closing `*`s.

### Removed

- The `secretKey` site configuration value is no longer needed. It was only used for generating tokens for inviting a user to an organization. The invitation is now stored in the database associated with the recipient, so a secret token is no longer needed.
- The `experimentalFeatures.searchTimeoutParameter` site configuration value has been removed. It defaulted to `enabled` in 2.8 and it is no longer possible to disable.

### Added

- Syntax highlighting for:
  - TOML files (including Go `Gopkg.lock` and Rust `Cargo.lock` files).
  - Rust files.
  - GraphQL files.
  - Protobuf files.
  - `.editorconfig` files.

## 2.8.9

### Changed

- The "invite user" site admin page was moved to a sub-page of the users page (`/site-admin/users/new`).
- It is now possible for a site admin to create a new user without providing an email address.

### Fixed

- Checks for whether a repo is cloned will no longer exhaust open file pools over time.

### Added

- The Phabricator extension shows code intelligence status and supports enabling / disabling code intelligence for files.

## 2.8.8

### Changed

- Queries for repositories (in the explore, site admin repositories, and repository header dropdown) are matched on case-insensitive substrings, not using fuzzy matching logic.
- HTTP Authorization headers with an unrecognized scheme are ignored; they no longer cause the HTTP request to be rejected with HTTP 401 Unauthorized and an "Invalid Authorization header." error.
- Renamed the `max` search flag to `count`. Searches that specify `count:` will fetch at least that number of results, or the full result set.
- Bumped `lsp-proxy`'s `initialize` timeout to 3 minutes for every language.
- Search results are now sorted by repository and file name.
- More easily accessible "Show more" button at the top of the search results page.
- Results from user satisfaction surveys are now always hosted locally and visible to admins. The `"experimentalFeatures": { "hostSurveysLocally" }` config option has been deprecated.
- If the OpenID Connect authentication provider reports that a user's email address is not verified, the authentication attempt will fail.

### Fixed

- Fixed an issue where the search results page would not update its title.
- The session cookie name is now `sgs` (not `sg-session`) so that Sourcegraph 2.7 and Sourcegraph 2.8 can be run side-by-side temporarily during a rolling update without clearing each other's session cookies.
- Fixed the default hostnames of the C# and R language servers
- Fixed an issue where deleting an organization prevented the creation of organizations with the name of the deleted organization.
- Non-UTF8 encoded files (e.g. ISO-8859-1/Latin1, UTF16, etc) are now displayed as text properly rather than being detected as binary files.
- Improved error message when lsp-proxy's initalize timeout occurs
- Fixed compatibility issues and added [instructions for using Microsoft ADFS 2.1 and 3.0 for SAML authentication](https://docs.sourcegraph.com/admin/auth/saml_with_microsoft_adfs).
- Fixed an issue where external accounts associated with deleted user accounts would still be returned by the GraphQL API. This caused the site admin external accounts page to fail to render in some cases.
- Significantly reduced the number of code host requests for non github.com or gitlab.com repositories.

### Added

- The repository revisions popover now shows the target commit's last-committed/authored date for branches and tags.
- Setting the env var `INSECURE_SAML_LOG_TRACES=1` on the server (or the `sourcegraph-frontend` pod in Kubernetes) causes all SAML requests and responses to be logged, which helps with debugging SAML.
- Site admins can now view user satisfaction surveys grouped by user, in addition to chronological order, and aggregate summary values (including the average score and the net promoter score over the last 30 days) are now displayed.
- The site admin overview page displays the site ID, the primary admin email, and premium feature usage information.
- Added Haskell as an experimental language server on the code intelligence admin page.

## 2.8.0

### Changed

- `gitMaxConcurrentClones` now also limits the concurrency of updates to repos in addition to the initial clone.
- In the GraphQL API, `site.users` has been renamed to `users`, `site.orgs` has been renamed to `organizations`, and `site.repositories` has been renamed to `repositories`.
- An authentication provider must be set in site configuration (see [authentication provider documentation](https://docs.sourcegraph.com/admin/auth)). Previously the server defaulted to builtin auth if none was set.
- If a process dies inside the Sourcegraph container the whole container will shut down. We suggest operators configure a [Docker Restart Policy](https://docs.docker.com/config/containers/start-containers-automatically/#restart-policy-details) or a [Kubernetes Restart Policy](https://kubernetes.io/docs/concepts/workloads/pods/pod-lifecycle/#restart-policy). Previously the container would operate in a degraded mode if a process died.
- Changes to the `auth.public` site config are applied immediately in `sourcegraph/server` (no restart needed).
- The new search timeout behavior is now enabled by default. Set `"experimentalFeatures": {"searchTimeoutParameter": "disabled"}` in site config to disable it.
- Search includes files up to 1MB (previous limit was 512KB for unindexed search and 128KB for indexed search).
- Usernames and email addresses reported by OpenID Connect and SAML auth providers are now trusted, and users will sign into existing Sourcegraph accounts that match on the auth provider's reported username or email.
- The repository sidebar file tree is much, much faster on massive repositories (200,000+ files)
- The SAML authentication provider was significantly improved. Users who were signed in using SAML previously will need to reauthenticate via SAML next time they visit Sourcegraph.
- The SAML `serviceProviderCertificate` and `serviceProviderPrivateKey` site config properties are now optional.

### Fixed

- Fixed an issue where Index Search status page failed to render.
- User data on the site admin Analytics page is now paginated, filterable by a user's recent activity, and searchable.
- The link to the root of a repository in the repository header now preserves the revision you're currently viewing.
- When using the `http-header` auth provider, signin/signup/signout links are now hidden.
- Repository paths beginning with `go/` are no longer reservered by Sourcegraph.
- Interpret `X-Forwarded-Proto` HTTP header when `httpToHttpsRedirect` is set to `load-balanced`.
- Deleting a user account no longer prevents the creation of a new user account with the same username and/or association with authentication provider account (SAML/OpenID/etc.)
- It is now possible for a user to verify an email address that was previously associated with now-deleted user account.
- Diff searches over empty repositories no longer fail (this was not an issue for Sourcegraph cluster deployments).
- Stray `tmp_pack_*` files from interrupted fetches should now go away.
- When multiple `repo:` tokens match the same repo, process @revspec requirements from all of them, not just the first one in the search.

### Removed

- The `ssoUserHeader` site config property (deprecated since January 2018) has been removed. The functionality was moved to the `http-header` authentication provider.
- The experiment flag `showMissingReposEnabled`, which defaulted to enabled, has been removed so it is no longer possible to disable this feature.
- Event-level telemetry has been completely removed from self-hosted Sourcegraph instances. As a result, the `disableTelemetry` site configuration option has been deprecated. The new site-admin Pings page clarifies the only high-level telemetry being sent to Sourcegraph.com.
- The deprecated `adminUsernames` site config property (deprecated since January 2018) has been removed because it is no longer necessary. Site admins can designate other users as site admins in the site admin area, and the first user to sign into a new instance always becomes a site admin (even when using an external authentication provider).

### Added

- The new repository contributors page (linked from the repository homepage) displays the top Git commit authors in a repository, with filtering options.
- Custom language servers in the site config may now specify a `metadata` property containing things like homepage/docs/issues URLs for the language server project, as well as whether or not the language server should be considered experimental (not ready for prime-time). This `metadata` will be displayed in the UI to better communicate the status of a language server project.
- Access tokens now have scopes (which define the set of operations they permit). All access tokens still provide full control of all resources associated with the user account (the `user:all` scope, which is now explicitly displayed).
- The new access token scope `site-admin:sudo` allows the holder to perform any action as any other user. Only site admins may create this token.
- Links to Sourcegraph's changelog have been added to the site admin Updates page and update alert.
- If the site configuration is invalid or uses deprecated properties, a global alert will be shown to all site admins.
- There is now a code intelligence status indicator when viewing files. It contains information about the capabailities of the language server that is providing code intelligence for the file.
- Java code intelligence can now be enabled for repositories that aren't automatically supported using a
  `javaconfig.json` file. For Gradle plugins, this file can be generated using
  the [Javaconfig Gradle plugin](https://docs.sourcegraph.com/extensions/language_servers/java#gradle-execution).
- The new `auth.providers` site config is an array of authentication provider objects. Currently only 1 auth provider is supported. The singular `auth.provider` is deprecated.
- Users authenticated with OpenID Connect are now able to sign out of Sourcegraph (if the provider supports token revocation or the end-session endpoint).
- Users can now specify the number of days, weeks, and months of site activity to query through the GraphQL API.
- Added 14 new experimental language servers on the code intelligence admin page.
- Added `httpStrictTransportSecurity` site configuration option to customize the Strict-Transport-Security HTTP header. It defaults to `max-age=31536000` (one year).
- Added `nameIDFormat` in the `saml` auth provider to set the SAML NameID format. The default changed from transient to persistent.
- (This feature has been removed.) Experimental env var expansion in site config JSON: set `SOURCEGRAPH_EXPAND_CONFIG_VARS=1` to replace `${var}` or `$var` (based on environment variables) in any string value in site config JSON (except for JSON object property names).
- The new (optional) SAML `serviceProviderIssuer` site config property (in an `auth.providers` array entry with `{"type":"saml", ...}`) allows customizing the SAML Service Provider issuer name.
- The site admin area now has an "Auth" section that shows the enabled authentication provider(s) and users' external accounts.

## 2.7.6

### Fixed

- If a user's account is deleted, session cookies for that user are no longer considered valid.

## 2.7.5

### Changed

- When deploying Sourcegraph to Kubernetes, RBAC is now used by default. Most Kubernetes clusters require it. See the Kubernetes installation instructions for more information (including disabling if needed).
- Increased git ssh connection timeout to 30s from 7s.
- The Phabricator integration no longer requires staging areas, but using them is still recommended because it improves performance.

### Fixed

- Fixed an issue where language servers that were not enabled would display the "Restart" button in the Code Intelligence management panel.
- Fixed an issue where the "Update" button in the Code Intelligence management panel would be displayed inconsistently.
- Fixed an issue where toggling a dynamic search scope would not also remove `@rev` (if specified)
- Fixed an issue where where modes that can only be determined by the full filename (not just the file extension) of a path weren't supported (Dockerfiles are the first example of this).
- Fixed an issue where the GraphiQL console failed when variables are specified.
- Indexed search no longer maintains its own git clones. For Kubernetes cluster deployments, this significantly reduces disk size requirements for the indexed-search pod.
- Fixed an issue where language server Docker containers would not be automatically restarted if they crashed (`sourcegraph/server` only).
- Fixed an issue where if the first user on a site authenticated via SSO, the site would remain stuck in uninitialized mode.

### Added

- More detailed progress information is displayed on pages that are waiting for repositories to clone.
- Admins can now see charts with daily, weekly, and monthly unique user counts by visiting the site-admin Analytics page.
- Admins can now host and see results from Sourcegraph user satisfaction surveys locally by setting the `"experimentalFeatures": { "hostSurveysLocally": "enabled"}` site config option. This feature will be enabled for all instances once stable.
- Access tokens are now supported for all authentication providers (including OpenID Connect and SAML, which were previously not supported).
- The new `motd` setting (in global, organization, and user settings) displays specified messages at the top of all pages.
- Site admins may now view all access tokens site-wide (for all users) and revoke tokens from the new access tokens page in the site admin area.

## 2.7.0

### Changed

- Missing repositories no longer appear as search results. Instead, a count of repositories that were not found is displayed above the search results. Hovering over the count will reveal the names of the missing repositories.
- "Show more" on the search results page will now reveal results that have already been fetched (if such results exist) without needing to do a new query.
- The bottom panel (on a file) now shows more tabs, including docstrings, multiple definitions, references (as before), external references grouped by repository, implementations (if supported by the language server), and file history.
- The repository sidebar file tree is much faster on massive repositories (200,000+ files)

### Fixed

- Searches no longer block if the index is unavailable (e.g. after the index pod restarts). Instead, it respects the normal search timeout and reports the situation to the user if the index is not yet available.
- Repository results are no longer returned for filters that are not supported (e.g. if `file:` is part of the search query)
- Fixed an issue where file tree elements may be scrolled out of view on page load.
- Fixed an issue that caused "Could not ensure repository updated" log messages when trying to update a large number of repositories from gitolite.
- When using an HTTP authentication proxy (`"auth.provider": "http-header"`), usernames are now properly normalized (special characters including `.` replaced with `-`). This fixes an issue preventing users from signing in if their username contained these special characters.
- Fixed an issue where the site-admin Updates page would incorrectly report that update checking was turned off when `telemetryDisabled` was set, even as it continued to report new updates.
- `repo:` filters that match multiple repositories and contain a revision specifier now correctly return partial results even if some of the matching repositories don't have a matching revision.
- Removed hardcoded list of supported languages for code intelligence. Any language can work now and support is determined from the server response.
- Fixed an issue where modifying `config.json` on disk would not correctly mark the server as needing a restart.
- Fixed an issue where certain diff searches (with very sparse matches in a repository's history) would incorrectly report no results found.
- Fixed an issue where the `langservers` field in the site-configuration didn't require both the `language` and `address` field to be specified for each entry

### Added

- Users (and site admins) may now create and manage access tokens to authenticate API clients. The site config `auth.disableAccessTokens` (renamed to `auth.accessTokens` in 2.11) disables this new feature. Access tokens are currently only supported when using the `builtin` and `http-header` authentication providers (not OpenID Connect or SAML).
- User and site admin management capabilities for user email addresses are improved.
- The user and organization management UI has been greatly improved. Site admins may now administer all organizations (even those they aren't a member of) and may edit profile info and configuration for all users.
- If SSO is enabled (via OpenID Connect or SAML) and the SSO system provides user avatar images and/or display names, those are now used by Sourcegraph.
- Enable new search timeout behavior by setting `"experimentalFeatures": { "searchTimeoutParameter": "enabled"}` in your site config.
  - Adds a new `timeout:` parameter to customize the timeout for searches. It defaults to 10s and may not be set higher than 1m.
  - The value of the `timeout:` parameter is a string that can be parsed by [time.Duration](https://golang.org/pkg/time/#ParseDuration) (e.g. "100ms", "2s").
  - When `timeout:` is not provided, search optimizes for retuning results as soon as possible and will include slower kinds of results (e.g. symbols) only if they are found quickly.
  - When `timeout:` is provided, all result kinds are given the full timeout to complete.
- A new user settings tokens page was added that allows users to obtain a token that they can use to authenticate to the Sourcegraph API.
- Code intelligence indexes are now built for all repositories in the background, regardless of whether or not they are visited directly by a user.
- Language servers are now automatically enabled when visiting a repository. For example, visiting a Go repository will now automatically download and run the relevant Docker container for Go code intelligence.
  - This change only affects when Sourcegraph is deployed using the `sourcegraph/server` Docker image (not using Kubernetes).
  - You will need to use the new `docker run` command at https://docs.sourcegraph.com/#quick-install in order for this feature to be enabled. Otherwise, you will receive errors in the log about `/var/run/docker.sock` and things will work just as they did before. See https://docs.sourcegraph.com/extensions/language_servers for more information.
- The site admin Analytics page will now display the number of "Code Intelligence" actions each user has made, including hovers, jump to definitions, and find references, on the Sourcegraph webapp or in a code host integration or extension.
- An experimental cross repository jump to definition which consults the OSS index on Sourcegraph.com. This is disabled by default; use `"experimentalFeatures": { "jumpToDefOSSIndex": "enabled" }` in your site configuration to enable it.
- Users can now view Git branches, tags, and commits, and compare Git branches and revisions on Sourcegraph. (The code host icon in the header takes you to the commit on the code host.)
- A new admin panel allows you to view and manage language servers. For Docker deployments, it allows you to enable/disable/update/restart language servers at the click of a button. For cluster deployments, it shows the current status of language servers.
- Users can now tweet their feedback about Sourcegraph when clicking on the feedback smiley located in the navbar and filling out a Twitter feedback form.
- A new button in the repository header toggles on/off the Git history panel for the current file.

## 2.6.8

### Bug fixes

- Searches of `type:repo` now work correctly with "Show more" and the `max` parameter.
- Fixes an issue where the server would crash if the DB was not available upon startup.

## 2.6.7

### Added

- The duration that the frontend waits for the PostgreSQL database to become available is now configurable with the `DB_STARTUP_TIMEOUT` env var (the value is any valid Go duration string).
- Dynamic search filters now suggest exclusions of Go test files, vendored files and node_modules files.

## 2.6.6

### Added

- Authentication to Bitbucket Server using username-password credentials is now supported (in the `bitbucketServer` site config `username`/`password` options), for servers running Bitbucket Server version 2.4 and older (which don't support personal access tokens).

## 2.6.5

### Added

- The externally accessible URL path `/healthz` performs a basic application health check, returning HTTP 200 on success and HTTP 500 on failure.

### Behavior changes

- Read-only forks on GitHub are no longer synced by default. If you want to add a readonly fork, navigate directly to the repository page on Sourcegraph to add it (e.g. https://sourcegraph.mycompany.internal/github.com/owner/repo). This prevents your repositories list from being cluttered with a large number of private forks of a private repository that you have access to. One notable example is https://github.com/EpicGames/UnrealEngine.
- SAML cookies now expire after 90 days. The previous behavior was every 1 hour, which was unintentionally low.

## 2.6.4

### Added

- Improve search timeout error messages
- Performance improvements for searching regular expressions that do not start with a literal.

## 2.6.3

### Bug fixes

- Symbol results are now only returned for searches that contain `type:symbol`

## 2.6.2

### Added

- More detailed logging to help diagnose errors with third-party authentication providers.
- Anchors (such as `#my-section`) in rendered Markdown files are now supported.
- Instrumentation section for admins. For each service we expose pprof, prometheus metrics and traces.

### Bug fixes

- Applies a 1s timeout to symbol search if invoked without specifying `type:` to not block plain text results. No change of behaviour if `type:symbol` is given explicitly.
- Only show line wrap toggle for code-view-rendered files.

## 2.6.1

### Bug fixes

- Fixes a bug where typing in the search query field would modify the expanded state of file search results.
- Fixes a bug where new logins via OpenID Connect would fail with the error `SSO error: ID Token verification failed`.

## 2.6.0

### Added

- Support for [Bitbucket Server](https://www.atlassian.com/software/bitbucket/server) as a codehost. Configure via the `bitbucketServer` site config field.
- Prometheus gauges for git clone queue depth (`src_gitserver_clone_queue`) and git ls-remote queue depth (`src_gitserver_lsremote_queue`).
- Slack notifications for saved searches may now be added for individual users (not just organizations).
- The new search filter `lang:` filters results by programming language (example: `foo lang:go` or `foo -lang:clojure`).
- Dynamic filters: filters generated from your search results to help refine your results.
- Search queries that consist only of `file:` now show files whose path matches the filters (instead of no results).
- Sourcegraph now automatically detects basic `$GOPATH` configurations found in `.envrc` files in the root of repositories.
- You can now configure the effective `$GOPATH`s of a repository by adding a `.sourcegraph/config.json` file to your repository with the contents `{"go": {"GOPATH": ["mygopath"]}}`.
- A new `"blacklistGoGet": ["mydomain.org,myseconddomain.com"]` offers users a quick escape hatch in the event that Sourcegraph is making unwanted `go get` or `git clone` requests to their website due to incorrectly-configured monorepos. Most users will never use this option.
- Search suggestions and results now include symbol results. The new filter `type:symbol` causes only symbol results to be shown.
  Additionally, symbols for a repository can be browsed in the new symbols sidebar.
- You can now expand and collapse all items on a search results page or selectively expand and collapse individual items.

### Configuration changes

- Reduced the `gitMaxConcurrentClones` site config option's default value from 100 to 5, to help prevent too many concurrent clones from causing issues on code hosts.
- Changes to some site configuration options are now automatically detected and no longer require a server restart. After hitting Save in the UI, you will be informed if a server restart is required, per usual.
- Saved search notifications are now only sent to the owner of a saved search (all of an organization's members for an organization-level saved search, or a single user for a user-level saved search). The `notifyUsers` and `notifyOrganizations` properties underneath `search.savedQueries` have been removed.
- Slack webhook URLs are now defined in user/organization JSON settings, not on the organization profile page. Previously defined organization Slack webhook URLs are automatically migrated to the organization's JSON settings.
- The "unlimited" value for `maxReposToSearch` is now `-1` instead of `0`, and `0` now means to use the default.
- `auth.provider` must be set (`builtin`, `openidconnect`, `saml`, `http-header`, etc.) to configure an authentication provider. Previously you could just set the detailed configuration property (`"auth.openIDConnect": {...}`, etc.) and it would implicitly enable that authentication provider.
- The `autoRepoAdd` site configuration property was removed. Site admins can add repositories via site configuration.

### Bug fixes

- Only cross reference index enabled repositories.
- Fixed an issue where search would return results with empty file contents for matches in submodules with indexing enabled. Searching over submodules is not supported yet, so these (empty) results have been removed.
- Fixed an issue where match highlighting would be incorrect on lines that contained multibyte characters.
- Fixed an issue where search suggestions would always link to master (and 404) even if the file only existed on a branch. Now suggestions always link to the revision that is being searched over.
- Fixed an issue where all file and repository links on the search results page (for all search results types) would always link to master branch, even if the results only existed in another branch. Now search results links always link to the revision that is being searched over.
- The first user to sign up for a (not-yet-initialized) server is made the site admin, even if they signed up using SSO. Previously if the first user signed up using SSO, they would not be a site admin and no site admin could be created.
- Fixed an issue where our code intelligence archive cache (in `lsp-proxy`) would not evict items from the disk. This would lead to disks running out of free space.

## 2.5.16, 2.5.17

- Version bump to keep deployment variants in sync.

## 2.5.15

### Bug fixes

- Fixed issue where a Sourcegraph cluster would incorrectly show "An update is available".
- Fixed Phabricator links to repositories
- Searches over a single repository are now less likely to immediately time out the first time they are searched.
- Fixed a bug where `auth.provider == "http-header"` would incorrectly require builtin authentication / block site access when `auth.public == "false"`.

### Phabricator Integration Changes

We now display a "View on Phabricator" link rather than a "View on other code host" link if you are using Phabricator and hosting on GitHub or another code host with a UI. Commit links also will point to Phabricator.

### Improvements to SAML authentication

You may now optionally provide the SAML Identity Provider metadata XML file contents directly, with the `auth.saml` `identityProviderMetadata` site configuration property. (Previously, you needed to specify the URL where that XML file was available; that is still possible and is more common.) The new option is useful for organizations whose SAML metadata is not web-accessible or while testing SAML metadata configuration changes.

## 2.5.13

### Improvements to builtin authentication

When using `auth.provider == "builtin"`, two new important changes mean that a Sourcegraph server will be locked down and only accessible to users who are invited by an admin user (previously, we advised users to place their own auth proxy in front of Sourcegraph servers).

1.  When `auth.provider == "builtin"` Sourcegraph will now by default require an admin to invite users instead of allowing anyone who can visit the site to sign up. Set `auth.allowSignup == true` to retain the old behavior of allowing anyone who can access the site to signup.
2.  When `auth.provider == "builtin"`, Sourcegraph will now respects a new `auth.public` site configuration option (default value: `false`). When `auth.public == false`, Sourcegraph will not allow anyone to access the site unless they have an account and are signed in.

## 2.4.3

### Added

- Code Intelligence support
- Custom links to code hosts with the `links:` config options in `repos.list`

### Changed

- Search by file path enabled by default

## 2.4.2

### Added

- Repository settings mirror/cloning diagnostics page

### Changed

- Repositories added from GitHub are no longer enabled by default. The site admin UI for enabling/disabling repositories is improved.

## 2.4.0

### Added

- Search files by name by including `type:path` in a search query
- Global alerts for configuration-needed and cloning-in-progress
- Better list interfaces for repositories, users, organizations, and threads
- Users can change their own password in settings
- Repository groups can now be specified in settings by site admins, organizations, and users. Then `repogroup:foo` in a search query will search over only those repositories specified for the `foo` repository group.

### Changed

- Log messages are much quieter by default

## 2.3.11

### Added

- Added site admin updates page and update checking
- Added site admin telemetry page

### Changed

- Enhanced site admin panel
- Changed repo- and SSO-related site config property names to be consistent, updated documentation

## 2.3.10

### Added

- Online site configuration editing and reloading

### Changed

- Site admins are now configured in the site admin area instead of in the `adminUsernames` config key or `ADMIN_USERNAMES` env var. Users specified in those deprecated configs will be designated as site admins in the database upon server startup until those configs are removed in a future release.

## 2.3.9

### Fixed

- An issue that prevented creation and deletion of saved queries

## 2.3.8

### Added

- Built-in authentication: you can now sign up without an SSO provider.
- Faster default branch code search via indexing.

### Fixed

- Many performance improvements to search.
- Much log spam has been eliminated.

### Changed

- We optionally read `SOURCEGRAPH_CONFIG` from `$DATA_DIR/config.json`.
- SSH key required to clone repositories from GitHub Enterprise when using a self-signed certificate.

## 0.3 - 13 December 2017

The last version without a CHANGELOG.<|MERGE_RESOLUTION|>--- conflicted
+++ resolved
@@ -22,11 +22,8 @@
 - The number of commits listed in the History tab can now be customized for all users by site admins under Configuration -> Global Settings from the site admin page by using the config `history.defaultPageSize`. Individual users may also set `history.defaultPagesize` from their user settings page to override the value set under the Global Settings. [#44651](https://github.com/sourcegraph/sourcegraph/pull/44651)
 - Batch Changes: Mounted files can be accessed via the UI on the executions page. [#43180](https://github.com/sourcegraph/sourcegraph/pull/43180)
 - Added "Outbound request log" feature for site admins [#44286](https://github.com/sourcegraph/sourcegraph/pull/44286)
-<<<<<<< HEAD
 - Added experimental support syncing repositories from the Gitea codehost. Set `experimentalFeatures.gitea` to `enabled` then Gitea will be an option under "Manage code hosts". [#343](https://github.com/sourcegraph/sourcegraph/pull/343)
-=======
 - Code Insights: the data series API now provides information about incomplete datapoints during processing
->>>>>>> d53e8a70
 
 ### Changed
 
