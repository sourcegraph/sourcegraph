--- conflicted
+++ resolved
@@ -23,13 +23,10 @@
 - Keyboard navigation for search results is now enabled by default. Use Arrow Up/Down keys to navigate between search results, Arrow Left/Right to collapse and expand file matches, Enter to open the search result in the current tab, Ctrl/Cmd+Enter to open the result in a separate tab, / to refocus the search input, and Ctrl/Cmd+Arrow Down to jump from the search input to the first result. Arrow Left/Down/Up/Right in previous examples can be substituted with h/j/k/l for Vim-style bindings. Keyboard navigation can be disabled by creating the `search-results-keyboard-navigation` feature flag and setting it to false. [#45890](https://github.com/sourcegraph/sourcegraph/pull/45890)
 - Added support for receiving GitLab webhook `push` events. [#45856](https://github.com/sourcegraph/sourcegraph/pull/45856)
 - Added support for receiving Bitbucket Server / Datacenter webhook `push` events. [#45909](https://github.com/sourcegraph/sourcegraph/pull/45909)
-<<<<<<< HEAD
 - Monitoring: Indexed-Search's dashboard now has new graphs for search request durations and "in-flight" search request workloads [#45966](https://github.com/sourcegraph/sourcegraph/pull/45966)
-=======
 - The GraphQL API now supports listing single-file commit history across renames (with `GitCommit.ancestors(follow: true, path: "<some-path>")`). [#45882](https://github.com/sourcegraph/sourcegraph/pull/45882)
 - Added support for receiving Bitbucket Cloud webhook `push` events. [#45960](https://github.com/sourcegraph/sourcegraph/pull/45960)
 - Added a way to test code host connection from the `Manage code hosts` page. [#45972](https://github.com/sourcegraph/sourcegraph/pull/45972)
->>>>>>> 6f0b9e9b
 
 ### Changed
 
