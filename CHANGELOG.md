--- conflicted
+++ resolved
@@ -43,14 +43,11 @@
 - Resource Estimator: Ability to export the estimated results as override file for Helm and Docker Compose. [#18](https://github.com/sourcegraph/resource-estimator/pull/18)
 - A toggle to enable/disable a beta simplified UI has been added to the user menu. This new UI is still actively in development and any changes visible with the toggle enabled may not be stable are subject to change. [#38763](https://github.com/sourcegraph/sourcegraph/pull/38763)
 - Search query inputs are now backed by the CodeMirror library instead of Monaco. Monaco can be re-enabled by setting `experimentalFeatures.editor` to `"monaco"`. [38584](https://github.com/sourcegraph/sourcegraph/pull/38584)
-<<<<<<< HEAD
 - Changesets that are not associated with any batch changes can have a retention period set using the site configuration `batchChanges.changesetsRetention`. [#36188](https://github.com/sourcegraph/sourcegraph/pull/36188)
-=======
 - Better search-based code navigation for Python using tree-sitter [#38459](https://github.com/sourcegraph/sourcegraph/pull/38459)
 - Gitserver endpoint access logs can now be enabled by adding `"log": { "gitserver.accessLogs": true }` to the site config. [#38798](https://github.com/sourcegraph/sourcegraph/pull/38798)
 - Code Insights supports a new type of insight - compute-powered insight, currently under the experimental feature flag: `codeInsightsCompute` [#37857](https://github.com/sourcegraph/sourcegraph/issues/37857)
 - Cache execution result when mounting files in a batch spec. [sourcegraph/src-cli#795](https://github.com/sourcegraph/src-cli/pull/795)
->>>>>>> 10902863
 
 ### Changed
 
