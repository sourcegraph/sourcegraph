<!--
###################################### READ ME ###########################################
### This changelog should always be read on `master` branch. Its contents on version   ###
### branches do not necessarily reflect the changes that have gone into that branch.   ###
##########################################################################################
-->

# Changelog

All notable changes to Sourcegraph are documented in this file.

## 3.11.0 (unreleased)

### Added

### Changed

<<<<<<< HEAD
- Management console authentication is turned off by default and management console is served over HTTP by default.
  For details see the [management console documentation](doc/admin/management_console.md)
=======
- `repohascommitafter:` search filter uses a more efficient git command to determine inclusion. [#6739](https://github.com/sourcegraph/sourcegraph/pull/6739)

### Fixed

- The experimental search pagination API no longer times out when large repositories are encountered. [#6384](https://github.com/sourcegraph/sourcegraph/issues/6384)
- Changes to external service configurations are reflected much faster. [#6058](https://github.com/sourcegraph/sourcegraph/issues/6058)
>>>>>>> 60d184ec

### Removed

## 3.10.0

### Added

- Indexed Search supports horizontally scaling. Instances with large number of repositories can update the `replica` field of the `indexed-search` StatefulSet. See [configure indexed-search replica count](https://github.com/sourcegraph/deploy-sourcegraph/blob/master/docs/configure.md#configure-indexed-search-replica-count). [#5725](https://github.com/sourcegraph/sourcegraph/issues/5725)
- Bitbucket Cloud external service supports `exclude` config option. [#6035](https://github.com/sourcegraph/sourcegraph/issues/6035)
- `sourcegraph/server` Docker deployments now support the environment variable `IGNORE_PROCESS_DEATH`. If set to true the container will keep running, even if a subprocess has died. This is useful when manually fixing problems in the container which the container refuses to start. For example a bad database migration.
- Search input now offers filter type suggestions [#6105](https://github.com/sourcegraph/sourcegraph/pull/6105).
- The keyboard shortcut <kbd>Ctrl</kbd>+<kbd>Space</kbd> in the search input shows a list of available filter types.

### Changed

- **Required Kubernetes Migration:** The [Kubernetes deployment](https://github.com/sourcegraph/deploy-sourcegraph) manifest for indexed-search services has changed from a Normal Service to a Headless Service. This is to enable Sourcegraph to individually resolve indexed-search pods. Services are immutable, so please follow the [migration guide](https://github.com/sourcegraph/deploy-sourcegraph/blob/master/docs/migrate.md#310).
- Fields of type `String` in our GraphQL API that contain [JSONC](https://komkom.github.io/) now have the custom scalar type `JSONCString`. [#6209](https://github.com/sourcegraph/sourcegraph/pull/6209)
- `ZOEKT_HOST` environment variable has been deprecated. Please use `INDEXED_SEARCH_SERVERS` instead. `ZOEKT_HOST` will be removed in 3.12.
- Directory names on the repository tree page are now shown in bold to improve readability.
- Added support for Bitbucket Server pull request activity to the [Automation](https://about.sourcegraph.com/product/automation/) campaign burndown chart. When used, this feature leads to more requests being sent to Bitbucket Server, since Sourcegraph needs to keep track of how a pull request's state changes over time. With [the instance scoped webhooks](https://docs.google.com/document/d/1I3Aq1WSUh42BP8KvKr6AlmuCfo8tXYtJu40WzdNT6go/edit) in our [Bitbucket Server plugin](https://github.com/sourcegraph/bitbucket-server-plugin/pull/10) as well as up-coming [heuristical syncing changes](#6389), this additional load will be significantly reduced in the future.

### Fixed

- Support hyphens in Bitbucket Cloud team names. [#6154](https://github.com/sourcegraph/sourcegraph/issues/6154)
- Server will run `redis-check-aof --fix` on startup to fix corrupted AOF files. [#651](https://github.com/sourcegraph/sourcegraph/issues/651)
- Authorization provider configuration errors in external services will be shown as site alerts. [#6061](https://github.com/sourcegraph/sourcegraph/issues/6061)

### Removed

## 3.9.4

### Changed

- The experimental search pagination API's `PageInfo` object now returns a `String` instead of an `ID` for its `endCursor`, and likewise for the `after` search field. Experimental paginated search API users may need to update their usages to replace `ID` cursor types with `String` ones.

### Fixed

- The experimental search pagination API no longer omits a single repository worth of results at the end of the result set. [#6286](https://github.com/sourcegraph/sourcegraph/issues/6286)
- The experimental search pagination API no longer produces search cursors that can get "stuck". [#6287](https://github.com/sourcegraph/sourcegraph/issues/6287)
- In literal search mode, searching for quoted strings now works as expected. [#6255](https://github.com/sourcegraph/sourcegraph/issues/6255)
- In literal search mode, quoted field values now work as expected. [#6271](https://github.com/sourcegraph/sourcegraph/pull/6271)
- `type:path` search queries now correctly work in indexed search again. [#6220](https://github.com/sourcegraph/sourcegraph/issues/6220)

## 3.9.3

### Changed

- Sourcegraph is now built using Go 1.13.3 [#6200](https://github.com/sourcegraph/sourcegraph/pull/6200).

## 3.9.2

### Fixed

- URI-decode the username, password, and pathname when constructing Postgres connection paramers in lsif-server [#6174](https://github.com/sourcegraph/sourcegraph/pull/6174). Fixes a crashing lsif-server process for users with passwords containing special characters.

## 3.9.1

### Changed

- Reverted [#6094](https://github.com/sourcegraph/sourcegraph/pull/6094) because it introduced a minor security hole involving only Grafana.
  [#6075](https://github.com/sourcegraph/sourcegraph/issues/6075) will be fixed with a different approach.

## 3.9.0

### Added

- Our external service syncing model will stream in new repositories to Sourcegraph. Previously we could only add a repository to our database and clone it once we had synced all information from all external services (to detect deletions and renames). Now adding a repository to an external service configuration should be reflected much sooner, even on large instances. [#5145](https://github.com/sourcegraph/sourcegraph/issues/5145)
- There is now an easy way for site admins to view and export settings and configuration when reporting a bug. The page for doing so is at /site-admin/report-bug, linked to from the site admin side panel under "Report a bug".
- An experimental search pagination API to enable better programmatic consumption of search results is now available to try. For more details and known limitations see [the documentation](https://docs.sourcegraph.com/api/graphql/search).
- Search queries can now be interpreted literally.
  - There is now a dot-star icon in the search input bar to toggle the pattern type of a query between regexp and literal.
  - There is a new `search.defaultPatternType` setting to configure the default pattern type, regexp or literal, for searches.
  - There is a new `patternType:` search token which overrides the `search.defaultPatternType` setting, and the active state of the dot-star icon in determining the pattern type of the query.
- Added support for GitHub organization webhooks to enable faster updates of metadata used by [Automation](https://about.sourcegraph.com/product/automation/), such as pull requests or issue comments. See the [GitHub webhook documentation](https://docs.sourcegraph.com/admin/external_service/github#webhooks) for instructions on how to enable webhooks.
- Added burndown chart to visualize progress of campaigns.
- Added ability to edit campaign titles and descriptions.

### Changed

- **Recommended Kubernetes Migration:** The [Kubernetes deployment](https://github.com/sourcegraph/deploy-sourcegraph) manifest for indexed-search pods has changed from a Deployment to a StatefulSet. This is to enable future work on horizontally scaling indexed search. To retain your existing indexes there is a [migration guide](https://github.com/sourcegraph/deploy-sourcegraph/blob/master/docs/migrate.md#39).
- Allow single trailing hyphen in usernames and org names [#5680](https://github.com/sourcegraph/sourcegraph/pull/5680)
- Indexed search won't spam the logs on startup if the frontend API is not yet available. [zoekt#30](https://github.com/sourcegraph/zoekt/pull/30), [#5866](https://github.com/sourcegraph/sourcegraph/pull/5866)
- Search query fields are now case insensitive. For example `repoHasFile:` will now be recognized, not just `repohasfile:`. [#5168](https://github.com/sourcegraph/sourcegraph/issues/5168)
- Search queries are now interpreted literally by default, rather than as regular expressions. [#5899](https://github.com/sourcegraph/sourcegraph/pull/5899)
- The `search` GraphQL API field now takes a two new optional parameters: `version` and `patternType`. `version` determines the search syntax version to use, and `patternType` determines the pattern type to use for the query. `version` defaults to "V1", which is regular expression searches by default, if not explicitly passed in. `patternType` overrides the pattern type determined by version.
- Saved searches have been updated to support the new patternType filter. All existing saved searches have been updated to append `patternType:regexp` to the end of queries to ensure deterministic results regardless of the patternType configurations on an instance. All new saved searches are required to have a `patternType:` field in the query.
- Allow text selection in search result headers (to allow for e.g. copying filenames)

### Fixed

- Web app: Fix paths with special characters (#6050)
- Fixed an issue that rendered the search filter `repohascommitafter` unusable in the presence of an empty repository. [#5149](https://github.com/sourcegraph/sourcegraph/issues/5149)
- An issue where `externalURL` not being configured in the management console could go unnoticed. [#3899](https://github.com/sourcegraph/sourcegraph/issues/3899)
- Listing branches and refs now falls back to a fast path if there are a large number of branches. Previously we would time out. [#4581](https://github.com/sourcegraph/sourcegraph/issues/4581)
- Sourcegraph will now ignore the ambiguous ref HEAD if a repository contains it. [#5291](https://github.com/sourcegraph/sourcegraph/issues/5291)

### Removed

## 3.8.2

### Fixed

- Sourcegraph cluster deployments now run a more stable syntax highlighting server which can self-recover from rarer failure cases such as getting stuck at high CPU usage when highlighting some specific files. [#5406](https://github.com/sourcegraph/sourcegraph/issues/5406) This will be ported to single-container deployments [at a later date](https://github.com/sourcegraph/sourcegraph/issues/5841).

## 3.8.1

### Added

- Add `nameTransformations` setting to GitLab external service to help transform repository name that shows up in the Sourcegraph UI.

## 3.8.0

### Added

- A toggle button for browser extension to quickly enable/disable the core functionality without actually enable/disable the entire extension in the browser extension manager.
- Tabs to easily toggle between the different search result types on the search results page.

### Changed

- A `hardTTL` setting was added to the [Bitbucket Server `authorization` config](https://docs.sourcegraph.com/admin/external_service/bitbucketserver#configuration). This setting specifies a duration after which a user's cached permissions must be updated before any user action is authorized. This contrasts with the already existing `ttl` setting which defines a duration after which a user's cached permissions will get updated in the background, but the previously cached (and now stale) permissions are used to authorize any user action occuring before the update concludes. If your previous `ttl` value is larger than the default of the new `hardTTL` setting (i.e. **3 days**), you must change the `ttl` to be smaller or, `hardTTL` to be larger.

### Fixed

### Removed

- The `statusIndicator` feature flag has been removed from the site configuration's `experimentalFeatures` section. The status indicator has been enabled by default since 3.6.0 and you can now safely remove the feature flag from your configuration.
- Public usage is now only available on Sourcegraph.com. Because many core features rely on persisted user settings, anonymous usage leads to a degraded experience for most users. As a result, for self-hosted private instances it is preferable for all users to have accounts. But on sourcegraph.com, users will continue to have to opt-in to accounts, despite the degraded UX.

## 3.7.2

### Added

- A [migration guide for Sourcegraph v3.7+](doc/admin/migration/3_7.md).

### Fixed

- Fixed an issue where some repositories with very long symbol names would fail to index after v3.7.
- We now retain one prior search index version after an upgrade, meaning upgrading AND downgrading from v3.6.2 <-> v3.7.2 is now 100% seamless and involves no downtime or negated search performance while repositories reindex. Please refer to the [v3.7+ migration guide](doc/admin/migration/3_7.md) for details.

## 3.7.1

### Fixed

- When re-indexing repositories, we now continue to serve from the old index in the meantime. Thus, you can upgrade to 3.7.1 without downtime.
- Indexed symbol search is now faster, as we've fixed a performance issue that occurred when many repositories without any symbols existed.
- Indexed symbol search now uses less disk space when upgrading directly to v3.7.1 as we properly remove old indexes.

## 3.7.0

### Added

- Indexed search now supports symbol queries. This feature will require re-indexing all repositories. This will increase the disk and memory usage of indexed search by roughly 10%. You can disable the feature with the configuration `search.index.symbols.enabled`. [#3534](https://github.com/sourcegraph/sourcegraph/issues/3534)
- Multi-line search now works for non-indexed search. [#4518](https://github.com/sourcegraph/sourcegraph/issues/4518)
- When using `SITE_CONFIG_FILE` and `EXTSVC_CONFIG_FILE`, you [may now also specify e.g. `SITE_CONFIG_ALLOW_EDITS=true`](https://docs.sourcegraph.com/admin/config/advanced_config_file) to allow edits to be made to the config in the application which will be overwritten on the next process restart. [#4912](https://github.com/sourcegraph/sourcegraph/issues/4912)

### Changed

- In the [GitHub external service config](https://docs.sourcegraph.com/admin/external_service/github#configuration) it's now possible to specify `orgs` without specifying `repositoryQuery` or `repos` too.
- Out-of-the-box TypeScript code intelligence is much better with an updated ctags version with a built-in TypeScript parser.
- Sourcegraph uses Git protocol version 2 for increased efficiency and performance when fetching data from compatible code hosts.
- Searches with `repohasfile:` are faster at finding repository matches. [#4833](https://github.com/sourcegraph/sourcegraph/issues/4833).
- Zoekt now runs with GOGC=50 by default, helping to reduce the memory consumption of Sourcegraph. [#3792](https://github.com/sourcegraph/sourcegraph/issues/3792)
- Upgraded the version of Go in use, which improves security for publicly accessible Sourcegraph instances.

### Fixed

- Disk cleanup in gitserver is now done in terms of percentages to fix [#5059](https://github.com/sourcegraph/sourcegraph/issues/5059).
- Search results now correctly show highlighting of matches with runes like 'İ' that lowercase to runes with a different number of bytes in UTF-8 [#4791](https://github.com/sourcegraph/sourcegraph/issues/4791).
- Fixed an issue where search would sometimes crash with a panic due to a nil pointer. [#5246](https://github.com/sourcegraph/sourcegraph/issues/5246)

### Removed

## 3.6.2

### Fixed

- Fixed Phabricator external services so they won't stop the syncing process for repositories when Phabricator doesn't return clone URLs. [#5101](https://github.com/sourcegraph/sourcegraph/pull/5101)

## 3.6.1

### Added

- New site config option `branding.brandName` configures the brand name to display in the Sourcegraph \<title\> element.
- `repositoryPathPattern` option added to the "Other" external service type for repository name customization.

## 3.6.0

### Added

- The `github.exclude` setting in [GitHub external service config](https://docs.sourcegraph.com/admin/external_service/github#configuration) additionally allows you to specify regular expressions with `{"pattern": "regex"}`.
- A new [`quicklinks` setting](https://docs.sourcegraph.com/user/quick_links) allows adding links to be displayed on the homepage and search page for all users (or users in an organization).
- Compatibility with the [Sourcegraph for Bitbucket Server](https://github.com/sourcegraph/bitbucket-server-plugin) plugin.
- Support for [Bitbucket Cloud](https://bitbucket.org) as an external service.

### Changed

- Updating or creating an external service will no longer block until the service is synced.
- The GraphQL fields `Repository.createdAt` and `Repository.updatedAt` are deprecated and will be removed in 3.8. Now `createdAt` is always the current time and updatedAt is always null.
- In the [GitHub external service config](https://docs.sourcegraph.com/admin/external_service/github#configuration) and [Bitbucket Server external service config](https://docs.sourcegraph.com/admin/external_service/bitbucket_server#permissions) `repositoryQuery` is now only required if `repos` is not set.
- Log messages from query-runner when saved searches fail now include the raw query as part of the message.
- The status indicator in the navigation bar is now enabled by default
- Usernames and org names can now contain the `.` character. [#4674](https://github.com/sourcegraph/sourcegraph/issues/4674)

### Fixed

- Commit searches now correctly highlight unicode characters, for example 加. [#4512](https://github.com/sourcegraph/sourcegraph/issues/4512)
- Symbol searches now show the number of symbol matches rather than the number of file matches found. [#4578](https://github.com/sourcegraph/sourcegraph/issues/4578)
- Symbol searches with truncated results now show a `+` on the results page to signal that some results have been omitted. [#4579](https://github.com/sourcegraph/sourcegraph/issues/4579)

## 3.5.4

### Fixed

- Fixed Phabricator external services so they won't stop the syncing process for repositories when Phabricator doesn't return clone URLs. [#5101](https://github.com/sourcegraph/sourcegraph/pull/5101)

## 3.5.2

### Changed

- Usernames and org names can now contain the `.` character. [#4674](https://github.com/sourcegraph/sourcegraph/issues/4674)

### Added

- Syntax highlighting requests that fail are now logged and traced. A new Prometheus metric `src_syntax_highlighting_requests` allows monitoring and alerting. [#4877](https://github.com/sourcegraph/sourcegraph/issues/4877).
- Sourcegraph's SAML authentication now supports RSA PKCS#1 v1.5. [#4869](https://github.com/sourcegraph/sourcegraph/pull/4869)

### Fixed

- Increased nginx proxy buffer size to fix issue where login failed when SAML AuthnRequest was too large. [#4849](https://github.com/sourcegraph/sourcegraph/pull/4849)
- A regression in 3.3.8 where `"corsOrigin": "*"` was improperly forbidden. [#4424](https://github.com/sourcegraph/sourcegraph/issues/4424)

## 3.5.1

### Added

- A new [`quicklinks` setting](https://docs.sourcegraph.com/user/quick_links) allows adding links to be displayed on the homepage and search page for all users (or users in an organization).
- Site admins can prevent the icon in the top-left corner of the screen from spinning on hovers by setting `"branding": { "disableSymbolSpin": true }` in their site configuration.

### Fixed

- Fix `repository.language` GraphQL field (previously returned empty for most repositories).

## 3.5.0

### Added

- Indexed search now supports matching consecutive literal newlines, with queries like e.g. `foo\nbar.*` to search over multiple lines. [#4138](https://github.com/sourcegraph/sourcegraph/issues/4138)
- The `orgs` setting in [GitHub external service config](https://docs.sourcegraph.com/admin/external_service/github) allows admins to select all repositories from the specified organizations to be synced.
- A new experimental search filter `repohascommitafter:"30 days ago"` allows users to exclude stale repositories that don't contain commits (to the branch being searched over) past a specified date from their search query.
- The `authorization` setting in the [Bitbucket Server external service config](https://docs.sourcegraph.com/admin/external_service/bitbucket_server#permissions) enables Sourcegraph to enforce the repository permissions defined in Bitbucket Server.
- A new, experimental status indicator in the navigation bar allows admins to quickly see whether the configured repositories are up to date or how many are currently being updated in the background. You can enable the status indicator with the following site configuration: `"experimentalFeatures": { "statusIndicator": "enabled" }`.
- A new search filter `repohasfile` allows users to filter results to just repositories containing a matching file. For example `ubuntu file:Dockerfile repohasfile:\.py$` would find Dockerfiles mentioning Ubuntu in repositories that contain Python files. [#4501](https://github.com/sourcegraph/sourcegraph/pull/4501)

### Changed

- The saved searches UI has changed. There is now a Saved searches page in the user and organizations settings area. A saved search appears in the settings area of the user or organization it is associated with.

### Removed

### Fixed

- Fixed repository search patterns which contain `.*`. Previously our optimizer would ignore `.*`, which in some cases would lead to our repository search excluding some repositories from the results.
- Fixed an issue where the Phabricator native integration would be broken on recent Phabricator versions. This fix depends on v1.2 of the [Phabricator extension](https://github.com/sourcegraph/phabricator-extension).
- Fixed an issue where the "Empty repository" banner would be shown on a repository page when starting to clone a repository.
- Prevent data inconsistency on cached archives due to restarts. [#4366](https://github.com/sourcegraph/sourcegraph/pull/4366)
- On the /extensions page, the UI is now less ambiguous when an extension has not been activated. [#4446](https://github.com/sourcegraph/sourcegraph/issues/4446)

## 3.4.5

### Fixed

- Fixed an issue where syntax highlighting taking too long would result in errors or wait long amounts of time without properly falling back to plaintext rendering after a few seconds. [#4267](https://github.com/sourcegraph/sourcegraph/issues/4267) [#4268](https://github.com/sourcegraph/sourcegraph/issues/4268) (this fix was intended to be in 3.4.3, but was in fact left out by accident)
- Fixed an issue with `sourcegraph/server` Docker deployments where syntax highlighting could produce `server closed idle connection` errors. [#4269](https://github.com/sourcegraph/sourcegraph/issues/4269) (this fix was intended to be in 3.4.3, but was in fact left out by accident)
- Fix `repository.language` GraphQL field (previously returned empty for most repositories).

## 3.4.4

### Fixed

- Fixed an out of bounds error in the GraphQL repository query. [#4426](https://github.com/sourcegraph/sourcegraph/issues/4426)

## 3.4.3

### Fixed

- Improved performance of the /site-admin/repositories page significantly (prevents timeouts). [#4063](https://github.com/sourcegraph/sourcegraph/issues/4063)
- Fixed an issue where Gitolite repositories would be inaccessible to non-admin users after upgrading to 3.3.0+ from an older version. [#4263](https://github.com/sourcegraph/sourcegraph/issues/4263)
- Repository names are now treated as case-sensitive, fixing an issue where users saw `pq: duplicate key value violates unique constraint \"repo_name_unique\"` [#4283](https://github.com/sourcegraph/sourcegraph/issues/4283)
- Repositories containing submodules not on Sourcegraph will now load without error [#2947](https://github.com/sourcegraph/sourcegraph/issues/2947)
- HTTP metrics in Prometheus/Grafana now distinguish between different types of GraphQL requests.

## 3.4.2

### Fixed

- Fixed incorrect wording in site-admin onboarding. [#4127](https://github.com/sourcegraph/sourcegraph/issues/4127)

## 3.4.1

### Added

- You may now specify `DISABLE_CONFIG_UPDATES=true` on the management console to prevent updates to the critical configuration. This is useful when loading critical config via a file using `CRITICAL_CONFIG_FILE` on the frontend.

### Changed

- When `EXTSVC_CONFIG_FILE` or `SITE_CONFIG_FILE` are specified, updates to external services and the site config are now prevented.
- Site admins will now see a warning if creating or updating an external service was successful but the process could not complete entirely due to an ephemeral error (such as GitHub API search queries running into timeouts and returning incomplete results).

### Removed

### Fixed

- Fixed an issue where `EXTSVC_CONFIG_FILE` being specified would incorrectly cause a panic.
- Fixed an issue where user/org/global settings from old Sourcegraph versions (2.x) could incorrectly be null, leading to various errors.
- Fixed an issue where an ephemeral infrastructure error (`tar/archive: invalid tar header`) would fail a search.

## 3.4.0

### Added

- When `repositoryPathPattern` is configured, paths from the full long name will redirect to the configured name. Extensions will function with the configured name. `repositoryPathPattern` allows administrators to configure "nice names". For example `sourcegraph.example.com/github.com/foo/bar` can configured to be `sourcegraph.example.com/gh/foo/bar` with `"repositoryPathPattern": "gh/{nameWithOwner}"`. (#462)
- Admins can now turn off site alerts for patch version release updates using the `alerts.showPatchUpdates` setting. Alerts will still be shown for major and minor version updates.
- The new `gitolite.exclude` setting in [Gitolite external service config](https://docs.sourcegraph.com/admin/external_service/gitolite#configuration) allows you to exclude specific repositories by their Gitolite name so that they won't be mirrored. Upon upgrading, previously "disabled" repositories will be automatically migrated to this exclusion list.
- The new `aws_codecommit.exclude` setting in [AWS CodeCommit external service config](https://docs.sourcegraph.com/admin/external_service/aws_codecommit#configuration) allows you to exclude specific repositories by their AWS name or ID so that they won't be synced. Upon upgrading, previously "disabled" repositories will be automatically migrated to this exclusion list.
- Added a new, _required_ `aws_codecommit.gitCredentials` setting to the [AWS CodeCommit external service config](https://docs.sourcegraph.com/admin/external_service/aws_codecommit#configuration). These Git credentials are required to create long-lived authenticated clone URLs for AWS CodeCommit repositories. For more information about Git credentials, see the AWS CodeCommit documentation: https://docs.aws.amazon.com/IAM/latest/UserGuide/id_credentials_ssh-keys.html#git-credentials-code-commit. For detailed instructions on how to create the credentials in IAM, see this page: https://docs.aws.amazon.com/codecommit/latest/userguide/setting-up-gc.html
- Added support for specifying a URL formatted `gitolite.host` setting in [Gitolite external service config](https://docs.sourcegraph.com/admin/external_service/gitolite#configuration) (e.g. `ssh://git@gitolite.example.org:2222/`), in addition to the already supported SCP like format (e.g `git@gitolite.example.org`)
- Added support for overriding critical, site, and external service configurations via files. Specify `CRITICAL_CONFIG_FILE=critical.json`, `SITE_CONFIG_FILE=site.json`, and/or `EXTSVC_CONFIG_FILE=extsvc.json` on the `frontend` container to do this.

### Changed

- Kinds of external services in use are now included in [server pings](https://docs.sourcegraph.com/admin/pings).
- Bitbucket Server: An actual Bitbucket icon is now used for the jump-to-bitbucket action on repository pages instead of the previously generic icon.
- Default config for GitHub, GitHub Enterprise, GitLab, Bitbucket Server, and AWS Code Commit external services has been revised to make it easier for first time admins.

### Removed

- Fields related to Repository enablement have been deprecated. Mutations are now NOOPs, and for repositories returned the value is always true for Enabled. The enabled field and mutations will be removed in 3.6. Mutations: `setRepositoryEnabled`, `setAllRepositoriesEnabled`, `updateAllMirrorRepositories`, `deleteRepository`. Query parameters: `repositories.enabled`, `repositories.disabled`. Field: `Repository.enabled`.
- Global saved searches are now deprecated. Any existing global saved searches have been assigned to the Sourcegraph instance's first site admin's user account.
- The `search.savedQueries` configuration option is now deprecated. Existing entries remain in user and org settings for backward compatibility, but are unused as saved searches are now stored in the database.

### Fixed

- Fixed a bug where submitting a saved query without selecting the location would fail for non-site admins (#3628).
- Fixed settings editors only having a few pixels height.
- Fixed a bug where browser extension and code review integration usage stats were not being captured on the site-admin Usage Stats page.
- Fixed an issue where in some rare cases PostgreSQL starting up slowly could incorrectly trigger a panic in the `frontend` service.
- Fixed an issue where the management console password would incorrectly reset to a new secure one after a user account was created.
- Fixed a bug where gitserver would leak file descriptors when performing common operations.
- Substantially improved the performance of updating Bitbucket Server external service configurations on instances with thousands of repositories, going from e.g. several minutes to about a minute for ~20k repositories (#4037).
- Fully resolved the search performance regression in v3.2.0, restoring performance of search back to the same levels it was before changes made in v3.2.0.
- Fix a bug where using a repo search filter with the prefix `github.com` only searched for repos whose name starts with `github.com`, even though no `^` was specified in the search filter. (#4103)
- Fixed an issue where files that fail syntax highlighting would incorrectly render an error instead of gracefully falling back to their plaintext form.

## 3.3.9

### Added

- Syntax highlighting requests that fail are now logged and traced. A new Prometheus metric `src_syntax_highlighting_requests` allows monitoring and alerting. [#4877](https://github.com/sourcegraph/sourcegraph/issues/4877).

## 3.3.8

### Fixed

- Fully resolved the search performance regression in v3.2.0, restoring performance of search back to the same levels it was before changes made in v3.2.0.
- Fixed an issue where files that fail syntax highlighting would incorrectly render an error instead of gracefully falling back to their plaintext form.
- Fixed an issue introduced in v3.3 where Sourcegraph would under specific circumstances incorrectly have to re-clone and re-index repositories from Bitbucket Server and AWS CodeCommit.

## 3.3.7

### Added

- The `bitbucketserver.exclude` setting in [Bitbucket Server external service config](https://docs.sourcegraph.com/admin/external_service/bitbucketserver#configuration) additionally allows you to exclude repositories matched by a regular expression (so that they won't be synced).

### Changed

### Removed

### Fixed

- Fixed a major indexed search performance regression that occurred in v3.2.0. (#3685)
- Fixed an issue where Sourcegraph would fail to update repositories on some instances (`pq: duplicate key value violates unique constraint "repo_external_service_unique_idx"`) (#3680)
- Fixed an issue where Sourcegraph would not exclude unavailable Bitbucket Server repositories. (#3772)

## 3.3.6

## Changed

- All 24 language extensions are enabled by default.

## 3.3.5

## Changed

- Indexed search is now enabled by default for new Docker deployments. (#3540)

### Removed

- Removed smart-casing behavior from search.

### Fixed

- Removes corrupted archives in the searcher cache and tries to populate the cache again instead of returning an error.
- Fixed a bug where search scopes would not get merged, and only the lowest-level list of search scopes would appear.
- Fixed an issue where repo-updater was slower in performing its work which could sometimes cause other performance issues. https://github.com/sourcegraph/sourcegraph/pull/3633

## 3.3.4

### Fixed

- Fixed bundling of the Phabricator integration assets in the Sourcegraph docker image.

## 3.3.3

### Fixed

- Fixed bug that prevented "Find references" action from being completed in the activation checklist.

## 3.3.2

### Fixed

- Fixed an issue where the default `bitbucketserver.repositoryQuery` would not be created on migration from older Sourcegraph versions. https://github.com/sourcegraph/sourcegraph/issues/3591
- Fixed an issue where Sourcegraph would add deleted repositories to the external service configuration. https://github.com/sourcegraph/sourcegraph/issues/3588
- Fixed an issue where a repo-updater migration would hit code host rate limits. https://github.com/sourcegraph/sourcegraph/issues/3582
- The required `bitbucketserver.username` field of a [Bitbucket Server external service configuration](https://docs.sourcegraph.com/admin/external_service/bitbucketserver#configuration), if unset or empty, is automatically migrated to match the user part of the `url` (if defined). https://github.com/sourcegraph/sourcegraph/issues/3592
- Fixed a panic that would occur in indexed search / the frontend when a search error ocurred. https://github.com/sourcegraph/sourcegraph/issues/3579
- Fixed an issue where the repo-updater service could become deadlocked while performing a migration. https://github.com/sourcegraph/sourcegraph/issues/3590

## 3.3.1

### Fixed

- Fixed a bug that prevented external service configurations specifying client certificates from working (#3523)

## 3.3.0

### Added

- In search queries, treat `foo(` as `foo\(` and `bar[` as `bar\[` rather than failing with an error message.
- Enterprise admins can now customize the appearance of the homepage and search icon.
- A new settings property `notices` allows showing custom informational messages on the homepage and at the top of each page. The `motd` property is deprecated and its value is automatically migrated to the new `notices` property.
- The new `gitlab.exclude` setting in [GitLab external service config](https://docs.sourcegraph.com/admin/external_service/gitlab#configuration) allows you to exclude specific repositories matched by `gitlab.projectQuery` and `gitlab.projects` (so that they won't be synced). Upon upgrading, previously "disabled" repositories will be automatically migrated to this exclusion list.
- The new `gitlab.projects` setting in [GitLab external service config](https://docs.sourcegraph.com/admin/external_service/gitlab#configuration) allows you to select specific repositories to be synced.
- The new `bitbucketserver.exclude` setting in [Bitbucket Server external service config](https://docs.sourcegraph.com/admin/external_service/bitbucketserver#configuration) allows you to exclude specific repositories matched by `bitbucketserver.repositoryQuery` and `bitbucketserver.repos` (so that they won't be synced). Upon upgrading, previously "disabled" repositories will be automatically migrated to this exclusion list.
- The new `bitbucketserver.repos` setting in [Bitbucket Server external service config](https://docs.sourcegraph.com/admin/external_service/bitbucketserver#configuration) allows you to select specific repositories to be synced.
- The new required `bitbucketserver.repositoryQuery` setting in [Bitbucket Server external service configuration](https://docs.sourcegraph.com/admin/external_service/bitbucketserver#configuration) allows you to use Bitbucket API repository search queries to select repos to be synced. Existing configurations will be migrate to have it set to `["?visibility=public", "?visibility=private"]` which is equivalent to the previous implicit behaviour that this setting supersedes.
- "Quick configure" buttons for common actions have been added to the config editor for all external services.
- "Quick configure" buttons for common actions have been added to the management console.
- Site-admins now receive an alert every day for the seven days before their license key expires.
- The user menu (in global nav) now lists the user's organizations.
- All users on an instance now see a non-dismissable alert when when there's no license key in use and the limit of free user accounts is exceeded.
- All users will see a dismissible warning about limited search performance and accuracy on when using the sourcegraph/server Docker image with more than 100 repositories enabled.

### Changed

- Indexed searches that time out more consistently report a timeout instead of erroneously saying "No results."
- The symbols sidebar now only shows symbols defined in the current file or directory.
- The dynamic filters on search results pages will now display `lang:` instead of `file:` filters for language/file-extension filter suggestions.
- The default `github.repositoryQuery` of a [GitHub external service configuration](https://docs.sourcegraph.com/admin/external_service/github#configuration) has been changed to `["none"]`. Existing configurations that had this field unset will be migrated to have the previous default explicitly set (`["affiliated", "public"]`).
- The default `gitlab.projectQuery` of a [GitLab external service configuration](https://docs.sourcegraph.com/admin/external_service/gitlab#configuration) has been changed to `["none"]`. Existing configurations that had this field unset will be migrated to have the previous default explicitly set (`["?membership=true"]`).
- The default value of `maxReposToSearch` is now unlimited (was 500).
- The default `github.repositoryQuery` of a [GitHub external service configuration](https://docs.sourcegraph.com/admin/external_service/github#configuration) has been changed to `["none"]` and is now a required field. Existing configurations that had this field unset will be migrated to have the previous default explicitly set (`["affiliated", "public"]`).
- The default `gitlab.projectQuery` of a [GitLab external service configuration](https://docs.sourcegraph.com/admin/external_service/gitlab#configuration) has been changed to `["none"]` and is now a required field. Existing configurations that had this field unset will be migrated to have the previous default explicitly set (`["?membership=true"]`).
- The `bitbucketserver.username` field of a [Bitbucket Server external service configuration](https://docs.sourcegraph.com/admin/external_service/bitbucketserver#configuration) is now **required**. This field is necessary to authenticate with the Bitbucket Server API with either `password` or `token`.
- The settings and account pages for users and organizations are now combined into a single tab.

### Removed

- Removed the option to show saved searches on the Sourcegraph homepage.

### Fixed

- Fixed an issue where the site-admin repositories page `Cloning`, `Not Cloned`, `Needs Index` tabs were very slow on instances with thousands of repositories.
- Fixed an issue where failing to syntax highlight a single file would take down the entire syntax highlighting service.

## 3.2.6

### Fixed

- Fully resolved the search performance regression in v3.2.0, restoring performance of search back to the same levels it was before changes made in v3.2.0.

## 3.2.5

### Fixed

- Fixed a major indexed search performance regression that occurred in v3.2.0. (#3685)

## 3.2.4

### Fixed

- Fixed bundling of the Phabricator integration assets in the Sourcegraph docker image.

## 3.2.3

### Fixed

- Fixed https://github.com/sourcegraph/sourcegraph/issues/3336.
- Clearer error message when a repository sync fails due to the inability to clone a repository.
- Rewrite '@' character in Gitolite repository names to '-', which permits them to be viewable in the UI.

## 3.2.2

### Changed

- When using an external Zoekt instance (specified via the `ZOEKT_HOST` environment variable), sourcegraph/server no longer spins up a redundant internal Zoekt instance.

## 3.2.1

### Fixed

- Jaeger tracing, once enabled, can now be configured via standard [environment variables](https://github.com/jaegertracing/jaeger-client-go/blob/v2.14.0/README.md#environment-variables).
- Fixed an issue where some search and zoekt errors would not be logged.

## 3.2.0

### Added

- Sourcegraph can now automatically use the system's theme.
  To enable, open the user menu in the top right and make sure the theme dropdown is set to "System".
  This is currently supported on macOS Mojave with Safari Technology Preview 68 and later.
- The `github.exclude` setting was added to the [GitHub external service config](https://docs.sourcegraph.com/admin/external_service/github#configuration) to allow excluding repositories yielded by `github.repos` or `github.repositoryQuery` from being synced.

### Changed

- Symbols search is much faster now. After the initial indexing, you can expect code intelligence to be nearly instant no matter the size of your repository.
- Massively reduced the number of code host API requests Sourcegraph performs, which caused rate limiting issues such as slow search result loading to appear.
- The [`corsOrigin`](https://docs.sourcegraph.com/admin/config/site_config) site config property is no longer needed for integration with GitHub, GitLab, etc., via the [Sourcegraph browser extension](https://docs.sourcegraph.com/integration/browser_extension). Only the [Phabricator extension](https://github.com/sourcegraph/phabricator-extension) requires it.

### Fixed

- Fixed a bug where adding a search scope that adds a `repogroup` filter would cause invalid queries if `repogroup:sample` was already part of the query.
- An issue where errors during displaying search results would not be displayed.

### Removed

- The `"updateScheduler2"` experiment is now the default and it's no longer possible to configure.

## 3.1.2

### Added

- The `search.contextLines` setting was added to allow configuration of the number of lines of context to be displayed around search results.

### Changed

- Massively reduced the number of code host API requests Sourcegraph performs, which caused rate limiting issues such as slow search result loading to appear.
- Improved logging in various situations where Sourcegraph would potentially hit code host API rate limits.

### Fixed

- Fixed an issue where search results loading slowly would display a `Cannot read property "lastChild" of undefined` error.

## 3.1.1

### Added

- Query builder toggle (open/closed) state is now retained.

### Fixed

- Fixed an issue where single-term values entered into the "Exact match" field in the query builder were not getting wrapped in quotes.

## 3.1.0

### Added

- Added Docker-specific help text when running the Sourcegraph docker image in an environment with an sufficient open file descriptor limit.
- Added syntax highlighting for Kotlin and Dart.
- Added a management console environment variable to disable HTTPS, see [the docs](doc/admin/management_console.md#can-i-disable-https-on-the-management-console) for more information.
- Added `auth.disableUsernameChanges` to critical configuration to prevent users from changing their usernames.
- Site admins can query a user by email address or username from the GraphQL API.
- Added a search query builder to the main search page. Click "Use search query builder" to open the query builder, which is a form with separate inputs for commonly used search keywords.

### Changed

- File match search results now show full repository name if there are results from mirrors on different code hosts (e.g. github.com/sourcegraph/sourcegraph and gitlab.com/sourcegraph/sourcegraph)
- Search queries now use "smart case" by default. Searches are case insensitive unless you use uppercase letters. To explicitly set the case, you can still use the `case` field (e.g. `case:yes`, `case:no`). To explicitly set smart case, use `case:auto`.

### Fixed

- Fixed an issue where the management console would improperly regenerate the TLS cert/key unless `CUSTOM_TLS=true` was set. See the documentation for [how to use your own TLS certificate with the management console](doc/admin/management_console.md#how-can-i-use-my-own-tls-certificates-with-the-management-console).

## 3.0.1

### Added

- Symbol search now supports Elixir, Haskell, Kotlin, Scala, and Swift

### Changed

- Significantly optimized how file search suggestions are provided when using indexed search (cluster deployments).
- Both the `sourcegraph/server` image and the [Kubernetes deployment](https://github.com/sourcegraph/deploy-sourcegraph) manifests ship with Postgres `11.1`. For maximum compatibility, however, the minimum supported version remains `9.6`. The upgrade procedure is mostly automated for existing deployments. Please refer to [this page](https://docs.sourcegraph.com/admin/postgres) for detailed instructions.

### Removed

- The deprecated `auth.disableAccessTokens` site config property was removed. Use `auth.accessTokens` instead.
- The `disableBrowserExtension` site config property was removed. [Configure nginx](https://docs.sourcegraph.com/admin/nginx) instead to block clients (if needed).

## 3.0.0

See the changelog entries for 3.0.0 beta releases and our [3.0](doc/admin/migration/3_0.md) upgrade guide if you are upgrading from 2.x.

## 3.0.0-beta.4

### Added

- Basic code intelligence for the top 10 programming languages works out of the box without any configuration. [TypeScript/JavaScript](https://sourcegraph.com/extensions/sourcegraph/typescript), [Python](https://sourcegraph.com/extensions/sourcegraph/python), [Java](https://sourcegraph.com/extensions/sourcegraph/java), [Go](https://sourcegraph.com/extensions/sourcegraph/go), [C/C++](https://sourcegraph.com/extensions/sourcegraph/cpp), [Ruby](https://sourcegraph.com/extensions/sourcegraph/ruby), [PHP](https://sourcegraph.com/extensions/sourcegraph/php), [C#](https://sourcegraph.com/extensions/sourcegraph/csharp), [Shell](https://sourcegraph.com/extensions/sourcegraph/shell), and [Scala](https://sourcegraph.com/extensions/sourcegraph/scala) are enabled by default, and you can find more in the [extension registry](https://sourcegraph.com/extensions?query=category%3A"Programming+languages").

## 3.0.0-beta.3

- Fixed an issue where the site admin is redirected to the start page instead of being redirected to the repositories overview page after deleting a repo.

## 3.0.0-beta

### Added

- Repositories can now be queried by a git clone URL through the GraphQL API.
- A new Explore area is linked from the top navigation bar (when the `localStorage.explore=true;location.reload()` feature flag is enabled).
- Authentication via GitHub is now supported. To enable, add an item to the `auth.providers` list with `type: "github"`. By default, GitHub identities must be linked to an existing Sourcegraph user account. To enable new account creation via GitHub, use the `allowSignup` option in the `GitHubConnection` config.
- Authentication via GitLab is now supported. To enable, add an item to the `auth.providers` list with `type: "gitlab"`.
- GitHub repository permissions are supported if authentication via GitHub is enabled. See the
  documentation for the `authorization` field of the `GitHubConnection` configuration.
- The repository settings mirroring page now shows when a repo is next scheduled for an update (requires experiment `"updateScheduler2": "enabled"`).
- Configured repositories are periodically scheduled for updates using a new algorithm. You can disable the new algorithm with the following site configuration: `"experimentalFeatures": { "updateScheduler2": "disabled" }`. If you do so, please file a public issue to describe why you needed to disable it.
- When using HTTP header authentication, [`stripUsernameHeaderPrefix`](https://docs.sourcegraph.com/admin/auth/#username-header-prefixes) field lets an admin specify a prefix to strip from the HTTP auth header when converting the header value to a username.
- Sourcegraph extensions whose package.json contains `"wip": true` are considered [work-in-progress extensions](https://docs.sourcegraph.com/extensions/authoring/publishing#wip-extensions) and are indicated as such to avoid users accidentally using them.
- Information about user survey submissions and a chart showing weekly active users is now displayed on the site admin Overview page.
- A new GraphQL API field `UserEmail.isPrimary` was added that indicates whether an email is the user's primary email.
- The filters bar in the search results page can now display filters from extensions.
- Extensions' `activate` functions now receive a `sourcegraph.ExtensionContext` parameter (i.e., `export function activate(ctx: sourcegraph.ExtensionContext): void { ... }`) to support deactivation and running multiple extensions in the same process.
- Users can now request an Enterprise trial license from the site init page.
- When searching, a filter button `case:yes` will now appear when relevant. This helps discovery and makes it easier to use our case-sensitive search syntax.
- Extensions can now report progress in the UI through the `withProgress()` extension API.
- When calling `editor.setDecorations()`, extensions must now provide an instance of `TextDocumentDecorationType` as first argument. This helps gracefully displaying decorations from several extensions.

### Changed

- The Postgres database backing Sourcegraph has been upgraded from 9.4 to 11.1. Existing Sourcegraph users must conduct an [upgrade procedure](https://docs.sourcegraph.com/admin/postgres_upgrade)
- Code host configuration has moved out of the site config JSON into the "External services" area of the site admin web UI. Sourcegraph instances will automatically perform a one time migration of existing data in the site config JSON. After the migration these keys can be safely deleted from the site config JSON: `awsCodeCommit`, `bitbucketServer`, `github`, `gitlab`, `gitolite`, and `phabricator`.
- Site and user usage statistics are now visible to all users. Previously only site admins (and users, for their own usage statistics) could view this information. The information consists of aggregate counts of actions such as searches, page views, etc.
- The Git blame information shown at the end of a line is now provided by the [Git extras extension](https://sourcegraph.com/extensions/sourcegraph/git-extras). You must add that extension to continue using this feature.
- The `appURL` site configuration option was renamed to `externalURL`.
- The repository and directory pages now show all entries together instead of showing files and (sub)directories separately.
- Extensions no longer can specify titles (in the `title` property in the `package.json` extension manifest). Their extension ID (such as `alice/myextension`) is used.

### Fixed

- Fixed an issue where the site admin License page showed a count of current users, rather than the max number of users over the life of the license.
- Fixed number formatting issues on site admin Overview and Survey Response pages.
- Fixed resolving of git clone URLs with `git+` prefix through the GraphQL API
- Fixed an issue where the graphql Repositories endpoint would order by a field which was not indexed. Times on Sourcegraph.com went from 10s to 200ms.
- Fixed an issue where whitespace was not handled properly in environment variable lists (`SYMBOLS_URL`, `SEARCHER_URL`).
- Fixed an issue where clicking inside the repository popover or clicking "Show more" would dismiss the popover.

### Removed

- The `siteID` site configuration option was removed because it is no longer needed. If you previously specified this in site configuration, a new, random site ID will be generated upon server startup. You can safely remove the existing `siteID` value from your site configuration after upgrading.
- The **Info** panel was removed. The information it presented can be viewed in the hover.
- The top-level `repos.list` site configuration was removed in favour of each code-host's equivalent options,
  now configured via the new _External Services UI_ available at `/site-admin/external-services`. Equivalent options in code hosts configuration:
  - GitHub via [`github.repos`](https://docs.sourcegraph.com/admin/site_config/all#repos-array)
  - Gitlab via [`gitlab.projectQuery`](https://docs.sourcegraph.com/admin/site_config/all#projectquery-array)
  - Phabricator via [`phabricator.repos`](https://docs.sourcegraph.com/admin/site_config/all#phabricator-array)
  - [Other external services](https://docs.sourcegraph.com/admin/repo/add_from_other_external_services)
- Removed the `httpStrictTransportSecurity` site configuration option. Use [nginx configuration](https://docs.sourcegraph.com/admin/nginx) for this instead.
- Removed the `tls.letsencrypt` site configuration option. Use [nginx configuration](https://docs.sourcegraph.com/admin/nginx) for this instead.
- Removed the `tls.cert` and `tls.key` site configuration options. Use [nginx configuration](https://docs.sourcegraph.com/admin/nginx) for this instead.
- Removed the `httpToHttpsRedirect` and `experimentalFeatures.canonicalURLRedireect` site configuration options. Use [nginx configuration](https://docs.sourcegraph.com/admin/nginx) for these instead.
- Sourcegraph no longer requires access to `/var/run/docker.sock`.

## 2.13.6

### Added

- The `/-/editor` endpoint now accepts a `hostname_patterns` URL parameter, which specifies a JSON
  object mapping from hostname to repository name pattern. This serves as a hint to Sourcegraph when
  resolving git clone URLs to repository names. The name pattern is the same style as is used in
  code host configurations. The default value is `{hostname}/{path}`.

## 2.13.5

### Fixed

- Fixed another issue where Sourcegraph would try to fetch more than the allowed number of repositories from AWS CodeCommit.

## 2.13.4

### Changed

- The default for `experimentalFeatures.canonicalURLRedirect` in site config was changed back to `disabled` (to avoid [#807](https://github.com/sourcegraph/sourcegraph/issues/807)).

## 2.13.3

### Fixed

- Fixed an issue that would cause the frontend health check endpoint `/healthz` to not respond. This only impacts Kubernetes deployments.
- Fixed a CORS policy issue that caused requests to be rejected when they come from origins not in our [manifest.json](https://sourcegraph.com/github.com/sourcegraph/sourcegraph/-/blob/browser/src/extension/manifest.spec.json#L72) (i.e. requested via optional permissions by the user).
- Fixed an issue that prevented `repositoryQuery` from working correctly on GitHub enterprise instances.

## 2.13.2

### Fixed

- Fixed an issue where Sourcegraph would try to fetch more than the allowed number of repositories from AWS CodeCommit.

## 2.13.1

### Changed

- The timeout when running `git ls-remote` to determine if a remote url is cloneable has been increased from 5s to 30s.
- Git commands now use [version 2 of the Git wire protocol](https://opensource.googleblog.com/2018/05/introducing-git-protocol-version-2.html), which should speed up certain operations (e.g. `git ls-remote`, `git fetch`) when communicating with a v2 enabled server.

## 2.13.0

### Added

- A new site config option `search.index.enabled` allows toggling on indexed search.
- Search now uses [Sourcegraph extensions](https://docs.sourcegraph.com/extensions) that register `queryTransformer`s.
- GitLab repository permissions are now supported. To enable this, you will need to set the `authz`
  field in the `GitLabConnection` configuration object and ensure that the access token set in the
  `token` field has both `sudo` and `api` scope.

### Changed

- When the `DEPLOY_TYPE` environment variable is incorrectly specified, Sourcegraph now shuts down and logs an error message.
- The `experimentalFeatures.canonicalURLRedirect` site config property now defaults to `enabled`. Set it to `disabled` to disable redirection to the `appURL` from other hosts.
- Updating `maxReposToSearch` site config no longer requires a server restart to take effect.
- The update check page no longer shows an error if you are using an insiders build. Insiders builds will now notify site administrators that updates are available 40 days after the release date of the installed build.
- The `github.repositoryQuery` site config property now accepts arbitrary GitHub repository searches.

### Fixed

- The user account sidebar "Password" link (to the change-password form) is now shown correctly.
- Fixed an issue where GitHub rate limits were underutilized if the remaining
  rate limit dropped below 150.
- Fixed an issue where GraphQL field `elapsedMilliseconds` returned invalid value on empty searches
- Editor extensions now properly search the selection as a literal string, instead of incorrectly using regexp.
- Fixed a bug where editing and deleting global saved searches was not possible.
- In index search, if the search regex produces multiline matches, search results are still processed per line and highlighted correctly.
- Go-To-GitHub and Go-To-GitLab buttons now link to the right branch, line and commit range.
- Go-to-GitHub button links to default branch when no rev is given.
- The close button in the panel header stays located on the top.
- The Phabricator icon is now displayed correctly.
- The view mode button in the BlobPage now shows the correct view mode to switch to.

### Removed

- The experimental feature flag to disable the new repo update scheduler has been removed.
- The `experimentalFeatures.configVars` feature flag was removed.
- The `experimentalFeatures.multipleAuthProviders` feature flag was removed because the feature is now always enabled.
- The following deprecated auth provider configuration properties were removed: `auth.provider`, `auth.saml`, `auth.openIDConnect`, `auth.userIdentityHTTPHeader`, and `auth.allowSignup`. Use `auth.providers` for all auth provider configuration. (If you were still using the deprecated properties and had no `auth.providers` set, all access to your instance will be rejected until you manually set `auth.providers`.)
- The deprecated site configuration properties `search.scopes` and `settings` were removed. Define search scopes and settings in global settings in the site admin area instead of in site configuration.
- The `pendingContents` property has been removed from our GraphQL schema.
- The **Explore** page was replaced with a **Repositories** search link in the top navigation bar.

## 2.12.3

### Fixed

- Fixed an error that prevented users without emails from submitting satisfaction surveys.

## 2.12.2

### Fixed

- Fixed an issue where private GitHub Enterprise repositories were not fetched.

## 2.12.1

### Fixed

- We use GitHub's REST API to query affliated repositories. This API has wider support on older GitHub enterprise versions.
- Fixed an issue that prevented users without email addresses from signing in (https://github.com/sourcegraph/sourcegraph/issues/426).

## 2.12.0

### Changed

- Reduced the size of in-memory data structured used for storing search results. This should reduce the backend memory usage of large result sets.
- Code intelligence is now provided by [Sourcegraph extensions](https://docs.sourcegraph.com/extensions). The extension for each language in the site configuration `langservers` property is automatically enabled.
- Support for multiple authentication providers is now enabled by default. To disable it, set the `experimentalFeatures.multipleAuthProviders` site config option to `"disabled"`. This only applies to Sourcegraph Enterprise.
- When using the `http-header` auth provider, valid auth cookies (from other auth providers that are currently configured or were previously configured) are now respected and will be used for authentication. These auth cookies also take precedence over the `http-header` auth. Previously, the `http-header` auth took precedence.
- Bitbucket Server username configuration is now used to clone repositories if the Bitbucket Server API does not set a username.
- Code discussions: On Sourcegraph.com / when `discussions.abuseProtection` is enabled in the site config, rate limits to thread creation, comment creation, and @mentions are now applied.

### Added

- Search syntax for filtering archived repositories. `archived:no` will exclude archived repositories from search results, `archived:only` will search over archived repositories only. This applies for GitHub and GitLab repositories.
- A Bitbucket Server option to exclude personal repositories in the event that you decide to give an admin-level Bitbucket access token to Sourcegraph and do not want to create a bot account. See https://docs.sourcegraph.com/integration/bitbucket_server#excluding-personal-repositories for more information.
- Site admins can now see when users of their Sourcegraph instance last used it via a code host integration (e.g. Sourcegraph browser extensions). Visit the site admin Analytics page (e.g. https://sourcegraph.example.com/site-admin/analytics) to view this information.
- A new site config option `extensions.allowRemoteExtensions` lets you explicitly specify the remote extensions (from, e.g., Sourcegraph.com) that are allowed.
- Pings now include a total count of user accounts.

### Fixed

- Files with the gitattribute `export-ignore` are no longer excluded for language analysis and search.
- "Discard changes?" confirmation popup doesn't pop up every single time you try to navigate to a new page after editting something in the site settings page anymore.
- Fixed an issue where Git repository URLs would sometimes be logged, potentially containing e.g. basic auth tokens.
- Fixed date formatting on the site admin Analytics page.
- File names of binary and large files are included in search results.

### Removed

- The deprecated environment variables `SRC_SESSION_STORE_REDIS` and `REDIS_MASTER_ENDPOINT` are no longer used to configure alternative redis endpoints. For more information, see "[Using external databases with Sourcegraph](https://docs.sourcegraph.com/admin/external_database)".

## 2.11.1

### Added

- A new site config option `git.cloneURLToRepositoryName` specifies manual mapping from Git clone URLs to Sourcegraph repository names. This is useful, for example, for Git submodules that have local clone URLs.

### Fixed

- Slack notifications for saved searches have been fixed.

## 2.11.0

### Changed

### Added

- Support for ACME "tls-alpn-01" challenges to obtain LetsEncrypt certificates. Previously Sourcegraph only supported ACME "http-01" challenges which required port 80 to be accessible.
- gitserver periodically removes stale lock files that git can leave behind.
- Commits with empty trees no longer return 404.
- Clients (browser/editor extensions) can now query configuration details from the `ClientConfiguration` GraphQL API.
- The config field `auth.accessTokens.allow` allows or restricts use of access tokens. It can be set to one of three values: "all-users-create" (the default), "none" (all access tokens are disabled), and "site-admin-create" (access tokens are enabled, but only site admins can create new access tokens). The field `auth.disableAccessTokens` is now deprecated in favor of this new field.
- A webhook endpoint now exists to trigger repository updates. For example, `curl -XPOST -H 'Authorization: token $ACCESS_TOKEN' $SOURCEGRAPH_ORIGIN/.api/repos/$REPO_URI/-/refresh`.
- Git submodules entries in the file tree now link to the submodule repository.

### Fixed

- An issue / edge case where the Code Intelligence management admin page would incorrectly show language servers as `Running` when they had been removed from Docker.
- Log level is respected in lsp-proxy logs.
- Fixed an error where text searches could be routed to a faulty search worker.
- Gitolite integration should correctly detect names which Gitolite would consider to be patterns, and not treat them as repositories.
- repo-updater backs off fetches on a repo that's failing to fetch.
- Attempts to add a repo with an empty string for the name are checked for and ignored.
- Fixed an issue where non-site-admin authenticated users could modify global settings (not site configuration), other organizations' settings, and other users' settings.
- Search results are rendered more eagerly, resulting in fewer blank file previews
- An issue where automatic code intelligence would fail to connect to the underlying `lsp` network, leading to `dial tcp: lookup lang on 0.0.0.0:53: no such host` errors.
- More useful error messages from lsp-proxy when a language server can't get a requested revision of a repository.
- Creation of a new user with the same name as an existing organization (and vice versa) is prevented.

### Removed

## 2.10.5

### Fixed

- Slack notifications for saved searches have been fixed.

## 2.10.4

### Fixed

- Fixed an issue that caused the frontend to return a HTTP 500 and log an error message like:
  ```
  lvl=eror msg="ui HTTP handler error response" method=GET status_code=500 error="Post http://127.0.0.1:3182/repo-lookup: context canceled"
  ```

## 2.10.3

### Fixed

- The SAML AuthnRequest signature when using HTTP redirect binding is now computed using a URL query string with correct ordering of parameters. Previously, the ordering was incorrect and caused errors when the IdP was configured to check the signature in the AuthnRequest.

## 2.10.2

### Fixed

- SAML IdP-initiated login previously failed with the IdP set a RelayState value. This now works.

## 2.10.1

### Changed

- Most `experimentalFeatures` in the site configuration now respond to configuration changes live, without requiring a server restart. As usual, you will be prompted for a restart after saving your configuration changes if one is required.
- Gravatar image avatars are no longer displayed for committers.

## 2.10.0

### Changed

- In the file tree, if a directory that contains only a single directory is expanded, its child directory is now expanded automatically.

### Fixed

- Fixed an issue where `sourcegraph/server` would not start code intelligence containers properly when the `sourcegraph/server` container was shut down non-gracefully.
- Fixed an issue where the file tree would return an error when navigating between repositories.

## 2.9.4

### Changed

- Repo-updater has a new and improved scheduler for periodic repo fetches. If you have problems with it, you can revert to the old behavior by adding `"experimentalFeatures": { "updateScheduler": "disabled" }` to your `config.json`.
- A once-off migration will run changing the layout of cloned repos on disk. This should only affect installations created January 2018 or before. There should be no user visible changes.
- Experimental feature flag "updateScheduler" enables a smarter and less spammy algorithm for automatic repository updates.
- It is no longer possible to disable code intelligence by unsetting the LSP_PROXY environment variable. Instead, code intelligence can be disabled per language on the site admin page (e.g. https://sourcegraph.example.com/site-admin/code-intelligence).
- Bitbucket API requests made by Sourcegraph are now under a self-enforced API rate limit (since Bitbucket Server does not have a concept of rate limiting yet). This will reduce any chance of Sourcegraph slowing down or causing trouble for Bitbucket Server instances connected to it. The limits are: 7,200 total requests/hr, with a bucket size / maximum burst size of 500 requests.
- Global, org, and user settings are now validated against the schema, so invalid settings will be shown in the settings editor with a red squiggly line.
- The `http-header` auth provider now supports being used with other auth providers (still only when `experimentalFeatures.multipleAuthProviders` is `true`).
- Periodic fetches of Gitolite-hosted repositories are now handled internally by repo-updater.

### Added

- The `log.sentry.dsn` field in the site config makes Sourcegraph log application errors to a Sentry instance.
- Two new repository page hotkeys were added: <kbd>r</kbd> to open the repositories menu and <kbd>v</kbd> to open the revision selector.
- Repositories are periodically (~45 days) recloned from the codehost. The codehost can be relied on to give an efficient packing. This is an alternative to running a memory and CPU intensive git gc and git prune.
- The `auth.sessionExpiry` field sets the session expiration age in seconds (defaults to 90 days).

### Fixed

- Fixed a bug in the API console that caused it to display as a blank page in some cases.
- Fixed cases where GitHub rate limit wasn't being respected.
- Fixed a bug where scrolling in references, history, etc. file panels was not possible in Firefox.
- Fixed cases where gitserver directory structure migration could fail/crash.
- Fixed "Generate access token" link on user settings page. Previously, this link would 404.
- Fixed a bug where the search query was not updated in the search bar when searching from the homepage.
- Fixed a possible crash in github-proxy.
- Fixed a bug where file matching for diff search was case sensitive by default.

### Removed

- `SOURCEGRAPH_CONFIG` environment variable has been removed. Site configuration is always read from and written to disk. You can configure the location by providing `SOURCEGRAPH_CONFIG_FILE`. The default path is `/etc/sourcegraph/config.json`.

## 2.9.3

### Changed

- The search results page will merge duplicated lines of context.
- The following deprecated site configuration properties have been removed: `github[].preemptivelyClone`, `gitOriginMap`, `phabricatorURL`, `githubPersonalAccessToken`, `githubEnterpriseURL`, `githubEnterpriseCert`, and `githubEnterpriseAccessToken`.
- The `settings` field in the site config file is deprecated and will not be supported in a future release. Site admins should move those settings (if any) to global settings (in the site admin UI). Global settings are preferred to site config file settings because the former can be applied without needing to restart/redeploy the Sourcegraph server or cluster.

### Fixed

- Fixed a goroutine leak which occurs when search requests are canceled.
- Console output should have fewer spurious line breaks.
- Fixed an issue where it was not possible to override the `StrictHostKeyChecking` SSH option in the SSH configuration.
- Cross-repository code intelligence indexing for non-Go languages is now working again (originally broken in 2.9.2).

## 2.9.1

### Fixed

- Fixed an issue where saving an organization's configuration would hang indefinitely.

## 2.9.0

### Changed

- Hover tooltips were rewritten to fix a couple of issues and are now much more robust, received a new design and show more information.
- The `max:` search flag was renamed to `count:` in 2.8.8, but for backward compatibility `max:` has been added back as a deprecated alias for `count:`.
- Drastically improved the performance / load time of the Code Intelligence site admin page.

### Added

- The site admin code intelligence page now displays an error or reason whenever language servers are unable to be managed from the UI or Sourcegraph API.
- The ability to directly specify the root import path of a repository via `.sourcegraph/config.json` in the repo root, instead of relying on the heuristics of the Go language server to detect it.

### Fixed

- Configuring Bitbucket Server now correctly suppresses the the toast message "Configure repositories and code hosts to add to Sourcegraph."
- A bug where canonical import path comments would not be detected by the Go language server's heuristics under `cmd/` folders.
- Fixed an issue where a repository would only be refreshed on demand by certain user actions (such as a page reload) and would otherwise not be updated when expected.
- If a code host returned a repository-not-found or unauthorized error (to `repo-updater`) for a repository that previously was known to Sourcegraph, then in some cases a misleading "Empty repository" screen was shown. Now the repository is displayed as though it still existed, using cached data; site admins must explicitly delete repositories on Sourcegraph after they have been deleted on the code host.
- Improved handling of GitHub API rate limit exhaustion cases. Cached repository metadata and Git data will be used to provide full functionality during this time, and log messages are more informative. Previously, in some cases, repositories would become inaccessible.
- Fixed an issue where indexed search would sometimes not indicate that there were more results to show for a given file.
- Fixed an issue where the code intelligence admin page would never finish loading language servers.

## 2.9.0-pre0

### Changed

- Search scopes have been consolidated into the "Filters" bar on the search results page.
- Usernames and organization names of up to 255 characters are allowed. Previously the max length was 38.

### Fixed

- The target commit ID of a Git tag object (i.e., not lightweight Git tag refs) is now dereferenced correctly. Previously the tag object's OID was given.
- Fixed an issue where AWS Code Commit would hit the rate limit.
- Fixed an issue where dismissing the search suggestions dropdown did not unfocus previously highlighted suggestions.
- Fixed an issue where search suggestions would appear twice.
- Indexed searches now return partial results if they timeout.
- Git repositories with files whose paths contain `.git` path components are now usable (via indexed and non-indexed search and code intelligence). These corrupt repositories are rare and generally were created by converting some other VCS repository to Git (the Git CLI will forbid creation of such paths).
- Various diff search performance improvements and bug fixes.
- New Phabricator extension versions would used cached stylesheets instead of the upgraded version.
- Fixed an issue where hovers would show an error for Rust and C/C++ files.

### Added

- The `sourcegraph/server` container now emits the most recent log message when redis terminates to make it easier to debug why redis stopped.
- Organization invites (which allow users to invite other users to join organizations) are significantly improved. A new accept-invitation page was added.
- The new help popover allows users to easily file issues in the Sourcegraph public issue tracker and view documentation.
- An issue where Java files would be highlighted incorrectly if they contained JavaDoc blocks with an uneven number of opening/closing `*`s.

### Removed

- The `secretKey` site configuration value is no longer needed. It was only used for generating tokens for inviting a user to an organization. The invitation is now stored in the database associated with the recipient, so a secret token is no longer needed.
- The `experimentalFeatures.searchTimeoutParameter` site configuration value has been removed. It defaulted to `enabled` in 2.8 and it is no longer possible to disable.

### Added

- Syntax highlighting for:
  - TOML files (including Go `Gopkg.lock` and Rust `Cargo.lock` files).
  - Rust files.
  - GraphQL files.
  - Protobuf files.
  - `.editorconfig` files.

## 2.8.9

### Changed

- The "invite user" site admin page was moved to a sub-page of the users page (`/site-admin/users/new`).
- It is now possible for a site admin to create a new user without providing an email address.

### Fixed

- Checks for whether a repo is cloned will no longer exhaust open file pools over time.

### Added

- The Phabricator extension shows code intelligence status and supports enabling / disabling code intelligence for files.

## 2.8.8

### Changed

- Queries for repositories (in the explore, site admin repositories, and repository header dropdown) are matched on case-insensitive substrings, not using fuzzy matching logic.
- HTTP Authorization headers with an unrecognized scheme are ignored; they no longer cause the HTTP request to be rejected with HTTP 401 Unauthorized and an "Invalid Authorization header." error.
- Renamed the `max` search flag to `count`. Searches that specify `count:` will fetch at least that number of results, or the full result set.
- Bumped `lsp-proxy`'s `initialize` timeout to 3 minutes for every language.
- Search results are now sorted by repository and file name.
- More easily accessible "Show more" button at the top of the search results page.
- Results from user satisfaction surveys are now always hosted locally and visible to admins. The `"experimentalFeatures": { "hostSurveysLocally" }` config option has been deprecated.
- If the OpenID Connect authentication provider reports that a user's email address is not verified, the authentication attempt will fail.

### Fixed

- Fixed an issue where the search results page would not update its title.
- The session cookie name is now `sgs` (not `sg-session`) so that Sourcegraph 2.7 and Sourcegraph 2.8 can be run side-by-side temporarily during a rolling update without clearing each other's session cookies.
- Fixed the default hostnames of the C# and R language servers
- Fixed an issue where deleting an organization prevented the creation of organizations with the name of the deleted organization.
- Non-UTF8 encoded files (e.g. ISO-8859-1/Latin1, UTF16, etc) are now displayed as text properly rather than being detected as binary files.
- Improved error message when lsp-proxy's initalize timeout occurs
- Fixed compatibility issues and added [instructions for using Microsoft ADFS 2.1 and 3.0 for SAML authentication](https://docs.sourcegraph.com/admin/auth/saml_with_microsoft_adfs).
- Fixed an issue where external accounts associated with deleted user accounts would still be returned by the GraphQL API. This caused the site admin external accounts page to fail to render in some cases.
- Significantly reduced the number of code host requests for non github.com or gitlab.com repositories.

### Added

- The repository revisions popover now shows the target commit's last-committed/authored date for branches and tags.
- Setting the env var `INSECURE_SAML_LOG_TRACES=1` on the server (or the `sourcegraph-frontend` pod in Kubernetes) causes all SAML requests and responses to be logged, which helps with debugging SAML.
- Site admins can now view user satisfaction surveys grouped by user, in addition to chronological order, and aggregate summary values (including the average score and the net promoter score over the last 30 days) are now displayed.
- The site admin overview page displays the site ID, the primary admin email, and premium feature usage information.
- Added Haskell as an experimental language server on the code intelligence admin page.

## 2.8.0

### Changed

- `gitMaxConcurrentClones` now also limits the concurrency of updates to repos in addition to the initial clone.
- In the GraphQL API, `site.users` has been renamed to `users`, `site.orgs` has been renamed to `organizations`, and `site.repositories` has been renamed to `repositories`.
- An authentication provider must be set in site configuration (see [authentication provider documentation](https://docs.sourcegraph.com/admin/auth)). Previously the server defaulted to builtin auth if none was set.
- If a process dies inside the Sourcegraph container the whole container will shut down. We suggest operators configure a [Docker Restart Policy](https://docs.docker.com/config/containers/start-containers-automatically/#restart-policy-details) or a [Kubernetes Restart Policy](https://kubernetes.io/docs/concepts/workloads/pods/pod-lifecycle/#restart-policy). Previously the container would operate in a degraded mode if a process died.
- Changes to the `auth.public` site config are applied immediately in `sourcegraph/server` (no restart needed).
- The new search timeout behavior is now enabled by default. Set `"experimentalFeatures": {"searchTimeoutParameter": "disabled"}` in site config to disable it.
- Search includes files up to 1MB (previous limit was 512KB for unindexed search and 128KB for indexed search).
- Usernames and email addresses reported by OpenID Connect and SAML auth providers are now trusted, and users will sign into existing Sourcegraph accounts that match on the auth provider's reported username or email.
- The repository sidebar file tree is much, much faster on massive repositories (200,000+ files)
- The SAML authentication provider was significantly improved. Users who were signed in using SAML previously will need to reauthenticate via SAML next time they visit Sourcegraph.
- The SAML `serviceProviderCertificate` and `serviceProviderPrivateKey` site config properties are now optional.

### Fixed

- Fixed an issue where Index Search status page failed to render.
- User data on the site admin Analytics page is now paginated, filterable by a user's recent activity, and searchable.
- The link to the root of a repository in the repository header now preserves the revision you're currently viewing.
- When using the `http-header` auth provider, signin/signup/signout links are now hidden.
- Repository paths beginning with `go/` are no longer reservered by Sourcegraph.
- Interpret `X-Forwarded-Proto` HTTP header when `httpToHttpsRedirect` is set to `load-balanced`.
- Deleting a user account no longer prevents the creation of a new user account with the same username and/or association with authentication provider account (SAML/OpenID/etc.)
- It is now possible for a user to verify an email address that was previously associated with now-deleted user account.
- Diff searches over empty repositories no longer fail (this was not an issue for Sourcegraph cluster deployments).
- Stray `tmp_pack_*` files from interrupted fetches should now go away.
- When multiple `repo:` tokens match the same repo, process @revspec requirements from all of them, not just the first one in the search.

### Removed

- The `ssoUserHeader` site config property (deprecated since January 2018) has been removed. The functionality was moved to the `http-header` authentication provider.
- The experiment flag `showMissingReposEnabled`, which defaulted to enabled, has been removed so it is no longer possible to disable this feature.
- Event-level telemetry has been completely removed from self-hosted Sourcegraph instances. As a result, the `disableTelemetry` site configuration option has been deprecated. The new site-admin Pings page clarifies the only high-level telemetry being sent to Sourcegraph.com.
- The deprecated `adminUsernames` site config property (deprecated since January 2018) has been removed because it is no longer necessary. Site admins can designate other users as site admins in the site admin area, and the first user to sign into a new instance always becomes a site admin (even when using an external authentication provider).

### Added

- The new repository contributors page (linked from the repository homepage) displays the top Git commit authors in a repository, with filtering options.
- Custom language servers in the site config may now specify a `metadata` property containing things like homepage/docs/issues URLs for the language server project, as well as whether or not the language server should be considered experimental (not ready for prime-time). This `metadata` will be displayed in the UI to better communicate the status of a language server project.
- Access tokens now have scopes (which define the set of operations they permit). All access tokens still provide full control of all resources associated with the user account (the `user:all` scope, which is now explicitly displayed).
- The new access token scope `site-admin:sudo` allows the holder to perform any action as any other user. Only site admins may create this token.
- Links to Sourcegraph's changelog have been added to the site admin Updates page and update alert.
- If the site configuration is invalid or uses deprecated properties, a global alert will be shown to all site admins.
- There is now a code intelligence status indicator when viewing files. It contains information about the capabailities of the language server that is providing code intelligence for the file.
- Java code intelligence can now be enabled for repositories that aren't automatically supported using a
  `javaconfig.json` file. For Gradle plugins, this file can be generated using
  the [Javaconfig Gradle plugin](https://docs.sourcegraph.com/extensions/language_servers/java#gradle-execution).
- The new `auth.providers` site config is an array of authentication provider objects. Currently only 1 auth provider is supported. The singular `auth.provider` is deprecated.
- Users authenticated with OpenID Connect are now able to sign out of Sourcegraph (if the provider supports token revocation or the end-session endpoint).
- Users can now specify the number of days, weeks, and months of site activity to query through the GraphQL API.
- Added 14 new experimental language servers on the code intelligence admin page.
- Added `httpStrictTransportSecurity` site configuration option to customize the Strict-Transport-Security HTTP header. It defaults to `max-age=31536000` (one year).
- Added `nameIDFormat` in the `saml` auth provider to set the SAML NameID format. The default changed from transient to persistent.
- (This feature has been removed.) Experimental env var expansion in site config JSON: set `SOURCEGRAPH_EXPAND_CONFIG_VARS=1` to replace `${var}` or `$var` (based on environment variables) in any string value in site config JSON (except for JSON object property names).
- The new (optional) SAML `serviceProviderIssuer` site config property (in an `auth.providers` array entry with `{"type":"saml", ...}`) allows customizing the SAML Service Provider issuer name.
- The site admin area now has an "Auth" section that shows the enabled authentication provider(s) and users' external accounts.

## 2.7.6

### Fixed

- If a user's account is deleted, session cookies for that user are no longer considered valid.

## 2.7.5

### Changed

- When deploying Sourcegraph to Kubernetes, RBAC is now used by default. Most Kubernetes clusters require it. See the Kubernetes installation instructions for more information (including disabling if needed).
- Increased git ssh connection timeout to 30s from 7s.
- The Phabricator integration no longer requires staging areas, but using them is still recommended because it improves performance.

### Fixed

- Fixed an issue where language servers that were not enabled would display the "Restart" button in the Code Intelligence management panel.
- Fixed an issue where the "Update" button in the Code Intelligence management panel would be displayed inconsistently.
- Fixed an issue where toggling a dynamic search scope would not also remove `@rev` (if specified)
- Fixed an issue where where modes that can only be determined by the full filename (not just the file extension) of a path weren't supported (Dockerfiles are the first example of this).
- Fixed an issue where the GraphiQL console failed when variables are specified.
- Indexed search no longer maintains its own git clones. For Kubernetes cluster deployments, this significantly reduces disk size requirements for the indexed-search pod.
- Fixed an issue where language server Docker containers would not be automatically restarted if they crashed (`sourcegraph/server` only).
- Fixed an issue where if the first user on a site authenticated via SSO, the site would remain stuck in uninitialized mode.

### Added

- More detailed progress information is displayed on pages that are waiting for repositories to clone.
- Admins can now see charts with daily, weekly, and monthly unique user counts by visiting the site-admin Analytics page.
- Admins can now host and see results from Sourcegraph user satisfaction surveys locally by setting the `"experimentalFeatures": { "hostSurveysLocally": "enabled"}` site config option. This feature will be enabled for all instances once stable.
- Access tokens are now supported for all authentication providers (including OpenID Connect and SAML, which were previously not supported).
- The new `motd` setting (in global, organization, and user settings) displays specified messages at the top of all pages.
- Site admins may now view all access tokens site-wide (for all users) and revoke tokens from the new access tokens page in the site admin area.

## 2.7.0

### Changed

- Missing repositories no longer appear as search results. Instead, a count of repositories that were not found is displayed above the search results. Hovering over the count will reveal the names of the missing repositories.
- "Show more" on the search results page will now reveal results that have already been fetched (if such results exist) without needing to do a new query.
- The bottom panel (on a file) now shows more tabs, including docstrings, multiple definitions, references (as before), external references grouped by repository, implementations (if supported by the language server), and file history.
- The repository sidebar file tree is much faster on massive repositories (200,000+ files)

### Fixed

- Searches no longer block if the index is unavailable (e.g. after the index pod restarts). Instead, it respects the normal search timeout and reports the situation to the user if the index is not yet available.
- Repository results are no longer returned for filters that are not supported (e.g. if `file:` is part of the search query)
- Fixed an issue where file tree elements may be scrolled out of view on page load.
- Fixed an issue that caused "Could not ensure repository updated" log messages when trying to update a large number of repositories from gitolite.
- When using an HTTP authentication proxy (`"auth.provider": "http-header"`), usernames are now properly normalized (special characters including `.` replaced with `-`). This fixes an issue preventing users from signing in if their username contained these special characters.
- Fixed an issue where the site-admin Updates page would incorrectly report that update checking was turned off when `telemetryDisabled` was set, even as it continued to report new updates.
- `repo:` filters that match multiple repositories and contain a revision specifier now correctly return partial results even if some of the matching repositories don't have a matching revision.
- Removed hardcoded list of supported languages for code intelligence. Any language can work now and support is determined from the server response.
- Fixed an issue where modifying `config.json` on disk would not correctly mark the server as needing a restart.
- Fixed an issue where certain diff searches (with very sparse matches in a repository's history) would incorrectly report no results found.
- Fixed an issue where the `langservers` field in the site-configuration didn't require both the `language` and `address` field to be specified for each entry

### Added

- Users (and site admins) may now create and manage access tokens to authenticate API clients. The site config `auth.disableAccessTokens` (renamed to `auth.accessTokens` in 2.11) disables this new feature. Access tokens are currently only supported when using the `builtin` and `http-header` authentication providers (not OpenID Connect or SAML).
- User and site admin management capabilities for user email addresses are improved.
- The user and organization management UI has been greatly improved. Site admins may now administer all organizations (even those they aren't a member of) and may edit profile info and configuration for all users.
- If SSO is enabled (via OpenID Connect or SAML) and the SSO system provides user avatar images and/or display names, those are now used by Sourcegraph.
- Enable new search timeout behavior by setting `"experimentalFeatures": { "searchTimeoutParameter": "enabled"}` in your site config.
  - Adds a new `timeout:` parameter to customize the timeout for searches. It defaults to 10s and may not be set higher than 1m.
  - The value of the `timeout:` parameter is a string that can be parsed by [time.Duration](https://golang.org/pkg/time/#ParseDuration) (e.g. "100ms", "2s").
  - When `timeout:` is not provided, search optimizes for retuning results as soon as possible and will include slower kinds of results (e.g. symbols) only if they are found quickly.
  - When `timeout:` is provided, all result kinds are given the full timeout to complete.
- A new user settings tokens page was added that allows users to obtain a token that they can use to authenticate to the Sourcegraph API.
- Code intelligence indexes are now built for all repositories in the background, regardless of whether or not they are visited directly by a user.
- Language servers are now automatically enabled when visiting a repository. For example, visiting a Go repository will now automatically download and run the relevant Docker container for Go code intelligence.
  - This change only affects when Sourcegraph is deployed using the `sourcegraph/server` Docker image (not using Kubernetes).
  - You will need to use the new `docker run` command at https://docs.sourcegraph.com/#quickstart in order for this feature to be enabled. Otherwise, you will receive errors in the log about `/var/run/docker.sock` and things will work just as they did before. See https://docs.sourcegraph.com/extensions/language_servers for more information.
- The site admin Analytics page will now display the number of "Code Intelligence" actions each user has made, including hovers, jump to definitions, and find references, on the Sourcegraph webapp or in a code host integration or extension.
- An experimental cross repository jump to definition which consults the OSS index on Sourcegraph.com. This is disabled by default; use `"experimentalFeatures": { "jumpToDefOSSIndex": "enabled" }` in your site configuration to enable it.
- Users can now view Git branches, tags, and commits, and compare Git branches and revisions on Sourcegraph. (The code host icon in the header takes you to the commit on the code host.)
- A new admin panel allows you to view and manage language servers. For Docker deployments, it allows you to enable/disable/update/restart language servers at the click of a button. For cluster deployments, it shows the current status of language servers.
- Users can now tweet their feedback about Sourcegraph when clicking on the feedback smiley located in the navbar and filling out a Twitter feedback form.
- A new button in the repository header toggles on/off the Git history panel for the current file.

## 2.6.8

### Bug fixes

- Searches of `type:repo` now work correctly with "Show more" and the `max` parameter.
- Fixes an issue where the server would crash if the DB was not available upon startup.

## 2.6.7

### Added

- The duration that the frontend waits for the PostgreSQL database to become available is now configurable with the `DB_STARTUP_TIMEOUT` env var (the value is any valid Go duration string).
- Dynamic search filters now suggest exclusions of Go test files, vendored files and node_modules files.

## 2.6.6

### Added

- Authentication to Bitbucket Server using username-password credentials is now supported (in the `bitbucketServer` site config `username`/`password` options), for servers running Bitbucket Server version 2.4 and older (which don't support personal access tokens).

## 2.6.5

### Added

- The externally accessible URL path `/healthz` performs a basic application health check, returning HTTP 200 on success and HTTP 500 on failure.

### Behavior changes

- Read-only forks on GitHub are no longer synced by default. If you want to add a readonly fork, navigate directly to the repository page on Sourcegraph to add it (e.g. https://sourcegraph.mycompany.internal/github.com/owner/repo). This prevents your repositories list from being cluttered with a large number of private forks of a private repository that you have access to. One notable example is https://github.com/EpicGames/UnrealEngine.
- SAML cookies now expire after 90 days. The previous behavior was every 1 hour, which was unintentionally low.

## 2.6.4

### Added

- Improve search timeout error messages
- Performance improvements for searching regular expressions that do not start with a literal.

## 2.6.3

### Bug fixes

- Symbol results are now only returned for searches that contain `type:symbol`

## 2.6.2

### Added

- More detailed logging to help diagnose errors with third-party authentication providers.
- Anchors (such as `#my-section`) in rendered Markdown files are now supported.
- Instrumentation section for admins. For each service we expose pprof, prometheus metrics and traces.

### Bug fixes

- Applies a 1s timeout to symbol search if invoked without specifying `type:` to not block plain text results. No change of behaviour if `type:symbol` is given explicitly.
- Only show line wrap toggle for code-view-rendered files.

## 2.6.1

### Bug fixes

- Fixes a bug where typing in the search query field would modify the expanded state of file search results.
- Fixes a bug where new logins via OpenID Connect would fail with the error `SSO error: ID Token verification failed`.

## 2.6.0

### Added

- Support for [Bitbucket Server](https://www.atlassian.com/software/bitbucket/server) as a codehost. Configure via the `bitbucketServer` site config field.
- Prometheus gauges for git clone queue depth (`src_gitserver_clone_queue`) and git ls-remote queue depth (`src_gitserver_lsremote_queue`).
- Slack notifications for saved searches may now be added for individual users (not just organizations).
- The new search filter `lang:` filters results by programming language (example: `foo lang:go` or `foo -lang:clojure`).
- Dynamic filters: filters generated from your search results to help refine your results.
- Search queries that consist only of `file:` now show files whose path matches the filters (instead of no results).
- Sourcegraph now automatically detects basic `$GOPATH` configurations found in `.envrc` files in the root of repositories.
- You can now configure the effective `$GOPATH`s of a repository by adding a `.sourcegraph/config.json` file to your repository with the contents `{"go": {"GOPATH": ["mygopath"]}}`.
- A new `"blacklistGoGet": ["mydomain.org,myseconddomain.com"]` offers users a quick escape hatch in the event that Sourcegraph is making unwanted `go get` or `git clone` requests to their website due to incorrectly-configured monorepos. Most users will never use this option.
- Search suggestions and results now include symbol results. The new filter `type:symbol` causes only symbol results to be shown.
  Additionally, symbols for a repository can be browsed in the new symbols sidebar.
- You can now expand and collapse all items on a search results page or selectively expand and collapse individual items.

### Configuration changes

- Reduced the `gitMaxConcurrentClones` site config option's default value from 100 to 5, to help prevent too many concurrent clones from causing issues on code hosts.
- Changes to some site configuration options are now automatically detected and no longer require a server restart. After hitting Save in the UI, you will be informed if a server restart is required, per usual.
- Saved search notifications are now only sent to the owner of a saved search (all of an organization's members for an organization-level saved search, or a single user for a user-level saved search). The `notifyUsers` and `notifyOrganizations` properties underneath `search.savedQueries` have been removed.
- Slack webhook URLs are now defined in user/organization JSON settings, not on the organization profile page. Previously defined organization Slack webhook URLs are automatically migrated to the organization's JSON settings.
- The "unlimited" value for `maxReposToSearch` is now `-1` instead of `0`, and `0` now means to use the default.
- `auth.provider` must be set (`builtin`, `openidconnect`, `saml`, `http-header`, etc.) to configure an authentication provider. Previously you could just set the detailed configuration property (`"auth.openIDConnect": {...}`, etc.) and it would implicitly enable that authentication provider.
- The `autoRepoAdd` site configuration property was removed. Site admins can add repositories via site configuration.

### Bug fixes

- Only cross reference index enabled repositories.
- Fixed an issue where search would return results with empty file contents for matches in submodules with indexing enabled. Searching over submodules is not supported yet, so these (empty) results have been removed.
- Fixed an issue where match highlighting would be incorrect on lines that contained multibyte characters.
- Fixed an issue where search suggestions would always link to master (and 404) even if the file only existed on a branch. Now suggestions always link to the revision that is being searched over.
- Fixed an issue where all file and repository links on the search results page (for all search results types) would always link to master branch, even if the results only existed in another branch. Now search results links always link to the revision that is being searched over.
- The first user to sign up for a (not-yet-initialized) server is made the site admin, even if they signed up using SSO. Previously if the first user signed up using SSO, they would not be a site admin and no site admin could be created.
- Fixed an issue where our code intelligence archive cache (in `lsp-proxy`) would not evict items from the disk. This would lead to disks running out of free space.

## 2.5.16, 2.5.17

- Version bump to keep deployment variants in sync.

## 2.5.15

### Bug fixes

- Fixed issue where a Sourcegraph cluster would incorrectly show "An update is available".
- Fixed Phabricator links to repositories
- Searches over a single repository are now less likely to immediately time out the first time they are searched.
- Fixed a bug where `auth.provider == "http-header"` would incorrectly require builtin authentication / block site access when `auth.public == "false"`.

### Phabricator Integration Changes

We now display a "View on Phabricator" link rather than a "View on other code host" link if you are using Phabricator and hosting on GitHub or another code host with a UI. Commit links also will point to Phabricator.

### Improvements to SAML authentication

You may now optionally provide the SAML Identity Provider metadata XML file contents directly, with the `auth.saml` `identityProviderMetadata` site configuration property. (Previously, you needed to specify the URL where that XML file was available; that is still possible and is more common.) The new option is useful for organizations whose SAML metadata is not web-accessible or while testing SAML metadata configuration changes.

## 2.5.13

### Improvements to builtin authentication

When using `auth.provider == "builtin"`, two new important changes mean that a Sourcegraph server will be locked down and only accessible to users who are invited by an admin user (previously, we advised users to place their own auth proxy in front of Sourcegraph servers).

1.  When `auth.provider == "builtin"` Sourcegraph will now by default require an admin to invite users instead of allowing anyone who can visit the site to sign up. Set `auth.allowSignup == true` to retain the old behavior of allowing anyone who can access the site to signup.
2.  When `auth.provider == "builtin"`, Sourcegraph will now respects a new `auth.public` site configuration option (default value: `false`). When `auth.public == false`, Sourcegraph will not allow anyone to access the site unless they have an account and are signed in.

## 2.4.3

### Added

- Code Intelligence support
- Custom links to code hosts with the `links:` config options in `repos.list`

### Changed

- Search by file path enabled by default

## 2.4.2

### Added

- Repository settings mirror/cloning diagnostics page

### Changed

- Repositories added from GitHub are no longer enabled by default. The site admin UI for enabling/disabling repositories is improved.

## 2.4.0

### Added

- Search files by name by including `type:path` in a search query
- Global alerts for configuration-needed and cloning-in-progress
- Better list interfaces for repositories, users, organizations, and threads
- Users can change their own password in settings
- Repository groups can now be specified in settings by site admins, organizations, and users. Then `repogroup:foo` in a search query will search over only those repositories specified for the `foo` repository group.

### Changed

- Log messages are much quieter by default

## 2.3.11

### Added

- Added site admin updates page and update checking
- Added site admin telemetry page

### Changed

- Enhanced site admin panel
- Changed repo- and SSO-related site config property names to be consistent, updated documentation

## 2.3.10

### Added

- Online site configuration editing and reloading

### Changed

- Site admins are now configured in the site admin area instead of in the `adminUsernames` config key or `ADMIN_USERNAMES` env var. Users specified in those deprecated configs will be designated as site admins in the database upon server startup until those configs are removed in a future release.

## 2.3.9

### Fixed

- An issue that prevented creation and deletion of saved queries

## 2.3.8

### Added

- Built-in authentication: you can now sign up without an SSO provider.
- Faster default branch code search via indexing.

### Fixed

- Many performance improvements to search.
- Much log spam has been eliminated.

### Changed

- We optionally read `SOURCEGRAPH_CONFIG` from `$DATA_DIR/config.json`.
- SSH key required to clone repositories from GitHub Enterprise when using a self-signed certificate.

## 0.3 - 13 December 2017

The last version without a CHANGELOG.<|MERGE_RESOLUTION|>--- conflicted
+++ resolved
@@ -15,17 +15,14 @@
 
 ### Changed
 
-<<<<<<< HEAD
 - Management console authentication is turned off by default and management console is served over HTTP by default.
   For details see the [management console documentation](doc/admin/management_console.md)
-=======
 - `repohascommitafter:` search filter uses a more efficient git command to determine inclusion. [#6739](https://github.com/sourcegraph/sourcegraph/pull/6739)
 
 ### Fixed
 
 - The experimental search pagination API no longer times out when large repositories are encountered. [#6384](https://github.com/sourcegraph/sourcegraph/issues/6384)
 - Changes to external service configurations are reflected much faster. [#6058](https://github.com/sourcegraph/sourcegraph/issues/6058)
->>>>>>> 60d184ec
 
 ### Removed
 
