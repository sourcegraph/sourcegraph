<!--
###################################### READ ME ###########################################
### This changelog should always be read on `main` branch. Its contents on version     ###
### branches do not necessarily reflect the changes that have gone into that branch.   ###
### To update the changelog add your changes to the appropriate section under the      ###
### "Unreleased" heading.                                                              ###
##########################################################################################
-->

# Changelog

All notable changes to Sourcegraph are documented in this file.

<!-- START CHANGELOG -->

## Unreleased

### Added

- Added a button "Reindex now" to the index status page. Admins can now force an immediate reindex of a repository. [#45533](https://github.com/sourcegraph/sourcegraph/pull/45533)
- Added an option "Unlock user" to the actions dropdown on the Site Admin Users page. Admins can unlock user accounts that wer locked after too many sign-in attempts. [#45650](https://github.com/sourcegraph/sourcegraph/pull/45650)
- Templates for certain emails sent by Sourcegraph are now configurable via `email.templates` in site configuration. [#45671](https://github.com/sourcegraph/sourcegraph/pull/45671), [#46085](https://github.com/sourcegraph/sourcegraph/pull/46085)
- Keyboard navigation for search results is now enabled by default. Use Arrow Up/Down keys to navigate between search results, Arrow Left/Right to collapse and expand file matches, Enter to open the search result in the current tab, Ctrl/Cmd+Enter to open the result in a separate tab, / to refocus the search input, and Ctrl/Cmd+Arrow Down to jump from the search input to the first result. Arrow Left/Down/Up/Right in previous examples can be substituted with h/j/k/l for Vim-style bindings. Keyboard navigation can be disabled by creating the `search-results-keyboard-navigation` feature flag and setting it to false. [#45890](https://github.com/sourcegraph/sourcegraph/pull/45890)
- Added support for receiving GitLab webhook `push` events. [#45856](https://github.com/sourcegraph/sourcegraph/pull/45856)
- Added support for receiving Bitbucket Server / Datacenter webhook `push` events. [#45909](https://github.com/sourcegraph/sourcegraph/pull/45909)
- Monitoring: Indexed-Search's dashboard now has new graphs for search request durations and "in-flight" search request workloads [#45966](https://github.com/sourcegraph/sourcegraph/pull/45966)
- The GraphQL API now supports listing single-file commit history across renames (with `GitCommit.ancestors(follow: true, path: "<some-path>")`). [#45882](https://github.com/sourcegraph/sourcegraph/pull/45882)
- Added support for receiving Bitbucket Cloud webhook `push` events. [#45960](https://github.com/sourcegraph/sourcegraph/pull/45960)
- Added a way to test code host connection from the `Manage code hosts` page. [#45972](https://github.com/sourcegraph/sourcegraph/pull/45972)
- Updates to the site configuration from the site admin panel will now also record the user id of the author in the database in the `critical_and_site_config.author_user_id` column. [#46150](https://github.com/sourcegraph/sourcegraph/pull/46150)
<<<<<<< HEAD
- The number of Code Insights data points that can be viewed is now limited by the site configuration setting `insights.maximumSampleSize`, set to 90 by default. Older points beyond that number will be periodically archived. [#46206](https://github.com/sourcegraph/sourcegraph/pull/46206)
=======
- When setting and resetting passwords, if the user's primary email address is not yet verified, using the password reset link sent via email will now also verify the email address. [#46307](https://github.com/sourcegraph/sourcegraph/pull/46307)
- Added new code host details and updated edit code host pages in site admin area. [#46327](https://github.com/sourcegraph/sourcegraph/pull/46327)
- The number of Code Insights data points that can be viewed is now limited by the site configuration setting `insights.maximumSampleSize`, set to 30 by default. Older points beyond that number will be periodically archived. [#46206](https://github.com/sourcegraph/sourcegraph/pull/46206)
>>>>>>> fa037a33

### Changed

- Code Insights no longer uses a custom index of commits to compress historical backfill and instead queries the repository log directly. This allows the compression algorithm to span any arbitrary time frame, and should improve the reliability of the compression in general. [#45644](https://github.com/sourcegraph/sourcegraph/pull/45644)
- GitHub code host configuration: The error message for non-existent organizations has been clarified to indicate that the organization is one that the user manually specified in their code host configuration. [#45918](https://github.com/sourcegraph/sourcegraph/pull/45918)
- Git blame view got a user-interface overhaul and now shows data in a more structured way with additional visual hints. [#44397](https://github.com/sourcegraph/sourcegraph/issues/44397)
- User emails marked as unverified will no longer receive code monitors and account update emails - unverified emails can be verified from the user settings page to continue receiving these emails. [#46184](https://github.com/sourcegraph/sourcegraph/pull/46184)
- Zoekt by default eagerly unmarshals the symbol index into memory. Previously we would unmarshal on every request for the purposes of symbol searches or ranking. This lead to pressure on the Go garbage collector. On sourcegraph.com we have noticed time spent in the garbage collector halved. In the unlikely event this leads to more OOMs in zoekt-webserver, you can disable by setting the environment variable `ZOEKT_ENABLE_LAZY_DOC_SECTIONS=t`. [zoekt#503](https://github.com/sourcegraph/zoekt/pull/503)

### Fixed

- Made search results export use the same results list as the search results page. [#45702](https://github.com/sourcegraph/sourcegraph/pull/45702)
- Code insights with more than 1 year of history will correctly show 12 data points instead of 11. [#45644](https://github.com/sourcegraph/sourcegraph/pull/45644)
- Hourly code insights will now behave correctly and will no longer truncate to midnight UTC on the calendar date the insight was created. [#45644](https://github.com/sourcegraph/sourcegraph/pull/45644)
- Code Insights: fixed an issue where filtering by a search context that included multiple repositories would exclude data. [#45574](https://github.com/sourcegraph/sourcegraph/pull/45574)
- Ignore null JSON objects returned from GitHub API when listing public repositories. [#45969](https://github.com/sourcegraph/sourcegraph/pull/45969)
- Fixed issue where emails that have never been verified before would be unable to receive resent verification emails. [#46185](https://github.com/sourcegraph/sourcegraph/pull/46185)
- Batch Changes: Fixed resolution of the `currentSpec` field for draft batch changes on the GraphQL API. [#46237](https://github.com/sourcegraph/sourcegraph/pull/46237)
- Resolved issue preventing LSIF uploads larger than 2GiB (gzipped) from uploading successfully. [#46209](https://github.com/sourcegraph/sourcegraph/pull/46209)

### Removed

- The extension registry no longer supports browsing, creating, or updating legacy extensions. Existing extensions may still be enabled or disabled in user settings and may be listed via the API. (The extension API was deprecated in 2022-09 but is still available if the `enableLegacyExtensions` site config experimental features flag is enabled.)
- User and organization auto-defined search contexts have been permanently removed along with the `autoDefinedSearchContexts` GraphQL query. The only auto-defined context now is the `global` context. [#46083](https://github.com/sourcegraph/sourcegraph/pull/46083)
- The settings `experimentalFeatures.showSearchContext`, `experimentalFeatures.showSearchNotebook`, and `experimentalFeatures.codeMonitoring` have been removed and these features are now permanently enabled when available. [#46086](https://github.com/sourcegraph/sourcegraph/pull/46086)
- The legacy panels on the homepage (recent searches, etc) which were turned off by default but could still be re-enabled by setting `experimentalFeatures.showEnterpriseHomePanels` to true, are permanently removed now. [#45705](https://github.com/sourcegraph/sourcegraph/pull/45705)
- The `site { monitoringStatistics { alerts } }` GraphQL query has been deprecated and will no longer return any data. The query will be removed entirely in a future release. [#46299](https://github.com/sourcegraph/sourcegraph/pull/46299)
- The Monaco version of the search query input and the corresponding feature flag (`experimentalFeatures.editor`) have been permanently removed. [#46249](https://github.com/sourcegraph/sourcegraph/pull/46249)

## 4.3.1

### Changed

- A bug that broke the site-admin page when no repositories have been added to the Sourcegraph instance has been fixed. [#46123](https://github.com/sourcegraph/sourcegraph/pull/46123)

## 4.3.0

### Added

- A "copy path" button has been added to file content, path, and symbol search results on hover or focus, next to the file path. The button copies the relative path of the file in the repo, in the same way as the "copy path" button in the file and repo pages. [#42721](https://github.com/sourcegraph/sourcegraph/pull/42721)
- Unindexed search now use the index for files that have not changed between the unindexed commit and the indexed commit. The result is faster unindexed search in general. If you are noticing issues you can disable by setting the feature flag `search-hybrid` to false. [#37112](https://github.com/sourcegraph/sourcegraph/issues/37112)
- The number of commits listed in the History tab can now be customized for all users by site admins under Configuration -> Global Settings from the site admin page by using the config `history.defaultPageSize`. Individual users may also set `history.defaultPagesize` from their user settings page to override the value set under the Global Settings. [#44651](https://github.com/sourcegraph/sourcegraph/pull/44651)
- Batch Changes: Mounted files can be accessed via the UI on the executions page. [#43180](https://github.com/sourcegraph/sourcegraph/pull/43180)
- Added "Outbound request log" feature for site admins [#44286](https://github.com/sourcegraph/sourcegraph/pull/44286)
- Code Insights: the data series API now provides information about incomplete datapoints during processing
- Added a best-effort migration such that existing Code Insights will display zero results instead of missing points at the start and end of a graph. [#44928](https://github.com/sourcegraph/sourcegraph/pull/44928)
- More complete stack traces for Outbound request log [#45151](https://github.com/sourcegraph/sourcegraph/pull/45151)
- A new status message now reports how many repositories have already been indexed for search. [#45246](https://github.com/sourcegraph/sourcegraph/pull/45246)
- Search contexts can now be starred (favorited) in the search context management page. Starred search contexts will appear before other contexts in the context dropdown menu next to the search box. [#45230](https://github.com/sourcegraph/sourcegraph/pull/45230)
- Search contexts now let you set a context as your default. The default will be selected every time you open Sourcegraph and will appear near the top in the context dropdown menu next to the search box. [#45387](https://github.com/sourcegraph/sourcegraph/pull/45387)
- [search.largeFiles](https://docs.sourcegraph.com/admin/config/site_config#search-largeFiles) accepts an optional prefix `!` to negate a pattern. The order of the patterns within search.largeFiles is honored such that the last pattern matching overrides preceding patterns. For patterns that begin with a literal `!` prefix with a backslash, for example, `\!fileNameStartsWithExcl!.txt`. Previously indexed files that become excluded due to this change will remain in the index until the next reindex [#45318](https://github.com/sourcegraph/sourcegraph/pull/45318)
- [Webhooks](https://docs.sourcegraph.com/admin/config/webhooks) have been overhauled completely and can now be found under **Site admin > Repositories > Incoming webhooks**. Webhooks that were added via code host configuration are [deprecated](https://docs.sourcegraph.com/admin/config/webhooks#deprecation-notice) and will be removed in 4.6.0.
- Added support for receiving webhook `push` events from GitHub which will trigger Sourcegraph to fetch the latest commit rather than relying on polling.
- Added support for private container registries in Sourcegraph executors. [Using private registries](https://docs.sourcegraph.com/admin/deploy_executors#using-private-registries)

### Changed

- Batch Change: When one or more changesets are selected, we now display all bulk operations but disable the ones that aren't applicable to the changesets. [#44617](https://github.com/sourcegraph/sourcegraph/pull/44617)
- Gitserver's repository purge worker now runs on a regular interval instead of just on weekends, configurable by the `repoPurgeWorker` site configuration. [#44753](https://github.com/sourcegraph/sourcegraph/pull/44753)
- Editing the presentation metadata (title, line color, line label) or the default filters of a scoped Code Insight will no longer trigger insight recalculation. [#44769](https://github.com/sourcegraph/sourcegraph/pull/44769), [#44797](https://github.com/sourcegraph/sourcegraph/pull/44797)
- Indexed Search's `memory_map_areas_percentage_used` alert has been modified to alert earlier than it used to. It now issues a warning at 60% (previously 70%) and issues a critical alert at 80% (previously 90%).
- Saving a new view of a scoped Code Insight will no longer trigger insight recalculation. [#44679](https://github.com/sourcegraph/sourcegraph/pull/44679)

### Fixed

- The Code Insights commit indexer no longer errors when fetching commits from empty repositories when sub-repo permissions are enabled. [#44558](https://github.com/sourcegraph/sourcegraph/pull/44558)
- Unintended newline characters that could appear in diff view rendering have been fixed. [#44805](https://github.com/sourcegraph/sourcegraph/pull/44805)
- Signing out doesn't immediately log the user back in when there's only one OAuth provider enabled. It now redirects the user to the Sourcegraph login page. [#44803](https://github.com/sourcegraph/sourcegraph/pull/44803)
- An issue causing certain kinds of queries to behave inconsistently in Code Insights. [#44917](https://github.com/sourcegraph/sourcegraph/pull/44917)
- When the setting `batchChanges.enforceForks` is enabled, Batch Changes will now prefix the name of the fork repo it creates with the original repo's namespace name in order to prevent repo name collisions. [#43681](https://github.com/sourcegraph/sourcegraph/pull/43681), [#44458](https://github.com/sourcegraph/sourcegraph/pull/44458), [#44548](https://github.com/sourcegraph/sourcegraph/pull/44548), [#44924](https://github.com/sourcegraph/sourcegraph/pull/44924)
- Code Insights: fixed an issue where certain queries matching sequential whitespace characters would overcount. [#44969](https://github.com/sourcegraph/sourcegraph/pull/44969)
- GitHub fine-grained Personal Access Tokens can now clone repositories correctly, but are not yet officially supported. [#45137](https://github.com/sourcegraph/sourcegraph/pull/45137)
- Detect-and-track Code Insights will now return data for repositories without sub-repo permissions even when sub-repo permissions are enabled on the instance. [#45631](https://github.com/sourcegraph/sourcegraph/pull/45361)

### Removed

- Removed legacy GraphQL field `dirtyMetadata` on an insight series. `insightViewDebug` can be used as an alternative. [#44416](https://github.com/sourcegraph/sourcegraph/pull/44416)
- Removed `search.index.enabled` site configuration setting. Search indexing is now always enabled.
- Removed the experimental feature setting `showSearchContextManagement`. The search context management page is now available to all users with access to search contexts. [#45230](https://github.com/sourcegraph/sourcegraph/pull/45230)
- Removed the experimental feature setting `showComputeComponent`. Any notebooks that made use of the compute component will no longer render the block. The block will be deleted from the databse the next time a notebook that uses it is saved. [#45360](https://github.com/sourcegraph/sourcegraph/pull/45360)

## 4.2.1

- `minio` has been replaced with `blobstore`. Please see the update notes here: https://docs.sourcegraph.com/admin/how-to/blobstore_update_notes

## 4.2.0

### Added

- Creating access tokens is now tracked in the security events. [#43226](https://github.com/sourcegraph/sourcegraph/pull/43226)
- Added `codeIntelAutoIndexing.indexerMap` to site-config that allows users to update the indexers used when inferring precise code intelligence auto-indexing jobs (without having to overwrite the entire inference scripts). For example, `"codeIntelAutoIndexing.indexerMap": {"go": "my.registry/sourcegraph/lsif-go"}` will cause Go projects to use the specified container (in a alternative Docker registry). [#43199](https://github.com/sourcegraph/sourcegraph/pull/43199)
- Code Insights data points that do not contain any results will display zero instead of being omitted from the visualization. Only applies to insight data created after 4.2. [#43166](https://github.com/sourcegraph/sourcegraph/pull/43166)
- Sourcegraph ships with node-exporter, a Prometheus tool that provides hardware / OS metrics that helps Sourcegraph scale your deployment. See your deployment update for more information:
  - [Kubernetes](https://docs.sourcegraph.com/admin/updates/kubernetes)
  - [Docker Compose](https://docs.sourcegraph.com/admin/updates/docker_compose)
- A structural search diagnostic to warn users when a language filter is not set. [#43835](https://github.com/sourcegraph/sourcegraph/pull/43835)
- GitHub/GitLab OAuth success/fail attempts are now a part of the audit log. [#43886](https://github.com/sourcegraph/sourcegraph/pull/43886)
- When rendering a file which is backed by Git LFS, we show a page informing the file is LFS and linking to the file on the codehost. Previously we rendered the LFS pointer. [#43686](https://github.com/sourcegraph/sourcegraph/pull/43686)
- Batch changes run server-side now support secrets. [#27926](https://github.com/sourcegraph/sourcegraph/issues/27926)
- OIDC success/fail login attempts are now a part of the audit log. [#44467](https://github.com/sourcegraph/sourcegraph/pull/44467)
- A new experimental GraphQL query, `permissionsSyncJobs`, that lists the states of recently completed permissions sync jobs and the state of each provider. The TTL of entries retrained can be configured with `authz.syncJobsRecordsTTL`. [#44387](https://github.com/sourcegraph/sourcegraph/pull/44387), [#44258](https://github.com/sourcegraph/sourcegraph/pull/44258)
- The search input has a new search history button and allows cycling through recent searches via up/down arrow keys. [#44544](https://github.com/sourcegraph/sourcegraph/pull/44544)
- Repositories can now be ordered by size on the repo admin page. [#44360](https://github.com/sourcegraph/sourcegraph/pull/44360)
- The search bar contains a new Smart Search toggle. If a search returns no results, Smart Search attempts alternative queries based on a fixed set of rules, and shows their results (if there are any). Smart Search is enabled by default. It can be disabled by default with `"search.defaultMode": "precise"` in settings. [#44385](https://github.com/sourcegraph/sourcegraph/pull/44395)
- Repositories in the site-admin area can now be filtered, so that only indexed repositories are displayed [#45288](https://github.com/sourcegraph/sourcegraph/pull/45288)

### Changed

- Updated minimum required version of `git` to 2.38.1 in `gitserver` and `server` Docker image. This addresses: https://github.blog/2022-04-12-git-security-vulnerability-announced/ and https://lore.kernel.org/git/d1d460f6-e70f-b17f-73a5-e56d604dd9d5@github.com/. [#43615](https://github.com/sourcegraph/sourcegraph/pull/43615)
- When a `content:` filter is used in a query, only file contents will be searched (previously any of file contents, paths, or repos were searched). However, as before, if `type:` is also set, the `content:` filter will search for results of the specified `type:`. [#43442](https://github.com/sourcegraph/sourcegraph/pull/43442)
- Updated [p4-fusion](https://github.com/salesforce/p4-fusion) from `1.11` to `1.12`.

### Fixed

- Fixed a bug where path matches on files in the root directory of a repository were not highlighted. [#43275](https://github.com/sourcegraph/sourcegraph/pull/43275)
- Fixed a bug where a search query wouldn't be validated after the query type has changed. [#43849](https://github.com/sourcegraph/sourcegraph/pull/43849)
- Fixed an issue with insights where a single erroring insight would block access to all insights. This is a breaking change for users of the insights GraphQL api as the `InsightViewConnection.nodes` list may now contain `null`. [#44491](https://github.com/sourcegraph/sourcegraph/pull/44491)
- Fixed a bug where Open in Editor didn't work well with `"repositoryPathPattern" = "{nameWithOwner}"` [#43839](https://github.com/sourcegraph/sourcegraph/pull/44475)

### Removed

- Remove the older `log.gitserver.accessLogs` site config setting. The setting is succeeded by `log.auditLog.gitserverAccess`. [#43174](https://github.com/sourcegraph/sourcegraph/pull/43174)
- Remove `LOG_ALL_GRAPHQL_REQUESTS` env var. The setting is succeeded by `log.auditLog.graphQL`. [#43181](https://github.com/sourcegraph/sourcegraph/pull/43181)
- Removed support for setting `SRC_ENDPOINTS_CONSISTENT_HASH`. This was an environment variable to support the transition to a new consistent hashing scheme introduced in 3.31.0. [#43528](https://github.com/sourcegraph/sourcegraph/pull/43528)
- Removed legacy environment variable `ENABLE_CODE_INSIGHTS_SETTINGS_STORAGE` used in old versions of Code Insights to fall back to JSON settings based storage. All data was previously migrated in version 3.35 and this is no longer supported.

## 4.1.3

### Fixed

- Fixed a bug that caused the Phabricator native extension to not load the right CSS assets. [#43868](https://github.com/sourcegraph/sourcegraph/pull/43868)
- Fixed a bug that prevented search result exports to load. [#43344](https://github.com/sourcegraph/sourcegraph/pull/43344)

## 4.1.2

### Fixed

- Fix code navigation on OSS when CodeIntel is unavailable. [#43458](https://github.com/sourcegraph/sourcegraph/pull/43458)

### Removed

- Removed the onboarding checklist for new users that showed up in the top navigation bar, on user profiles, and in the site-admin overview page. After changes to the underlying user statistics system, the checklist caused severe performance issues for customers with large and heavily-used instances. [#43591](https://github.com/sourcegraph/sourcegraph/pull/43591)

## 4.1.1

### Fixed

- Fixed a bug with normalizing the `published` draft value for `changeset_specs`. [#43390](https://github.com/sourcegraph/sourcegraph/pull/43390)

## 4.1.0

### Added

- Outdated executors now show a warning from the admin page. [#40916](https://github.com/sourcegraph/sourcegraph/pull/40916)
- Added support for better Slack link previews for private instances. Link previews are currently feature-flagged, and site admins can turn them on by creating the `enable-link-previews` feature flag on the `/site-admin/feature-flags` page. [#41843](https://github.com/sourcegraph/sourcegraph/pull/41843)
- Added a new button in the repository settings, under "Mirroring", to delete a repository from disk and reclone it. [#42177](https://github.com/sourcegraph/sourcegraph/pull/42177)
- Batch changes run on the server can now be created within organisations. [#36536](https://github.com/sourcegraph/sourcegraph/issues/36536)
- GraphQL request logs are now compliant with the audit logging format. The old GraphQl logging based on `LOG_ALL_GRAPHQL_REQUESTS` env var is now deprecated and scheduled for removal. [#42550](https://github.com/sourcegraph/sourcegraph/pull/42550)
- Mounting files now works when running batch changes server side. [#31792](https://github.com/sourcegraph/sourcegraph/issues/31792)
- Added mini dashboard of total batch change metrics to the top of the batch changes list page. [#42046](https://github.com/sourcegraph/sourcegraph/pull/42046)
- Added repository sync counters to the code host details page. [#43039](https://github.com/sourcegraph/sourcegraph/pull/43039)

### Changed

- Git server access logs are now compliant with the audit logging format. Breaking change: The 'actor' field is now nested under 'audit' field. [#41865](https://github.com/sourcegraph/sourcegraph/pull/41865)
- All Perforce rules are now stored together in one column and evaluated on a "last rule takes precedence" basis. [#41785](https://github.com/sourcegraph/sourcegraph/pull/41785)
- Security events are now a part of the audit log. [#42653](https://github.com/sourcegraph/sourcegraph/pull/42653)
- "GC AUTO" is now the default garbage collection job. We disable sg maintenance, which had previously replace "GC AUTO", after repeated reports about repo corruption. [#42856](https://github.com/sourcegraph/sourcegraph/pull/42856)
- Security events (audit log) can now optionally omit the internal actor actions (internal traffic). [#42946](https://github.com/sourcegraph/sourcegraph/pull/42946)
- To use the optional `customGitFetch` feature, the `ENABLE_CUSTOM_GIT_FETCH` env var must be set on `gitserver`. [#42704](https://github.com/sourcegraph/sourcegraph/pull/42704)

### Fixed

- WIP changesets in Gitlab >= 14.0 are now prefixed with `Draft:` instead of `WIP:` to accomodate for the [breaking change in Gitlab 14.0](https://docs.gitlab.com/ee/update/removals.html#wip-merge-requests-renamed-draft-merge-requests). [#42024](https://github.com/sourcegraph/sourcegraph/pull/42024)
- When updating the site configuration, the provided Last ID is now used to prevent race conditions when simultaneous config updates occur. [#42691](https://github.com/sourcegraph/sourcegraph/pull/42691)
- When multiple auth providers of the same external service type is set up, there are now separate entries in the user's Account Security settings. [#42865](https://github.com/sourcegraph/sourcegraph/pull/42865)
- Fixed a bug with GitHub code hosts that did not label archived repos correctly when using the "public" repositoryQuery keyword. [#41461](https://github.com/sourcegraph/sourcegraph/pull/41461)
- Fixed a bug that would display the blank batch spec that a batch change is initialized with in the batch specs executions tab. [#42914](https://github.com/sourcegraph/sourcegraph/pull/42914)
- Fixed a bug that would cause menu dropdowns to not open appropriately. [#42779](https://github.com/sourcegraph/sourcegraph/pull/42779)

### Removed

-

## 4.0.1

### Fixed

- Fixed a panic that can be caused by some tracing configurations. [#42027](https://github.com/sourcegraph/sourcegraph/pull/42027)
- Fixed broken code navigation for Javascript. [#42055](https://github.com/sourcegraph/sourcegraph/pull/42055)
- Fixed issue with empty code navigation popovers. [#41958](https://github.com/sourcegraph/sourcegraph/pull/41958)

## 4.0.0

### Added

- A new look for Sourcegraph, previously in beta as "Simple UI", is now permanently enabled. [#41021](https://github.com/sourcegraph/sourcegraph/pull/41021)
- A new [multi-version upgrade](https://docs.sourcegraph.com/admin/updates#multi-version-upgrades) process now allows Sourcegraph instances to upgrade more than a single minor version. Instances at version 3.20 or later can now jump directly to 4.0. [#40628](https://github.com/sourcegraph/sourcegraph/pull/40628)
- Matching ranges in file paths are now highlighted for path results and content results. Matching paths in repository names are now highlighted for repository results. [#41296](https://github.com/sourcegraph/sourcegraph/pull/41296) [#41385](https://github.com/sourcegraph/sourcegraph/pull/41385) [#41470](https://github.com/sourcegraph/sourcegraph/pull/41470)
- Aggregations by repository, file, author, and capture group are now provided for search results. [#39643](https://github.com/sourcegraph/sourcegraph/issues/39643)
- Blob views and search results are now lazily syntax highlighted for better performance. [#39563](https://github.com/sourcegraph/sourcegraph/pull/39563) [#40263](https://github.com/sourcegraph/sourcegraph/pull/40263)
- File links in both the search results and the blob sidebar and now prefetched on hover or focus. [#40354](https://github.com/sourcegraph/sourcegraph/pull/40354) [#41420](https://github.com/sourcegraph/sourcegraph/pull/41420)
- Negation support for the search predicates `-repo:has.path()` and `-repo:has.content()`. [#40283](https://github.com/sourcegraph/sourcegraph/pull/40283)
- Experimental clientside OpenTelemetry can now be enabled with `"observability.client": { "openTelemetry": "/-/debug/otlp" }`, which sends OpenTelemetry to the new [bundled OpenTelemetry Collector](https://docs.sourcegraph.com/admin/observability/opentelemetry). [#37907](https://github.com/sourcegraph/sourcegraph/issues/37907)
- File diff stats are now characterized by 2 figures: lines added and lines removed. Previously, a 3rd figure for lines modified was also used. This is represented by the fields on the `DiffStat` type on the GraphQL API. [#40454](https://github.com/sourcegraph/sourcegraph/pull/40454)

### Changed

- [Sourcegraph with Kubernetes (without Helm)](https://docs.sourcegraph.com/admin/deploy/kubernetes): The `jaeger-agent` sidecar has been replaced by an [OpenTelemetry Collector](https://docs.sourcegraph.com/admin/observability/opentelemetry) DaemonSet + Deployment configuration. The bundled Jaeger instance is now disabled by default, instead of enabled. [#40456](https://github.com/sourcegraph/sourcegraph/issues/40456)
- [Sourcegraph with Docker Compose](https://docs.sourcegraph.com/admin/deploy/docker-compose): The `jaeger` service has been replaced by an [OpenTelemetry Collector](https://docs.sourcegraph.com/admin/observability/opentelemetry) service. The bundled Jaeger instance is now disabled by default, instead of enabled. [#40455](https://github.com/sourcegraph/sourcegraph/issues/40455)
- `"observability.tracing": { "type": "opentelemetry" }` is now the default tracer type. To revert to existing behaviour, set `"type": "jaeger"` instead. The legacy values `"type": "opentracing"` and `"type": "datadog"` have been removed. [#41242](https://github.com/sourcegraph/sourcegraph/pull/41242)
- `"observability.tracing": { "urlTemplate": "" }` is now the default, and if `"urlTemplate"` is left empty, no trace URLs are generated. To revert to existing behaviour, set `"urlTemplate": "{{ .ExternalURL }}/-/debug/jaeger/trace/{{ .TraceID }}"` instead. [#41242](https://github.com/sourcegraph/sourcegraph/pull/41242)
- Code host connection tokens are no longer supported as a fallback method for syncing changesets in Batch Changes. [#25394](https://github.com/sourcegraph/sourcegraph/issues/25394)
- **IMPORTANT:** `repo:contains(file:foo content:bar)` has been renamed to `repo:contains.file(path:foo content:bar)`. `repo:contains.file(foo)` has been renamed to `repo:contains.path(foo)`. `repo:contains()` **is no longer a valid predicate. Saved searches using** `repo:contains()` **will need to be updated to use the new syntax.** [#40389](https://github.com/sourcegraph/sourcegraph/pull/40389)

### Fixed

- Fixed support for bare repositories using the src-cli and other codehost type. This requires the latest version of src-cli. [#40863](https://github.com/sourcegraph/sourcegraph/pull/40863)
- The recommended [src-cli](https://github.com/sourcegraph/src-cli) version is now reported consistently. [#39468](https://github.com/sourcegraph/sourcegraph/issues/39468)
- A performance issue affecting structural search causing results to not stream. It is much faster now. [#40872](https://github.com/sourcegraph/sourcegraph/pull/40872)
- An issue where the saved search input box reports an invalid pattern type for `standard`, which is now valid. [#41068](https://github.com/sourcegraph/sourcegraph/pull/41068)
- Git will now respect system certificate authorities when specifying `certificates` for the `tls.external` site configuration. [#38128](https://github.com/sourcegraph/sourcegraph/issues/38128)
- Fixed a bug where setting `"observability.tracing": {}` would disable tracing, when the intended behaviour is to default to tracing with `"sampling": "selective"` enabled by default. [#41242](https://github.com/sourcegraph/sourcegraph/pull/41242)
- The performance, stability, and latency of search predicates like `repo:has.file()`, `repo:has.content()`, and `file:has.content()` have been dramatically improved. [#418](https://github.com/sourcegraph/zoekt/pull/418), [#40239](https://github.com/sourcegraph/sourcegraph/pull/40239), [#38988](https://github.com/sourcegraph/sourcegraph/pull/38988), [#39501](https://github.com/sourcegraph/sourcegraph/pull/39501)
- A search query issue where quoted patterns inside parenthesized expressions would be interpreted incorrectly. [#41455](https://github.com/sourcegraph/sourcegraph/pull/41455)

### Removed

- `CACHE_DIR` has been removed from the `sourcegraph-frontend` deployment. This required ephemeral storage which will no longer be needed. This variable (and corresponding filesystem mount) has been unused for many releases. [#38934](https://github.com/sourcegraph/sourcegraph/issues/38934)
- Quick links will no longer be shown on the homepage or search sidebar. The `quicklink` setting is now marked as deprecated. [#40750](https://github.com/sourcegraph/sourcegraph/pull/40750)
- Quick links will no longer be shown on the homepage or search sidebar if the "Simple UI" toggle is enabled and will be removed entirely in a future release. The `quicklink` setting is now marked as deprecated. [#40750](https://github.com/sourcegraph/sourcegraph/pull/40750)
- `file:contains()` has been removed from the list of valid predicates. `file:has.content()` and `file:contains.content()` remain, both of which work the same as `file:contains()` and are valid aliases of each other.
- The single-container `sourcegraph/server` deployment no longer bundles a Jaeger instance. [#41244](https://github.com/sourcegraph/sourcegraph/pull/41244)
- The following previously-deprecated fields have been removed from the Batch Changes GraphQL API: `GitBranchChangesetDescription.headRepository`, `BatchChange.initialApplier`, `BatchChange.specCreator`, `Changeset.publicationState`, `Changeset.reconcilerState`, `Changeset.externalState`.

## 3.43.2

### Fixed

- Fixed an issue causing context cancel error dumps when updating a code host config manually. [#40857](https://github.com/sourcegraph/sourcegraph/pull/41265)
- Fixed non-critical errors stopping the repo-syncing process for Bitbucket projectKeys. [#40897](https://github.com/sourcegraph/sourcegraph/pull/40582)
- Fixed an issue marking accounts as expired when the supplied Account ID list has no entries. [#40860](https://github.com/sourcegraph/sourcegraph/pull/40860)

## 3.43.1

### Fixed

- Fixed an infinite render loop on the batch changes detail page, causing the page to become unusable. [#40857](https://github.com/sourcegraph/sourcegraph/pull/40857)
- Unable to pick the correct GitLab OAuth for user authentication and repository permissions syncing when the instance configures more than one GitLab OAuth authentication providers. [#40897](https://github.com/sourcegraph/sourcegraph/pull/40897)

## 3.43.0

### Added

- Enforce 5-changeset limit for batch changes run server-side on an unlicensed instance. [#37834](https://github.com/sourcegraph/sourcegraph/issues/37834)
- Changesets that are not associated with any batch changes can have a retention period set using the site configuration `batchChanges.changesetsRetention`. [#36188](https://github.com/sourcegraph/sourcegraph/pull/36188)
- Added experimental support for exporting traces to an OpenTelemetry collector with `"observability.tracing": { "type": "opentelemetry" }` [#37984](https://github.com/sourcegraph/sourcegraph/pull/37984)
- Added `ROCKSKIP_MIN_REPO_SIZE_MB` to automatically use [Rockskip](https://docs.sourcegraph.com/code_intelligence/explanations/rockskip) for repositories over a certain size. [#38192](https://github.com/sourcegraph/sourcegraph/pull/38192)
- `"observability.tracing": { "urlTemplate": "..." }` can now be set to configure generated trace URLs (for example those generated via `&trace=1`). [#39765](https://github.com/sourcegraph/sourcegraph/pull/39765)

### Changed

- **IMPORTANT: Search queries with patterns surrounded by** `/.../` **will now be interpreted as regular expressions.** Existing search links or code monitors are unaffected. In the rare event where older links rely on the literal meaning of `/.../`, the string will be automatically quoted it in a `content` filter, preserving the original meaning. If you happen to use an existing older link and want `/.../` to work as a regular expression, add `patterntype:standard` to the query. New queries and code monitors will interpret `/.../` as regular expressions. [#38141](https://github.com/sourcegraph/sourcegraph/pull/38141).
- The password policy has been updated and is now part of the standard featureset configurable by site-admins. [#39213](https://github.com/sourcegraph/sourcegraph/pull/39213).
- Replaced the `ALLOW_DECRYPT_MIGRATION` envvar with `ALLOW_DECRYPTION`. See [updated documentation](https://docs.sourcegraph.com/admin/config/encryption). [#39984](https://github.com/sourcegraph/sourcegraph/pull/39984)
- Compute-powered insight now supports only one series custom colors for compute series bars [40038](https://github.com/sourcegraph/sourcegraph/pull/40038)

### Fixed

- Fix issue during code insight creation where selecting `"Run your insight over all your repositories"` reset the currently selected distance between data points. [#39261](https://github.com/sourcegraph/sourcegraph/pull/39261)
- Fix issue where symbols in the side panel did not have file level permission filtering applied correctly. [#39592](https://github.com/sourcegraph/sourcegraph/pull/39592)

### Removed

- The experimental dependencies search feature has been removed, including the `repo:deps(...)` search predicate and the site configuration options `codeIntelLockfileIndexing.enabled` and `experimentalFeatures.dependenciesSearch`. [#39742](https://github.com/sourcegraph/sourcegraph/pull/39742)

## 3.42.2

### Fixed

- Fix issue with capture group insights to fail immediately if they contain invalid queries. [#39842](https://github.com/sourcegraph/sourcegraph/pull/39842)
- Fix issue during conversion of just in time code insights to start backfilling data from the current time instead of the date the insight was created. [#39923](https://github.com/sourcegraph/sourcegraph/pull/39923)

## 3.42.1

### Fixed

- Reverted git version to avoid an issue with commit-graph that could cause repository corruptions [#39537](https://github.com/sourcegraph/sourcegraph/pull/39537)
- Fixed an issue with symbols where they were not respecting sub-repository permissions [#39592](https://github.com/sourcegraph/sourcegraph/pull/39592)

## 3.42.0

### Added

- Reattached changesets now display an action and factor into the stats when previewing batch changes. [#36359](https://github.com/sourcegraph/sourcegraph/issues/36359)
- New site configuration option `"permissions.syncUsersMaxConcurrency"` to control the maximum number of user-centric permissions syncing jobs could be spawned concurrently. [#37918](https://github.com/sourcegraph/sourcegraph/issues/37918)
- Added experimental support for exporting traces to an OpenTelemetry collector with `"observability.tracing": { "type": "opentelemetry" }` [#37984](https://github.com/sourcegraph/sourcegraph/pull/37984)
- Code Insights over some repos now get 12 historic data points in addition to a current daily value and future points that align with the defined interval. [#37756](https://github.com/sourcegraph/sourcegraph/pull/37756)
- A Kustomize overlay and Helm override file to apply envoy filter for networking error caused by service mesh. [#4150](https://github.com/sourcegraph/deploy-sourcegraph/pull/4150) & [#148](https://github.com/sourcegraph/deploy-sourcegraph-helm/pull/148)
- Resource Estimator: Ability to export the estimated results as override file for Helm and Docker Compose. [#18](https://github.com/sourcegraph/resource-estimator/pull/18)
- A toggle to enable/disable a beta simplified UI has been added to the user menu. This new UI is still actively in development and any changes visible with the toggle enabled may not be stable are subject to change. [#38763](https://github.com/sourcegraph/sourcegraph/pull/38763)
- Search query inputs are now backed by the CodeMirror library instead of Monaco. Monaco can be re-enabled by setting `experimentalFeatures.editor` to `"monaco"`. [38584](https://github.com/sourcegraph/sourcegraph/pull/38584)
- Better search-based code navigation for Python using tree-sitter [#38459](https://github.com/sourcegraph/sourcegraph/pull/38459)
- Gitserver endpoint access logs can now be enabled by adding `"log": { "gitserver.accessLogs": true }` to the site config. [#38798](https://github.com/sourcegraph/sourcegraph/pull/38798)
- Code Insights supports a new type of insight - compute-powered insight, currently under the experimental feature flag: `codeInsightsCompute` [#37857](https://github.com/sourcegraph/sourcegraph/issues/37857)
- Cache execution result when mounting files in a batch spec. [sourcegraph/src-cli#795](https://github.com/sourcegraph/src-cli/pull/795)
- Batch Changes changesets open on archived repositories will now move into a [Read-Only state](https://docs.sourcegraph.com/batch_changes/references/faq#why-is-my-changeset-read-only). [#26820](https://github.com/sourcegraph/sourcegraph/issues/26820)

### Changed

- Updated minimum required veresion of `git` to 2.35.2 in `gitserver` and `server` Docker image. This addresses [a few vulnerabilities announced by GitHub](https://github.blog/2022-04-12-git-security-vulnerability-announced/).
- Search: Pasting a query with line breaks into the main search query input will now replace them with spaces instead of removing them. [#37674](https://github.com/sourcegraph/sourcegraph/pull/37674)
- Rewrite resource estimator using the latest metrics [#37869](https://github.com/sourcegraph/sourcegraph/pull/37869)
- Selecting a line multiple times in the file view will only add a single browser history entry [#38204](https://github.com/sourcegraph/sourcegraph/pull/38204)
- The panels on the homepage (recent searches, etc) are now turned off by default. They can be re-enabled by setting `experimentalFeatures.showEnterpriseHomePanels` to true. [#38431](https://github.com/sourcegraph/sourcegraph/pull/38431)
- Log sampling is now enabled by default for Sourcegraph components that use the [new internal logging library](https://github.com/sourcegraph/log) - the first 100 identical log entries per second will always be output, but thereafter only every 100th identical message will be output. It can be configured for each service using the environment variables `SRC_LOG_SAMPLING_INITIAL` and `SRC_LOG_SAMPLING_THEREAFTER`, and if `SRC_LOG_SAMPLING_INITIAL` is set to `0` or `-1` the sampling will be disabled entirely. [#38451](https://github.com/sourcegraph/sourcegraph/pull/38451)
- Deprecated `experimentalFeatures.enableGitServerCommandExecFilter`. Setting this value has no effect on the code any longer and the code to guard against unknown commands is always enabled.
- Zoekt now runs with GOGC=25 by default, helping to reduce the memory consumption of Sourcegraph. Previously it ran with GOGC=50, but we noticed a regression when we switched to go 1.18 which contained significant changes to the go garbage collector. [#38708](https://github.com/sourcegraph/sourcegraph/issues/38708)
- Hide `Publish` action when working with imported changesets. [#37882](https://github.com/sourcegraph/sourcegraph/issues/37882)

### Fixed

- Fix an issue where updating the title or body of a Bitbucket Cloud pull request opened by a batch change could fail when the pull request was not on a fork of the target repository. [#37585](https://github.com/sourcegraph/sourcegraph/issues/37585)
- A bug where some complex `repo:` regexes only returned a subset of repository results. [#37925](https://github.com/sourcegraph/sourcegraph/pull/37925)
- Fix a bug when selecting all the changesets on the Preview Batch Change Page only selected the recently loaded changesets. [#38041](https://github.com/sourcegraph/sourcegraph/pull/38041)
- Fix a bug with bad code insights chart data points links. [#38102](https://github.com/sourcegraph/sourcegraph/pull/38102)
- Code Insights: the commit indexer no longer errors when fetching commits from empty repositories and marks them as successfully indexed. [#39081](https://github.com/sourcegraph/sourcegraph/pull/38091)
- The file view does not jump to the first selected line anymore when selecting multiple lines and the first selected line was out of view. [#38175](https://github.com/sourcegraph/sourcegraph/pull/38175)
- Fixed an issue where multiple activations of the back button are required to navigate back to a previously selected line in a file [#38193](https://github.com/sourcegraph/sourcegraph/pull/38193)
- Support timestamps with numeric timezone format from Gitlab's Webhook payload [#38250](https://github.com/sourcegraph/sourcegraph/pull/38250)
- Fix regression in 3.41 where search-based Code Insights could have their queries wrongly parsed into regex patterns when containing quotes or parentheses. [#38400](https://github.com/sourcegraph/sourcegraph/pull/38400)
- Fixed regression of mismatched `From` address when render emails. [#38589](https://github.com/sourcegraph/sourcegraph/pull/38589)
- Fixed a bug with GitHub code hosts using `"repositoryQuery":{"public"}` where it wasn't respecting exclude archived. [#38839](https://github.com/sourcegraph/sourcegraph/pull/38839)
- Fixed a bug with GitHub code hosts using `repositoryQuery` with custom queries, where it could potentially stall out searching for repos. [#38839](https://github.com/sourcegraph/sourcegraph/pull/38839)
- Fixed an issue in Code Insights were duplicate points were sometimes being returned when displaying series data. [#38903](https://github.com/sourcegraph/sourcegraph/pull/38903)
- Fix issue with Bitbucket Projects repository permissions sync regarding granting pending permissions. [#39013](https://github.com/sourcegraph/sourcegraph/pull/39013)
- Fix issue with Bitbucket Projects repository permissions sync when BindID is username. [#39035](https://github.com/sourcegraph/sourcegraph/pull/39035)
- Improve keyboard navigation for batch changes server-side execution flow. [#38601](https://github.com/sourcegraph/sourcegraph/pull/38601)
- Fixed a bug with the WorkspacePreview panel glitching when it's resized. [#36470](https://github.com/sourcegraph/sourcegraph/issues/36470)
- Handle special characters in search query when creating a batch change from search. [#38772](https://github.com/sourcegraph/sourcegraph/pull/38772)
- Fixed bug when parsing numeric timezone offset in Gitlab webhook payload. [#38250](https://github.com/sourcegraph/sourcegraph/pull/38250)
- Fixed setting unrestricted status on a repository when using the explicit permissions API. If the repository had never had explicit permissions before, previously this call would fail. [#39141](https://github.com/sourcegraph/sourcegraph/pull/39141)

### Removed

- The direct DataDog trace export integration has been removed. ([#37654](https://github.com/sourcegraph/sourcegraph/pull/37654))
- Removed the deprecated git exec forwarder. [#38092](https://github.com/sourcegraph/sourcegraph/pull/38092)
- Browser and IDE extensions banners. [#38715](https://github.com/sourcegraph/sourcegraph/pull/38715)

## 3.41.1

### Fixed

- Fix issue with Bitbucket Projects repository permissions sync when wrong repo IDs were used [#38637](https://github.com/sourcegraph/sourcegraph/pull/38637)
- Fix perforce permissions interpretation for rules where there is a wildcard in the depot name [#37648](https://github.com/sourcegraph/sourcegraph/pull/37648)

### Added

- Allow directory read access for sub repo permissions [#38487](https://github.com/sourcegraph/sourcegraph/pull/38487)

### Changed

- p4-fusion version is upgraded to 1.10 [#38272](https://github.com/sourcegraph/sourcegraph/pull/38272)

## 3.41.0

### Added

- Code Insights: Added toggle display of data series in line charts
- Code Insights: Added dashboard pills for the standalone insight page [#36341](https://github.com/sourcegraph/sourcegraph/pull/36341)
- Extensions: Added site config parameter `extensions.allowOnlySourcegraphAuthoredExtensions`. When enabled only extensions authored by Sourcegraph will be able to be viewed and installed. For more information check out the [docs](https://docs.sourcegraph.com/admin/extensions##allow-only-extensions-authored-by-sourcegraph). [#35054](https://github.com/sourcegraph/sourcegraph/pull/35054)
- Batch Changes Credentials can now be manually validated. [#35948](https://github.com/sourcegraph/sourcegraph/pull/35948)
- Zoekt-indexserver has a new debug landing page, `/debug`, which now exposes information about the queue, the list of indexed repositories, and the list of assigned repositories. Admins can reach the debug landing page by selecting Instrumentation > indexed-search-indexer from the site admin view. The debug page is linked at the top. [#346](https://github.com/sourcegraph/zoekt/pull/346)
- Extensions: Added `enableExtensionsDecorationsColumnView` user setting as [experimental feature](https://docs.sourcegraph.com/admin/beta_and_experimental_features#experimental-features). When enabled decorations of the extensions supporting column decorations (currently only git-extras extension does: [sourcegraph-git-extras/pull/276](https://github.com/sourcegraph/sourcegraph-git-extras/pull/276)) will be displayed in separate columns on the blob page. [#36007](https://github.com/sourcegraph/sourcegraph/pull/36007)
- SAML authentication provider has a new site configuration `allowGroups` that allows filtering users by group membership. [#36555](https://github.com/sourcegraph/sourcegraph/pull/36555)
- A new [templating](https://docs.sourcegraph.com/batch_changes/references/batch_spec_templating) variable, `batch_change_link` has been added for more control over where the "Created by Sourcegraph batch change ..." message appears in the published changeset description. [#491](https://github.com/sourcegraph/sourcegraph/pull/35319)
- Batch specs can now mount local files in the Docker container when using [Sourcegraph CLI](https://docs.sourcegraph.com/cli). [#31790](https://github.com/sourcegraph/sourcegraph/issues/31790)
- Code Monitoring: Notifications via Slack and generic webhooks are now enabled for everyone by default as a beta feature. [#37037](https://github.com/sourcegraph/sourcegraph/pull/37037)
- Code Insights: Sort and limit filters have been added to capture group insights. This gives users more control over which series are displayed. [#34611](https://github.com/sourcegraph/sourcegraph/pull/34611)
- [Running batch changes server-side](https://docs.sourcegraph.com/batch_changes/explanations/server_side) is now in beta! In addition to using src-cli to run batch changes locally, you can now run them server-side as well. This requires installing executors. While running server-side unlocks a new and improved UI experience, you can still use src-cli just like before.
- Code Monitoring: pings for new action types [#37288](https://github.com/sourcegraph/sourcegraph/pull/37288)
- Better search-based code navigation for Java using tree-sitter [#34875](https://github.com/sourcegraph/sourcegraph/pull/34875)

### Changed

- Code Insights: Added warnings about adding `context:` and `repo:` filters in search query.
- Batch Changes: The credentials of the last applying user will now be used to sync changesets when available. If unavailable, then the previous behaviour of using a site or code host configuration credential is retained. [#33413](https://github.com/sourcegraph/sourcegraph/issues/33413)
- Gitserver: we disable automatic git-gc for invocations of git-fetch to avoid corruption of repositories by competing git-gc processes. [#36274](https://github.com/sourcegraph/sourcegraph/pull/36274)
- Commit and diff search: The hard limit of 50 repositories has been removed, and long-running searches will continue running until the timeout is hit. [#36486](https://github.com/sourcegraph/sourcegraph/pull/36486)
- The Postgres DBs `frontend` and `codeintel-db` are now given 1 hour to begin accepting connections before Kubernetes restarts the containers. [#4136](https://github.com/sourcegraph/deploy-sourcegraph/pull/4136)
- The internal git command forwarder has been deprecated and will be removed in 3.42 [#37320](https://github.com/sourcegraph/sourcegraph/pull/37320)

### Fixed

- Unable to send emails through [Google SMTP relay](https://docs.sourcegraph.com/admin/config/email#configuring-sourcegraph-to-send-email-via-google-workspace-gmail) with mysterious error "EOF". [#35943](https://github.com/sourcegraph/sourcegraph/issues/35943)
- A common source of searcher evictions on kubernetes when running large structural searches. [#34828](https://github.com/sourcegraph/sourcegraph/issues/34828)
- An issue with permissions evaluation for saved searches
- An authorization check while Redis is down will now result in an internal server error, instead of clearing a valid session from the user's cookies. [#37016](https://github.com/sourcegraph/sourcegraph/issues/37016)

### Removed

-

## 3.40.2

### Fixed

- Fix issue with OAuth login using a Github code host by reverting gologin dependency update [#36685](https://github.com/sourcegraph/sourcegraph/pull/36685)
- Fix issue with single-container docker image where codeinsights-db was being incorrectly created [#36678](https://github.com/sourcegraph/sourcegraph/pull/36678)

## 3.40.1

### Fixed

- Support expiring OAuth tokens for GitLab which became the default in version 15.0. [#36003](https://github.com/sourcegraph/sourcegraph/pull/36003)
- Fix external service resolver erroring when webhooks not supported. [#35932](https://github.com/sourcegraph/sourcegraph/pull/35932)

## 3.40.0

### Added

- Code Insights: Added fuzzy search filter for dashboard select drop down
- Code Insights: You can share code insights through a shareable link. [#34965](https://github.com/sourcegraph/sourcegraph/pull/34965)
- Search: `path:` is now a valid filter. It is an alias for the existing `file:` filter. [#34947](https://github.com/sourcegraph/sourcegraph/pull/34947)
- Search: `-language` is a valid filter, but the web app displays it as invalid. The web app is fixed to reflect validity. [#34949](https://github.com/sourcegraph/sourcegraph/pull/34949)
- Search-based code intelligence now recognizes local variables in Python, Java, JavaScript, TypeScript, C/C++, C#, Go, and Ruby. [#33689](https://github.com/sourcegraph/sourcegraph/pull/33689)
- GraphQL API: Added support for async external service deletion. This should be used to delete an external service which cannot be deleted within 75 seconds timeout due to a large number of repos. Usage: add `async` boolean field to `deleteExternalService` mutation. Example: `mutation deleteExternalService(externalService: "id", async: true) { alwaysNil }`
- [search.largeFiles](https://docs.sourcegraph.com/admin/config/site_config#search-largeFiles) now supports recursive globs. For example, it is now possible to specify a pattern like `**/*.lock` to match a lock file anywhere in a repository. [#35411](https://github.com/sourcegraph/sourcegraph/pull/35411)
- Permissions: The `setRepositoryPermissionsUnrestricted` mutation was added, which allows explicitly marking a repo as available to all Sourcegraph users. [#35378](https://github.com/sourcegraph/sourcegraph/pull/35378)
- The `repo:deps(...)` predicate can now search through the [Python dependencies of your repositories](https://docs.sourcegraph.com/code_search/how-to/dependencies_search). [#32659](https://github.com/sourcegraph/sourcegraph/issues/32659)
- Batch Changes are now supported on [Bitbucket Cloud](https://bitbucket.org/). [#24199](https://github.com/sourcegraph/sourcegraph/issues/24199)
- Pings for server-side batch changes [#34308](https://github.com/sourcegraph/sourcegraph/pull/34308)
- Indexed search will detect when it is misconfigured and has multiple replicas writing to the same directory. [#35513](https://github.com/sourcegraph/sourcegraph/pull/35513)
- A new token creation callback feature that sends a token back to a trusted program automatically after the user has signed in [#35339](https://github.com/sourcegraph/sourcegraph/pull/35339)
- The Grafana dashboard now has a global container resource usage view to help site-admin quickly identify potential scaling issues. [#34808](https://github.com/sourcegraph/sourcegraph/pull/34808)

### Changed

- Sourcegraph's docker images are now based on Alpine Linux 3.14. [#34508](https://github.com/sourcegraph/sourcegraph/pull/34508)
- Sourcegraph is now built with Go 1.18. [#34899](https://github.com/sourcegraph/sourcegraph/pull/34899)
- Capture group Code Insights now use the Compute streaming endpoint. [#34905](https://github.com/sourcegraph/sourcegraph/pull/34905)
- Code Insights will now automatically generate queries with a default value of `fork:no` and `archived:no` if these fields are not specified by the user. This removes the need to manually add these fields to have consistent behavior from historical to non-historical results. [#30204](https://github.com/sourcegraph/sourcegraph/issues/30204)
- Search Code Insights now use the Search streaming endpoint. [#35286](https://github.com/sourcegraph/sourcegraph/pull/35286)
- Deployment: Nginx ingress controller updated to v1.2.0

### Fixed

- Code Insights: Fixed line chart data series hover effect. Now the active line will be rendered on top of the others.
- Code Insights: Fixed incorrect Line Chart size calculation in FireFox
- Unverified primary emails no longer breaks the Emails-page for users and Users-page for Site Admin. [#34312](https://github.com/sourcegraph/sourcegraph/pull/34312)
- Button to download raw file in blob page is now working correctly. [#34558](https://github.com/sourcegraph/sourcegraph/pull/34558)
- Searches containing `or` expressions are now optimized to evaluate natively on the backends that support it ([#34382](https://github.com/sourcegraph/sourcegraph/pull/34382)), and both commit and diff search have been updated to run optimized `and`, `or`, and `not` queries. [#34595](https://github.com/sourcegraph/sourcegraph/pull/34595)
- Carets in textareas in Firefox are now visible. [#34888](https://github.com/sourcegraph/sourcegraph/pull/34888)
- Changesets to GitHub code hosts could fail with a confusing, non actionable error message. [#35048](https://github.com/sourcegraph/sourcegraph/pull/35048)
- An issue causing search expressions to not work in conjunction with `type:symbol`. [#35126](https://github.com/sourcegraph/sourcegraph/pull/35126)
- A non-descriptive error message that would be returned when using `on.repository` if it is not a valid repository path [#35023](https://github.com/sourcegraph/sourcegraph/pull/35023)
- Reduced database load when viewing or previewing a batch change. [#35501](https://github.com/sourcegraph/sourcegraph/pull/35501)
- Fixed a bug where Capture Group Code Insights generated just in time only returned data for the latest repository in the list. [#35624](https://github.com/sourcegraph/sourcegraph/pull/35624)

### Removed

- The experimental API Docs feature released on our Cloud instance since 3.30.0 has been removed from the product entirely. This product functionality is being superseded by [doctree](https://github.com/sourcegraph/doctree). [#34798](https://github.com/sourcegraph/sourcegraph/pull/34798)

## 3.39.1

### Fixed

- Code Insights: Fixed bug that caused line rendering issues when series data is returned out of order by date.
- Code Insights: Fixed bug that caused before and after parameters to be switched when clicking in to the diff view from an insight.
- Fixed an issue with notebooks that caused the cursor to behave erratically in markdown blocks. [#34227](https://github.com/sourcegraph/sourcegraph/pull/34227)
- Batch Changes on docker compose installations were failing due to a missing environment variable [#813](https://github.com/sourcegraph/deploy-sourcegraph-docker/pull/813).

## 3.39.0

### Added

- Added support for LSIF upload authentication against GitLab.com on Sourcegraph Cloud. [#33254](https://github.com/sourcegraph/sourcegraph/pull/33254)
- Add "getting started/quick start checklist for authenticated users" [#32882](https://github.com/sourcegraph/sourcegraph/pull/32882)
- A redesigned repository page is now available under the `new-repo-page` feature flag. [#33319](https://github.com/sourcegraph/sourcegraph/pull/33319)
- Pings now include notebooks usage metrics. [#30087](https://github.com/sourcegraph/sourcegraph/issues/30087)
- Notebooks are now enabled by default. [#33706](https://github.com/sourcegraph/sourcegraph/pull/33706)
- The Code Insights GraphQL API now accepts Search Contexts as a filter and will extract the expressions embedded the `repo` and `-repo` search query fields from the contexts to apply them as filters on the insight. [#33866](https://github.com/sourcegraph/sourcegraph/pull/33866)
- The Code Insights commit indexer can now index commits in smaller batches. Set the number of days per batch in the site setting `insights.commit.indexer.windowDuration`. A value of 0 (default) will disable batching. [#33666](https://github.com/sourcegraph/sourcegraph/pull/33666)
- Support account lockout after consecutive failed sign-in attempts for builtin authentication provider (i.e. username and password), new config options are added to the site configuration under `"auth.lockout"` to customize the threshold, length of lockout and consecutive periods. [#33999](https://github.com/sourcegraph/sourcegraph/pull/33999)
- pgsql-exporter for Code Insights has been added to docker-compose and Kubernetes deployments to gather database-level metrics. [#780](https://github.com/sourcegraph/deploy-sourcegraph-docker/pull/780), [#4111](https://github.com/sourcegraph/deploy-sourcegraph/pull/4111)
- `repo:dependencies(...)` predicate can now search through the [Go dependencies of your repositories](https://docs.sourcegraph.com/code_search/how-to/dependencies_search). [#32658](https://github.com/sourcegraph/sourcegraph/issues/32658)
- Added a site config value `defaultRateLimit` to optionally configure a global default rate limit for external services.

### Changed

- Code Insights: Replaced native window confirmation dialog with branded modal. [#33637](https://github.com/sourcegraph/sourcegraph/pull/33637)
- Code Insights: Series data is now sorted by semantic version then alphabetically.
- Code Insights: Added locked insights overlays for frozen insights while in limited access mode. Restricted insight editing save change button for frozen insights. [#33062](https://github.com/sourcegraph/sourcegraph/pull/33062)
- Code Insights: A global dashboard will now be automatically created while in limited access mode to provide consistent visibility for unlocked insights. This dashboard cannot be deleted or modified while in limited access mode. [#32992](https://github.com/sourcegraph/sourcegraph/pull/32992)
- Update "getting started checklist for visitors" to a new design [TODO:]
- Update "getting started/quick start checklist for visitors" to a new design [#32882](https://github.com/sourcegraph/sourcegraph/pull/32882)
- Code Insights: Capture group values are now restricted to 100 characters. [#32828](https://github.com/sourcegraph/sourcegraph/pull/32828)
- Repositories for which gitserver's janitor job "sg maintenance" fails will eventually be re-cloned if "DisableAutoGitUpdates" is set to false (default) in site configuration. [#33432](https://github.com/sourcegraph/sourcegraph/pull/33432)
- The Code Insights database is now based on Postgres 12, removing the dependency on TimescaleDB. [#32697](https://github.com/sourcegraph/sourcegraph/pull/32697)

### Fixed

- Fixed create insight button being erroneously disabled.
- Fixed an issue where a `Warning: Sourcegraph cannot send emails!` banner would appear for all users instead of just site admins (introduced in v3.38).
- Fixed reading search pattern type from settings [#32989](https://github.com/sourcegraph/sourcegraph/issues/32989)
- Display a tooltip and truncate the title of a search result when content overflows [#32904](https://github.com/sourcegraph/sourcegraph/pull/32904)
- Search patterns containing `and` and `not` expressions are now optimized to evaluate natively on the Zoekt backend for indexed code content and symbol search wherever possible. These kinds of queries are now typically an order of magnitude faster. Previous cases where no results were returned for expensive search expressions should now work and return results quickly. [#33308](https://github.com/sourcegraph/sourcegraph/pull/33308)
- Fail to log extension activation event will no longer block extension from activating [#33300][https://github.com/sourcegraph/sourcegraph/pull/33300]
- Fixed out-ouf-memory events for gitserver's janitor job "sg maintenance". [#33353](https://github.com/sourcegraph/sourcegraph/issues/33353)
- Setting the publication state for changesets when previewing a batch spec now works correctly if all changesets are selected and there is more than one page of changesets. [#33619](https://github.com/sourcegraph/sourcegraph/issues/33619)

### Removed

-

## 3.38.1

### Fixed

- An issue introduced in 3.38 that caused alerts to not be delivered [#33398](https://github.com/sourcegraph/sourcegraph/pull/33398)

## 3.38.0

### Added

- Added new "Getting started onboarding tour" for not authenticated users on Sourcegraph.com instead of "Search onboarding tour" [#32263](https://github.com/sourcegraph/sourcegraph/pull/32263)
- Pings now include code host integration usage metrics [#31379](https://github.com/sourcegraph/sourcegraph/pull/31379)
- Added `PRECISE_CODE_INTEL_UPLOAD_AWS_USE_EC2_ROLE_CREDENTIALS` environment variable to enable EC2 metadata API authentication to an external S3 bucket storing precise code intelligence uploads. [#31820](https://github.com/sourcegraph/sourcegraph/pull/31820)
- LSIF upload pages now include a section listing the reasons and retention policies resulting in an upload being retained and not expired. [#30864](https://github.com/sourcegraph/sourcegraph/pull/30864)
- Timestamps in the history panel can now be formatted as absolute timestamps by using user setting `history.preferAbsoluteTimestamps`
- Timestamps in the history panel can now be formatted as absolute timestamps by using user setting `history.preferAbsoluteTimestamps` [#31837](https://github.com/sourcegraph/sourcegraph/pull/31837)
- Notebooks from private enterprise instances can now be embedded in external sites by enabling the `enable-embed-route` feature flag. [#31628](https://github.com/sourcegraph/sourcegraph/issues/31628)
- Pings now include IDE extensions usage metrics [#32000](https://github.com/sourcegraph/sourcegraph/pull/32000)
- New EventSource type: `IDEEXTENSION` for IDE extensions-related events [#32000](https://github.com/sourcegraph/sourcegraph/pull/32000)
- Code Monitoring now has a Logs tab enabled as a [beta feature](https://docs.sourcegraph.com/admin/beta_and_experimental_features). This lets you see recent runs of your code monitors and determine if any notifications were sent or if there were any errors during the run. [#32292](https://github.com/sourcegraph/sourcegraph/pull/32292)
- Code Monitoring creation and editing now supports syntax highlighting and autocomplete on the search box. [#32536](https://github.com/sourcegraph/sourcegraph/pull/32536)
- New `repo:dependencies(...)` predicate allows you to [search through the dependencies of your repositories](https://docs.sourcegraph.com/code_search/how-to/dependencies_search). This feature is currently in beta and only npm package repositories are supported with dependencies from `package-lock.json` and `yarn.lock` files. [#32405](https://github.com/sourcegraph/sourcegraph/issues/32405)
- Site config has a new _experimental_ feature called `gitServerPinnedRepos` that allows admins to pin specific repositories to particular gitserver instances. [#32831](https://github.com/sourcegraph/sourcegraph/pull/32831).
- Added [Rockskip](https://docs.sourcegraph.com/code_intelligence/explanations/rockskip), a scalable symbol service backend for a fast symbol sidebar and search-based code intelligence on monorepos.
- Code monitor email notifications can now optionally include the content of new search results. This is disabled by default but can be enabled by editing the code monitor's email action and toggling on "Include search results in sent message". [#32097](https://github.com/sourcegraph/sourcegraph/pull/32097)

### Changed

- Searching for the pattern `//` with regular expression search is now interpreted literally and will search for `//`. Previously, the `//` pattern was interpreted as our regular expression syntax `/<regexp>/` which would in turn be intrpreted as the empty string. Since searching for an empty string offers little practically utility, we now instead interpret `//` to search for its literal meaning in regular expression search. [#31520](https://github.com/sourcegraph/sourcegraph/pull/31520)
- Timestamps in the webapp will now display local time on hover instead of UTC time [#31672](https://github.com/sourcegraph/sourcegraph/pull/31672)
- Updated Postgres version from 12.6 to 12.7 [#31933](https://github.com/sourcegraph/sourcegraph/pull/31933)
- Code Insights will now periodically clean up data series that are not in use. There is a 1 hour grace period where the series can be reattached to a view, after which all of the time series data and metadata will be deleted. [#32094](https://github.com/sourcegraph/sourcegraph/pull/32094)
- Code Insights critical telemetry total count now only includes insights that are not frozen (limited by trial mode restrictions). [#32529](https://github.com/sourcegraph/sourcegraph/pull/32529)
- The Phabricator integration with Gitolite code hosts has been deprecated, the fields have been kept to not break existing systems, but the integration does not work anymore
- The SSH library used to push Batch Change branches to code hosts has been updated to prevent issues pushing to github.com or GitHub Enterprise releases after March 15, 2022. [#32641](https://github.com/sourcegraph/sourcegraph/issues/32641)
- Bumped the minimum supported version of Docker Compose from `1.22.0` to `1.29.0`. [#32631](https://github.com/sourcegraph/sourcegraph/pull/32631)
- [Code host API rate limit configuration](https://docs.sourcegraph.com/admin/repo/update_frequency#code-host-api-rate-limiting) no longer based on code host URLs but only takes effect on each individual external services. To enforce API rate limit, please add configuration to all external services that are intended to be rate limited. [#32768](https://github.com/sourcegraph/sourcegraph/pull/32768)

### Fixed

- Viewing or previewing a batch change is now more resilient when transient network or server errors occur. [#29859](https://github.com/sourcegraph/sourcegraph/issues/29859)
- Search: `select:file` and `select:file.directory` now properly deduplicates results. [#32469](https://github.com/sourcegraph/sourcegraph/pull/32469)
- Security: Patch container images against CVE 2022-0778 [#32679](https://github.com/sourcegraph/sourcegraph/issues/32679)
- When closing a batch change, draft changesets that will be closed are now also shown. [#32481](https://github.com/sourcegraph/sourcegraph/pull/32481)

### Removed

- The deprecated GraphQL field `SearchResults.resultCount` has been removed in favor of its replacement, `matchCount`. [#31573](https://github.com/sourcegraph/sourcegraph/pull/31573)
- The deprecated site-config field `UseJaeger` has been removed. Use `"observability.tracing": { "sampling": "all" }` instead [#31294](https://github.com/sourcegraph/sourcegraph/pull/31294/commits/6793220d6cf1200535a2610d79d2dd9e18c67dca)

## 3.37.0

### Added

- Code in search results is now selectable (e.g. for copying). Just clicking on the code continues to open the corresponding file as it did before. [#30033](https://github.com/sourcegraph/sourcegraph/pull/30033)
- Search Notebooks now support importing and exporting Markdown-formatted files. [#28586](https://github.com/sourcegraph/sourcegraph/issues/28586)
- Added standalone migrator service that can be used to run database migrations independently of an upgrade. For more detail see the [standalone migrator docs](https://docs.sourcegraph.com/admin/how-to/manual_database_migrations) and the [docker-compose](https://docs.sourcegraph.com/admin/install/docker-compose/operations#database-migrations) or [kubernetes](https://docs.sourcegraph.com/admin/install/kubernetes/update#database-migrations) upgrade docs.

### Changed

- Syntax highlighting for JSON now uses a distinct color for strings in object key positions. [#30105](https://github.com/sourcegraph/sourcegraph/pull/30105)
- GraphQL API: The order of events returned by `MonitorTriggerEventConnection` has been reversed so newer events are returned first. The `after` parameter has been modified accordingly to return events older the one specified, to allow for pagination. [31219](https://github.com/sourcegraph/sourcegraph/pull/31219)
- [Query based search contexts](https://docs.sourcegraph.com/code_search/how-to/search_contexts#beta-query-based-search-contexts) are now enabled by default as a [beta feature](https://docs.sourcegraph.com/admin/beta_and_experimental_features). [#30888](https://github.com/sourcegraph/sourcegraph/pull/30888)
- The symbols sidebar loads much faster on old commits (after processing it) when scoped to a subdirectory in a big repository. [#31300](https://github.com/sourcegraph/sourcegraph/pull/31300)

### Fixed

- Links generated by editor endpoint will render image preview correctly. [#30767](https://github.com/sourcegraph/sourcegraph/pull/30767)
- Fixed a race condition in the precise code intel upload expirer process that prematurely expired new uploads. [#30546](https://github.com/sourcegraph/sourcegraph/pull/30546)
- Pushing changesets from Batch Changes to code hosts with self-signed TLS certificates has been fixed. [#31010](https://github.com/sourcegraph/sourcegraph/issues/31010)
- Fixed LSIF uploads not being expired according to retention policies when the repository contained tags and branches with the same name but pointing to different commits. [#31108](https://github.com/sourcegraph/sourcegraph/pull/31108)
- Service discovery for the symbols service can transition from no endpoints to endpoints. Previously we always returned an error after the first empty state. [#31225](https://github.com/sourcegraph/sourcegraph/pull/31225)
- Fixed performance issue in LSIF upload processing, reducing the latency between uploading an LSIF index and accessing precise code intel in the UI. ([#30978](https://github.com/sourcegraph/sourcegraph/pull/30978), [#31143](https://github.com/sourcegraph/sourcegraph/pull/31143))
- Fixed symbols not appearing when no files changed between commits. [#31295](https://github.com/sourcegraph/sourcegraph/pull/31295)
- Fixed symbols not appearing when too many files changed between commits. [#31110](https://github.com/sourcegraph/sourcegraph/pull/31110)
- Fixed runaway disk usage in the `symbols` service. [#30647](https://github.com/sourcegraph/sourcegraph/pull/30647)

### Removed

- Removed `experimentalFeature.showCodeMonitoringTestEmailButton`. Test emails can still be sent by editing the code monitor and expanding the "Send email notification" section. [#29953](https://github.com/sourcegraph/sourcegraph/pull/29953)

## 3.36.3

### Fixed

- Fix Code Monitor permissions. For more detail see our [security advisory](https://github.com/sourcegraph/sourcegraph/security/advisories/GHSA-xqv2-x6f2-w3pf) [#30547](https://github.com/sourcegraph/sourcegraph/pull/30547)

## 3.36.2

### Removed

- The TOS consent screen which would appear for all users upon signing into Sourcegraph. We had some internal miscommunication on this onboarding flow and it didn’t turn out the way we intended, this effectively reverts that change. ![#30192](https://github.com/sourcegraph/sourcegraph/issues/30192)

## 3.36.1

### Fixed

- Fix broken 'src lsif upload' inside executor due to basic auth removal. [#30023](https://github.com/sourcegraph/sourcegraph/pull/30023)

## 3.36.0

### Added

- Search contexts can now be defined with a restricted search query as an alternative to a specific list of repositories and revisions. This feature is _beta_ and may change in the following releases. Allowed filters: `repo`, `rev`, `file`, `lang`, `case`, `fork`, `visibility`. `OR`, `AND` expressions are also allowed. To enable this feature to all users, set `experimentalFeatures.searchContextsQuery` to true in global settings. You'll then see a "Create context" button from the search results page and a "Query" input field in the search contexts form. If you want revisions specified in these query based search contexts to be indexed, set `experimentalFeatures.search.index.query.contexts` to true in site configuration. [#29327](https://github.com/sourcegraph/sourcegraph/pull/29327)
- More explicit Terms of Service and Privacy Policy consent has been added to Sourcegraph Server. [#28716](https://github.com/sourcegraph/sourcegraph/issues/28716)
- Batch changes will be created on forks of the upstream repository if the new `batchChanges.enforceForks` site setting is enabled. [#17879](https://github.com/sourcegraph/sourcegraph/issues/17879)
- Symbolic links are now searchable. Previously it was possible to navigate to symbolic links in the repository tree view, however the symbolic links were ignored during searches. [#29567](https://github.com/sourcegraph/sourcegraph/pull/29567), [#237](https://github.com/sourcegraph/zoekt/pull/237)
- Maximum number of references/definitions shown in panel can be adjusted in settings with `codeIntelligence.maxPanelResults`. If not set, a hardcoded limit of 500 was used. [#29629](https://github.com/sourcegraph/sourcegraph/29629)
- Search notebooks are now fully persistable. You can create notebooks through the WYSIWYG editor and share them via a unique URL. We support two visibility modes: private (only the creator can view the notebook) and public (everyone can view the notebook). This feature is _beta_ and may change in the following releases. [#27384](https://github.com/sourcegraph/sourcegraph/issues/27384)
- Code Insights that are run over all repositories now have data points with links that lead to the search page. [#29587](https://github.com/sourcegraph/sourcegraph/pull/29587)
- Code Insights creation UI query field now supports different syntax highlight modes based on `patterntype` filter. [#29733](https://github.com/sourcegraph/sourcegraph/pull/29733)
- Code Insights creation UI query field now has live-preview button that leads to the search page with predefined query value. [#29698](https://github.com/sourcegraph/sourcegraph/pull/29698)
- Code Insights creation UI detect and track patterns can now search across all repositories. [#29906](https://github.com/sourcegraph/sourcegraph/pull/29906)
- Pings now contain aggregated CTA metrics. [#29966](https://github.com/sourcegraph/sourcegraph/pull/29966)
- Pings now contain aggregated CTA metrics. [#29966](https://github.com/sourcegraph/sourcegraph/pull/29966) and [#31389](https://github.com/sourcegraph/sourcegraph/pull/31389)

### Changed

- Sourcegraph's API (streaming search, GraphQL, etc.) may now be used from any domain when using an access token for authentication, or with no authentication in the case of Sourcegraph.com. [#28775](https://github.com/sourcegraph/sourcegraph/pull/28775)
- The endpoint `/search/stream` will be retired in favor of `/.api/search/stream`. This requires no action unless you have developed custom code against `/search/stream`. We will support both endpoints for a short period of time before removing `/search/stream`. Please refer to the [documentation](https://docs.sourcegraph.com/api/stream_api) for more information.
- When displaying the content of symbolic links in the repository tree view, we will show the relative path to the link's target instead of the target's content. This behavior is consistent with how we display symbolic links in search results. [#29687](https://github.com/sourcegraph/sourcegraph/pull/29687)
- A new janitor job, "sg maintenance" was added to gitserver. The new job replaces "garbage collect" with the goal to optimize the performance of git operations for large repositories. You can choose to enable "garbage collect" again by setting the environment variables "SRC_ENABLE_GC_AUTO" to "true" and "SRC_ENABLE_SG_MAINTENANCE" to "false" for gitserver. Note that you must not enable both options at the same time. [#28224](https://github.com/sourcegraph/sourcegraph/pull/28224).
- Search results across repositories are now ordered by repository rank by default. By default the rank is the number of stars a repository has. An administrator can inflate the rank of a repository via `experimentalFeatures.ranking.repoScores`. If you notice increased latency in results, you can disable this feature by setting `experimentalFeatures.ranking.maxReorderQueueSize` to 0. [#29856](https://github.com/sourcegraph/sourcegraph/pull/29856)
- Search results within the same file are now ordered by relevance instead of line number. To order by line number, update the setting `experimentalFeatures.clientSearchResultRanking: "by-line-number"`. [#29046](https://github.com/sourcegraph/sourcegraph/pull/29046)
- Bumped the symbols processing timeout from 20 minutes to 2 hours and made it configurable. [#29891](https://github.com/sourcegraph/sourcegraph/pull/29891)

### Fixed

- Issue preventing searches from completing when certain patterns contain `@`. [#29489](https://github.com/sourcegraph/sourcegraph/pull/29489)
- The grafana dashboard for "successful search request duration" reports the time for streaming search which is used by the browser. Previously it reported the GraphQL time which the browser no longer uses. [#29625](https://github.com/sourcegraph/sourcegraph/pull/29625)
- A regression introduced in 3.35 causing Code Insights that are run over all repositories to not query against repositories that have permissions enabled. (Restricted repositories are and remain filtered based on user permissions when a user views a chart, not at query time.) This may cause global Insights to undercount for data points generated after upgrading to 3.35 and before upgrading to 3.36. [](https://github.com/sourcegraph/sourcegraph/pull/29725)
- Renaming repositories now removes the old indexes on Zoekt's disks. This did not affect search results, only wasted disk space. This was a regression introduced in Sourcegraph 3.33. [#29685](https://github.com/sourcegraph/sourcegraph/issues/29685)

### Removed

- Removed unused backend service from Kubernetes deployments. [#4050](https://github.com/sourcegraph/deploy-sourcegraph/pull/4050)

## 3.35.2

### Fixed

- Fix Code Monitor permissions. For more detail see our [security advisory](https://github.com/sourcegraph/sourcegraph/security/advisories/GHSA-xqv2-x6f2-w3pf) [#30547](https://github.com/sourcegraph/sourcegraph/pull/30547)

## 3.35.1

**⚠️ Due to issues related to Code Insights in the 3.35.0 release, users are advised to upgrade directly to 3.35.1.**

### Fixed

- Skipped migrations caused existing Code Insights to not appear. [#29395](https://github.com/sourcegraph/sourcegraph/pull/29395)
- Enterprise-only out-of-band migrations failed to execute due to missing enterprise configuration flag. [#29426](https://github.com/sourcegraph/sourcegraph/pull/29426)

## 3.35.0

**⚠️ Due to issues related to Code Insights on this release, users are advised to upgrade directly to 3.35.1.**

### Added

- Individual batch changes can publish multiple changesets to the same repository by specifying multiple target branches using the [`on.branches`](https://docs.sourcegraph.com/batch_changes/references/batch_spec_yaml_reference#on-repository) attribute. [#25228](https://github.com/sourcegraph/sourcegraph/issues/25228)
- Low resource overlay added. NOTE: this is designed for internal-use only. Customers can use the `minikube` overlay to achieve similar results.[#4012](https://github.com/sourcegraph/deploy-sourcegraph/pull/4012)
- Code Insights has a new insight `Detect and Track` which will generate unique time series from the matches of a pattern specified as a regular expression capture group. This is currently limited to insights scoped to specific repositories. [docs](https://docs.sourcegraph.com/code_insights/explanations/automatically_generated_data_series)
- Code Insights is persisted entirely in the `codeinsights-db` database. A migration will automatically be performed to move any defined insights and dashboards from your user, org, or global settings files.
- The GraphQL API for Code Insights has entered beta. [docs](https://docs.sourcegraph.com/code_insights/references/code_insights_graphql_api)
- The `SRC_GIT_SERVICE_MAX_EGRESS_BYTES_PER_SECOND` environment variable to control the egress throughput of gitserver's git service (e.g. used by zoekt-index-server to clone repos to index). Set to -1 for no limit. [#29197](https://github.com/sourcegraph/sourcegraph/pull/29197)
- Search suggestions via the GraphQL API were deprecated last release and are now no longer available. Suggestions now work only with the search streaming API. [#29283](https://github.com/sourcegraph/sourcegraph/pull/29283)
- Clicking on a token will now jump to its definition. [#28520](https://github.com/sourcegraph/sourcegraph/pull/28520)

### Changed

- The `ALLOW_DECRYPT_MIGRATION` environment variable is now read by the `worker` service, not the `frontend` service as in previous versions.
- External services will stop syncing if they exceed the user / site level limit for total number of repositories added. It will only continue syncing if the extra repositories are removed or the corresponding limit is increased, otherwise it will stop syncing for the very first repository each time the syncer attempts to sync the external service again. [#28674](https://github.com/sourcegraph/sourcegraph/pull/28674)
- Sourcegraph services now listen to SIGTERM signals. This allows smoother rollouts in kubernetes deployments. [#27958](https://github.com/sourcegraph/sourcegraph/pull/27958)
- The sourcegraph-frontend ingress now uses the networking.k8s.io/v1 api. This adds support for k8s v1.22 and later, and deprecates support for versions older than v1.18.x [#4029](https://github.com/sourcegraph/deploy-sourcegraph/pull/4029)
- Non-bare repositories found on gitserver will be removed by a janitor job. [#28895](https://github.com/sourcegraph/sourcegraph/pull/28895)
- The search bar is no longer auto-focused when navigating between files. This change means that the keyboard shortcut Cmd+LeftArrow (or Ctrl-LeftArrow) now goes back to the browser's previous page instead of moving the cursor position to the first position of the search bar. [#28943](https://github.com/sourcegraph/sourcegraph/pull/28943)
- Code Insights series over all repositories can now be edited
- Code Insights series over all repositories now support a custom time interval and will calculate with 12 points starting at the moment the series is created and working backwards.
- Minio service upgraded to RELEASE.2021-12-10T23-03-39Z. [#29188](https://github.com/sourcegraph/sourcegraph/pull/29188)
- Code insights creation UI form query field now supports suggestions and syntax highlighting. [#28130](https://github.com/sourcegraph/sourcegraph/pull/28130)
- Using `select:repo` in search queries will now stream results incrementally, greatly improving speed and reducing time-to-first-result. [#28920](https://github.com/sourcegraph/sourcegraph/pull/28920)
- The fuzzy file finder is now enabled by default and can be activated with the shortcut `Cmd+K` on macOS and `Ctrl+K` on Linux/Windows. Change the user setting `experimentalFeatures.fuzzyFinder` to `false` to disable this feature. [#29010](https://github.com/sourcegraph/sourcegraph/pull/29010)
- Search-based code intelligence and the symbol sidebar are much faster now that the symbols service incrementally processes files that changed. [#27932](https://github.com/sourcegraph/sourcegraph/pull/27932)

### Fixed

- Moving a changeset from draft state into published state was broken on GitLab code hosts. [#28239](https://github.com/sourcegraph/sourcegraph/pull/28239)
- The shortcuts for toggling the History Panel and Line Wrap were not working on Mac. [#28574](https://github.com/sourcegraph/sourcegraph/pull/28574)
- Suppresses docker-on-mac warning for Kubernetes, Docker Compose, and Pure Docker deployments. [#28405](https://github.com/sourcegraph/sourcegraph/pull/28821)
- Fixed an issue where certain regexp syntax for repository searches caused the entire search, including non-repository searches, to fail with a parse error (issue affects only version 3.34). [#28826](https://github.com/sourcegraph/sourcegraph/pull/28826)
- Modifying changesets on Bitbucket Server could previously fail if the local copy in Batch Changes was out of date. That has been fixed by retrying the operations in case of a 409 response. [#29100](https://github.com/sourcegraph/sourcegraph/pull/29100)

### Removed

- Settings files (user, org, global) as a persistence mechanism for Code Insights are now deprecated.
- Query-runner deployment has been removed. You can safely remove the `query-runner` service from your installation.

## 3.34.2

### Fixed

- A bug introduced in 3.34 and 3.34.1 that resulted in certain repositories being missed in search results. [#28624](https://github.com/sourcegraph/sourcegraph/pull/28624)

## 3.34.1

### Fixed

- Fixed Redis alerting for docker-compose deployments [#28099](https://github.com/sourcegraph/sourcegraph/issues/28099)

## 3.34.0

### Added

- Added documentation for merging site-config files. Available since 3.32 [#21220](https://github.com/sourcegraph/sourcegraph/issues/21220)
- Added site config variable `cloneProgressLog` to optionally enable logging of clone progress to temporary files for debugging. Disabled by default. [#26568](https://github.com/sourcegraph/sourcegraph/pull/26568)
- GNU's `wget` has been added to all `sourcegraph/*` Docker images that use `sourcegraph/alpine` as its base [#26823](https://github.com/sourcegraph/sourcegraph/pull/26823)
- Added the "no results page", a help page shown if a search doesn't return any results [#26154](https://github.com/sourcegraph/sourcegraph/pull/26154)
- Added monitoring page for Redis databases [#26967](https://github.com/sourcegraph/sourcegraph/issues/26967)
- The search indexer only polls repositories that have been marked as changed. This reduces a large source of load in installations with a large number of repositories. If you notice index staleness, you can try disabling by setting the environment variable `SRC_SEARCH_INDEXER_EFFICIENT_POLLING_DISABLED` on `sourcegraph-frontend`. [#27058](https://github.com/sourcegraph/sourcegraph/issues/27058)
- Pings include instance wide total counts of Code Insights grouped by presentation type, series type, and presentation-series type. [#27602](https://github.com/sourcegraph/sourcegraph/pull/27602)
- Added logging of incoming Batch Changes webhooks, which can be viewed by site admins. By default, sites without encryption will log webhooks for three days, while sites with encryption will not log webhooks without explicit configuration. [See the documentation for more details](https://docs.sourcegraph.com/admin/config/batch_changes#incoming-webhooks). [#26669](https://github.com/sourcegraph/sourcegraph/issues/26669)
- Added support for finding implementations of interfaces and methods. [#24854](https://github.com/sourcegraph/sourcegraph/pull/24854)

### Changed

- Removed liveness probes from Kubernetes Prometheus deployment [#2970](https://github.com/sourcegraph/deploy-sourcegraph/pull/2970)
- Batch Changes now requests the `workflow` scope on GitHub personal access tokens to allow batch changes to write to the `.github` directory in repositories. If you have already configured a GitHub PAT for use with Batch Changes, we suggest adding the scope to the others already granted. [#26606](https://github.com/sourcegraph/sourcegraph/issues/26606)
- Sourcegraph's Prometheus and Alertmanager dependency has been upgraded to v2.31.1 and v0.23.0 respectively. [#27336](https://github.com/sourcegraph/sourcegraph/pull/27336)
- The search UI's repositories count as well as the GraphQL API's `search().repositories` and `search().repositoriesCount` have changed semantics from the set of searchable repositories to the set of repositories with matches. In a future release, we'll introduce separate fields for the set of searchable repositories backed by a [scalable implementation](https://github.com/sourcegraph/sourcegraph/issues/27274). [#26995](https://github.com/sourcegraph/sourcegraph/issues/26995)

### Fixed

- An issue that causes the server to panic when performing a structural search via the GQL API for a query that also
  matches missing repos (affected versions 3.33.0 and 3.32.0)
  . [#26630](https://github.com/sourcegraph/sourcegraph/pull/26630)
- Improve detection for Docker running in non-linux
  environments. [#23477](https://github.com/sourcegraph/sourcegraph/issues/23477)
- Fixed the cache size calculation used for Kubernetes deployments. Previously, the calculated value was too high and would exceed the ephemeral storage request limit. #[26283](https://github.com/sourcegraph/sourcegraph/issues/26283)
- Fixed a regression that was introduced in 3.27 and broke SSH-based authentication for managing Batch Changes changesets on code hosts. SSH keys generated by Sourcegraph were not used for authentication and authenticating with the code host would fail if no SSH key with write-access had been added to `gitserver`. [#27491](https://github.com/sourcegraph/sourcegraph/pull/27491)
- Private repositories matching `-repo:` expressions are now excluded. This was a regression introduced in 3.33.0. [#27044](https://github.com/sourcegraph/sourcegraph/issues/27044)

### Removed

- All version contexts functionality (deprecated in 3.33) is now removed. [#26267](https://github.com/sourcegraph/sourcegraph/issues/26267)
- Query filter `repogroup` (deprecated in 3.33) is now removed. [#24277](https://github.com/sourcegraph/sourcegraph/issues/24277)
- Sourcegraph no longer uses CSRF security tokens/cookies to prevent CSRF attacks. Instead, Sourcegraph now relies solely on browser's CORS policies (which were already in place.) In practice, this is just as safe and leads to a simpler CSRF threat model which reduces security risks associated with our threat model complexity. [#7658](https://github.com/sourcegraph/sourcegraph/pull/7658)
- Notifications for saved searches (deprecated in v3.31.0) have been removed [#27912](https://github.com/sourcegraph/sourcegraph/pull/27912/files)

## 3.33.2

### Fixed

- Fixed: backported saved search and code monitor notification fixes from 3.34.0 [#28019](https://github.com/sourcegraph/sourcegraph/pull/28019)

## 3.33.1

### Fixed

- Private repositories matching `-repo:` expressions are now excluded. This was a regression introduced in 3.33.0. [#27044](https://github.com/sourcegraph/sourcegraph/issues/27044)
- Fixed a regression that was introduced in 3.27 and broke SSH-based authentication for managing Batch Changes changesets on code hosts. SSH keys generated by Sourcegraph were not used for authentication and authenticating with the code host would fail if no SSH key with write-access had been added to `gitserver`. [#27491](https://github.com/sourcegraph/sourcegraph/pull/27491)

## 3.33.0

### Added

- More rules have been added to the search query validation so that user get faster feedback on issues with their query. [#24747](https://github.com/sourcegraph/sourcegraph/pull/24747)
- Bloom filters have been added to the zoekt indexing backend to accelerate queries with code fragments matching `\w{4,}`. [zoekt#126](https://github.com/sourcegraph/zoekt/pull/126)
- For short search queries containing no filters but the name of a supported programming language we are now suggesting to run the query with a language filter. [#25792](https://github.com/sourcegraph/sourcegraph/pull/25792)
- The API scope used by GitLab OAuth can now optionally be configured in the provider. [#26152](https://github.com/sourcegraph/sourcegraph/pull/26152)
- Added Apex language support for syntax highlighting and search-based code intelligence. [#25268](https://github.com/sourcegraph/sourcegraph/pull/25268)

### Changed

- Search context management pages are now only available in the Sourcegraph enterprise version. Search context dropdown is disabled in the OSS version. [#25147](https://github.com/sourcegraph/sourcegraph/pull/25147)
- Search contexts GQL API is now only available in the Sourcegraph enterprise version. [#25281](https://github.com/sourcegraph/sourcegraph/pull/25281)
- When running a commit or diff query, the accepted values of `before` and `after` have changed from "whatever git accepts" to a [slightly more strict subset](https://docs.sourcegraph.com/code_search/reference/language#before) of that. [#25414](https://github.com/sourcegraph/sourcegraph/pull/25414)
- Repogroups and version contexts are deprecated in favor of search contexts. Read more about the deprecation and how to migrate to search contexts in the [blog post](https://about.sourcegraph.com/blog/introducing-search-contexts). [#25676](https://github.com/sourcegraph/sourcegraph/pull/25676)
- Search contexts are now enabled by default in the Sourcegraph enterprise version. [#25674](https://github.com/sourcegraph/sourcegraph/pull/25674)
- Code Insights background queries will now retry a maximum of 10 times (down from 100). [#26057](https://github.com/sourcegraph/sourcegraph/pull/26057)
- Our `sourcegraph/cadvisor` Docker image has been upgraded to cadvisor version `v0.42.0`. [#26126](https://github.com/sourcegraph/sourcegraph/pull/26126)
- Our `jaeger` version in the `sourcegraph/sourcegraph` Docker image has been upgraded to `1.24.0`. [#26215](https://github.com/sourcegraph/sourcegraph/pull/26215)

### Fixed

- A search regression in 3.32.0 which caused instances with search indexing _disabled_ (very rare) via `"search.index.enabled": false,` in their site config to crash with a panic. [#25321](https://github.com/sourcegraph/sourcegraph/pull/25321)
- An issue where the default `search.index.enabled` value on single-container Docker instances would incorrectly be computed as `false` in some situations. [#25321](https://github.com/sourcegraph/sourcegraph/pull/25321)
- StatefulSet service discovery in Kubernetes correctly constructs pod hostnames in the case where the ServiceName is different from the StatefulSet name. [#25146](https://github.com/sourcegraph/sourcegraph/pull/25146)
- An issue where clicking on a link in the 'Revisions' search sidebar section would result in an invalid query if the query didn't already contain a 'repo:' filter. [#25076](https://github.com/sourcegraph/sourcegraph/pull/25076)
- An issue where links to jump to Bitbucket Cloud wouldn't render in the UI. [#25533](https://github.com/sourcegraph/sourcegraph/pull/25533)
- Fixed some code insights pings being aggregated on `anonymous_user_id` instead of `user_id`. [#25926](https://github.com/sourcegraph/sourcegraph/pull/25926)
- Code insights running over all repositories using a commit search (`type:commit` or `type:diff`) would fail to deserialize and produce no results. [#25928](https://github.com/sourcegraph/sourcegraph/pull/25928)
- Fixed an issue where code insights queries could produce a panic on queued records that did not include a `record_time` [#25929](https://github.com/sourcegraph/sourcegraph/pull/25929)
- Fixed an issue where Batch Change changeset diffs would sometimes render incorrectly when previewed from the UI if they contained deleted empty lines. [#25866](https://github.com/sourcegraph/sourcegraph/pull/25866)
- An issue where `repo:contains.commit.after()` would fail on some malformed git repositories. [#25974](https://github.com/sourcegraph/sourcegraph/issues/25974)
- Fixed primary email bug where users with no primary email set would break the email setting page when trying to add a new email. [#25008](https://github.com/sourcegraph/sourcegraph/pull/25008)
- An issue where keywords like `and`, `or`, `not` would not be highlighted properly in the search bar due to the presence of quotes. [#26135](https://github.com/sourcegraph/sourcegraph/pull/26135)
- An issue where frequent search indexing operations led to incoming search queries timing out. When these timeouts happened in quick succession, `zoekt-webserver` processes would shut themselves down via their `watchdog` routine. This should now only happen when a given `zoekt-webserver` is under-provisioned on CPUs. [#25872](https://github.com/sourcegraph/sourcegraph/issues/25872)
- Since 3.28.0, Batch Changes webhooks would not update changesets opened in private repositories. This has been fixed. [#26380](https://github.com/sourcegraph/sourcegraph/issues/26380)
- Reconciling batch changes could stall when updating the state of a changeset that already existed. This has been fixed. [#26386](https://github.com/sourcegraph/sourcegraph/issues/26386)

### Removed

- Batch Changes changeset specs stored the raw JSON used when creating them, which is no longer used and is not exposed in the API. This column has been removed, thereby saving space in the Sourcegraph database. [#25453](https://github.com/sourcegraph/sourcegraph/issues/25453)
- The query builder page experimental feature, which was disabled in 3.21, is now removed. The setting `{ "experimentalFeatures": { "showQueryBuilder": true } }` now has no effect. [#26125](https://github.com/sourcegraph/sourcegraph/pull/26125)

## 3.32.1

### Fixed

- Fixed a regression that was introduced in 3.27 and broke SSH-based authentication for managing Batch Changes changesets on code hosts. SSH keys generated by Sourcegraph were not used for authentication and authenticating with the code host would fail if no SSH key with write-access had been added to `gitserver`. [#27491](https://github.com/sourcegraph/sourcegraph/pull/27491)

## 3.32.0

### Added

- The search sidebar shows a revisions section if all search results are from a single repository. This makes it easier to search in and switch between different revisions. [#23835](https://github.com/sourcegraph/sourcegraph/pull/23835)
- The various alerts overview panels in Grafana can now be clicked to go directly to the relevant panels and dashboards. [#24920](https://github.com/sourcegraph/sourcegraph/pull/24920)
- Added a `Documentation` tab to the Site Admin Maintenance panel that links to the official Sourcegraph documentation. [#24917](https://github.com/sourcegraph/sourcegraph/pull/24917)
- Code Insights that run over all repositories now generate a moving daily snapshot between time points. [#24804](https://github.com/sourcegraph/sourcegraph/pull/24804)
- The Code Insights GraphQL API now restricts the results to user, org, and globally scoped insights. Insights will be synced to the database with access associated to the user or org setting containing the insight definition. [#25017](https://github.com/sourcegraph/sourcegraph/pull/25017)
- The timeout for long-running Git commands can be customized via `gitLongCommandTimeout` in the site config. [#25080](https://github.com/sourcegraph/sourcegraph/pull/25080)

### Changed

- `allowGroupsPermissionsSync` in the GitHub authorization provider is now required to enable the experimental GitHub teams and organization permissions caching. [#24561](https://github.com/sourcegraph/sourcegraph/pull/24561)
- GitHub external code hosts now validate if a corresponding authorization provider is set, and emits a warning if not. [#24526](https://github.com/sourcegraph/sourcegraph/pull/24526)
- Sourcegraph is now built with Go 1.17. [#24566](https://github.com/sourcegraph/sourcegraph/pull/24566)
- Code Insights is now available only in the Sourcegraph enterprise. [#24741](https://github.com/sourcegraph/sourcegraph/pull/24741)
- Prometheus in Sourcegraph with Docker Compose now scrapes Postgres and Redis instances for metrics. [deploy-sourcegraph-docker#580](https://github.com/sourcegraph/deploy-sourcegraph-docker/pull/580)
- Symbol suggestions now leverage optimizations for global searches. [#24943](https://github.com/sourcegraph/sourcegraph/pull/24943)

### Fixed

- Fixed a number of issues where repository permissions sync may fail for instances with very large numbers of repositories. [#24852](https://github.com/sourcegraph/sourcegraph/pull/24852), [#24972](https://github.com/sourcegraph/sourcegraph/pull/24972)
- Fixed excessive re-rendering of the whole web application on every keypress in the search query input. [#24844](https://github.com/sourcegraph/sourcegraph/pull/24844)
- Code Insights line chart now supports different timelines for each data series (lines). [#25005](https://github.com/sourcegraph/sourcegraph/pull/25005)
- Postgres exporter now exposes pg_stat_activity account to show the number of active DB connections. [#25086](https://github.com/sourcegraph/sourcegraph/pull/25086)

### Removed

- The `PRECISE_CODE_INTEL_DATA_TTL` environment variable is no longer read by the worker service. Instead, global and repository-specific data retention policies configurable in the UI by site-admins will control the length of time LSIF uploads are considered _fresh_. [#24793](https://github.com/sourcegraph/sourcegraph/pull/24793)
- The `repo.cloned` column was removed as it was deprecated in 3.26. [#25066](https://github.com/sourcegraph/sourcegraph/pull/25066)

## 3.31.2

### Fixed

- Fixed multiple CVEs for [libssl](https://cve.mitre.org/cgi-bin/cvename.cgi?name=CVE-2021-3711) and [Python3](https://cve.mitre.org/cgi-bin/cvename.cgi?name=CVE-2021-29921). [#24700](https://github.com/sourcegraph/sourcegraph/pull/24700) [#24620](https://github.com/sourcegraph/sourcegraph/pull/24620) [#24695](https://github.com/sourcegraph/sourcegraph/pull/24695)

## 3.31.1

### Added

- The required authentication scopes required to enable caching behaviour for GitHub repository permissions can now be requested via `allowGroupsPermissionsSync` in GitHub `auth.providers`. [#24328](https://github.com/sourcegraph/sourcegraph/pull/24328)

### Changed

- Caching behaviour for GitHub repository permissions enabled via the `authorization.groupsCacheTTL` field in the code host config can now leverage additional caching of team and organization permissions for repository permissions syncing (on top of the caching for user permissions syncing introduced in 3.31). [#24328](https://github.com/sourcegraph/sourcegraph/pull/24328)

## 3.31.0

### Added

- Backend Code Insights GraphQL queries now support arguments `includeRepoRegex` and `excludeRepoRegex` to filter on repository names. [#23256](https://github.com/sourcegraph/sourcegraph/pull/23256)
- Code Insights background queries now process in a priority order backwards through time. This will allow insights to populate concurrently. [#23101](https://github.com/sourcegraph/sourcegraph/pull/23101)
- Operator documentation has been added to the Search Reference sidebar section. [#23116](https://github.com/sourcegraph/sourcegraph/pull/23116)
- Syntax highlighting support for the [Cue](https://cuelang.org) language.
- Reintroduced a revised version of the Search Types sidebar section. [#23170](https://github.com/sourcegraph/sourcegraph/pull/23170)
- Improved usability where filters followed by a space in the search query will warn users that the filter value is empty. [#23646](https://github.com/sourcegraph/sourcegraph/pull/23646)
- Perforce: [`git p4`'s `--use-client-spec` option](https://git-scm.com/docs/git-p4#Documentation/git-p4.txt---use-client-spec) can now be enabled by configuring the `p4.client` field. [#23833](https://github.com/sourcegraph/sourcegraph/pull/23833), [#23845](https://github.com/sourcegraph/sourcegraph/pull/23845)
- Code Insights will do a one-time reset of ephemeral insights specific database tables to clean up stale and invalid data. Insight data will regenerate automatically. [23791](https://github.com/sourcegraph/sourcegraph/pull/23791)
- Perforce: added basic support for Perforce permission table path wildcards. [#23755](https://github.com/sourcegraph/sourcegraph/pull/23755)
- Added autocompletion and search filtering of branch/tag/commit revisions to the repository compare page. [#23977](https://github.com/sourcegraph/sourcegraph/pull/23977)
- Batch Changes changesets can now be [set to published when previewing new or updated batch changes](https://docs.sourcegraph.com/batch_changes/how-tos/publishing_changesets#within-the-ui). [#22912](https://github.com/sourcegraph/sourcegraph/issues/22912)
- Added Python3 to server and gitserver images to enable git-p4 support. [#24204](https://github.com/sourcegraph/sourcegraph/pull/24204)
- Code Insights drill-down filters now allow filtering insights data on the dashboard page using repo: filters. [#23186](https://github.com/sourcegraph/sourcegraph/issues/23186)
- GitHub repository permissions can now leverage caching of team and organization permissions for user permissions syncing. Caching behaviour can be enabled via the `authorization.groupsCacheTTL` field in the code host config. This can significantly reduce the amount of time it takes to perform a full permissions sync due to reduced instances of being rate limited by the code host. [#23978](https://github.com/sourcegraph/sourcegraph/pull/23978)

### Changed

- Code Insights will now always backfill from the time the data series was created. [#23430](https://github.com/sourcegraph/sourcegraph/pull/23430)
- Code Insights queries will now extract repository name out of the GraphQL response instead of going to the database. [#23388](https://github.com/sourcegraph/sourcegraph/pull/23388)
- Code Insights backend has moved from the `repo-updater` service to the `worker` service. [#23050](https://github.com/sourcegraph/sourcegraph/pull/23050)
- Code Insights feature flag `DISABLE_CODE_INSIGHTS` environment variable has moved from the `repo-updater` service to the `worker` service. Any users of this flag will need to update their `worker` service configuration to continue using it. [#23050](https://github.com/sourcegraph/sourcegraph/pull/23050)
- Updated Docker-Compose Caddy Image to v2.0.0-alpine. [#468](https://github.com/sourcegraph/deploy-sourcegraph-docker/pull/468)
- Code Insights historical samples will record using the timestamp of the commit that was searched. [#23520](https://github.com/sourcegraph/sourcegraph/pull/23520)
- Authorization checks are now handled using role based permissions instead of manually altering SQL statements. [23398](https://github.com/sourcegraph/sourcegraph/pull/23398)
- Docker Compose: the Jaeger container's `SAMPLING_STRATEGIES_FILE` now has a default value. If you are currently using a custom sampling strategies configuration, you may need to make sure your configuration is not overridden by the change when upgrading. [sourcegraph/deploy-sourcegraph#489](https://github.com/sourcegraph/deploy-sourcegraph-docker/pull/489)
- Code Insights historical samples will record using the most recent commit to the start of the frame instead of the middle of the frame. [#23573](https://github.com/sourcegraph/sourcegraph/pull/23573)
- The copy icon displayed next to files and repositories will now copy the file or repository path. Previously, this action copied the URL to clipboard. [#23390](https://github.com/sourcegraph/sourcegraph/pull/23390)
- Sourcegraph's Prometheus dependency has been upgraded to v2.28.1. [23663](https://github.com/sourcegraph/sourcegraph/pull/23663)
- Sourcegraph's Alertmanager dependency has been upgraded to v0.22.2. [23663](https://github.com/sourcegraph/sourcegraph/pull/23714)
- Code Insights will now schedule sample recordings for the first of the next month after creation or a previous recording. [#23799](https://github.com/sourcegraph/sourcegraph/pull/23799)
- Code Insights now stores data in a new format. Data points will store complete vectors for all repositories even if the underlying Sourcegraph queries were compressed. [#23768](https://github.com/sourcegraph/sourcegraph/pull/23768)
- Code Insights rate limit values have been tuned for a more reasonable performance. [#23860](https://github.com/sourcegraph/sourcegraph/pull/23860)
- Code Insights will now generate historical data once per month on the first of the month, up to the configured `insights.historical.frames` number of frames. [#23768](https://github.com/sourcegraph/sourcegraph/pull/23768)
- Code Insights will now schedule recordings for the first of the next calendar month after an insight is created or recorded. [#23799](https://github.com/sourcegraph/sourcegraph/pull/23799)
- Code Insights will attempt to sync insight definitions from settings to the database once every 10 minutes. [23805](https://github.com/sourcegraph/sourcegraph/pull/23805)
- Code Insights exposes information about queries that are flagged `dirty` through the `insights` GraphQL query. [#23857](https://github.com/sourcegraph/sourcegraph/pull/23857/)
- Code Insights GraphQL query `insights` will now fetch 12 months of data instead of 6 if a specific time range is not provided. [#23786](https://github.com/sourcegraph/sourcegraph/pull/23786)
- Code Insights will now generate 12 months of historical data during a backfill instead of 6. [#23860](https://github.com/sourcegraph/sourcegraph/pull/23860)
- The `sourcegraph-frontend.Role` in Kubernetes deployments was updated to permit statefulsets access in the Kubernetes API. This is needed to better support stable service discovery for stateful sets during deployments, which isn't currently possible by using service endpoints. [#3670](https://github.com/sourcegraph/deploy-sourcegraph/pull/3670) [#23889](https://github.com/sourcegraph/sourcegraph/pull/23889)
- For Docker-Compose and Kubernetes users, the built-in main Postgres and codeintel databases have switched to an alpine Docker image. This requires re-indexing the entire database. This process can take up to a few hours on systems with large datasets. [#23697](https://github.com/sourcegraph/sourcegraph/pull/23697)
- Results are now streamed from searcher by default, improving memory usage and latency for large, unindexed searches. [#23754](https://github.com/sourcegraph/sourcegraph/pull/23754)
- [`deploy-sourcegraph` overlays](https://docs.sourcegraph.com/admin/install/kubernetes/configure#overlays) now use `resources:` instead of the [deprecated `bases:` field](https://kubectl.docs.kubernetes.io/references/kustomize/kustomization/bases/) for referencing Kustomize bases. [deploy-sourcegraph#3606](https://github.com/sourcegraph/deploy-sourcegraph/pull/3606)
- The `deploy-sourcegraph-docker` Pure Docker deployment scripts and configuration has been moved to the `./pure-docker` subdirectory. [deploy-sourcegraph-docker#454](https://github.com/sourcegraph/deploy-sourcegraph-docker/pull/454)
- In Kubernetes deployments, setting the `SRC_GIT_SERVERS` environment variable explicitly is no longer needed. Addresses of the gitserver pods will be discovered automatically and in the same numerical order as with the static list. Unset the env var in your `frontend.Deployment.yaml` to make use of this feature. [#24094](https://github.com/sourcegraph/sourcegraph/pull/24094)
- The consistent hashing scheme used to distribute repositories across indexed-search replicas has changed to improve distribution and reduce load discrepancies. In the next upgrade, indexed-search pods will re-index the majority of repositories since the repo to replica assignments will change. This can take a few hours in large instances, but searches should succeed during that time since a replica will only delete a repo once it has been indexed in the new replica that owns it. You can monitor this process in the Zoekt Index Server Grafana dashboard - the "assigned" repos in "Total number of repos" will spike and then reduce until it becomes the same as "indexed". As a fail-safe, the old consistent hashing scheme can be enabled by setting the `SRC_ENDPOINTS_CONSISTENT_HASH` env var to `consistent(crc32ieee)` in the `sourcegraph-frontend` deployment. [#23921](https://github.com/sourcegraph/sourcegraph/pull/23921)
- In Kubernetes deployments an emptyDir (`/dev/shm`) is now mounted in the `pgsql` deployment to allow Postgres to access more than 64KB shared memory. This value should be configured to match the `shared_buffers` value in your Postgres configuration. [deploy-sourcegraph#3784](https://github.com/sourcegraph/deploy-sourcegraph/pull/3784/)

### Fixed

- The search reference will now show matching entries when using the filter input. [#23224](https://github.com/sourcegraph/sourcegraph/pull/23224)
- Graceful termination periods have been added to database deployments. [#3358](https://github.com/sourcegraph/deploy-sourcegraph/pull/3358) & [#477](https://github.com/sourcegraph/deploy-sourcegraph-docker/pull/477)
- All commit search results for `and`-expressions are now highlighted. [#23336](https://github.com/sourcegraph/sourcegraph/pull/23336)
- Email notifiers in `observability.alerts` now correctly respect the `email.smtp.noVerifyTLS` site configuration field. [#23636](https://github.com/sourcegraph/sourcegraph/issues/23636)
- Alertmanager (Prometheus) now respects `SMTPServerConfig.noVerifyTLS` field. [#23636](https://github.com/sourcegraph/sourcegraph/issues/23636)
- Clicking on symbols in the left search pane now renders hover tooltips for indexed repositories. [#23664](https://github.com/sourcegraph/sourcegraph/pull/23664)
- Fixed a result streaming throttling issue that was causing significantly increased latency for some searches. [#23736](https://github.com/sourcegraph/sourcegraph/pull/23736)
- GitCredentials passwords stored in AWS CodeCommit configuration is now redacted. [#23832](https://github.com/sourcegraph/sourcegraph/pull/23832)
- Patched a vulnerability in `apk-tools`. [#23917](https://github.com/sourcegraph/sourcegraph/pull/23917)
- Line content was being duplicated in unindexed search payloads, causing memory instability for some dense search queries. [#23918](https://github.com/sourcegraph/sourcegraph/pull/23918)
- Updating draft merge requests on GitLab from batch changes no longer removes the draft status. [#23944](https://github.com/sourcegraph/sourcegraph/issues/23944)
- Report highlight matches instead of line matches in search results. [#21443](https://github.com/sourcegraph/sourcegraph/issues/21443)
- Force the `codeinsights-db` database to read from the `configMap` configuration file by explicitly setting the `POSTGRESQL_CONF_DIR` environment variable to the `configMap` mount path. [deploy-sourcegraph#3788](https://github.com/sourcegraph/deploy-sourcegraph/pull/3788)

### Removed

- The old batch repository syncer was removed and can no longer be activated by setting `ENABLE_STREAMING_REPOS_SYNCER=false`. [#22949](https://github.com/sourcegraph/sourcegraph/pull/22949)
- Email notifications for saved searches are now deprecated in favor of Code Monitoring. Email notifications can no longer be enabled for saved searches. Saved searches that already have notifications enabled will continue to work, but there is now a button users can click to migrate to code monitors. Notifications for saved searches will be removed entirely in the future. [#23275](https://github.com/sourcegraph/sourcegraph/pull/23275)
- The `sg_service` Postgres role and `sg_repo_access_policy` policy on the `repo` table have been removed due to performance concerns. [#23622](https://github.com/sourcegraph/sourcegraph/pull/23622)
- Deprecated site configuration field `email.smtp.disableTLS` has been removed. [#23639](https://github.com/sourcegraph/sourcegraph/pull/23639)
- Deprecated language servers have been removed from `deploy-sourcegraph`. [deploy-sourcegraph#3605](https://github.com/sourcegraph/deploy-sourcegraph/pull/3605)
- The experimental `codeInsightsAllRepos` feature flag has been removed. [#23850](https://github.com/sourcegraph/sourcegraph/pull/23850)

## 3.30.4

### Added

- Add a new environment variable `SRC_HTTP_CLI_EXTERNAL_TIMEOUT` to control the timeout for all external HTTP requests. [#23620](https://github.com/sourcegraph/sourcegraph/pull/23620)

### Changed

- Postgres has been upgraded to `12.8` in the single-server Sourcegraph image [#23999](https://github.com/sourcegraph/sourcegraph/pull/23999)

## 3.30.3

**⚠️ Users on 3.29.x are advised to upgrade directly to 3.30.3**. If you have already upgraded to 3.30.0, 3.30.1, or 3.30.2 please follow [this migration guide](https://docs.sourcegraph.com/admin/migration/3_30).

### Fixed

- Codeintel-db database images have been reverted back to debian due to corruption caused by glibc and alpine. [23324](https://github.com/sourcegraph/sourcegraph/pull/23324)

## 3.30.2

**⚠️ Users on 3.29.x are advised to upgrade directly to 3.30.3**. If you have already upgraded to 3.30.0, 3.30.1, or 3.30.2 please follow [this migration guide](https://docs.sourcegraph.com/admin/migration/3_30).

### Fixed

- Postgres database images have been reverted back to debian due to corruption caused by glibc and alpine. [23302](https://github.com/sourcegraph/sourcegraph/pull/23302)

## 3.30.1

**⚠️ Users on 3.29.x are advised to upgrade directly to 3.30.3**. If you have already upgraded to 3.30.0, 3.30.1, or 3.30.2 please follow [this migration guide](https://docs.sourcegraph.com/admin/migration/3_30).

### Fixed

- An issue where the UI would occasionally display `lsifStore.Ranges: ERROR: relation \"lsif_documentation_mappings\" does not exist (SQLSTATE 42P01)` [#23115](https://github.com/sourcegraph/sourcegraph/pull/23115)
- Fixed a vulnerability in our Postgres Alpine image related to libgcrypt [#23174](https://github.com/sourcegraph/sourcegraph/pull/23174)
- When syncing in streaming mode, repo-updater will now ensure a repo's transaction is committed before notifying gitserver to update that repo. [#23169](https://github.com/sourcegraph/sourcegraph/pull/23169)
- When encountering spurious errors during streaming syncing (like temporary 500s from codehosts), repo-updater will no longer delete all associated repos that weren't seen. Deletion will happen only if there were no errors or if the error was one of "Unauthorized", "Forbidden" or "Account Suspended". [#23171](https://github.com/sourcegraph/sourcegraph/pull/23171)
- External HTTP requests are now automatically retried when appropriate. [#23131](https://github.com/sourcegraph/sourcegraph/pull/23131)

## 3.30.0

**⚠️ Users on 3.29.x are advised to upgrade directly to 3.30.3**. If you have already upgraded to 3.30.0, 3.30.1, or 3.30.2 please follow [this migration guide](https://docs.sourcegraph.com/admin/migration/3_30).

### Added

- Added support for `select:file.directory` in search queries, which returns unique directory paths for results that satisfy the query. [#22449](https://github.com/sourcegraph/sourcegraph/pull/22449)
- An `sg_service` Postgres role has been introduced, as well as an `sg_repo_access_policy` policy on the `repo` table that restricts access to that role. The role that owns the `repo` table will continue to get unrestricted access. [#22303](https://github.com/sourcegraph/sourcegraph/pull/22303)
- Every service that connects to the database (i.e. Postgres) now has a "Database connections" monitoring section in its Grafana dashboard. [#22570](https://github.com/sourcegraph/sourcegraph/pull/22570)
- A new bulk operation to close many changesets at once has been added to Batch Changes. [#22547](https://github.com/sourcegraph/sourcegraph/pull/22547)
- Backend Code Insights will aggregate viewable repositories based on the authenticated user. [#22471](https://github.com/sourcegraph/sourcegraph/pull/22471)
- Added support for highlighting .frugal files as Thrift syntax.
- Added `file:contains.content(regexp)` predicate, which filters only to files that contain matches of the given pattern. [#22666](https://github.com/sourcegraph/sourcegraph/pull/22666)
- Repository syncing is now done in streaming mode by default. Customers with many repositories should notice code host updates much faster, with repo-updater consuming less memory. Using the previous batch mode can be done by setting the `ENABLE_STREAMING_REPOS_SYNCER` environment variable to `false` in `repo-updater`. That environment variable will be deleted in the next release. [#22756](https://github.com/sourcegraph/sourcegraph/pull/22756)
- Enabled the ability to query Batch Changes changesets, changesets stats, and file diff stats for an individual repository via the Sourcegraph GraphQL API. [#22744](https://github.com/sourcegraph/sourcegraph/pull/22744/)
- Added "Groovy" to the initial `lang:` filter suggestions in the search bar. [#22755](https://github.com/sourcegraph/sourcegraph/pull/22755)
- The `lang:` filter suggestions now show all supported, matching languages as the user types a language name. [#22765](https://github.com/sourcegraph/sourcegraph/pull/22765)
- Code Insights can now be grouped into dashboards. [#22215](https://github.com/sourcegraph/sourcegraph/issues/22215)
- Batch Changes changesets can now be [published from the Sourcegraph UI](https://docs.sourcegraph.com/batch_changes/how-tos/publishing_changesets#within-the-ui). [#18277](https://github.com/sourcegraph/sourcegraph/issues/18277)
- The repository page now has a new button to view batch change changesets created in that specific repository, with a badge indicating how many changesets are currently open. [#22804](https://github.com/sourcegraph/sourcegraph/pull/22804)
- Experimental: Search-based code insights can run over all repositories on the instance. To enable, use the feature flag `"experimentalFeatures": { "codeInsightsAllRepos": true }` and tick the checkbox in the insight creation/edit UI. [#22759](https://github.com/sourcegraph/sourcegraph/issues/22759)
- Search References is a new search sidebar section to simplify learning about the available search filters directly where they are used. [#21539](https://github.com/sourcegraph/sourcegraph/issues/21539)

### Changed

- Backend Code Insights only fills historical data frames that have changed to reduce the number of searches required. [#22298](https://github.com/sourcegraph/sourcegraph/pull/22298)
- Backend Code Insights displays data points for a fixed 6 months period in 2 week intervals, and will carry observations forward that are missing. [#22298](https://github.com/sourcegraph/sourcegraph/pull/22298)
- Backend Code Insights now aggregate over 26 weeks instead of 6 months. [#22527](https://github.com/sourcegraph/sourcegraph/pull/22527)
- Search queries now disallow specifying `rev:` without `repo:`. Note that to search across potentially multiple revisions, a query like `repo:.* rev:<revision>` remains valid. [#22705](https://github.com/sourcegraph/sourcegraph/pull/22705)
- The extensions status bar on diff pages has been redesigned and now shows information for both the base and head commits. [#22123](https://github.com/sourcegraph/sourcegraph/pull/22123/files)
- The `applyBatchChange` and `createBatchChange` mutations now accept an optional `publicationStates` argument to set the publication state of specific changesets within the batch change. [#22485](https://github.com/sourcegraph/sourcegraph/pull/22485) and [#22854](https://github.com/sourcegraph/sourcegraph/pull/22854)
- Search queries now return up to 80 suggested filters. Previously we returned up to 24. [#22863](https://github.com/sourcegraph/sourcegraph/pull/22863)
- GitHub code host connections can now include `repositoryQuery` entries that match more than 1000 repositories from the GitHub search API without requiring the previously documented work-around of splitting the query up with `created:` qualifiers, which is now done automatically. [#2562](https://github.com/sourcegraph/sourcegraph/issues/2562)

### Fixed

- The Batch Changes user and site credential encryption migrators added in Sourcegraph 3.28 could report zero progress when encryption was disabled, even though they had nothing to do. This has been fixed, and progress will now be correctly reported. [#22277](https://github.com/sourcegraph/sourcegraph/issues/22277)
- Listing Github Entreprise org repos now returns internal repos as well. [#22339](https://github.com/sourcegraph/sourcegraph/pull/22339)
- Jaeger works in Docker-compose deployments again. [#22691](https://github.com/sourcegraph/sourcegraph/pull/22691)
- A bug where the pattern `)` makes the browser unresponsive. [#22738](https://github.com/sourcegraph/sourcegraph/pull/22738)
- An issue where using `select:repo` in conjunction with `and` patterns did not yield expected repo results. [#22743](https://github.com/sourcegraph/sourcegraph/pull/22743)
- The `isLocked` and `isDisabled` fields of GitHub repositories are now fetched correctly from the GraphQL API of GitHub Enterprise instances. Users that rely on the `repos` config in GitHub code host connections should update so that locked and disabled repositories defined in that list are actually skipped. [#22788](https://github.com/sourcegraph/sourcegraph/pull/22788)
- Homepage no longer fails to load if there are invalid entries in user's search history. [#22857](https://github.com/sourcegraph/sourcegraph/pull/22857)
- An issue where regexp query highlighting in the search bar would render incorrectly on Firefox. [#23043](https://github.com/sourcegraph/sourcegraph/pull/23043)
- Code intelligence uploads and indexes are restricted to only site-admins. It was read-only for any user. [#22890](https://github.com/sourcegraph/sourcegraph/pull/22890)
- Daily usage statistics are restricted to only site-admins. It was read-only for any user. [#23026](https://github.com/sourcegraph/sourcegraph/pull/23026)
- Ephemeral storage requests now match their cache size requests for Kubernetes deployments. [#2953](https://github.com/sourcegraph/deploy-sourcegraph/pull/2953)

### Removed

- The experimental paginated search feature (the `stable:` keyword) has been removed, to be replaced with streaming search. [#22428](https://github.com/sourcegraph/sourcegraph/pull/22428)
- The experimental extensions view page has been removed. [#22565](https://github.com/sourcegraph/sourcegraph/pull/22565)
- A search query diagnostic that previously warned the user when quotes are interpreted literally has been removed. The literal meaning has been Sourcegraph's default search behavior for some time now. [#22892](https://github.com/sourcegraph/sourcegraph/pull/22892)
- Non-root overlays were removed for `deploy-sourcegraph` in favor of using `non-privileged`. [#3404](https://github.com/sourcegraph/deploy-sourcegraph/pull/3404)

### API docs (experimental)

API docs is a new experimental feature of Sourcegraph ([learn more](https://docs.sourcegraph.com/code_intelligence/apidocs)). It is enabled by default in Sourcegraph 3.30.0.

- API docs is enabled by default in Sourcegraph 3.30.0. It can be disabled by adding `"apiDocs": false` to the `experimentalFeatures` section of user settings.
- The API docs landing page now indicates what API docs are and provide more info.
- The API docs landing page now represents the code in the repository root, instead of an empty page.
- Pages now correctly indicate it is an experimental feature, and include a feedback widget.
- Subpages linked via the sidebar are now rendered much better, and have an expandable section.
- Symbols in documentation now have distinct icons for e.g. functions/vars/consts/etc.
- Symbols are now sorted in exported-first, alphabetical order.
- Repositories without LSIF documentation data now show a friendly error page indicating what languages are supported, how to set it up, etc.
- API docs can now distinguish between different types of symbols, tests, examples, benchmarks, etc. and whether symbols are public/private - to support filtering in the future.
- Only public/exported symbols are included by default for now.
- URL paths for Go packages are now friendlier, e.g. `/-/docs/cmd/frontend/auth` instead of `/-/docs/cmd-frontend-auth`.
- URLs are now formatted by the language indexer, in a way that makes sense for the language, e.g. `#Mocks.CreateUserAndSave` instead of `#ypeMocksCreateUserAndSave` for a Go method `CreateUserAndSave` on type `Mocks`.
- Go blank identifier assignments `var _ = ...` are no longer incorrectly included.
- Go symbols defined within functions, e.g. a `var` inside a `func` scope are no longer incorrectly included.
- `Functions`, `Variables`, and other top-level sections are no longer rendered empty if there are none in that section.
- A new test suite for LSIF indexers implementing the Sourcegraph documentation extension to LSIF [is available](https://github.com/sourcegraph/lsif-static-doc).
- We now emit the LSIF data needed to in the future support "Jump to API docs" from code views, "View code" from API docs, usage examples in API docs, and search indexing.
- Various UI style issues, color contrast issues, etc. have been fixed.
- Major improvements to the GraphQL APIs for API documentation.

## 3.29.0

### Added

- Code Insights queries can now run concurrently up to a limit set by the `insights.query.worker.concurrency` site config. [#21219](https://github.com/sourcegraph/sourcegraph/pull/21219)
- Code Insights workers now support a rate limit for query execution and historical data frame analysis using the `insights.query.worker.rateLimit` and `insights.historical.worker.rateLimit` site configurations. [#21533](https://github.com/sourcegraph/sourcegraph/pull/21533)
- The GraphQL `Site` `SettingsSubject` type now has an `allowSiteSettingsEdits` field to allow clients to determine whether the instance uses the `GLOBAL_SETTINGS_FILE` environment variable. [#21827](https://github.com/sourcegraph/sourcegraph/pull/21827)
- The Code Insights creation UI now remembers previously filled-in field values when returning to the form after having navigated away. [#21744](https://github.com/sourcegraph/sourcegraph/pull/21744)
- The Code Insights creation UI now shows autosuggestions for the repository field. [#21699](https://github.com/sourcegraph/sourcegraph/pull/21699)
- A new bulk operation to retry many changesets at once has been added to Batch Changes. [#21173](https://github.com/sourcegraph/sourcegraph/pull/21173)
- A `security_event_logs` database table has been added in support of upcoming security-related efforts. [#21949](https://github.com/sourcegraph/sourcegraph/pull/21949)
- Added featured Sourcegraph extensions query to the GraphQL API, as well as a section in the extension registry to display featured extensions. [#21665](https://github.com/sourcegraph/sourcegraph/pull/21665)
- The search page now has a `create insight` button to create search-based insight based on your search query [#21943](https://github.com/sourcegraph/sourcegraph/pull/21943)
- Added support for Terraform syntax highlighting. [#22040](https://github.com/sourcegraph/sourcegraph/pull/22040)
- A new bulk operation to merge many changesets at once has been added to Batch Changes. [#21959](https://github.com/sourcegraph/sourcegraph/pull/21959)
- Pings include aggregated usage for the Code Insights creation UI, organization visible insight count per insight type, and insight step size in days. [#21671](https://github.com/sourcegraph/sourcegraph/pull/21671)
- Search-based insight creation UI now supports `count:` filter in data series query input. [#22049](https://github.com/sourcegraph/sourcegraph/pull/22049)
- Code Insights background workers will now index commits in a new table `commit_index` for future optimization efforts. [#21994](https://github.com/sourcegraph/sourcegraph/pull/21994)
- The creation UI for search-based insights now supports the `count:` filter in the data series query input. [#22049](https://github.com/sourcegraph/sourcegraph/pull/22049)
- A new service, `worker`, has been introduced to run background jobs that were previously run in the frontend. See the [deployment documentation](https://docs.sourcegraph.com/admin/workers) for additional details. [#21768](https://github.com/sourcegraph/sourcegraph/pull/21768)

### Changed

- SSH public keys generated to access code hosts with batch changes now include a comment indicating they originated from Sourcegraph. [#20523](https://github.com/sourcegraph/sourcegraph/issues/20523)
- The copy query button is now permanently enabled and `experimentalFeatures.copyQueryButton` setting has been deprecated. [#21364](https://github.com/sourcegraph/sourcegraph/pull/21364)
- Search streaming is now permanently enabled and `experimentalFeatures.searchStreaming` setting has been deprecated. [#21522](https://github.com/sourcegraph/sourcegraph/pull/21522)
- Pings removes the collection of aggregate search filter usage counts and adds a smaller set of aggregate usage counts for query operators, predicates, and pattern counts. [#21320](https://github.com/sourcegraph/sourcegraph/pull/21320)
- Sourcegraph will now refuse to start if there are unfinished [out-of-band-migrations](https://docs.sourcegraph.com/admin/migrations) that are deprecated in the current version. See the [upgrade documentation](https://docs.sourcegraph.com/admin/updates) for changes to the upgrade process. [#20967](https://github.com/sourcegraph/sourcegraph/pull/20967)
- Code Insight pages now have new URLs [#21856](https://github.com/sourcegraph/sourcegraph/pull/21856)
- We are proud to bring you [an entirely new visual design for the Sourcegraph UI](https://about.sourcegraph.com/blog/introducing-sourcegraphs-new-ui/). We think you’ll find this new design improves your experience and sets the stage for some incredible features to come. Some of the highlights include:

  - **Refined search results:** The redesigned search bar provides more space for expressive queries, and the new results sidebar helps to discover search syntax without referencing documentation.
  - **Improved focus on code:** We’ve reduced non-essential UI elements to provide greater focus on the code itself, and positioned the most important items so they’re unobtrusive and located exactly where they are needed.
  - **Improved layouts:** We’ve improved pages like diff views to make them easier to use and to help find information quickly.
  - **New navigation:** A new global navigation provides immediate discoverability and access to current and future functionality.
  - **Promoting extensibility:** We've brought the extension registry back to the main navigation and improved its design and navigation.

  With bulk of the redesign complete, future releases will include more improvements and refinements.

### Fixed

- Stricter validation of structural search queries. The `type:` parameter is not supported for structural searches and returns an appropriate alert. [#21487](https://github.com/sourcegraph/sourcegraph/pull/21487)
- Batch changeset specs that are not attached to changesets will no longer prematurely expire before the batch specs that they are associated with. [#21678](https://github.com/sourcegraph/sourcegraph/pull/21678)
- The Y-axis of Code Insights line charts no longer start at a negative value. [#22018](https://github.com/sourcegraph/sourcegraph/pull/22018)
- Correctly handle field aliases in the query (like `r:` versus `repo:`) when used with `contains` predicates. [#22105](https://github.com/sourcegraph/sourcegraph/pull/22105)
- Running a code insight over a timeframe when the repository didn't yet exist doesn't break the entire insight anymore. [#21288](https://github.com/sourcegraph/sourcegraph/pull/21288)

### Removed

- The deprecated GraphQL `icon` field on CommitSearchResult and Repository was removed. [#21310](https://github.com/sourcegraph/sourcegraph/pull/21310)
- The undocumented `index` filter was removed from search type-ahead suggestions. [#18806](https://github.com/sourcegraph/sourcegraph/issues/18806)
- Code host connection tokens aren't used for creating changesets anymore when the user is site admin and no credential has been specified. [#16814](https://github.com/sourcegraph/sourcegraph/issues/16814)

## 3.28.0

### Added

- Added `select:commit.diff.added` and `select:commit.diff.removed` for `type:diff` search queries. These selectors return commit diffs only if a pattern matches in `added` (respespectively, `removed`) lines. [#20328](https://github.com/sourcegraph/sourcegraph/pull/20328)
- Additional language autocompletions for the `lang:` filter in the search bar. [#20535](https://github.com/sourcegraph/sourcegraph/pull/20535)
- Steps in batch specs can now have an `if:` attribute to enable conditional execution of different steps. [#20701](https://github.com/sourcegraph/sourcegraph/pull/20701)
- Extensions can now log messages through `sourcegraph.app.log` to aid debugging user issues. [#20474](https://github.com/sourcegraph/sourcegraph/pull/20474)
- Bulk comments on many changesets are now available in Batch Changes. [#20361](https://github.com/sourcegraph/sourcegraph/pull/20361)
- Batch specs are now viewable when previewing changesets. [#19534](https://github.com/sourcegraph/sourcegraph/issues/19534)
- Added a new UI for creating code insights. [#20212](https://github.com/sourcegraph/sourcegraph/issues/20212)

### Changed

- User and site credentials used in Batch Changes are now encrypted in the database if encryption is enabled with the `encryption.keys` config. [#19570](https://github.com/sourcegraph/sourcegraph/issues/19570)
- All Sourcegraph images within [deploy-sourcegraph](https://github.com/sourcegraph/deploy-sourcegraph) now specify the registry. Thanks! @k24dizzle [#2901](https://github.com/sourcegraph/deploy-sourcegraph/pull/2901).
- Default reviewers are now added to Bitbucket Server PRs opened by Batch Changes. [#20551](https://github.com/sourcegraph/sourcegraph/pull/20551)
- The default memory requirements for the `redis-*` containers have been raised by 1GB (to a new total of 7GB). This change allows Redis to properly run its key-eviction routines (when under memory pressure) without getting killed by the host machine. This affects both the docker-compose and Kubernetes deployments. [sourcegraph/deploy-sourcegraph-docker#373](https://github.com/sourcegraph/deploy-sourcegraph-docker/pull/373) and [sourcegraph/deploy-sourcegraph#2898](https://github.com/sourcegraph/deploy-sourcegraph/pull/2898)
- Only site admins can now list users on an instance. [#20619](https://github.com/sourcegraph/sourcegraph/pull/20619)
- Repository permissions can now be enabled for site admins via the `authz.enforceForSiteAdmins` setting. [#20674](https://github.com/sourcegraph/sourcegraph/pull/20674)
- Site admins can no longer view user added code host configuration. [#20851](https://github.com/sourcegraph/sourcegraph/pull/20851)
- Site admins cannot add access tokens for any user by default. [#20988](https://github.com/sourcegraph/sourcegraph/pull/20988)
- Our namespaced overlays now only scrape container metrics within that namespace. [#2969](https://github.com/sourcegraph/deploy-sourcegraph/pull/2969)
- The extension registry main page has a new visual design that better conveys the most useful information about extensions, and individual extension pages have better information architecture. [#20822](https://github.com/sourcegraph/sourcegraph/pull/20822)

### Fixed

- Search returned inconsistent result counts when a `count:` limit was not specified.
- Indexed search failed when the `master` branch needed indexing but was not the default. [#20260](https://github.com/sourcegraph/sourcegraph/pull/20260)
- `repo:contains(...)` built-in did not respect parameters that affect repo filtering (e.g., `repogroup`, `fork`). It now respects these. [#20339](https://github.com/sourcegraph/sourcegraph/pull/20339)
- An issue where duplicate results would render for certain `or`-expressions. [#20480](https://github.com/sourcegraph/sourcegraph/pull/20480)
- Issue where the search query bar suggests that some `lang` values are not valid. [#20534](https://github.com/sourcegraph/sourcegraph/pull/20534)
- Pull request event webhooks received from GitHub with unexpected actions no longer cause panics. [#20571](https://github.com/sourcegraph/sourcegraph/pull/20571)
- Repository search patterns like `^repo/(prefix-suffix|prefix)$` now correctly match both `repo/prefix-suffix` and `repo/prefix`. [#20389](https://github.com/sourcegraph/sourcegraph/issues/20389)
- Ephemeral storage requests and limits now match the default cache size to avoid Symbols pods being evicted. The symbols pod now requires 10GB of ephemeral space as a minimum to scheduled. [#2369](https://github.com/sourcegraph/deploy-sourcegraph/pull/2369)
- Minor query syntax highlighting bug for `repo:contains` predicate. [#21038](https://github.com/sourcegraph/sourcegraph/pull/21038)
- An issue causing diff and commit results with file filters to return invalid results. [#21039](https://github.com/sourcegraph/sourcegraph/pull/21039)
- All databases now have the Kubernetes Quality of Service class of 'Guaranteed' which should reduce the chance of them
  being evicted during NodePressure events. [#2900](https://github.com/sourcegraph/deploy-sourcegraph/pull/2900)
- An issue causing diff views to display without syntax highlighting [#21160](https://github.com/sourcegraph/sourcegraph/pull/21160)

### Removed

- The deprecated `SetRepositoryEnabled` mutation was removed. [#21044](https://github.com/sourcegraph/sourcegraph/pull/21044)

## 3.27.5

### Fixed

- Fix scp style VCS url parsing. [#20799](https://github.com/sourcegraph/sourcegraph/pull/20799)

## 3.27.4

### Fixed

- Fixed an issue related to Gitolite repos with `@` being prepended with a `?`. [#20297](https://github.com/sourcegraph/sourcegraph/pull/20297)
- Add missing return from handler when DisableAutoGitUpdates is true. [#20451](https://github.com/sourcegraph/sourcegraph/pull/20451)

## 3.27.3

### Fixed

- Pushing batch changes to Bitbucket Server code hosts over SSH was broken in 3.27.0, and has been fixed. [#20324](https://github.com/sourcegraph/sourcegraph/issues/20324)

## 3.27.2

### Fixed

- Fixed an issue with our release tooling that was preventing all images from being tagged with the correct version.
  All sourcegraph images have the proper release version now.

## 3.27.1

### Fixed

- Indexed search failed when the `master` branch needed indexing but was not the default. [#20260](https://github.com/sourcegraph/sourcegraph/pull/20260)
- Fixed a regression that caused "other" code hosts urls to not be built correctly which prevents code to be cloned / updated in 3.27.0. This change will provoke some cloning errors on repositories that are already sync'ed, until the next code host sync. [#20258](https://github.com/sourcegraph/sourcegraph/pull/20258)

## 3.27.0

### Added

- `count:` now supports "all" as value. Queries with `count:all` will return up to 999999 results. [#19756](https://github.com/sourcegraph/sourcegraph/pull/19756)
- Credentials for Batch Changes are now validated when adding them. [#19602](https://github.com/sourcegraph/sourcegraph/pull/19602)
- Batch Changes now ignore repositories that contain a `.batchignore` file. [#19877](https://github.com/sourcegraph/sourcegraph/pull/19877) and [src-cli#509](https://github.com/sourcegraph/src-cli/pull/509)
- Side-by-side diff for commit visualization. [#19553](https://github.com/sourcegraph/sourcegraph/pull/19553)
- The site configuration now supports defining batch change rollout windows, which can be used to slow or disable pushing changesets at particular times of day or days of the week. [#19796](https://github.com/sourcegraph/sourcegraph/pull/19796), [#19797](https://github.com/sourcegraph/sourcegraph/pull/19797), and [#19951](https://github.com/sourcegraph/sourcegraph/pull/19951).
- Search functionality via built-in `contains` predicate: `repo:contains(...)`, `repo:contains.file(...)`, `repo:contains.content(...)`, repo:contains.commit.after(...)`. [#18584](https://github.com/sourcegraph/sourcegraph/issues/18584)
- Database encryption, external service config & user auth data can now be encrypted in the database using the `encryption.keys` config. See [the docs](https://docs.sourcegraph.com/admin/encryption) for more info.
- Repositories that gitserver fails to clone or fetch are now gradually moved to the back of the background update queue instead of remaining at the front. [#20204](https://github.com/sourcegraph/sourcegraph/pull/20204)
- The new `disableAutoCodeHostSyncs` setting allows site admins to disable any periodic background syncing of configured code host connections. That includes syncing of repository metadata (i.e. not git updates, use `disableAutoGitUpdates` for that), permissions and batch changes changesets, but may include other data we'd sync from the code host API in the future.

### Changed

- Bumped the minimum supported version of Postgres from `9.6` to `12`. The upgrade procedure is mostly automated for existing deployments, but may require action if using the single-container deployment or an external database. See the [upgrade documentation](https://docs.sourcegraph.com/admin/updates) for your deployment type for detailed instructions.
- Changesets in batch changes will now be marked as archived instead of being detached when a new batch spec that doesn't include the changesets is applied. Once they're archived users can manually detach them in the UI. [#19527](https://github.com/sourcegraph/sourcegraph/pull/19527)
- The default replica count on `sourcegraph-frontend` and `precise-code-intel-worker` for Kubernetes has changed from `1` -> `2`.
- Changes to code monitor trigger search queries [#19680](https://github.com/sourcegraph/sourcegraph/pull/19680)
  - A `repo:` filter is now required. This is due to an existing limitations where only 50 repositories can be searched at a time, so using a `repo:` filter makes sure the right code is being searched. Any existing code monitor without `repo:` in the trigger query will continue to work (with the limitation that not all repositories will be searched) but will require a `repo:` filter to be added when making any changes to it.
  - A `patternType` filter is no longer required. `patternType:literal` will be added to a code monitor query if not specified.
  - Added a new checklist UI to make it more intuitive to create code monitor trigger queries.
- Deprecated the GraphQL `icon` field on `GenericSearchResultInterface`. It will be removed in a future release. [#20028](https://github.com/sourcegraph/sourcegraph/pull/20028/files)
- Creating changesets through Batch Changes as a site-admin without configured Batch Changes credentials has been deprecated. Please configure user or global credentials before Sourcegraph 3.29 to not experience any interruptions in changeset creation. [#20143](https://github.com/sourcegraph/sourcegraph/pull/20143)
- Deprecated the GraphQL `limitHit` field on `LineMatch`. It will be removed in a future release. [#20164](https://github.com/sourcegraph/sourcegraph/pull/20164)

### Fixed

- A regression caused by search onboarding tour logic to never focus input in the search bar on the homepage. Input now focuses on the homepage if the search tour isn't in effect. [#19678](https://github.com/sourcegraph/sourcegraph/pull/19678)
- New changes of a Perforce depot will now be reflected in `master` branch after the initial clone. [#19718](https://github.com/sourcegraph/sourcegraph/pull/19718)
- Gitolite and Other type code host connection configuration can be correctly displayed. [#19976](https://github.com/sourcegraph/sourcegraph/pull/19976)
- Fixed a regression that caused user and code host limits to be ignored. [#20089](https://github.com/sourcegraph/sourcegraph/pull/20089)
- A regression where incorrect query highlighting happens for certain quoted values. [#20110](https://github.com/sourcegraph/sourcegraph/pull/20110)
- We now respect the `disableAutoGitUpdates` setting when cloning or fetching repos on demand and during cleanup tasks that may re-clone old repos. [#20194](https://github.com/sourcegraph/sourcegraph/pull/20194)

## 3.26.3

### Fixed

- Setting `gitMaxCodehostRequestsPerSecond` to `0` now actually blocks all Git operations happening on the gitserver. [#19716](https://github.com/sourcegraph/sourcegraph/pull/19716)

## 3.26.2

### Fixed

- Our indexed search logic now correctly handles de-duplication of search results across multiple replicas. [#19743](https://github.com/sourcegraph/sourcegraph/pull/19743)

## 3.26.1

### Added

- Experimental: Sync permissions of Perforce depots through the Sourcegraph UI. To enable, use the feature flag `"experimentalFeatures": { "perforce": "enabled" }`. For more information, see [how to enable permissions for your Perforce depots](https://docs.sourcegraph.com/admin/repo/perforce). [#16705](https://github.com/sourcegraph/sourcegraph/issues/16705)
- Added support for user email headers in the HTTP auth proxy. See [HTTP Auth Proxy docs](https://docs.sourcegraph.com/admin/auth#http-authentication-proxies) for more information.
- Ignore locked and disabled GitHub Enterprise repositories. [#19500](https://github.com/sourcegraph/sourcegraph/pull/19500)
- Remote code host git operations (such as `clone` or `ls-remote`) can now be rate limited beyond concurrency (which was already possible with `gitMaxConcurrentClones`). Set `gitMaxCodehostRequestsPerSecond` in site config to control the maximum rate of these operations per git-server instance. [#19504](https://github.com/sourcegraph/sourcegraph/pull/19504)

### Changed

-

### Fixed

- Commit search returning duplicate commits. [#19460](https://github.com/sourcegraph/sourcegraph/pull/19460)
- Clicking the Code Monitoring tab tries to take users to a non-existent repo. [#19525](https://github.com/sourcegraph/sourcegraph/pull/19525)
- Diff and commit search not highlighting search terms correctly for some files. [#19543](https://github.com/sourcegraph/sourcegraph/pull/19543), [#19639](https://github.com/sourcegraph/sourcegraph/pull/19639)
- File actions weren't appearing on large window sizes in Firefox and Safari. [#19380](https://github.com/sourcegraph/sourcegraph/pull/19380)

### Removed

-

## 3.26.0

### Added

- Searches are streamed into Sourcegraph by default. [#19300](https://github.com/sourcegraph/sourcegraph/pull/19300)
  - This gives a faster time to first result.
  - Several heuristics around result limits have been improved. You should see more consistent result counts now.
  - Can be disabled with the setting `experimentalFeatures.streamingSearch`.
- Opsgenie API keys can now be added via an environment variable. [#18662](https://github.com/sourcegraph/sourcegraph/pull/18662)
- It's now possible to control where code insights are displayed through the boolean settings `insights.displayLocation.homepage`, `insights.displayLocation.insightsPage` and `insights.displayLocation.directory`. [#18979](https://github.com/sourcegraph/sourcegraph/pull/18979)
- Users can now create changesets in batch changes on repositories that are cloned using SSH. [#16888](https://github.com/sourcegraph/sourcegraph/issues/16888)
- Syntax highlighting for Elixir, Elm, REG, Julia, Move, Nix, Puppet, VimL, Coq. [#19282](https://github.com/sourcegraph/sourcegraph/pull/19282)
- `BUILD.in` files are now highlighted as Bazel/Starlark build files. Thanks to @jjwon0 [#19282](https://github.com/sourcegraph/sourcegraph/pull/19282)
- `*.pyst` and `*.pyst-include` are now highlighted as Python files. Thanks to @jjwon0 [#19282](https://github.com/sourcegraph/sourcegraph/pull/19282)
- The code monitoring feature flag is now enabled by default. [#19295](https://github.com/sourcegraph/sourcegraph/pull/19295)
- New query field `select` enables returning only results of the desired type. See [documentation](https://docs.sourcegraph.com/code_search/reference/language#select) for details. [#19236](https://github.com/sourcegraph/sourcegraph/pull/19236)
- Syntax highlighting for Elixer, Elm, REG, Julia, Move, Nix, Puppet, VimL thanks to @rvantonder
- `BUILD.in` files are now highlighted as Bazel/Starlark build files. Thanks to @jjwon0
- `*.pyst` and `*.pyst-include` are now highlighted as Python files. Thanks to @jjwon0
- Added a `search.defaultCaseSensitive` setting to configure whether query patterns should be treated case sensitivitely by default.

### Changed

- Campaigns have been renamed to Batch Changes! See [#18771](https://github.com/sourcegraph/sourcegraph/issues/18771) for a detailed log on what has been renamed.
  - A new [Sourcegraph CLI](https://docs.sourcegraph.com/cli) version will use `src batch [preview|apply]` commands, while keeping the old ones working to be used with older Sourcegraph versions.
  - Old URLs in the application and in the documentation will redirect.
  - GraphQL API entities with "campaign" in their name have been deprecated and have new Batch Changes counterparts:
    - Deprecated GraphQL entities: `CampaignState`, `Campaign`, `CampaignSpec`, `CampaignConnection`, `CampaignsCodeHostConnection`, `CampaignsCodeHost`, `CampaignsCredential`, `CampaignDescription`
    - Deprecated GraphQL mutations: `createCampaign`, `applyCampaign`, `moveCampaign`, `closeCampaign`, `deleteCampaign`, `createCampaignSpec`, `createCampaignsCredential`, `deleteCampaignsCredential`
    - Deprecated GraphQL queries: `Org.campaigns`, `User.campaigns`, `User.campaignsCodeHosts`, `camapigns`, `campaign`
  - Site settings with `campaigns` in their name have been replaced with equivalent `batchChanges` settings.
- A repository's `remote.origin.url` is not stored on gitserver disk anymore. Note: if you use the experimental feature `customGitFetch` your setting may need to be updated to specify the remote URL. [#18535](https://github.com/sourcegraph/sourcegraph/pull/18535)
- Repositories and files containing spaces will now render with escaped spaces in the query bar rather than being
  quoted. [#18642](https://github.com/sourcegraph/sourcegraph/pull/18642)
- Sourcegraph is now built with Go 1.16. [#18447](https://github.com/sourcegraph/sourcegraph/pull/18447)
- Cursor hover information in the search query bar will now display after 150ms (previously 0ms). [#18916](https://github.com/sourcegraph/sourcegraph/pull/18916)
- The `repo.cloned` column is deprecated in favour of `gitserver_repos.clone_status`. It will be removed in a subsequent release.
- Precision class indicators have been improved for code intelligence results in both the hover overlay as well as the definition and references locations panel. [#18843](https://github.com/sourcegraph/sourcegraph/pull/18843)
- Pings now contain added, aggregated campaigns usage data: aggregate counts of unique monthly users and Weekly campaign and changesets counts for campaign cohorts created in the last 12 months. [#18604](https://github.com/sourcegraph/sourcegraph/pull/18604)

### Fixed

- Auto complete suggestions for repositories and files containing spaces will now be automatically escaped when accepting the suggestion. [#18635](https://github.com/sourcegraph/sourcegraph/issues/18635)
- An issue causing repository results containing spaces to not be clickable in some cases. [#18668](https://github.com/sourcegraph/sourcegraph/pull/18668)
- Closing a batch change now correctly closes the entailed changesets, when requested by the user. [#18957](https://github.com/sourcegraph/sourcegraph/pull/18957)
- TypesScript highlighting bug. [#15930](https://github.com/sourcegraph/sourcegraph/issues/15930)
- The number of shards is now reported accurately in Site Admin > Repository Status > Settings > Indexing. [#19265](https://github.com/sourcegraph/sourcegraph/pull/19265)

### Removed

- Removed the deprecated GraphQL fields `SearchResults.repositoriesSearched` and `SearchResults.indexedRepositoriesSearched`.
- Removed the deprecated search field `max`
- Removed the `experimentalFeatures.showBadgeAttachments` setting

## 3.25.2

### Fixed

- A security vulnerability with in the authentication workflow has been fixed. [#18686](https://github.com/sourcegraph/sourcegraph/pull/18686)

## 3.25.1

### Added

- Experimental: Sync Perforce depots directly through the Sourcegraph UI. To enable, use the feature flag `"experimentalFeatures": { "perforce": "enabled" }`. For more information, see [how to add your Perforce depots](https://docs.sourcegraph.com/admin/repo/perforce). [#16703](https://github.com/sourcegraph/sourcegraph/issues/16703)

## 3.25.0

**IMPORTANT** Sourcegraph now uses Go 1.15. This may break AWS RDS database connections with older x509 certificates. Please follow the Amazon [docs](https://docs.aws.amazon.com/AmazonRDS/latest/UserGuide/UsingWithRDS.SSL-certificate-rotation.html) to rotate your certificate.

### Added

- New site config option `"log": { "sentry": { "backendDSN": "<REDACTED>" } }` to use a separate Sentry project for backend errors. [#17363](https://github.com/sourcegraph/sourcegraph/pull/17363)
- Structural search now supports searching indexed branches other than default. [#17726](https://github.com/sourcegraph/sourcegraph/pull/17726)
- Structural search now supports searching unindexed revisions. [#17967](https://github.com/sourcegraph/sourcegraph/pull/17967)
- New site config option `"allowSignup"` for SAML authentication to determine if automatically create new users is allowed. [#17989](https://github.com/sourcegraph/sourcegraph/pull/17989)
- Experimental: The webapp can now stream search results to the client, improving search performance. To enable it, add `{ "experimentalFeatures": { "searchStreaming": true } }` in user settings. [#16097](https://github.com/sourcegraph/sourcegraph/pull/16097)
- New product research sign-up page. This can be accessed by all users in their user settings. [#17945](https://github.com/sourcegraph/sourcegraph/pull/17945)
- New site config option `productResearchPage.enabled` to disable access to the product research sign-up page. [#17945](https://github.com/sourcegraph/sourcegraph/pull/17945)
- Pings now contain Sourcegraph extension activation statistics. [#16421](https://github.com/sourcegraph/sourcegraph/pull/16421)
- Pings now contain aggregate Sourcegraph extension activation statistics: the number of users and number of activations per (public) extension per week, and the number of total extension users per week and average extensions activated per user. [#16421](https://github.com/sourcegraph/sourcegraph/pull/16421)
- Pings now contain aggregate code insights usage data: total insight views, interactions, edits, creations, removals, and counts of unique users that view and create insights. [#16421](https://github.com/sourcegraph/sourcegraph/pull/17805)
- When previewing a campaign spec, changesets can be filtered by current state or the action(s) to be performed. [#16960](https://github.com/sourcegraph/sourcegraph/issues/16960)

### Changed

- Alert solutions links included in [monitoring alerts](https://docs.sourcegraph.com/admin/observability/alerting) now link to the relevant documentation version. [#17828](https://github.com/sourcegraph/sourcegraph/pull/17828)
- Secrets (such as access tokens and passwords) will now appear as REDACTED when editing external service config, and in graphql API responses. [#17261](https://github.com/sourcegraph/sourcegraph/issues/17261)
- Sourcegraph is now built with Go 1.15
  - Go `1.15` introduced changes to SSL/TLS connection validation which requires certificates to include a `SAN`. This field was not included in older certificates and clients relied on the `CN` field. You might see an error like `x509: certificate relies on legacy Common Name field`. We recommend that customers using Sourcegraph with an external database and connecting to it using SSL/TLS check whether the certificate is up to date.
  - RDS Customers please reference [AWS' documentation on updating the SSL/TLS certificate](https://docs.aws.amazon.com/AmazonRDS/latest/UserGuide/UsingWithRDS.SSL-certificate-rotation.html).
- Search results on `.rs` files now recommend `lang:rust` instead of `lang:renderscript` as a filter. [#18316](https://github.com/sourcegraph/sourcegraph/pull/18316)
- Campaigns users creating Personal Access Tokens on GitHub are now asked to request the `user:email` scope in addition to the [previous scopes](https://docs.sourcegraph.com/@3.24/admin/external_service/github#github-api-token-and-access). This will be used in a future Sourcegraph release to display more fine-grained information on the progress of pull requests. [#17555](https://github.com/sourcegraph/sourcegraph/issues/17555)

### Fixed

- Fixes an issue that prevented the hard deletion of a user if they had saved searches. [#17461](https://github.com/sourcegraph/sourcegraph/pull/17461)
- Fixes an issue that caused some missing results for `type:commit` when a pattern was used instead of the `message` field. [#17490](https://github.com/sourcegraph/sourcegraph/pull/17490#issuecomment-764004758)
- Fixes an issue where cAdvisor-based alerts would not fire correctly for services with multiple replicas. [#17600](https://github.com/sourcegraph/sourcegraph/pull/17600)
- Significantly improved performance of structural search on monorepo deployments [#17846](https://github.com/sourcegraph/sourcegraph/pull/17846)
- Fixes an issue where upgrades on Kubernetes may fail due to null environment variable lists in deployment manifests [#1781](https://github.com/sourcegraph/deploy-sourcegraph/pull/1781)
- Fixes an issue where counts on search filters were inaccurate. [#18158](https://github.com/sourcegraph/sourcegraph/pull/18158)
- Fixes services with emptyDir volumes being evicted from nodes. [#1852](https://github.com/sourcegraph/deploy-sourcegraph/pull/1852)

### Removed

- Removed the `search.migrateParser` setting. As of 3.20 and onward, a new parser processes search queries by default. Previously, `search.migrateParser` was available to enable the legacy parser. Enabling/disabling this setting now no longer has any effect. [#17344](https://github.com/sourcegraph/sourcegraph/pull/17344)

## 3.24.1

### Fixed

- Fixes an issue that SAML is not able to proceed with the error `Expected Enveloped and C14N transforms`. [#13032](https://github.com/sourcegraph/sourcegraph/issues/13032)

## 3.24.0

### Added

- Panels in the [Sourcegraph monitoring dashboards](https://docs.sourcegraph.com/admin/observability/metrics#grafana) now:
  - include links to relevant alerts documentation and the new [monitoring dashboards reference](https://docs.sourcegraph.com/admin/observability/dashboards). [#16939](https://github.com/sourcegraph/sourcegraph/pull/16939)
  - include alert events and version changes annotations that can be enabled from the top of each service dashboard. [#17198](https://github.com/sourcegraph/sourcegraph/pull/17198)
- Suggested filters in the search results page can now be scrolled. [#17097](https://github.com/sourcegraph/sourcegraph/pull/17097)
- Structural search queries can now be used in saved searches by adding `patternType:structural`. [#17265](https://github.com/sourcegraph/sourcegraph/pull/17265)

### Changed

- Dashboard links included in [monitoring alerts](https://docs.sourcegraph.com/admin/observability/alerting) now:
  - link directly to the relevant Grafana panel, instead of just the service dashboard. [#17014](https://github.com/sourcegraph/sourcegraph/pull/17014)
  - link to a time frame relevant to the alert, instead of just the past few hours. [#17034](https://github.com/sourcegraph/sourcegraph/pull/17034)
- Added `serviceKind` field of the `ExternalServiceKind` type to `Repository.externalURLs` GraphQL API, `serviceType` field is deprecated and will be removed in the future releases. [#14979](https://github.com/sourcegraph/sourcegraph/issues/14979)
- Deprecated the GraphQL fields `SearchResults.repositoriesSearched` and `SearchResults.indexedRepositoriesSearched`.
- The minimum Kubernetes version required to use the [Kubernetes deployment option](https://docs.sourcegraph.com/admin/install/kubernetes) is now [v1.15 (released June 2019)](https://kubernetes.io/blog/2019/06/19/kubernetes-1-15-release-announcement/).

### Fixed

- Imported changesets acquired an extra button to download the "generated diff", which did nothing, since imported changesets don't have a generated diff. This button has been removed. [#16778](https://github.com/sourcegraph/sourcegraph/issues/16778)
- Quoted global filter values (case, patterntype) are now properly extracted and set in URL parameters. [#16186](https://github.com/sourcegraph/sourcegraph/issues/16186)
- The endpoint for "Open in Sourcegraph" functionality in editor extensions now uses code host connection information to resolve the repository, which makes it more correct and respect the `repositoryPathPattern` setting. [#16846](https://github.com/sourcegraph/sourcegraph/pull/16846)
- Fixed an issue that prevented search expressions of the form `repo:foo (rev:a or rev:b)` from evaluating all revisions [#16873](https://github.com/sourcegraph/sourcegraph/pull/16873)
- Updated language detection library. Includes language detection for `lang:starlark`. [#16900](https://github.com/sourcegraph/sourcegraph/pull/16900)
- Fixed retrieving status for indexed tags and deduplicated main branches in the indexing settings page. [#13787](https://github.com/sourcegraph/sourcegraph/issues/13787)
- Specifying a ref that doesn't exist would show an alert, but still return results [#15576](https://github.com/sourcegraph/sourcegraph/issues/15576)
- Fixed search highlighting the wrong line. [#10468](https://github.com/sourcegraph/sourcegraph/issues/10468)
- Fixed an issue where searches of the form `foo type:file` returned results of type `path` too. [#17076](https://github.com/sourcegraph/sourcegraph/issues/17076)
- Fixed queries like `(type:commit or type:diff)` so that if the query matches both the commit message and the diff, both are returned as results. [#16899](https://github.com/sourcegraph/sourcegraph/issues/16899)
- Fixed container monitoring and provisioning dashboard panels not displaying metrics in certain deployment types and environments. If you continue to have issues with these panels not displaying any metrics after upgrading, please [open an issue](https://github.com/sourcegraph/sourcegraph/issues/new).
- Fixed a nonexistent field in site configuration being marked as "required" when configuring PagerDuty alert notifications. [#17277](https://github.com/sourcegraph/sourcegraph/pull/17277)
- Fixed cases of incorrect highlighting for symbol definitions in the definitions panel. [#17258](https://github.com/sourcegraph/sourcegraph/pull/17258)
- Fixed a Cross-Site Scripting vulnerability where quick links created on the homepage were not sanitized and allowed arbitrary JavaScript execution. [#17099](https://github.com/sourcegraph/sourcegraph/pull/17099)

### Removed

- Interactive mode has now been removed. [#16868](https://github.com/sourcegraph/sourcegraph/pull/16868).

## 3.23.0

### Added

- Password reset link expiration can be customized via `auth.passwordResetLinkExpiry` in the site config. [#13999](https://github.com/sourcegraph/sourcegraph/issues/13999)
- Campaign steps may now include environment variables from outside of the campaign spec using [array syntax](http://docs.sourcegraph.com/campaigns/references/campaign_spec_yaml_reference#environment-array). [#15822](https://github.com/sourcegraph/sourcegraph/issues/15822)
- The total size of all Git repositories and the lines of code for indexed branches are displayed in the site admin overview. [#15125](https://github.com/sourcegraph/sourcegraph/issues/15125)
- Extensions can now add decorations to files on the sidebar tree view and tree page through the experimental `FileDecoration` API. [#15833](https://github.com/sourcegraph/sourcegraph/pull/15833)
- Extensions can now easily query the Sourcegraph GraphQL API through a dedicated API method. [#15566](https://github.com/sourcegraph/sourcegraph/pull/15566)
- Individual changesets can now be downloaded as a diff. [#16098](https://github.com/sourcegraph/sourcegraph/issues/16098)
- The campaigns preview page is much more detailed now, especially when updating existing campaigns. [#16240](https://github.com/sourcegraph/sourcegraph/pull/16240)
- When a newer version of a campaign spec is uploaded, a message is now displayed when viewing the campaign or an outdated campaign spec. [#14532](https://github.com/sourcegraph/sourcegraph/issues/14532)
- Changesets in a campaign can now be searched by title and repository name. [#15781](https://github.com/sourcegraph/sourcegraph/issues/15781)
- Experimental: [`transformChanges` in campaign specs](https://docs.sourcegraph.com/campaigns/references/campaign_spec_yaml_reference#transformchanges) is now available as a feature preview to allow users to create multiple changesets in a single repository. [#16235](https://github.com/sourcegraph/sourcegraph/pull/16235)
- The `gitUpdateInterval` site setting was added to allow custom git update intervals based on repository names. [#16765](https://github.com/sourcegraph/sourcegraph/pull/16765)
- Various additions to syntax highlighting and hover tooltips in the search query bar (e.g., regular expressions). Can be disabled with `{ "experimentalFeatures": { "enableSmartQuery": false } }` in case of unlikely adverse effects. [#16742](https://github.com/sourcegraph/sourcegraph/pull/16742)
- Search queries may now scope subexpressions across repositories and files, and also allow greater freedom for combining search filters. See the updated documentation on [search subexpressions](https://docs.sourcegraph.com/code_search/tutorials/search_subexpressions) to learn more. [#16866](https://github.com/sourcegraph/sourcegraph/pull/16866)

### Changed

- Search indexer tuned to wait longer before assuming a deadlock has occurred. Previously if the indexserver had many cores (40+) and indexed a monorepo it could give up. [#16110](https://github.com/sourcegraph/sourcegraph/pull/16110)
- The total size of all Git repositories and the lines of code for indexed branches will be sent back in pings as part of critical telemetry. [#16188](https://github.com/sourcegraph/sourcegraph/pull/16188)
- The `gitserver` container now has a dependency on Postgres. This does not require any additional configuration unless access to Postgres requires a sidecar proxy / firewall rules. [#16121](https://github.com/sourcegraph/sourcegraph/pull/16121)
- Licensing is now enforced for campaigns: creating a campaign with more than five changesets requires a valid license. Please [contact Sourcegraph with any licensing questions](https://about.sourcegraph.com/contact/sales/). [#15715](https://github.com/sourcegraph/sourcegraph/issues/15715)

### Fixed

- Syntax highlighting on files with mixed extension case (e.g. `.CPP` vs `.cpp`) now works as expected. [#11327](https://github.com/sourcegraph/sourcegraph/issues/11327)
- After applying a campaign, some GitLab MRs might have had outdated state shown in the UI until the next sync with the code host. [#16100](https://github.com/sourcegraph/sourcegraph/pull/16100)
- The web app no longer sends stale text document content to extensions. [#14965](https://github.com/sourcegraph/sourcegraph/issues/14965)
- The blob viewer now supports multiple decorations per line as intended. [#15063](https://github.com/sourcegraph/sourcegraph/issues/15063)
- Repositories with plus signs in their name can now be navigated to as expected. [#15079](https://github.com/sourcegraph/sourcegraph/issues/15079)

### Removed

-

## 3.22.1

### Changed

- Reduced memory and CPU required for updating the code intelligence commit graph [#16517](https://github.com/sourcegraph/sourcegraph/pull/16517)

## 3.22.0

### Added

- GraphQL and TOML syntax highlighting is now back (special thanks to @rvantonder) [#13935](https://github.com/sourcegraph/sourcegraph/issues/13935)
- Zig and DreamMaker syntax highlighting.
- Campaigns now support publishing GitHub draft PRs and GitLab WIP MRs. [#7998](https://github.com/sourcegraph/sourcegraph/issues/7998)
- `indexed-searcher`'s watchdog can be configured and has additional instrumentation. This is useful when diagnosing [zoekt-webserver is restarting due to watchdog](https://docs.sourcegraph.com/admin/observability/troubleshooting#scenario-zoekt-webserver-is-restarting-due-to-watchdog). [#15148](https://github.com/sourcegraph/sourcegraph/pull/15148)
- Pings now contain Redis & Postgres server versions. [14405](https://github.com/sourcegraph/sourcegraph/14405)
- Aggregated usage data of the search onboarding tour is now included in pings. The data tracked are: total number of views of the onboarding tour, total number of views of each step in the onboarding tour, total number of tours closed. [#15113](https://github.com/sourcegraph/sourcegraph/pull/15113)
- Users can now specify credentials for code hosts to enable campaigns for non site-admin users. [#15506](https://github.com/sourcegraph/sourcegraph/pull/15506)
- A `campaigns.restrictToAdmins` site configuration option has been added to prevent non site-admin users from using campaigns. [#15785](https://github.com/sourcegraph/sourcegraph/pull/15785)
- Number of page views on campaign apply page, page views on campaign details page after create/update, closed campaigns, created campaign specs and changesets specs and the sum of changeset diff stats will be sent back in pings. [#15279](https://github.com/sourcegraph/sourcegraph/pull/15279)
- Users can now explicitly set their primary email address. [#15683](https://github.com/sourcegraph/sourcegraph/pull/15683)
- "[Why code search is still needed for monorepos](https://docs.sourcegraph.com/adopt/code_search_in_monorepos)" doc page

### Changed

- Improved contrast / visibility in comment syntax highlighting. [#14546](https://github.com/sourcegraph/sourcegraph/issues/14546)
- Campaigns are no longer in beta. [#14900](https://github.com/sourcegraph/sourcegraph/pull/14900)
- Campaigns now have a fancy new icon. [#14740](https://github.com/sourcegraph/sourcegraph/pull/14740)
- Search queries with an unbalanced closing paren `)` are now invalid, since this likely indicates an error. Previously, patterns with dangling `)` were valid in some cases. Note that patterns with dangling `)` can still be searched, but should be quoted via `content:"foo)"`. [#15042](https://github.com/sourcegraph/sourcegraph/pull/15042)
- Extension providers can now return AsyncIterables, enabling dynamic provider results without dependencies. [#15042](https://github.com/sourcegraph/sourcegraph/issues/15061)
- Deprecated the `"email.smtp": { "disableTLS" }` site config option, this field has been replaced by `"email.smtp": { "noVerifyTLS" }`. [#15682](https://github.com/sourcegraph/sourcegraph/pull/15682)

### Fixed

- The `file:` added to the search field when navigating to a tree or file view will now behave correctly when the file path contains spaces. [#12296](https://github.com/sourcegraph/sourcegraph/issues/12296)
- OAuth login now respects site configuration `experimentalFeatures: { "tls.external": {...} }` for custom certificates and skipping TLS verify. [#14144](https://github.com/sourcegraph/sourcegraph/issues/14144)
- If the `HEAD` file in a cloned repo is absent or truncated, background cleanup activities will use a best-effort default to remedy the situation. [#14962](https://github.com/sourcegraph/sourcegraph/pull/14962)
- Search input will always show suggestions. Previously we only showed suggestions for letters and some special characters. [#14982](https://github.com/sourcegraph/sourcegraph/pull/14982)
- Fixed an issue where `not` keywords were not recognized inside expression groups, and treated incorrectly as patterns. [#15139](https://github.com/sourcegraph/sourcegraph/pull/15139)
- Fixed an issue where hover pop-ups would not show on the first character of a valid hover range in search queries. [#15410](https://github.com/sourcegraph/sourcegraph/pull/15410)
- Fixed an issue where submodules configured with a relative URL resulted in non-functional hyperlinks in the file tree UI. [#15286](https://github.com/sourcegraph/sourcegraph/issues/15286)
- Pushing commits to public GitLab repositories with campaigns now works, since we use the configured token even if the repository is public. [#15536](https://github.com/sourcegraph/sourcegraph/pull/15536)
- `.kts` is now highlighted properly as Kotlin code, fixed various other issues in Kotlin syntax highlighting.
- Fixed an issue where the value of `content:` was treated literally when the regular expression toggle is active. [#15639](https://github.com/sourcegraph/sourcegraph/pull/15639)
- Fixed an issue where non-site admins were prohibited from updating some of their other personal metadata when `auth.enableUsernameChanges` was `false`. [#15663](https://github.com/sourcegraph/sourcegraph/issues/15663)
- Fixed the `url` fields of repositories and trees in GraphQL returning URLs that were not %-encoded (e.g. when the repository name contained spaces). [#15667](https://github.com/sourcegraph/sourcegraph/issues/15667)
- Fixed "Find references" showing errors in the references panel in place of the syntax-highlighted code for repositories with spaces in their name. [#15618](https://github.com/sourcegraph/sourcegraph/issues/15618)
- Fixed an issue where specifying the `repohasfile` filter did not return results as expected unless `repo` was specified. [#15894](https://github.com/sourcegraph/sourcegraph/pull/15894)
- Fixed an issue causing user input in the search query field to be erased in some cases. [#15921](https://github.com/sourcegraph/sourcegraph/issues/15921).

### Removed

-

## 3.21.2

:warning: WARNING :warning: For users of single-image Sourcegraph instance, please delete the secret key file `/var/lib/sourcegraph/token` inside the container before attempting to upgrade to 3.21.x.

### Fixed

- Fix externalURLs alert logic [#14980](https://github.com/sourcegraph/sourcegraph/pull/14980)

## 3.21.1

:warning: WARNING :warning: For users of single-image Sourcegraph instance, please delete the secret key file `/var/lib/sourcegraph/token` inside the container before attempting to upgrade to 3.21.x.

### Fixed

- Fix alerting for native integration condition [#14775](https://github.com/sourcegraph/sourcegraph/pull/14775)
- Fix query with large repo count hanging [#14944](https://github.com/sourcegraph/sourcegraph/pull/14944)
- Fix server upgrade where codeintel database does not exist [#14953](https://github.com/sourcegraph/sourcegraph/pull/14953)
- CVE-2019-18218 in postgres docker image [#14954](https://github.com/sourcegraph/sourcegraph/pull/14954)
- Fix an issue where .git/HEAD in invalid [#14962](https://github.com/sourcegraph/sourcegraph/pull/14962)
- Repository syncing will not happen more frequently than the repoListUpdateInterval config value [#14901](https://github.com/sourcegraph/sourcegraph/pull/14901) [#14983](https://github.com/sourcegraph/sourcegraph/pull/14983)

## 3.21.0

:warning: WARNING :warning: For users of single-image Sourcegraph instance, please delete the secret key file `/var/lib/sourcegraph/token` inside the container before attempting to upgrade to 3.21.x.

### Added

- The new GraphQL API query field `namespaceByName(name: String!)` makes it easier to look up the user or organization with the given name. Previously callers needed to try looking up the user and organization separately.
- Changesets created by campaigns will now include a link back to the campaign in their body text. [#14033](https://github.com/sourcegraph/sourcegraph/issues/14033)
- Users can now preview commits that are going to be created in their repositories in the campaign preview UI. [#14181](https://github.com/sourcegraph/sourcegraph/pull/14181)
- If emails are configured, the user will be sent an email when important account information is changed. This currently encompasses changing/resetting the password, adding/removing emails, and adding/removing access tokens. [#14320](https://github.com/sourcegraph/sourcegraph/pull/14320)
- A subset of changesets can now be published by setting the `published` flag in campaign specs [to an array](https://docs.sourcegraph.com/@main/campaigns/campaign_spec_yaml_reference#publishing-only-specific-changesets), which allows only specific changesets within a campaign to be published based on the repository name. [#13476](https://github.com/sourcegraph/sourcegraph/pull/13476)
- Homepage panels are now enabled by default. [#14287](https://github.com/sourcegraph/sourcegraph/issues/14287)
- The most recent ping data is now available to site admins via the Site-admin > Pings page. [#13956](https://github.com/sourcegraph/sourcegraph/issues/13956)
- Homepage panel engagement metrics will be sent back in pings. [#14589](https://github.com/sourcegraph/sourcegraph/pull/14589)
- Homepage now has a footer with links to different extensibility features. [#14638](https://github.com/sourcegraph/sourcegraph/issues/14638)
- Added an onboarding tour of Sourcegraph for new users. It can be enabled in user settings with `experimentalFeatures.showOnboardingTour` [#14636](https://github.com/sourcegraph/sourcegraph/pull/14636)
- Added an onboarding tour of Sourcegraph for new users. [#14636](https://github.com/sourcegraph/sourcegraph/pull/14636)
- Repository GraphQL queries now support an `after` parameter that permits cursor-based pagination. [#13715](https://github.com/sourcegraph/sourcegraph/issues/13715)
- Searches in the Recent Searches panel and other places are now syntax highlighted. [#14443](https://github.com/sourcegraph/sourcegraph/issues/14443)

### Changed

- Interactive search mode is now disabled by default because the new plain text search input is smarter. To reenable it, add `{ "experimentalFeatures": { "splitSearchModes": true } }` in user settings.
- The extension registry has been redesigned to make it easier to find non-default Sourcegraph extensions.
- Tokens and similar sensitive information included in the userinfo portion of remote repository URLs will no longer be visible on the Mirroring settings page. [#14153](https://github.com/sourcegraph/sourcegraph/pull/14153)
- The sign in and sign up forms have been redesigned with better input validation.
- Kubernetes admins mounting [configuration files](https://docs.sourcegraph.com/admin/config/advanced_config_file#kubernetes-configmap) are encouraged to change how the ConfigMap is mounted. See the new documentation. Previously our documentation suggested using subPath. However, this lead to Kubernetes not automatically updating the files on configuration change. [#14297](https://github.com/sourcegraph/sourcegraph/pull/14297)
- The precise code intel bundle manager will now expire any converted LSIF data that is older than `PRECISE_CODE_INTEL_MAX_DATA_AGE` (30 days by default) that is also not visible from the tip of the default branch.
- `SRC_LOG_LEVEL=warn` is now the default in Docker Compose and Kubernetes deployments, reducing the amount of uninformative log spam. [#14458](https://github.com/sourcegraph/sourcegraph/pull/14458)
- Permissions data that were stored in deprecated binary format are abandoned. Downgrade from 3.21 to 3.20 is OK, but to 3.19 or prior versions might experience missing/incomplete state of permissions for a short period of time. [#13740](https://github.com/sourcegraph/sourcegraph/issues/13740)
- The query builder page is now disabled by default. To reenable it, add `{ "experimentalFeatures": { "showQueryBuilder": true } }` in user settings.
- The GraphQL `updateUser` mutation now returns the updated user (instead of an empty response).

### Fixed

- Git clone URLs now validate their format correctly. [#14313](https://github.com/sourcegraph/sourcegraph/pull/14313)
- Usernames set in Slack `observability.alerts` now apply correctly. [#14079](https://github.com/sourcegraph/sourcegraph/pull/14079)
- Path segments in breadcrumbs get truncated correctly again on small screen sizes instead of inflating the header bar. [#14097](https://github.com/sourcegraph/sourcegraph/pull/14097)
- GitLab pipelines are now parsed correctly and show their current status in campaign changesets. [#14129](https://github.com/sourcegraph/sourcegraph/pull/14129)
- Fixed an issue where specifying any repogroups would effectively search all repositories for all repogroups. [#14190](https://github.com/sourcegraph/sourcegraph/pull/14190)
- Changesets that were previously closed after being detached from a campaign are now reopened when being reattached. [#14099](https://github.com/sourcegraph/sourcegraph/pull/14099)
- Previously large files that match the site configuration [search.largeFiles](https://docs.sourcegraph.com/admin/config/site_config#search-largeFiles) would not be indexed if they contained a large number of unique trigrams. We now index those files as well. Note: files matching the glob still need to be valid utf-8. [#12443](https://github.com/sourcegraph/sourcegraph/issues/12443)
- Git tags without a `creatordate` value will no longer break tag search within a repository. [#5453](https://github.com/sourcegraph/sourcegraph/issues/5453)
- Campaigns pages now work properly on small viewports. [#14292](https://github.com/sourcegraph/sourcegraph/pull/14292)
- Fix an issue with viewing repositories that have spaces in the repository name [#2867](https://github.com/sourcegraph/sourcegraph/issues/2867)

### Removed

- Syntax highlighting for GraphQL, INI, TOML, and Perforce files has been removed [due to incompatible/absent licenses](https://github.com/sourcegraph/sourcegraph/issues/13933). We plan to [add it back in the future](https://github.com/sourcegraph/sourcegraph/issues?q=is%3Aissue+is%3Aopen+add+syntax+highlighting+for+develop+a+).
- Search scope pages (`/search/scope/:id`) were removed.
- User-defined search scopes are no longer shown below the search bar on the homepage. Use the [`quicklinks`](https://docs.sourcegraph.com/user/personalization/quick_links) setting instead to display links there.
- The explore page (`/explore`) was removed.
- The sign out page was removed.
- The unused GraphQL types `DiffSearchResult` and `DeploymentConfiguration` were removed.
- The deprecated GraphQL mutation `updateAllMirrorRepositories`.
- The deprecated GraphQL field `Site.noRepositoriesEnabled`.
- Total counts of users by product area have been removed from pings.
- Aggregate daily, weekly, and monthly latencies (in ms) of code intelligence events (e.g., hover tooltips) have been removed from pings.

## 3.20.1

### Fixed

- gomod: rollback go-diff to v0.5.3 (v0.6.0 causes panic in certain cases) [#13973](https://github.com/sourcegraph/sourcegraph/pull/13973).
- Fixed an issue causing the scoped query in the search field to be erased when viewing files. [#13954](https://github.com/sourcegraph/sourcegraph/pull/13954).

## 3.20.0

### Added

- Site admins can now force a specific user to re-authenticate on their next request or visit. [#13647](https://github.com/sourcegraph/sourcegraph/pull/13647)
- Sourcegraph now watches its [configuration files](https://docs.sourcegraph.com/admin/config/advanced_config_file) (when using external files) and automatically applies the changes to Sourcegraph's configuration when they change. For example, this allows Sourcegraph to detect when a Kubernetes ConfigMap changes. [#13646](https://github.com/sourcegraph/sourcegraph/pull/13646)
- To define repository groups (`search.repositoryGroups` in global, org, or user settings), you can now specify regular expressions in addition to single repository names. [#13730](https://github.com/sourcegraph/sourcegraph/pull/13730)
- The new site configuration property `search.limits` configures the maximum search timeout and the maximum number of repositories to search for various types of searches. [#13448](https://github.com/sourcegraph/sourcegraph/pull/13448)
- Files and directories can now be excluded from search by adding the file `.sourcegraph/ignore` to the root directory of a repository. Each line in the _ignore_ file is interpreted as a globbing pattern. [#13690](https://github.com/sourcegraph/sourcegraph/pull/13690)
- Structural search syntax now allows regular expressions in patterns. Also, `...` can now be used in place of `:[_]`. See the [documentation](https://docs.sourcegraph.com/@main/code_search/reference/structural) for example syntax. [#13809](https://github.com/sourcegraph/sourcegraph/pull/13809)
- The total size of all Git repositories and the lines of code for indexed branches will be sent back in pings. [#13764](https://github.com/sourcegraph/sourcegraph/pull/13764)
- Experimental: A new homepage UI for Sourcegraph Server shows the user their recent searches, repositories, files, and saved searches. It can be enabled with `experimentalFeatures.showEnterpriseHomePanels`. [#13407](https://github.com/sourcegraph/sourcegraph/issues/13407)

### Changed

- Campaigns are enabled by default for all users. Site admins may view and create campaigns; everyone else may only view campaigns. The new site configuration property `campaigns.enabled` can be used to disable campaigns for all users. The properties `campaigns.readAccess`, `automation.readAccess.enabled`, and `"experimentalFeatures": { "automation": "enabled" }}` are deprecated and no longer have any effect.
- Diff and commit searches are limited to 10,000 repositories (if `before:` or `after:` filters are used), or 50 repositories (if no time filters are used). You can configure this limit in the site configuration property `search.limits`. [#13386](https://github.com/sourcegraph/sourcegraph/pull/13386)
- The site configuration `maxReposToSearch` has been deprecated in favor of the property `maxRepos` on `search.limits`. [#13439](https://github.com/sourcegraph/sourcegraph/pull/13439)
- Search queries are now processed by a new parser that will always be enabled going forward. There should be no material difference in behavior. In case of adverse effects, the previous parser can be reenabled by setting `"search.migrateParser": false` in settings. [#13435](https://github.com/sourcegraph/sourcegraph/pull/13435)
- It is now possible to search for file content that excludes a term using the `NOT` operator. [#12412](https://github.com/sourcegraph/sourcegraph/pull/12412)
- `NOT` is available as an alternative syntax of `-` on supported keywords `repo`, `file`, `content`, `lang`, and `repohasfile`. [#12412](https://github.com/sourcegraph/sourcegraph/pull/12412)
- Negated content search is now also supported for unindexed repositories. Previously it was only supported for indexed repositories [#13359](https://github.com/sourcegraph/sourcegraph/pull/13359).
- The experimental feature flag `andOrQuery` is deprecated. [#13435](https://github.com/sourcegraph/sourcegraph/pull/13435)
- After a user's password changes, they will be signed out on all devices and must sign in again. [#13647](https://github.com/sourcegraph/sourcegraph/pull/13647)
- `rev:` is available as alternative syntax of `@` for searching revisions instead of the default branch [#13133](https://github.com/sourcegraph/sourcegraph/pull/13133)
- Campaign URLs have changed to use the campaign name instead of an opaque ID. The old URLs no longer work. [#13368](https://github.com/sourcegraph/sourcegraph/pull/13368)
- A new `external_service_repos` join table was added. The migration required to make this change may take a few minutes.

### Fixed

- User satisfaction/NPS surveys will now correctly provide a range from 0–10, rather than 0–9. [#13163](https://github.com/sourcegraph/sourcegraph/pull/13163)
- Fixed a bug where we returned repositories with invalid revisions in the search results. Now, if a user specifies an invalid revision, we show an alert. [#13271](https://github.com/sourcegraph/sourcegraph/pull/13271)
- Previously it wasn't possible to search for certain patterns containing `:` because they would not be considered valid filters. We made these checks less strict. [#10920](https://github.com/sourcegraph/sourcegraph/pull/10920)
- When a user signs out of their account, all of their sessions will be invalidated, not just the session where they signed out. [#13647](https://github.com/sourcegraph/sourcegraph/pull/13647)
- URL information will no longer be leaked by the HTTP referer header. This prevents the user's password reset code from being leaked. [#13804](https://github.com/sourcegraph/sourcegraph/pull/13804)
- GitLab OAuth2 user authentication now respects `tls.external` site setting. [#13814](https://github.com/sourcegraph/sourcegraph/pull/13814)

### Removed

- The smartSearchField feature is now always enabled. The `experimentalFeatures.smartSearchField` settings option has been removed.

## 3.19.2

### Fixed

- search: always limit commit and diff to less than 10,000 repos [a97f81b0f7](https://github.com/sourcegraph/sourcegraph/commit/a97f81b0f79535253bd7eae6c30d5c91d48da5ca)
- search: configurable limits on commit/diff search [1c22d8ce1](https://github.com/sourcegraph/sourcegraph/commit/1c22d8ce13c149b3fa3a7a26f8cb96adc89fc556)
- search: add site configuration for maxTimeout [d8d61b43c0f](https://github.com/sourcegraph/sourcegraph/commit/d8d61b43c0f0d229d46236f2f128ca0f93455172)

## 3.19.1

### Fixed

- migrations: revert migration causing deadlocks in some deployments [#13194](https://github.com/sourcegraph/sourcegraph/pull/13194)

## 3.19.0

### Added

- Emails can be now be sent to SMTP servers with self-signed certificates, using `email.smtp.disableTLS`. [#12243](https://github.com/sourcegraph/sourcegraph/pull/12243)
- Saved search emails now include a link to the user's saved searches page. [#11651](https://github.com/sourcegraph/sourcegraph/pull/11651)
- Campaigns can now be synced using GitLab webhooks. [#12139](https://github.com/sourcegraph/sourcegraph/pull/12139)
- Configured `observability.alerts` can now be tested using a GraphQL endpoint, `triggerObservabilityTestAlert`. [#12532](https://github.com/sourcegraph/sourcegraph/pull/12532)
- The Sourcegraph CLI can now serve local repositories for Sourcegraph to clone. This was previously in a command called `src-expose`. See [serving local repositories](https://docs.sourcegraph.com/admin/external_service/src_serve_git) in our documentation to find out more. [#12363](https://github.com/sourcegraph/sourcegraph/issues/12363)
- The count of retained, churned, resurrected, new and deleted users will be sent back in pings. [#12136](https://github.com/sourcegraph/sourcegraph/pull/12136)
- Saved search usage will be sent back in pings. [#12956](https://github.com/sourcegraph/sourcegraph/pull/12956)
- Any request with `?trace=1` as a URL query parameter will enable Jaeger tracing (if Jaeger is enabled). [#12291](https://github.com/sourcegraph/sourcegraph/pull/12291)
- Password reset emails will now be automatically sent to users created by a site admin if email sending is configured and password reset is enabled. Previously, site admins needed to manually send the user this password reset link. [#12803](https://github.com/sourcegraph/sourcegraph/pull/12803)
- Syntax highlighting for `and` and `or` search operators. [#12694](https://github.com/sourcegraph/sourcegraph/pull/12694)
- It is now possible to search for file content that excludes a term using the `NOT` operator. Negating pattern syntax requires setting `"search.migrateParser": true` in settings and is currently only supported for literal and regexp queries on indexed repositories. [#12412](https://github.com/sourcegraph/sourcegraph/pull/12412)
- `NOT` is available as an alternative syntax of `-` on supported keywords `repo`, `file`, `content`, `lang`, and `repohasfile`. `NOT` requires setting `"search.migrateParser": true` option in settings. [#12520](https://github.com/sourcegraph/sourcegraph/pull/12520)

### Changed

- Repository permissions are now always checked and updated asynchronously ([background permissions syncing](https://docs.sourcegraph.com/admin/repo/permissions#background-permissions-syncing)) instead of blocking each operation. The site config option `permissions.backgroundSync` (which enabled this behavior in previous versions) is now a no-op and is deprecated.
- [Background permissions syncing](https://docs.sourcegraph.com/admin/repo/permissions#background-permissions-syncing) (`permissions.backgroundSync`) has become the only option for mirroring repository permissions from code hosts. All relevant site configurations are deprecated.

### Fixed

- Fixed site admins are getting errors when visiting user settings page in OSS version. [#12313](https://github.com/sourcegraph/sourcegraph/pull/12313)
- `github-proxy` now respects the environment variables `HTTP_PROXY`, `HTTPS_PROXY` and `NO_PROXY` (or the lowercase versions thereof). Other services already respect these variables, but this was missed. If you need a proxy to access github.com set the environment variable for the github-proxy container. [#12377](https://github.com/sourcegraph/sourcegraph/issues/12377)
- `sourcegraph-frontend` now respects the `tls.external` experimental setting as well as the proxy environment variables. In proxy environments this allows Sourcegraph to fetch extensions. [#12633](https://github.com/sourcegraph/sourcegraph/issues/12633)
- Fixed a bug that would sometimes cause trailing parentheses to be removed from search queries upon page load. [#12960](https://github.com/sourcegraph/sourcegraph/issues/12690)
- Indexed search will no longer stall if a specific index job stalls. Additionally at scale many corner cases causing indexing to stall have been fixed. [#12502](https://github.com/sourcegraph/sourcegraph/pull/12502)
- Indexed search will quickly recover from rebalancing / roll outs. When a indexed search shard goes down, its repositories are re-indexed by other shards. This takes a while and during a rollout leads to effectively re-indexing all repositories. We now avoid indexing the redistributed repositories once a shard comes back online. [#12474](https://github.com/sourcegraph/sourcegraph/pull/12474)
- Indexed search has many improvements to observability. More detailed Jaeger traces, detailed logging during startup and more prometheus metrics.
- The site admin repository needs-index page is significantly faster. Previously on large instances it would usually timeout. Now it should load within a second. [#12513](https://github.com/sourcegraph/sourcegraph/pull/12513)
- User password reset page now respects the value of site config `auth.minPasswordLength`. [#12971](https://github.com/sourcegraph/sourcegraph/pull/12971)
- Fixed an issue where duplicate search results would show for queries with `or`-expressions. [#12531](https://github.com/sourcegraph/sourcegraph/pull/12531)
- Faster indexed search queries over a large number of repositories. Searching 100k+ repositories is now ~400ms faster and uses much less memory. [#12546](https://github.com/sourcegraph/sourcegraph/pull/12546)

### Removed

- Deprecated site settings `lightstepAccessToken` and `lightstepProject` have been removed. We now only support sending traces to Jaeger. Configure Jaeger with `observability.tracing` site setting.
- Removed `CloneInProgress` option from GraphQL Repositories API. [#12560](https://github.com/sourcegraph/sourcegraph/pull/12560)

## 3.18.0

### Added

- To search across multiple revisions of the same repository, list multiple branch names (or other revspecs) separated by `:` in your query, as in `repo:myrepo@branch1:branch2:branch2`. To search all branches, use `repo:myrepo@*refs/heads/`. Previously this was only supported for diff and commit searches and only available via the experimental site setting `searchMultipleRevisionsPerRepository`.
- The "Add repositories" page (/site-admin/external-services/new) now displays a dismissible notification explaining how and why we access code host data. [#11789](https://github.com/sourcegraph/sourcegraph/pull/11789).
- New `observability.alerts` features:
  - Notifications now provide more details about relevant alerts.
  - Support for email and OpsGenie notifications has been added. Note that to receive email alerts, `email.address` and `email.smtp` must be configured.
  - Some notifiers now have new options:
    - PagerDuty notifiers: `severity` and `apiUrl`
    - Webhook notifiers: `bearerToken`
  - A new `disableSendResolved` option disables notifications for when alerts resolve themselves.
- Recently firing critical alerts can now be displayed to admins via site alerts, use the flag `{ "alerts.hideObservabilitySiteAlerts": false }` to enable these alerts in user configuration.
- Specific alerts can now be silenced using `observability.silenceAlerts`. [#12087](https://github.com/sourcegraph/sourcegraph/pull/12087)
- Revisions listed in `experimentalFeatures.versionContext` will be indexed for faster searching. This is the first support towards indexing non-default branches. [#6728](https://github.com/sourcegraph/sourcegraph/issues/6728)
- Revisions listed in `experimentalFeatures.versionContext` or `experimentalFeatures.search.index.branches` will be indexed for faster searching. This is the first support towards indexing non-default branches. [#6728](https://github.com/sourcegraph/sourcegraph/issues/6728)
- Campaigns are now supported on GitLab.
- Campaigns now support GitLab and allow users to create, update and track merge requests on GitLab instances.
- Added a new section on the search homepage on Sourcegraph.com. It is currently feature flagged behind `experimentalFeatures.showRepogroupHomepage` in settings.
- Added new repository group pages.

### Changed

- Some monitoring alerts now have more useful descriptions. [#11542](https://github.com/sourcegraph/sourcegraph/pull/11542)
- Searching `fork:true` or `archived:true` has the same behaviour as searching `fork:yes` or `archived:yes` respectively. Previously it incorrectly had the same behaviour as `fork:only` and `archived:only` respectively. [#11740](https://github.com/sourcegraph/sourcegraph/pull/11740)
- Configuration for `observability.alerts` has changed and notifications are now provided by Prometheus Alertmanager. [#11832](https://github.com/sourcegraph/sourcegraph/pull/11832)
  - Removed: `observability.alerts.id`.
  - Removed: Slack notifiers no longer accept `mentionUsers`, `mentionGroups`, `mentionChannel`, and `token` options.

### Fixed

- The single-container `sourcegraph/server` image now correctly reports its version.
- An issue where repositories would not clone and index in some edge cases where the clones were deleted or not successful on gitserver. [#11602](https://github.com/sourcegraph/sourcegraph/pull/11602)
- An issue where repositories previously deleted on gitserver would not immediately reclone on system startup. [#11684](https://github.com/sourcegraph/sourcegraph/issues/11684)
- An issue where the sourcegraph/server Jaeger config was invalid. [#11661](https://github.com/sourcegraph/sourcegraph/pull/11661)
- An issue where valid search queries were improperly hinted as being invalid in the search field. [#11688](https://github.com/sourcegraph/sourcegraph/pull/11688)
- Reduce frontend memory spikes by limiting the number of goroutines launched by our GraphQL resolvers. [#11736](https://github.com/sourcegraph/sourcegraph/pull/11736)
- Fixed a bug affecting Sourcegraph icon display in our Phabricator native integration [#11825](https://github.com/sourcegraph/sourcegraph/pull/11825).
- Improve performance of site-admin repositories status page. [#11932](https://github.com/sourcegraph/sourcegraph/pull/11932)
- An issue where search autocomplete for files didn't add the right path. [#12241](https://github.com/sourcegraph/sourcegraph/pull/12241)

### Removed

- Backwards compatibility for "critical configuration" (a type of configuration that was deprecated in December 2019) was removed. All critical configuration now belongs in site configuration.
- Experimental feature setting `{ "experimentalFeatures": { "searchMultipleRevisionsPerRepository": true } }` will be removed in 3.19. It is now always on. Please remove references to it.
- Removed "Cloning" tab in site-admin Repository Status page. [#12043](https://github.com/sourcegraph/sourcegraph/pull/12043)
- The `blacklist` configuration option for Gitolite that was deprecated in 3.17 has been removed in 3.19. Use `exclude.pattern` instead. [#12345](https://github.com/sourcegraph/sourcegraph/pull/12345)

## 3.17.3

### Fixed

- git: Command retrying made a copy that was never used [#11807](https://github.com/sourcegraph/sourcegraph/pull/11807)
- frontend: Allow opt out of EnsureRevision when making a comparison query [#11811](https://github.com/sourcegraph/sourcegraph/pull/11811)
- Fix Phabricator icon class [#11825](https://github.com/sourcegraph/sourcegraph/pull/11825)

## 3.17.2

### Fixed

- An issue where repositories previously deleted on gitserver would not immediately reclone on system startup. [#11684](https://github.com/sourcegraph/sourcegraph/issues/11684)

## 3.17.1

### Added

- Improved search indexing metrics

### Changed

- Some monitoring alerts now have more useful descriptions. [#11542](https://github.com/sourcegraph/sourcegraph/pull/11542)

### Fixed

- The single-container `sourcegraph/server` image now correctly reports its version.
- An issue where repositories would not clone and index in some edge cases where the clones were deleted or not successful on gitserver. [#11602](https://github.com/sourcegraph/sourcegraph/pull/11602)
- An issue where the sourcegraph/server Jaeger config was invalid. [#11661](https://github.com/sourcegraph/sourcegraph/pull/11661)

## 3.17.0

### Added

- The search results page now shows a small UI notification if either repository forks or archives are excluded, when `fork` or `archived` options are not explicitly set. [#10624](https://github.com/sourcegraph/sourcegraph/pull/10624)
- Prometheus metric `src_gitserver_repos_removed_disk_pressure` which is incremented everytime we remove a repository due to disk pressure. [#10900](https://github.com/sourcegraph/sourcegraph/pull/10900)
- `gitolite.exclude` setting in [Gitolite external service config](https://docs.sourcegraph.com/admin/external_service/gitolite#configuration) now supports a regular expression via the `pattern` field. This is consistent with how we exclude in other external services. Additionally this is a replacement for the deprecated `blacklist` configuration. [#11403](https://github.com/sourcegraph/sourcegraph/pull/11403)
- Notifications about Sourcegraph being out of date will now be shown to site admins and users (depending on how out-of-date it is).
- Alerts are now configured using `observability.alerts` in the site configuration, instead of via the Grafana web UI. This does not yet support all Grafana notification channel types, and is not yet supported on `sourcegraph/server` ([#11473](https://github.com/sourcegraph/sourcegraph/issues/11473)). For more details, please refer to the [Sourcegraph alerting guide](https://docs.sourcegraph.com/admin/observability/alerting).
- Experimental basic support for detecting if your Sourcegraph instance is over or under-provisioned has been added through a set of dashboards and warning-level alerts based on container utilization.
- Query [operators](https://docs.sourcegraph.com/code_search/reference/queries#boolean-operators) `and` and `or` are now enabled by default in all search modes for searching file content. [#11521](https://github.com/sourcegraph/sourcegraph/pull/11521)

### Changed

- Repository search within a version context will link to the revision in the version context. [#10860](https://github.com/sourcegraph/sourcegraph/pull/10860)
- Background permissions syncing becomes the default method to sync permissions from code hosts. Please [read our documentation for things to keep in mind before upgrading](https://docs.sourcegraph.com/admin/repo/permissions#background-permissions-syncing). [#10972](https://github.com/sourcegraph/sourcegraph/pull/10972)
- The styling of the hover overlay was overhauled to never have badges or the close button overlap content while also always indicating whether the overlay is currently pinned. The styling on code hosts was also improved. [#10956](https://github.com/sourcegraph/sourcegraph/pull/10956)
- Previously, it was required to quote most patterns in structural search. This is no longer a restriction and single and double quotes in structural search patterns are interpreted literally. Note: you may still use `content:"structural-pattern"` if the pattern without quotes conflicts with other syntax. [#11481](https://github.com/sourcegraph/sourcegraph/pull/11481)

### Fixed

- Dynamic repo search filters on branches which contain special characters are correctly escaped now. [#10810](https://github.com/sourcegraph/sourcegraph/pull/10810)
- Forks and archived repositories at a specific commit are searched without the need to specify "fork:yes" or "archived:yes" in the query. [#10864](https://github.com/sourcegraph/sourcegraph/pull/10864)
- The git history for binary files is now correctly shown. [#11034](https://github.com/sourcegraph/sourcegraph/pull/11034)
- Links to AWS Code Commit repositories have been fixed after the URL schema has been changed. [#11019](https://github.com/sourcegraph/sourcegraph/pull/11019)
- A link to view all repositories will now always appear on the Explore page. [#11113](https://github.com/sourcegraph/sourcegraph/pull/11113)
- The Site-admin > Pings page no longer incorrectly indicates that pings are disabled when they aren't. [#11229](https://github.com/sourcegraph/sourcegraph/pull/11229)
- Match counts are now accurately reported for indexed search. [#11242](https://github.com/sourcegraph/sourcegraph/pull/11242)
- When background permissions syncing is enabled, it is now possible to only enforce permissions for repositories from selected code hosts (instead of enforcing permissions for repositories from all code hosts). [#11336](https://github.com/sourcegraph/sourcegraph/pull/11336)
- When more than 200+ repository revisions in a search are unindexed (very rare), the remaining repositories are reported as missing instead of Sourcegraph issuing e.g. several thousand unindexed search requests which causes system slowness and ultimately times out - ensuring searches are still fast even if there are indexing issues on a deployment of Sourcegraph. This does not apply if `index:no` is present in the query.

### Removed

- Automatic syncing of Campaign webhooks for Bitbucket Server. [#10962](https://github.com/sourcegraph/sourcegraph/pull/10962)
- The `blacklist` configuration option for Gitolite is DEPRECATED and will be removed in 3.19. Use `exclude.pattern` instead.

## 3.16.2

### Fixed

- Search: fix indexed search match count [#7fc96](https://github.com/sourcegraph/sourcegraph/commit/7fc96d319f49f55da46a7649ccf261aa7e8327c3)
- Sort detected languages properly [#e7750](https://github.com/sourcegraph/sourcegraph/commit/e77507d060a40355e7b86fb093d21a7149ea03ac)

## 3.16.1

### Fixed

- Fix repo not found error for patches [#11021](https://github.com/sourcegraph/sourcegraph/pull/11021).
- Show expired license screen [#10951](https://github.com/sourcegraph/sourcegraph/pull/10951).
- Sourcegraph is now built with Go 1.14.3, fixing issues running Sourcegraph onUbuntu 19 and 20. [#10447](https://github.com/sourcegraph/sourcegraph/issues/10447)

## 3.16.0

### Added

- Autocompletion for `repogroup` filters in search queries. [#10141](https://github.com/sourcegraph/sourcegraph/pull/10286)
- If the experimental feature flag `codeInsights` is enabled, extensions can contribute content to directory pages through the experimental `ViewProvider` API. [#10236](https://github.com/sourcegraph/sourcegraph/pull/10236)
  - Directory pages are then represented as an experimental `DirectoryViewer` in the `visibleViewComponents` of the extension API. **Note: This may break extensions that were assuming `visibleViewComponents` were always `CodeEditor`s and did not check the `type` property.** Extensions checking the `type` property will continue to work. [#10236](https://github.com/sourcegraph/sourcegraph/pull/10236)
- [Major syntax highlighting improvements](https://github.com/sourcegraph/syntect_server/pull/29), including:
  - 228 commits / 1 year of improvements to the syntax highlighter library Sourcegraph uses ([syntect](https://github.com/trishume/syntect)).
  - 432 commits / 1 year of improvements to the base syntax definitions for ~36 languages Sourcegraph uses ([sublimehq/Packages](https://github.com/sublimehq/Packages)).
  - 30 new file extensions/names now detected.
  - Likely fixes other major instability and language support issues. #9557
  - Added [Smarty](#2885), [Ethereum / Solidity / Vyper)](#2440), [Cuda](#5907), [COBOL](#10154), [vb.NET](#4901), and [ASP.NET](#4262) syntax highlighting.
  - Fixed OCaml syntax highlighting #3545
  - Bazel/Starlark support improved (.star, BUILD, and many more extensions now properly highlighted). #8123
- New permissions page in both user and repository settings when background permissions syncing is enabled (`"permissions.backgroundSync": {"enabled": true}`). [#10473](https://github.com/sourcegraph/sourcegraph/pull/10473) [#10655](https://github.com/sourcegraph/sourcegraph/pull/10655)
- A new dropdown for choosing version contexts appears on the left of the query input when version contexts are specified in `experimentalFeatures.versionContext` in site configuration. Version contexts allow you to scope your search to specific sets of repos at revisions.
- Campaign changeset usage counts including changesets created, added and merged will be sent back in pings. [#10591](https://github.com/sourcegraph/sourcegraph/pull/10591)
- Diff views now feature syntax highlighting and can be properly copy-pasted. [#10437](https://github.com/sourcegraph/sourcegraph/pull/10437)
- Admins can now download an anonymized usage statistics ZIP archive in the **Site admin > Usage stats**. Opting to share this archive with the Sourcegraph team helps us make the product even better. [#10475](https://github.com/sourcegraph/sourcegraph/pull/10475)
- Extension API: There is now a field `versionContext` and subscribable `versionContextChanges` in `Workspace` to allow extensions to respect the instance's version context.
- The smart search field, providing syntax highlighting, hover tooltips, and validation on filters in search queries, is now activated by default. It can be disabled by setting `{ "experimentalFeatures": { "smartSearchField": false } }` in global settings.

### Changed

- The `userID` and `orgID` fields in the SavedSearch type in the GraphQL API have been replaced with a `namespace` field. To get the ID of the user or org that owns the saved search, use `namespace.id`. [#5327](https://github.com/sourcegraph/sourcegraph/pull/5327)
- Tree pages now redirect to blob pages if the path is not a tree and vice versa. [#10193](https://github.com/sourcegraph/sourcegraph/pull/10193)
- Files and directories that are not found now return a 404 status code. [#10193](https://github.com/sourcegraph/sourcegraph/pull/10193)
- The site admin flag `disableNonCriticalTelemetry` now allows Sourcegraph admins to disable most anonymous telemetry. Visit https://docs.sourcegraph.com/admin/pings to learn more. [#10402](https://github.com/sourcegraph/sourcegraph/pull/10402)

### Fixed

- In the OSS version of Sourcegraph, authorization providers are properly initialized and GraphQL APIs are no longer blocked. [#3487](https://github.com/sourcegraph/sourcegraph/issues/3487)
- Previously, GitLab repository paths containing certain characters could not be excluded (slashes and periods in parts of the paths). These characters are now allowed, so the repository paths can be excluded. [#10096](https://github.com/sourcegraph/sourcegraph/issues/10096)
- Symbols for indexed commits in languages Haskell, JSONNet, Kotlin, Scala, Swift, Thrift, and TypeScript will show up again. Previously our symbol indexer would not know how to extract symbols for those languages even though our unindexed symbol service did. [#10357](https://github.com/sourcegraph/sourcegraph/issues/10357)
- When periodically re-cloning a repository it will still be available. [#10663](https://github.com/sourcegraph/sourcegraph/pull/10663)

### Removed

- The deprecated feature discussions has been removed. [#9649](https://github.com/sourcegraph/sourcegraph/issues/9649)

## 3.15.2

### Fixed

- Fix repo not found error for patches [#11021](https://github.com/sourcegraph/sourcegraph/pull/11021).
- Show expired license screen [#10951](https://github.com/sourcegraph/sourcegraph/pull/10951).

## 3.15.1

### Fixed

- A potential security vulnerability with in the authentication workflow has been fixed. [#10167](https://github.com/sourcegraph/sourcegraph/pull/10167)
- An issue where `sourcegraph/postgres-11.4:3.15.0` was incorrectly an older version of the image incompatible with non-root Kubernetes deployments. `sourcegraph/postgres-11.4:3.15.1` now matches the same image version found in Sourcegraph 3.14.3 (`20-04-07_56b20163`).
- An issue that caused the search result type tabs to be overlapped in Safari. [#10191](https://github.com/sourcegraph/sourcegraph/pull/10191)

## 3.15.0

### Added

- Users and site administrators can now view a log of their actions/events in the user settings. [#9141](https://github.com/sourcegraph/sourcegraph/pull/9141)
- With the new `visibility:` filter search results can now be filtered based on a repository's visibility (possible filter values: `any`, `public` or `private`). [#8344](https://github.com/sourcegraph/sourcegraph/issues/8344)
- [`sourcegraph/git-extras`](https://sourcegraph.com/extensions/sourcegraph/git-extras) is now enabled by default on new instances [#3501](https://github.com/sourcegraph/sourcegraph/issues/3501)
- The Sourcegraph Docker image will now copy `/etc/sourcegraph/gitconfig` to `$HOME/.gitconfig`. This is a convenience similiar to what we provide for [repositories that need HTTP(S) or SSH authentication](https://docs.sourcegraph.com/admin/repo/auth). [#658](https://github.com/sourcegraph/sourcegraph/issues/658)
- Permissions background syncing is now supported for GitHub via site configuration `"permissions.backgroundSync": {"enabled": true}`. [#8890](https://github.com/sourcegraph/sourcegraph/issues/8890)
- Search: Adding `stable:true` to a query ensures a deterministic search result order. This is an experimental parameter. It applies only to file contents, and is limited to at max 5,000 results (consider using [the paginated search API](https://docs.sourcegraph.com/api/graphql/search#sourcegraph-3-9-experimental-paginated-search) if you need more than that.). [#9681](https://github.com/sourcegraph/sourcegraph/pull/9681).
- After completing the Sourcegraph user feedback survey, a button may appear for tweeting this feedback at [@sourcegraph](https://twitter.com/sourcegraph). [#9728](https://github.com/sourcegraph/sourcegraph/pull/9728)
- `git fetch` and `git clone` now inherit the parent process environment variables. This allows site admins to set `HTTPS_PROXY` or [git http configurations](https://git-scm.com/docs/git-config/2.26.0#Documentation/git-config.txt-httpproxy) via environment variables. For cluster environments site admins should set this on the gitserver container. [#250](https://github.com/sourcegraph/sourcegraph/issues/250)
- Experimental: Search for file contents using `and`- and `or`-expressions in queries. Enabled via the global settings value `{"experimentalFeatures": {"andOrQuery": "enabled"}}`. [#8567](https://github.com/sourcegraph/sourcegraph/issues/8567)
- Always include forks or archived repositories in searches via the global/org/user settings with `"search.includeForks": true` or `"search.includeArchived": true` respectively. [#9927](https://github.com/sourcegraph/sourcegraph/issues/9927)
- observability (debugging): It is now possible to log all Search and GraphQL requests slower than N milliseconds, using the new site configuration options `observability.logSlowGraphQLRequests` and `observability.logSlowSearches`.
- observability (monitoring): **More metrics monitored and alerted on, more legible dashboards**
  - Dashboard panels now show an orange/red background color when the defined warning/critical alert threshold has been met, making it even easier to see on a dashboard what is in a bad state.
  - Symbols: failing `symbols` -> `frontend-internal` requests are now monitored. [#9732](https://github.com/sourcegraph/sourcegraph/issues/9732)
  - Frontend dasbhoard: Search error types are now broken into distinct panels for improved visibility/legibility.
    - **IMPORTANT**: If you have previously configured alerting on any of these panels or on "hard search errors", you will need to reconfigure it after upgrading.
  - Frontend dasbhoard: Search error and latency are now broken down by type: Browser requests, search-based code intel requests, and API requests.
- observability (debugging): **Distributed tracing is a powerful tool for investigating performance issues.** The following changes have been made with the goal of making it easier to use distributed tracing with Sourcegraph:

  - The site configuration field `"observability.tracing": { "sampling": "..." }` allows a site admin to control which requests generate tracing data.
    - `"all"` will trace all requests.
    - `"selective"` (recommended) will trace all requests initiated from an end-user URL with `?trace=1`. Non-end-user-initiated requests can set a HTTP header `X-Sourcegraph-Should-Trace: true`. This is the recommended setting, as `"all"` can generate large amounts of tracing data that may cause network and memory resource contention in the Sourcegraph instance.
    - `"none"` (default) turns off tracing.
  - Jaeger is now the officially supported distributed tracer. The following is the recommended site configuration to connect Sourcegraph to a Jaeger agent (which must be deployed on the same host and listening on the default ports):

    ```
    "observability.tracing": {
      "sampling": "selective"
    }
    ```

  - Jaeger is now included in the Sourcegraph deployment configuration by default if you are using Kubernetes, Docker Compose, or the pure Docker cluster deployment model. (It is not yet included in the single Docker container distribution.) It will be included as part of upgrading to 3.15 in these deployment models, unless disabled.
  - The site configuration field, `useJaeger`, is deprecated in favor of `observability.tracing`.
  - Support for configuring Lightstep as a distributed tracer is deprecated and will be removed in a subsequent release. Instances that use Lightstep with Sourcegraph are encouraged to migrate to Jaeger (directions for running Jaeger alongside Sourcegraph are included in the installation instructions).

### Changed

- Multiple backwards-incompatible changes in the parts of the GraphQL API related to Campaigns [#9106](https://github.com/sourcegraph/sourcegraph/issues/9106):
  - `CampaignPlan.status` has been removed, since we don't need it anymore after moving execution of campaigns to src CLI in [#8008](https://github.com/sourcegraph/sourcegraph/pull/8008).
  - `CampaignPlan` has been renamed to `PatchSet`.
  - `ChangesetPlan`/`ChangesetPlanConnection` has been renamed to `Patch`/`PatchConnection`.
  - `CampaignPlanPatch` has been renamed to `PatchInput`.
  - `Campaign.plan` has been renamed to `Campaign.patchSet`.
  - `Campaign.changesetPlans` has been renamed to `campaign.changesetPlan`.
  - `createCampaignPlanFromPatches` mutation has been renamed to `createPatchSetFromPatches`.
- Removed the scoped search field on tree pages. When browsing code, the global search query will now get scoped to the current tree or file. [#9225](https://github.com/sourcegraph/sourcegraph/pull/9225)
- Instances without a license key that exceed the published user limit will now display a notice to all users.

### Fixed

- `.*` in the filter pattern were ignored and led to missing search results. [#9152](https://github.com/sourcegraph/sourcegraph/pull/9152)
- The Phabricator integration no longer makes duplicate requests to Phabricator's API on diff views. [#8849](https://github.com/sourcegraph/sourcegraph/issues/8849)
- Changesets on repositories that aren't available on the instance anymore are now hidden instead of failing. [#9656](https://github.com/sourcegraph/sourcegraph/pull/9656)
- observability (monitoring):
  - **Dashboard and alerting bug fixes**
    - Syntect Server dashboard: "Worker timeouts" can no longer appear to go negative. [#9523](https://github.com/sourcegraph/sourcegraph/issues/9523)
    - Symbols dashboard: "Store fetch queue size" can no longer appear to go negative. [#9731](https://github.com/sourcegraph/sourcegraph/issues/9731)
    - Syntect Server dashboard: "Worker timeouts" no longer incorrectly shows multiple values. [#9524](https://github.com/sourcegraph/sourcegraph/issues/9524)
    - Searcher dashboard: "Search errors on unindexed repositories" no longer includes cancelled search requests (which are expected).
    - Fixed an issue where NaN could leak into the `alert_count` metric. [#9832](https://github.com/sourcegraph/sourcegraph/issues/9832)
    - Gitserver: "resolve_revision_duration_slow" alert is no longer flaky / non-deterministic. [#9751](https://github.com/sourcegraph/sourcegraph/issues/9751)
    - Git Server dashboard: there is now a panel to show concurrent command executions to match the defined alerts. [#9354](https://github.com/sourcegraph/sourcegraph/issues/9354)
    - Git Server dashboard: adjusted the critical disk space alert to 15% so it can now fire. [#9351](https://github.com/sourcegraph/sourcegraph/issues/9351)
  - **Dashboard visiblity and legibility improvements**
    - all: "frontend internal errors" are now broken down just by route, which makes reading the graph easier. [#9668](https://github.com/sourcegraph/sourcegraph/issues/9668)
    - Frontend dashboard: panels no longer show misleading duplicate labels. [#9660](https://github.com/sourcegraph/sourcegraph/issues/9660)
    - Syntect Server dashboard: panels are no longer compacted, for improved visibility. [#9525](https://github.com/sourcegraph/sourcegraph/issues/9525)
    - Frontend dashboard: panels are no longer compacted, for improved visibility. [#9356](https://github.com/sourcegraph/sourcegraph/issues/9356)
    - Searcher dashboard: "Search errors on unindexed repositories" is now broken down by code instead of instance for improved readability. [#9670](https://github.com/sourcegraph/sourcegraph/issues/9670)
    - Symbols dashboard: metrics are now aggregated instead of per-instance, for improved visibility. [#9730](https://github.com/sourcegraph/sourcegraph/issues/9730)
    - Firing alerts are now correctly sorted at the top of dashboards by default. [#9766](https://github.com/sourcegraph/sourcegraph/issues/9766)
    - Panels at the bottom of the home dashboard no longer appear clipped / cut off. [#9768](https://github.com/sourcegraph/sourcegraph/issues/9768)
    - Git Server dashboard: disk usage now shown in percentages to match the alerts that can fire. [#9352](https://github.com/sourcegraph/sourcegraph/issues/9352)
    - Git Server dashboard: the 'echo command duration test' panel now properly displays units in seconds. [#7628](https://github.com/sourcegraph/sourcegraph/issues/7628)
    - Dashboard panels showing firing alerts no longer over-count firing alerts due to the number of service replicas. [#9353](https://github.com/sourcegraph/sourcegraph/issues/9353)

### Removed

- The experimental feature discussions is marked as deprecated. GraphQL and configuration fields related to it will be removed in 3.16. [#9649](https://github.com/sourcegraph/sourcegraph/issues/9649)

## 3.14.4

### Fixed

- A potential security vulnerability with in the authentication workflow has been fixed. [#10167](https://github.com/sourcegraph/sourcegraph/pull/10167)

## 3.14.3

### Fixed

- phabricator: Duplicate requests to phabricator API from sourcegraph extensions. [#8849](https://github.com/sourcegraph/sourcegraph/issues/8849)

## 3.14.2

### Fixed

- campaigns: Ignore changesets where repo does not exist anymore. [#9656](https://github.com/sourcegraph/sourcegraph/pull/9656)

## 3.14.1

### Added

- monitoring: new Permissions dashboard to show stats of repository permissions.

### Changed

- Site-Admin/Instrumentation in the Kubernetes cluster deployment now includes indexed-search.

## 3.14.0

### Added

- Site-Admin/Instrumentation is now available in the Kubernetes cluster deployment [8805](https://github.com/sourcegraph/sourcegraph/pull/8805).
- Extensions can now specify a `baseUri` in the `DocumentFilter` when registering providers.
- Admins can now exclude GitHub forks and/or archived repositories from the set of repositories being mirrored in Sourcegraph with the `"exclude": [{"forks": true}]` or `"exclude": [{"archived": true}]` GitHub external service configuration. [#8974](https://github.com/sourcegraph/sourcegraph/pull/8974)
- Campaign changesets can be filtered by State, Review State and Check State. [#8848](https://github.com/sourcegraph/sourcegraph/pull/8848)
- Counts of users of and searches conducted with interactive and plain text search modes will be sent back in pings, aggregated daily, weekly, and monthly.
- Aggregated counts of daily, weekly, and monthly active users of search will be sent back in pings.
- Counts of number of searches conducted using each filter will be sent back in pings, aggregated daily, weekly, and monthly.
- Counts of number of users conducting searches containing each filter will be sent back in pings, aggregated daily, weekly, and monthly.
- Added more entries (Bash, Erlang, Julia, OCaml, Scala) to the list of suggested languages for the `lang:` filter.
- Permissions background sync is now supported for GitLab and Bitbucket Server via site configuration `"permissions.backgroundSync": {"enabled": true}`.
- Indexed search exports more prometheus metrics and debug logs to aid debugging performance issues. [#9111](https://github.com/sourcegraph/sourcegraph/issues/9111)
- monitoring: the Frontend dashboard now shows in excellent detail how search is behaving overall and at a glance.
- monitoring: added alerts for when hard search errors (both timeouts and general errors) are high.
- monitoring: added alerts for when partial search timeouts are high.
- monitoring: added alerts for when search 90th and 99th percentile request duration is high.
- monitoring: added alerts for when users are being shown an abnormally large amount of search alert user suggestions and no results.
- monitoring: added alerts for when the internal indexed and unindexed search services are returning bad responses.
- monitoring: added alerts for when gitserver may be under heavy load due to many concurrent command executions or under-provisioning.

### Changed

- The "automation" feature was renamed to "campaigns".
  - `campaigns.readAccess.enabled` replaces the deprecated site configuration property `automation.readAccess.enabled`.
  - The experimental feature flag was not renamed (because it will go away soon) and remains `{"experimentalFeatures": {"automation": "enabled"}}`.
- The [Kubernetes deployment](https://github.com/sourcegraph/deploy-sourcegraph) for **existing** installations requires a
  [migration step](https://github.com/sourcegraph/deploy-sourcegraph/blob/master/docs/migrate.md) when upgrading
  past commit [821032e2ee45f21f701](https://github.com/sourcegraph/deploy-sourcegraph/commit/821032e2ee45f21f701caac624e4f090c59fd259) or when upgrading to 3.14.
  New installations starting with the mentioned commit or with 3.14 do not need this migration step.
- Aggregated search latencies (in ms) of search queries are now included in [pings](https://docs.sourcegraph.com/admin/pings).
- The [Kubernetes deployment](https://github.com/sourcegraph/deploy-sourcegraph) frontend role has added services as a resource to watch/listen/get.
  This change does not affect the newly-introduced, restricted Kubernetes config files.
- Archived repositories are excluded from search by default. Adding `archived:yes` includes archived repositories.
- Forked repositories are excluded from search by default. Adding `fork:yes` includes forked repositories.
- CSRF and session cookies now set `SameSite=None` when Sourcegraph is running behind HTTPS and `SameSite=Lax` when Sourcegraph is running behind HTTP in order to comply with a [recent IETF proposal](https://web.dev/samesite-cookies-explained/#samesitenone-must-be-secure). As a side effect, the Sourcegraph browser extension and GitLab/Bitbucket native integrations can only connect to private instances that have HTTPS configured. If your private instance is only running behind HTTP, please configure your instance to use HTTPS in order to continue using these.
- The Bitbucket Server rate limit that Sourcegraph self-imposes has been raised from 120 req/min to 480 req/min to account for Sourcegraph instances that make use of Sourcegraphs' Bitbucket Server repository permissions and campaigns at the same time (which require a larger number of API requests against Bitbucket Server). The new number is based on Sourcegraph consuming roughly 8% the average API request rate of a large customers' Bitbucket Server instance. [#9048](https://github.com/sourcegraph/sourcegraph/pull/9048/files)
- If a single, unambiguous commit SHA is used in a search query (e.g., `repo@c98f56`) and a search index exists at this commit (i.e., it is the `HEAD` commit), then the query is searched using the index. Prior to this change, unindexed search was performed for any query containing an `@commit` specifier.

### Fixed

- Zoekt's watchdog ensures the service is down upto 3 times before exiting. The watchdog would misfire on startup on resource constrained systems, with the retries this should make a false positive far less likely. [#7867](https://github.com/sourcegraph/sourcegraph/issues/7867)
- A regression in repo-updater was fixed that lead to every repository's git clone being updated every time the list of repositories was synced from the code host. [#8501](https://github.com/sourcegraph/sourcegraph/issues/8501)
- The default timeout of indexed search has been increased. Previously indexed search would always return within 3s. This lead to broken behaviour on new instances which had yet to tune resource allocations. [#8720](https://github.com/sourcegraph/sourcegraph/pull/8720)
- Bitbucket Server older than 5.13 failed to sync since Sourcegraph 3.12. This was due to us querying for the `archived` label, but Bitbucket Server 5.13 does not support labels. [#8883](https://github.com/sourcegraph/sourcegraph/issues/8883)
- monitoring: firing alerts are now ordered at the top of the list in dashboards by default for better visibility.
- monitoring: fixed an issue where some alerts would fail to report in for the "Total alerts defined" panel in the overview dashboard.

### Removed

- The v3.11 migration to merge critical and site configuration has been removed. If you are still making use of the deprecated `CRITICAL_CONFIG_FILE`, your instance may not start up. See the [migration notes for Sourcegraph 3.11](https://docs.sourcegraph.com/admin/migration/3_11) for more information.

## 3.13.2

### Fixed

- The default timeout of indexed search has been increased. Previously indexed search would always return within 3s. This lead to broken behaviour on new instances which had yet to tune resource allocations. [#8720](https://github.com/sourcegraph/sourcegraph/pull/8720)
- Bitbucket Server older than 5.13 failed to sync since Sourcegraph 3.12. This was due to us querying for the `archived` label, but Bitbucket Server 5.13 does not support labels. [#8883](https://github.com/sourcegraph/sourcegraph/issues/8883)
- A regression in repo-updater was fixed that lead to every repository's git clone being updated every time the list of repositories was synced from the code host. [#8501](https://github.com/sourcegraph/sourcegraph/issues/8501)

## 3.13.1

### Fixed

- To reduce the chance of users running into "502 Bad Gateway" errors an internal timeout has been increased from 60 seconds to 10 minutes so that long running requests are cut short by the proxy in front of `sourcegraph-frontend` and correctly reported as "504 Gateway Timeout". [#8606](https://github.com/sourcegraph/sourcegraph/pull/8606)
- Sourcegraph instances that are not connected to the internet will no longer display errors when users submit NPS survey responses (the responses will continue to be stored locally). Rather, an error will be printed to the frontend logs. [#8598](https://github.com/sourcegraph/sourcegraph/issues/8598)
- Showing `head>` in the search results if the first line of the file is shown [#8619](https://github.com/sourcegraph/sourcegraph/issues/8619)

## 3.13.0

### Added

- Experimental: Added new field `experimentalFeatures.customGitFetch` that allows defining custom git fetch commands for code hosts and repositories with special settings. [#8435](https://github.com/sourcegraph/sourcegraph/pull/8435)
- Experimental: the search query input now provides syntax highlighting, hover tooltips, and diagnostics on filters in search queries. Requires the global settings value `{ "experimentalFeatures": { "smartSearchField": true } }`.
- Added a setting `search.hideSuggestions`, which when set to `true`, will hide search suggestions in the search bar. [#8059](https://github.com/sourcegraph/sourcegraph/pull/8059)
- Experimental: A tool, [src-expose](https://docs.sourcegraph.com/admin/external_service/other#experimental-src-expose), can be used to import code from any code host.
- Experimental: Added new field `certificates` as in `{ "experimentalFeatures" { "tls.external": { "certificates": ["<CERT>"] } } }`. This allows you to add certificates to trust when communicating with a code host (via API or git+http). We expect this to be useful for adding internal certificate authorities/self-signed certificates. [#71](https://github.com/sourcegraph/sourcegraph/issues/71)
- Added a setting `auth.minPasswordLength`, which when set, causes a minimum password length to be enforced when users sign up or change passwords. [#7521](https://github.com/sourcegraph/sourcegraph/issues/7521)
- GitHub labels associated with code change campaigns are now displayed. [#8115](https://github.com/sourcegraph/sourcegraph/pull/8115)
- GitHub labels associated with campaigns are now displayed. [#8115](https://github.com/sourcegraph/sourcegraph/pull/8115)
- When creating a campaign, users can now specify the branch name that will be used on code host. This is also a breaking change for users of the GraphQL API since the `branch` attribute is now required in `CreateCampaignInput` when a `plan` is also specified. [#7646](https://github.com/sourcegraph/sourcegraph/issues/7646)
- Added an optional `content:` parameter for specifying a search pattern. This parameter overrides any other search patterns in a query. Useful for unambiguously specifying what to search for when search strings clash with other query syntax. [#6490](https://github.com/sourcegraph/sourcegraph/issues/6490)
- Interactive search mode, which helps users construct queries using UI elements, is now made available to users by default. A dropdown to the left of the search bar allows users to toggle between interactive and plain text modes. The option to use interactive search mode can be disabled by adding `{ "experimentalFeatures": { "splitSearchModes": false } }` in global settings. [#8461](https://github.com/sourcegraph/sourcegraph/pull/8461)
- Our [upgrade policy](https://docs.sourcegraph.com/#upgrading-sourcegraph) is now enforced by the `sourcegraph-frontend` on startup to prevent admins from mistakenly jumping too many versions. [#8157](https://github.com/sourcegraph/sourcegraph/pull/8157) [#7702](https://github.com/sourcegraph/sourcegraph/issues/7702)
- Repositories with bad object packs or bad objects are automatically repaired. We now detect suspect output of git commands to mark a repository for repair. [#6676](https://github.com/sourcegraph/sourcegraph/issues/6676)
- Hover tooltips for Scala and Perl files now have syntax highlighting. [#8456](https://github.com/sourcegraph/sourcegraph/pull/8456) [#8307](https://github.com/sourcegraph/sourcegraph/issues/8307)

### Changed

- `experimentalFeatures.splitSearchModes` was removed as a site configuration option. It should be set in global/org/user settings.
- Sourcegraph now waits for `90s` instead of `5s` for Redis to be available before quitting. This duration is configurable with the new `SRC_REDIS_WAIT_FOR` environment variable.
- Code intelligence usage statistics will be sent back via pings by default. Aggregated event counts can be disabled via the site admin flag `disableNonCriticalTelemetry`.
- The Sourcegraph Docker image optimized its use of Redis to make start-up significantly faster in certain scenarios (e.g when container restarts were frequent). ([#3300](https://github.com/sourcegraph/sourcegraph/issues/3300), [#2904](https://github.com/sourcegraph/sourcegraph/issues/2904))
- Upgrading Sourcegraph is officially supported for one minor version increment (e.g., 3.12 -> 3.13). Previously, upgrades from 2 minor versions previous were supported. Please reach out to support@sourcegraph.com if you would like assistance upgrading from a much older version of Sourcegraph.
- The GraphQL mutation `previewCampaignPlan` has been renamed to `createCampaignPlan`. This mutation is part of campaigns, which is still in beta and behind a feature flag and thus subject to possible breaking changes while we still work on it.
- The GraphQL mutation `previewCampaignPlan` has been renamed to `createCampaignPlan`. This mutation is part of the campaigns feature, which is still in beta and behind a feature flag and thus subject to possible breaking changes while we still work on it.
- The GraphQL field `CampaignPlan.changesets` has been deprecated and will be removed in 3.15. A new field called `CampaignPlan.changesetPlans` has been introduced to make the naming more consistent with the `Campaign.changesetPlans` field. Please use that instead. [#7966](https://github.com/sourcegraph/sourcegraph/pull/7966)
- Long lines (>2000 bytes) are no longer highlighted, in order to prevent performance issues in browser rendering. [#6489](https://github.com/sourcegraph/sourcegraph/issues/6489)
- No longer requires `read:org` permissions for GitHub OAuth if `allowOrgs` is not enabled in the site configuration. [#8163](https://github.com/sourcegraph/sourcegraph/issues/8163)
- [Documentation](https://github.com/sourcegraph/deploy-sourcegraph/blob/master/configure/jaeger/README.md) in github.com/sourcegraph/deploy-sourcegraph for deploying Jaeger in Kubernetes clusters running Sourcegraph has been updated to use the [Jaeger Operator](https://www.jaegertracing.io/docs/1.16/operator/), the recommended standard way of deploying Jaeger in a Kubernetes cluster. We recommend existing customers that use Jaeger adopt this new method of deployment. Please reach out to support@sourcegraph.com if you'd like assistance updating.

### Fixed

- The syntax highlighter (syntect-server) no longer fails when run in environments without IPv6 support. [#8463](https://github.com/sourcegraph/sourcegraph/pull/8463)
- After adding/removing a gitserver replica the admin interface will correctly report that repositories that need to move replicas as cloning. [#7970](https://github.com/sourcegraph/sourcegraph/issues/7970)
- Show download button for images. [#7924](https://github.com/sourcegraph/sourcegraph/issues/7924)
- gitserver backoffs trying to re-clone repositories if they fail to clone. In the case of large monorepos that failed this lead to gitserver constantly cloning them and using many resources. [#7804](https://github.com/sourcegraph/sourcegraph/issues/7804)
- It is now possible to escape spaces using `\` in the search queries when using regexp. [#7604](https://github.com/sourcegraph/sourcegraph/issues/7604)
- Clicking filter chips containing whitespace is now correctly quoted in the web UI. [#6498](https://github.com/sourcegraph/sourcegraph/issues/6498)
- **Monitoring:** Fixed an issue with the **Frontend** -> **Search responses by status** panel which caused search response types to not be aggregated as expected. [#7627](https://github.com/sourcegraph/sourcegraph/issues/7627)
- **Monitoring:** Fixed an issue with the **Replacer**, **Repo Updater**, and **Searcher** dashboards would incorrectly report on a metric from the unrelated query-runner service. [#7531](https://github.com/sourcegraph/sourcegraph/issues/7531)
- Deterministic ordering of results from indexed search. Previously when refreshing a page with many results some results may come and go.
- Spread out periodic git reclones. Previously we would reclone all git repositories every 45 days. We now add in a jitter of 12 days to spread out the load for larger installations. [#8259](https://github.com/sourcegraph/sourcegraph/issues/8259)
- Fixed an issue with missing commit information in graphql search results. [#8343](https://github.com/sourcegraph/sourcegraph/pull/8343)

### Removed

- All repository fields related to `enabled` and `disabled` have been removed from the GraphQL API. These fields have been deprecated since 3.4. [#3971](https://github.com/sourcegraph/sourcegraph/pull/3971)
- The deprecated extension API `Hover.__backcompatContents` was removed.

## 3.12.10

This release backports the fixes released in `3.13.2` for customers still on `3.12`.

### Fixed

- The default timeout of indexed search has been increased. Previously indexed search would always return within 3s. This lead to broken behaviour on new instances which had yet to tune resource allocations. [#8720](https://github.com/sourcegraph/sourcegraph/pull/8720)
- Bitbucket Server older than 5.13 failed to sync since Sourcegraph 3.12. This was due to us querying for the `archived` label, but Bitbucket Server 5.13 does not support labels. [#8883](https://github.com/sourcegraph/sourcegraph/issues/8883)
- A regression in repo-updater was fixed that lead to every repository's git clone being updated every time the list of repositories was synced from the code host. [#8501](https://github.com/sourcegraph/sourcegraph/issues/8501)

## 3.12.9

This is `3.12.8` release with internal infrastructure fixes to publish the docker images.

## 3.12.8

### Fixed

- Extension API showInputBox and other Window methods now work on search results pages [#8519](https://github.com/sourcegraph/sourcegraph/issues/8519)
- Extension error notification styling is clearer [#8521](https://github.com/sourcegraph/sourcegraph/issues/8521)

## 3.12.7

### Fixed

- Campaigns now gracefully handle GitHub review dismissals when rendering the burndown chart.

## 3.12.6

### Changed

- When GitLab permissions are turned on using GitLab OAuth authentication, GitLab project visibility is fetched in batches, which is generally more efficient than fetching them individually. The `minBatchingThreshold` and `maxBatchRequests` fields of the `authorization.identityProvider` object in the GitLab repositories configuration control when such batch fetching is used. [#8171](https://github.com/sourcegraph/sourcegraph/pull/8171)

## 3.12.5

### Fixed

- Fixed an internal race condition in our Docker build process. The previous patch version 3.12.4 contained an lsif-server version that was newer than expected. The affected artifacts have since been removed from the Docker registry.

## 3.12.4

### Added

- New optional `apiURL` configuration option for Bitbucket Cloud code host connection [#8082](https://github.com/sourcegraph/sourcegraph/pull/8082)

## 3.12.3

### Fixed

- Fixed an issue in `sourcegraph/*` Docker images where data folders were either not created or had incorrect permissions - preventing the use of Docker volumes. [#7991](https://github.com/sourcegraph/sourcegraph/pull/7991)

## 3.12.2

### Added

- Experimental: The site configuration field `campaigns.readAccess.enabled` allows site-admins to give read-only access for code change campaigns to non-site-admins. This is a setting for the experimental feature campaigns and will only have an effect when campaigns are enabled under `experimentalFeatures`. [#8013](https://github.com/sourcegraph/sourcegraph/issues/8013)

### Fixed

- A regression in 3.12.0 which caused [find-leaked-credentials campaigns](https://docs.sourcegraph.com/user/campaigns#finding-leaked-credentials) to not return any results for private repositories. [#7914](https://github.com/sourcegraph/sourcegraph/issues/7914)
- Experimental: The site configuration field `campaigns.readAccess.enabled` allows site-admins to give read-only access for campaigns to non-site-admins. This is a setting for the experimental campaigns feature and will only have an effect when campaigns is enabled under `experimentalFeatures`. [#8013](https://github.com/sourcegraph/sourcegraph/issues/8013)

### Fixed

- A regression in 3.12.0 which caused find-leaked-credentials campaigns to not return any results for private repositories. [#7914](https://github.com/sourcegraph/sourcegraph/issues/7914)
- A regression in 3.12.0 which removed the horizontal bar between search result matches.
- Manual campaigns were wrongly displayed as being in draft mode. [#8009](https://github.com/sourcegraph/sourcegraph/issues/8009)
- Manual campaigns could be published and create the wrong changesets on code hosts, even though the campaign was never in draft mode (see line above). [#8012](https://github.com/sourcegraph/sourcegraph/pull/8012)
- A regression in 3.12.0 which caused manual campaigns to not properly update the UI after adding a changeset. [#8023](https://github.com/sourcegraph/sourcegraph/pull/8023)
- Minor improvements to manual campaign form fields. [#8033](https://github.com/sourcegraph/sourcegraph/pull/8033)

## 3.12.1

### Fixed

- The ephemeral `/site-config.json` escape-hatch config file has moved to `$HOME/site-config.json`, to support non-root container environments. [#7873](https://github.com/sourcegraph/sourcegraph/issues/7873)
- Fixed an issue where repository permissions would sometimes not be cached, due to improper Redis nil value handling. [#7912](https://github.com/sourcegraph/sourcegraph/issues/7912)

## 3.12.0

### Added

- Bitbucket Server repositories with the label `archived` can be excluded from search with `archived:no` [syntax](https://docs.sourcegraph.com/code_search/reference/queries). [#5494](https://github.com/sourcegraph/sourcegraph/issues/5494)
- Add button to download file in code view. [#5478](https://github.com/sourcegraph/sourcegraph/issues/5478)
- The new `allowOrgs` site config setting in GitHub `auth.providers` enables admins to restrict GitHub logins to members of specific GitHub organizations. [#4195](https://github.com/sourcegraph/sourcegraph/issues/4195)
- Support case field in repository search. [#7671](https://github.com/sourcegraph/sourcegraph/issues/7671)
- Skip LFS content when cloning git repositories. [#7322](https://github.com/sourcegraph/sourcegraph/issues/7322)
- Hover tooltips and _Find Reference_ results now display a badge to indicate when a result is search-based. These indicators can be disabled by adding `{ "experimentalFeatures": { "showBadgeAttachments": false } }` in global settings.
- Campaigns can now be created as drafts, which can be shared and updated without creating changesets (pull requests) on code hosts. When ready, a draft can then be published, either completely or changeset by changeset, to create changesets on the code host. [#7659](https://github.com/sourcegraph/sourcegraph/pull/7659)
- Experimental: feature flag `BitbucketServerFastPerm` can be enabled to speed up fetching ACL data from Bitbucket Server instances. This requires [Bitbucket Server Sourcegraph plugin](https://github.com/sourcegraph/bitbucket-server-plugin) to be installed.
- Experimental: A site configuration field `{ "experimentalFeatures" { "tls.external": { "insecureSkipVerify": true } } }` which allows you to configure SSL/TLS settings for Sourcegraph contacting your code hosts. Currently just supports turning off TLS/SSL verification. [#71](https://github.com/sourcegraph/sourcegraph/issues/71)
- Experimental: To search across multiple revisions of the same repository, list multiple branch names (or other revspecs) separated by `:` in your query, as in `repo:myrepo@branch1:branch2:branch2`. To search all branches, use `repo:myrepo@*refs/heads/`. Requires the site configuration value `{ "experimentalFeatures": { "searchMultipleRevisionsPerRepository": true } }`. Previously this was only supported for diff and commit searches.
- Experimental: interactive search mode, which helps users construct queries using UI elements. Requires the site configuration value `{ "experimentalFeatures": { "splitSearchModes": true } }`. The existing plain text search format is still available via the dropdown menu on the left of the search bar.
- A case sensitivity toggle now appears in the search bar.
- Add explicit repository permissions support with site configuration field `{ "permissions.userMapping" { "enabled": true, "bindID": "email" } }`.

### Changed

- The "Files" tab in the search results page has been renamed to "Filenames" for clarity.
- The search query builder now lives on its own page at `/search/query-builder`. The home search page has a link to it.
- User passwords when using builtin auth are limited to 256 characters. Existing passwords longer than 256 characters will continue to work.
- GraphQL API: Campaign.changesetCreationStatus has been renamed to Campaign.status to be aligned with CampaignPlan. [#7654](https://github.com/sourcegraph/sourcegraph/pull/7654)
- When using GitHub as an authentication provider, `read:org` scope is now required. This is used to support the new `allowOrgs` site config setting in the GitHub `auth.providers` configuration, which enables site admins to restrict GitHub logins to members of a specific GitHub organization. This for example allows having a Sourcegraph instance with GitHub sign in configured be exposed to the public internet without allowing everyone with a GitHub account access to your Sourcegraph instance.

### Fixed

- The experimental search pagination API no longer times out when large repositories are encountered. [#6384](https://github.com/sourcegraph/sourcegraph/issues/6384)
- We resolve relative symbolic links from the directory of the symlink, rather than the root of the repository. [#6034](https://github.com/sourcegraph/sourcegraph/issues/6034)
- Show errors on repository settings page when repo-updater is down. [#3593](https://github.com/sourcegraph/sourcegraph/issues/3593)
- Remove benign warning that verifying config took more than 10s when updating or saving an external service. [#7176](https://github.com/sourcegraph/sourcegraph/issues/7176)
- repohasfile search filter works again (regressed in 3.10). [#7380](https://github.com/sourcegraph/sourcegraph/issues/7380)
- Structural search can now run on very large repositories containing any number of files. [#7133](https://github.com/sourcegraph/sourcegraph/issues/7133)

### Removed

- The deprecated GraphQL mutation `setAllRepositoriesEnabled` has been removed. [#7478](https://github.com/sourcegraph/sourcegraph/pull/7478)
- The deprecated GraphQL mutation `deleteRepository` has been removed. [#7483](https://github.com/sourcegraph/sourcegraph/pull/7483)

## 3.11.4

### Fixed

- The `/.auth/saml/metadata` endpoint has been fixed. Previously it panicked if no encryption key was set.
- The version updating logic has been fixed for `sourcegraph/server`. Users running `sourcegraph/server:3.11.1` will need to manually modify their `docker run` command to use `sourcegraph/server:3.11.4` or higher. [#7442](https://github.com/sourcegraph/sourcegraph/issues/7442)

## 3.11.1

### Fixed

- The syncing process for newly created campaign changesets has been fixed again after they have erroneously been marked as deleted in the database. [#7522](https://github.com/sourcegraph/sourcegraph/pull/7522)
- The syncing process for newly created changesets (in campaigns) has been fixed again after they have erroneously been marked as deleted in the database. [#7522](https://github.com/sourcegraph/sourcegraph/pull/7522)

## 3.11.0

**Important:** If you use `SITE_CONFIG_FILE` or `CRITICAL_CONFIG_FILE`, please be sure to follow the steps in: [migration notes for Sourcegraph v3.11+](https://docs.sourcegraph.com/admin/migration/3_11.md) after upgrading.

### Added

- Language statistics by commit are available via the API. [#6737](https://github.com/sourcegraph/sourcegraph/pull/6737)
- Added a new page that shows [language statistics for the results of a search query](https://docs.sourcegraph.com/user/search#statistics).
- Global settings can be configured from a local file using the environment variable `GLOBAL_SETTINGS_FILE`.
- High-level health metrics and dashboards have been added to Sourcegraph's monitoring (found under the **Site admin** -> **Monitoring** area). [#7216](https://github.com/sourcegraph/sourcegraph/pull/7216)
- Logging for GraphQL API requests not issued by Sourcegraph is now much more verbose, allowing for easier debugging of problematic queries and where they originate from. [#5706](https://github.com/sourcegraph/sourcegraph/issues/5706)
- A new campaign type finds and removes leaked npm credentials. [#6893](https://github.com/sourcegraph/sourcegraph/pull/6893)
- Campaigns can now be retried to create failed changesets due to ephemeral errors (e.g. network problems when creating a pull request on GitHub). [#6718](https://github.com/sourcegraph/sourcegraph/issues/6718)
- The initial release of [structural code search](https://docs.sourcegraph.com/code_search/reference/structural).

### Changed

- `repohascommitafter:` search filter uses a more efficient git command to determine inclusion. [#6739](https://github.com/sourcegraph/sourcegraph/pull/6739)
- `NODE_NAME` can be specified instead of `HOSTNAME` for zoekt-indexserver. `HOSTNAME` was a confusing configuration to use in [Pure-Docker Sourcegraph deployments](https://github.com/sourcegraph/deploy-sourcegraph-docker). [#6846](https://github.com/sourcegraph/sourcegraph/issues/6846)
- The feedback toast now requests feedback every 60 days of usage (was previously only once on the 3rd day of use). [#7165](https://github.com/sourcegraph/sourcegraph/pull/7165)
- The lsif-server container now only has a dependency on Postgres, whereas before it also relied on Redis. [#6880](https://github.com/sourcegraph/sourcegraph/pull/6880)
- Renamed the GraphQL API `LanguageStatistics` fields to `name`, `totalBytes`, and `totalLines` (previously the field names started with an uppercase letter, which was inconsistent).
- Detecting a file's language uses a more accurate but slower algorithm. To revert to the old (faster and less accurate) algorithm, set the `USE_ENHANCED_LANGUAGE_DETECTION` env var to the string `false` (on the `sourcegraph/server` container, or if using the cluster deployment, on the `sourcegraph-frontend` pod).
- Diff and commit searches that make use of `before:` and `after:` filters to narrow their search area are now no longer subject to the 50-repository limit. This allows for creating saved searches on more than 50 repositories as before. [#7215](https://github.com/sourcegraph/sourcegraph/issues/7215)

### Fixed

- Changes to external service configurations are reflected much faster. [#6058](https://github.com/sourcegraph/sourcegraph/issues/6058)
- Deleting an external service will not show warnings for the non-existent service. [#5617](https://github.com/sourcegraph/sourcegraph/issues/5617)
- Suggested search filter chips are quoted if necessary. [#6498](https://github.com/sourcegraph/sourcegraph/issues/6498)
- Remove potential panic in gitserver if heavily loaded. [#6710](https://github.com/sourcegraph/sourcegraph/issues/6710)
- Multiple fixes to make the preview and creation of campaigns more robust and a smoother user experience. [#6682](https://github.com/sourcegraph/sourcegraph/pull/6682) [#6625](https://github.com/sourcegraph/sourcegraph/issues/6625) [#6658](https://github.com/sourcegraph/sourcegraph/issues/6658) [#7088](https://github.com/sourcegraph/sourcegraph/issues/7088) [#6766](https://github.com/sourcegraph/sourcegraph/issues/6766) [#6717](https://github.com/sourcegraph/sourcegraph/issues/6717) [#6659](https://github.com/sourcegraph/sourcegraph/issues/6659)
- Repositories referenced in campaigns that are removed in an external service configuration change won't lead to problems with the syncing process anymore. [#7015](https://github.com/sourcegraph/sourcegraph/pull/7015)
- The Searcher dashboard (and the `src_graphql_search_response` Prometheus metric) now properly account for search alerts instead of them being incorrectly added to the `timeout` category. [#7214](https://github.com/sourcegraph/sourcegraph/issues/7214)
- In the experimental search pagination API, the `cloning`, `missing`, and other repository fields now return a well-defined set of results. [#6000](https://github.com/sourcegraph/sourcegraph/issues/6000)

### Removed

- The management console has been removed. All critical configuration previously stored in the management console will be automatically migrated to your site configuration. For more information about this change, or if you use `SITE_CONFIG_FILE` / `CRITICAL_CONFIG_FILE`, please see the [migration notes for Sourcegraph v3.11+](https://docs.sourcegraph.com/admin/migration/3_11.md).

## 3.10.4

### Fixed

- An issue where diff/commit searches that would run over more than 50 repositories would incorrectly display a timeout error instead of the correct error suggesting users scope their query to less repositories. [#7090](https://github.com/sourcegraph/sourcegraph/issues/7090)

## 3.10.3

### Fixed

- A critical regression in 3.10.2 which caused diff, commit, and repository searches to timeout. [#7090](https://github.com/sourcegraph/sourcegraph/issues/7090)
- A critical regression in 3.10.2 which caused "No results" to appear frequently on pages with search results. [#7095](https://github.com/sourcegraph/sourcegraph/pull/7095)
- An issue where the built-in Grafana Searcher dashboard would show duplicate success/error metrics. [#7078](https://github.com/sourcegraph/sourcegraph/pull/7078)

## 3.10.2

### Added

- Site admins can now use the built-in Grafana Searcher dashboard to observe how many search requests are successful, or resulting in errors or timeouts. [#6756](https://github.com/sourcegraph/sourcegraph/issues/6756)

### Fixed

- When searches timeout, a consistent UI with clear actions like a button to increase the timeout is now returned. [#6754](https://github.com/sourcegraph/sourcegraph/issues/6754)
- To reduce the chance of search timeouts in some cases, the default indexed search timeout has been raised from 1.5s to 3s. [#6754](https://github.com/sourcegraph/sourcegraph/issues/6754)
- We now correctly inform users of the limitations of diff/commit search. If a diff/commit search would run over more than 50 repositories, users will be shown an error suggesting they scope their search to less repositories using the `repo:` filter. Global diff/commit search support is being tracked in [#6826](https://github.com/sourcegraph/sourcegraph/issues/6826). [#5519](https://github.com/sourcegraph/sourcegraph/issues/5519)

## 3.10.1

### Added

- Syntax highlighting for Starlark (Bazel) files. [#6827](https://github.com/sourcegraph/sourcegraph/issues/6827)

### Fixed

- The experimental search pagination API no longer times out when large repositories are encountered. [#6384](https://github.com/sourcegraph/sourcegraph/issues/6384) [#6383](https://github.com/sourcegraph/sourcegraph/issues/6383)
- In single-container deployments, the builtin `postgres_exporter` now correctly respects externally configured databases. This previously caused PostgreSQL metrics to not show up in Grafana when an external DB was in use. [#6735](https://github.com/sourcegraph/sourcegraph/issues/6735)

## 3.10.0

### Added

- Indexed Search supports horizontally scaling. Instances with large number of repositories can update the `replica` field of the `indexed-search` StatefulSet. See [configure indexed-search replica count](https://github.com/sourcegraph/deploy-sourcegraph/blob/master/docs/configure.md#configure-indexed-search-replica-count). [#5725](https://github.com/sourcegraph/sourcegraph/issues/5725)
- Bitbucket Cloud external service supports `exclude` config option. [#6035](https://github.com/sourcegraph/sourcegraph/issues/6035)
- `sourcegraph/server` Docker deployments now support the environment variable `IGNORE_PROCESS_DEATH`. If set to true the container will keep running, even if a subprocess has died. This is useful when manually fixing problems in the container which the container refuses to start. For example a bad database migration.
- Search input now offers filter type suggestions [#6105](https://github.com/sourcegraph/sourcegraph/pull/6105).
- The keyboard shortcut <kbd>Ctrl</kbd>+<kbd>Space</kbd> in the search input shows a list of available filter types.
- Sourcegraph Kubernetes cluster site admins can configure PostgreSQL by specifying `postgresql.conf` via ConfigMap. [sourcegraph/deploy-sourcegraph#447](https://github.com/sourcegraph/deploy-sourcegraph/pull/447)

### Changed

- **Required Kubernetes Migration:** The [Kubernetes deployment](https://github.com/sourcegraph/deploy-sourcegraph) manifest for indexed-search services has changed from a Normal Service to a Headless Service. This is to enable Sourcegraph to individually resolve indexed-search pods. Services are immutable, so please follow the [migration guide](https://github.com/sourcegraph/deploy-sourcegraph/blob/master/docs/migrate.md#310).
- Fields of type `String` in our GraphQL API that contain [JSONC](https://komkom.github.io/) now have the custom scalar type `JSONCString`. [#6209](https://github.com/sourcegraph/sourcegraph/pull/6209)
- `ZOEKT_HOST` environment variable has been deprecated. Please use `INDEXED_SEARCH_SERVERS` instead. `ZOEKT_HOST` will be removed in 3.12.
- Directory names on the repository tree page are now shown in bold to improve readability.
- Added support for Bitbucket Server pull request activity to the [campaign](https://about.sourcegraph.com/product/code-change-management/) burndown chart. When used, this feature leads to more requests being sent to Bitbucket Server, since Sourcegraph needs to keep track of how a pull request's state changes over time. With [the instance scoped webhooks](https://docs.google.com/document/d/1I3Aq1WSUh42BP8KvKr6AlmuCfo8tXYtJu40WzdNT6go/edit) in our [Bitbucket Server plugin](https://github.com/sourcegraph/bitbucket-server-plugin/pull/10) as well as up-coming [heuristical syncing changes](#6389), this additional load will be significantly reduced in the future.
- Added support for Bitbucket Server pull request activity to the campaign burndown chart. When used, this feature leads to more requests being sent to Bitbucket Server, since Sourcegraph needs to keep track of how a pull request's state changes over time. With [the instance scoped webhooks](https://docs.google.com/document/d/1I3Aq1WSUh42BP8KvKr6AlmuCfo8tXYtJu40WzdNT6go/edit) in our [Bitbucket Server plugin](https://github.com/sourcegraph/bitbucket-server-plugin/pull/10) as well as up-coming [heuristical syncing changes](#6389), this additional load will be significantly reduced in the future.

### Fixed

- Support hyphens in Bitbucket Cloud team names. [#6154](https://github.com/sourcegraph/sourcegraph/issues/6154)
- Server will run `redis-check-aof --fix` on startup to fix corrupted AOF files. [#651](https://github.com/sourcegraph/sourcegraph/issues/651)
- Authorization provider configuration errors in external services will be shown as site alerts. [#6061](https://github.com/sourcegraph/sourcegraph/issues/6061)

### Removed

## 3.9.4

### Changed

- The experimental search pagination API's `PageInfo` object now returns a `String` instead of an `ID` for its `endCursor`, and likewise for the `after` search field. Experimental paginated search API users may need to update their usages to replace `ID` cursor types with `String` ones.

### Fixed

- The experimental search pagination API no longer omits a single repository worth of results at the end of the result set. [#6286](https://github.com/sourcegraph/sourcegraph/issues/6286)
- The experimental search pagination API no longer produces search cursors that can get "stuck". [#6287](https://github.com/sourcegraph/sourcegraph/issues/6287)
- In literal search mode, searching for quoted strings now works as expected. [#6255](https://github.com/sourcegraph/sourcegraph/issues/6255)
- In literal search mode, quoted field values now work as expected. [#6271](https://github.com/sourcegraph/sourcegraph/pull/6271)
- `type:path` search queries now correctly work in indexed search again. [#6220](https://github.com/sourcegraph/sourcegraph/issues/6220)

## 3.9.3

### Changed

- Sourcegraph is now built using Go 1.13.3 [#6200](https://github.com/sourcegraph/sourcegraph/pull/6200).

## 3.9.2

### Fixed

- URI-decode the username, password, and pathname when constructing Postgres connection paramers in lsif-server [#6174](https://github.com/sourcegraph/sourcegraph/pull/6174). Fixes a crashing lsif-server process for users with passwords containing special characters.

## 3.9.1

### Changed

- Reverted [#6094](https://github.com/sourcegraph/sourcegraph/pull/6094) because it introduced a minor security hole involving only Grafana.
  [#6075](https://github.com/sourcegraph/sourcegraph/issues/6075) will be fixed with a different approach.

## 3.9.0

### Added

- Our external service syncing model will stream in new repositories to Sourcegraph. Previously we could only add a repository to our database and clone it once we had synced all information from all external services (to detect deletions and renames). Now adding a repository to an external service configuration should be reflected much sooner, even on large instances. [#5145](https://github.com/sourcegraph/sourcegraph/issues/5145)
- There is now an easy way for site admins to view and export settings and configuration when reporting a bug. The page for doing so is at /site-admin/report-bug, linked to from the site admin side panel under "Report a bug".
- An experimental search pagination API to enable better programmatic consumption of search results is now available to try. For more details and known limitations see [the documentation](https://docs.sourcegraph.com/api/graphql/search).
- Search queries can now be interpreted literally.
  - There is now a dot-star icon in the search input bar to toggle the pattern type of a query between regexp and literal.
  - There is a new `search.defaultPatternType` setting to configure the default pattern type, regexp or literal, for searches.
  - There is a new `patternType:` search token which overrides the `search.defaultPatternType` setting, and the active state of the dot-star icon in determining the pattern type of the query.
  - Old URLs without a patternType URL parameter will be redirected to the same URL with
    patternType=regexp appended to preserve intended behavior.
- Added support for GitHub organization webhooks to enable faster updates of metadata used by [campaigns](https://about.sourcegraph.com/product/code-change-management/), such as pull requests or issue comments. See the [GitHub webhook documentation](https://docs.sourcegraph.com/admin/external_service/github#webhooks) for instructions on how to enable webhooks.
- Added support for GitHub organization webhooks to enable faster updates of changeset metadata used by campaigns. See the [GitHub webhook documentation](https://docs.sourcegraph.com/admin/external_service/github#webhooks) for instructions on how to enable webhooks.
- Added burndown chart to visualize progress of campaigns.
- Added ability to edit campaign titles and descriptions.

### Changed

- **Recommended Kubernetes Migration:** The [Kubernetes deployment](https://github.com/sourcegraph/deploy-sourcegraph) manifest for indexed-search pods has changed from a Deployment to a StatefulSet. This is to enable future work on horizontally scaling indexed search. To retain your existing indexes there is a [migration guide](https://github.com/sourcegraph/deploy-sourcegraph/blob/master/docs/migrate.md#39).
- Allow single trailing hyphen in usernames and org names [#5680](https://github.com/sourcegraph/sourcegraph/pull/5680)
- Indexed search won't spam the logs on startup if the frontend API is not yet available. [zoekt#30](https://github.com/sourcegraph/zoekt/pull/30), [#5866](https://github.com/sourcegraph/sourcegraph/pull/5866)
- Search query fields are now case insensitive. For example `repoHasFile:` will now be recognized, not just `repohasfile:`. [#5168](https://github.com/sourcegraph/sourcegraph/issues/5168)
- Search queries are now interpreted literally by default, rather than as regular expressions. [#5899](https://github.com/sourcegraph/sourcegraph/pull/5899)
- The `search` GraphQL API field now takes a two new optional parameters: `version` and `patternType`. `version` determines the search syntax version to use, and `patternType` determines the pattern type to use for the query. `version` defaults to "V1", which is regular expression searches by default, if not explicitly passed in. `patternType` overrides the pattern type determined by version.
- Saved searches have been updated to support the new patternType filter. All existing saved searches have been updated to append `patternType:regexp` to the end of queries to ensure deterministic results regardless of the patternType configurations on an instance. All new saved searches are required to have a `patternType:` field in the query.
- Allow text selection in search result headers (to allow for e.g. copying filenames)

### Fixed

- Web app: Fix paths with special characters (#6050)
- Fixed an issue that rendered the search filter `repohascommitafter` unusable in the presence of an empty repository. [#5149](https://github.com/sourcegraph/sourcegraph/issues/5149)
- An issue where `externalURL` not being configured in the management console could go unnoticed. [#3899](https://github.com/sourcegraph/sourcegraph/issues/3899)
- Listing branches and refs now falls back to a fast path if there are a large number of branches. Previously we would time out. [#4581](https://github.com/sourcegraph/sourcegraph/issues/4581)
- Sourcegraph will now ignore the ambiguous ref HEAD if a repository contains it. [#5291](https://github.com/sourcegraph/sourcegraph/issues/5291)

### Removed

## 3.8.2

### Fixed

- Sourcegraph cluster deployments now run a more stable syntax highlighting server which can self-recover from rarer failure cases such as getting stuck at high CPU usage when highlighting some specific files. [#5406](https://github.com/sourcegraph/sourcegraph/issues/5406) This will be ported to single-container deployments [at a later date](https://github.com/sourcegraph/sourcegraph/issues/5841).

## 3.8.1

### Added

- Add `nameTransformations` setting to GitLab external service to help transform repository name that shows up in the Sourcegraph UI.

## 3.8.0

### Added

- A toggle button for browser extension to quickly enable/disable the core functionality without actually enable/disable the entire extension in the browser extension manager.
- Tabs to easily toggle between the different search result types on the search results page.

### Changed

- A `hardTTL` setting was added to the [Bitbucket Server `authorization` config](https://docs.sourcegraph.com/admin/external_service/bitbucketserver#configuration). This setting specifies a duration after which a user's cached permissions must be updated before any user action is authorized. This contrasts with the already existing `ttl` setting which defines a duration after which a user's cached permissions will get updated in the background, but the previously cached (and now stale) permissions are used to authorize any user action occuring before the update concludes. If your previous `ttl` value is larger than the default of the new `hardTTL` setting (i.e. **3 days**), you must change the `ttl` to be smaller or, `hardTTL` to be larger.

### Fixed

### Removed

- The `statusIndicator` feature flag has been removed from the site configuration's `experimentalFeatures` section. The status indicator has been enabled by default since 3.6.0 and you can now safely remove the feature flag from your configuration.
- Public usage is now only available on Sourcegraph.com. Because many core features rely on persisted user settings, anonymous usage leads to a degraded experience for most users. As a result, for self-hosted private instances it is preferable for all users to have accounts. But on sourcegraph.com, users will continue to have to opt-in to accounts, despite the degraded UX.

## 3.7.2

### Added

- A [migration guide for Sourcegraph v3.7+](https://docs.sourcegraph.com/admin/migration/3_7.md).

### Fixed

- Fixed an issue where some repositories with very long symbol names would fail to index after v3.7.
- We now retain one prior search index version after an upgrade, meaning upgrading AND downgrading from v3.6.2 <-> v3.7.2 is now 100% seamless and involves no downtime or negated search performance while repositories reindex. Please refer to the [v3.7+ migration guide](https://docs.sourcegraph.com/admin/migration/3_7.md) for details.

## 3.7.1

### Fixed

- When re-indexing repositories, we now continue to serve from the old index in the meantime. Thus, you can upgrade to 3.7.1 without downtime.
- Indexed symbol search is now faster, as we've fixed a performance issue that occurred when many repositories without any symbols existed.
- Indexed symbol search now uses less disk space when upgrading directly to v3.7.1 as we properly remove old indexes.

## 3.7.0

### Added

- Indexed search now supports symbol queries. This feature will require re-indexing all repositories. This will increase the disk and memory usage of indexed search by roughly 10%. You can disable the feature with the configuration `search.index.symbols.enabled`. [#3534](https://github.com/sourcegraph/sourcegraph/issues/3534)
- Multi-line search now works for non-indexed search. [#4518](https://github.com/sourcegraph/sourcegraph/issues/4518)
- When using `SITE_CONFIG_FILE` and `EXTSVC_CONFIG_FILE`, you [may now also specify e.g. `SITE_CONFIG_ALLOW_EDITS=true`](https://docs.sourcegraph.com/admin/config/advanced_config_file) to allow edits to be made to the config in the application which will be overwritten on the next process restart. [#4912](https://github.com/sourcegraph/sourcegraph/issues/4912)

### Changed

- In the [GitHub external service config](https://docs.sourcegraph.com/admin/external_service/github#configuration) it's now possible to specify `orgs` without specifying `repositoryQuery` or `repos` too.
- Out-of-the-box TypeScript code intelligence is much better with an updated ctags version with a built-in TypeScript parser.
- Sourcegraph uses Git protocol version 2 for increased efficiency and performance when fetching data from compatible code hosts.
- Searches with `repohasfile:` are faster at finding repository matches. [#4833](https://github.com/sourcegraph/sourcegraph/issues/4833).
- Zoekt now runs with GOGC=50 by default, helping to reduce the memory consumption of Sourcegraph. [#3792](https://github.com/sourcegraph/sourcegraph/issues/3792)
- Upgraded the version of Go in use, which improves security for publicly accessible Sourcegraph instances.

### Fixed

- Disk cleanup in gitserver is now done in terms of percentages to fix [#5059](https://github.com/sourcegraph/sourcegraph/issues/5059).
- Search results now correctly show highlighting of matches with runes like 'İ' that lowercase to runes with a different number of bytes in UTF-8 [#4791](https://github.com/sourcegraph/sourcegraph/issues/4791).
- Fixed an issue where search would sometimes crash with a panic due to a nil pointer. [#5246](https://github.com/sourcegraph/sourcegraph/issues/5246)

### Removed

## 3.6.2

### Fixed

- Fixed Phabricator external services so they won't stop the syncing process for repositories when Phabricator doesn't return clone URLs. [#5101](https://github.com/sourcegraph/sourcegraph/pull/5101)

## 3.6.1

### Added

- New site config option `branding.brandName` configures the brand name to display in the Sourcegraph \<title\> element.
- `repositoryPathPattern` option added to the "Other" external service type for repository name customization.

## 3.6.0

### Added

- The `github.exclude` setting in [GitHub external service config](https://docs.sourcegraph.com/admin/external_service/github#configuration) additionally allows you to specify regular expressions with `{"pattern": "regex"}`.
- A new [`quicklinks` setting](https://docs.sourcegraph.com/user/personalization/quick_links) allows adding links to be displayed on the homepage and search page for all users (or users in an organization).
- Compatibility with the [Sourcegraph for Bitbucket Server](https://github.com/sourcegraph/bitbucket-server-plugin) plugin.
- Support for [Bitbucket Cloud](https://bitbucket.org) as an external service.

### Changed

- Updating or creating an external service will no longer block until the service is synced.
- The GraphQL fields `Repository.createdAt` and `Repository.updatedAt` are deprecated and will be removed in 3.8. Now `createdAt` is always the current time and updatedAt is always null.
- In the [GitHub external service config](https://docs.sourcegraph.com/admin/external_service/github#configuration) and [Bitbucket Server external service config](https://docs.sourcegraph.com/admin/external_service/bitbucket_server#permissions) `repositoryQuery` is now only required if `repos` is not set.
- Log messages from query-runner when saved searches fail now include the raw query as part of the message.
- The status indicator in the navigation bar is now enabled by default
- Usernames and org names can now contain the `.` character. [#4674](https://github.com/sourcegraph/sourcegraph/issues/4674)

### Fixed

- Commit searches now correctly highlight unicode characters, for example 加. [#4512](https://github.com/sourcegraph/sourcegraph/issues/4512)
- Symbol searches now show the number of symbol matches rather than the number of file matches found. [#4578](https://github.com/sourcegraph/sourcegraph/issues/4578)
- Symbol searches with truncated results now show a `+` on the results page to signal that some results have been omitted. [#4579](https://github.com/sourcegraph/sourcegraph/issues/4579)

## 3.5.4

### Fixed

- Fixed Phabricator external services so they won't stop the syncing process for repositories when Phabricator doesn't return clone URLs. [#5101](https://github.com/sourcegraph/sourcegraph/pull/5101)

## 3.5.2

### Changed

- Usernames and org names can now contain the `.` character. [#4674](https://github.com/sourcegraph/sourcegraph/issues/4674)

### Added

- Syntax highlighting requests that fail are now logged and traced. A new Prometheus metric `src_syntax_highlighting_requests` allows monitoring and alerting. [#4877](https://github.com/sourcegraph/sourcegraph/issues/4877).
- Sourcegraph's SAML authentication now supports RSA PKCS#1 v1.5. [#4869](https://github.com/sourcegraph/sourcegraph/pull/4869)

### Fixed

- Increased nginx proxy buffer size to fix issue where login failed when SAML AuthnRequest was too large. [#4849](https://github.com/sourcegraph/sourcegraph/pull/4849)
- A regression in 3.3.8 where `"corsOrigin": "*"` was improperly forbidden. [#4424](https://github.com/sourcegraph/sourcegraph/issues/4424)

## 3.5.1

### Added

- A new [`quicklinks` setting](https://docs.sourcegraph.com/user/personalization/quick_links) allows adding links to be displayed on the homepage and search page for all users (or users in an organization).
- Site admins can prevent the icon in the top-left corner of the screen from spinning on hovers by setting `"branding": { "disableSymbolSpin": true }` in their site configuration.

### Fixed

- Fix `repository.language` GraphQL field (previously returned empty for most repositories).

## 3.5.0

### Added

- Indexed search now supports matching consecutive literal newlines, with queries like e.g. `foo\nbar.*` to search over multiple lines. [#4138](https://github.com/sourcegraph/sourcegraph/issues/4138)
- The `orgs` setting in [GitHub external service config](https://docs.sourcegraph.com/admin/external_service/github) allows admins to select all repositories from the specified organizations to be synced.
- A new experimental search filter `repohascommitafter:"30 days ago"` allows users to exclude stale repositories that don't contain commits (to the branch being searched over) past a specified date from their search query.
- The `authorization` setting in the [Bitbucket Server external service config](https://docs.sourcegraph.com/admin/external_service/bitbucket_server#permissions) enables Sourcegraph to enforce the repository permissions defined in Bitbucket Server.
- A new, experimental status indicator in the navigation bar allows admins to quickly see whether the configured repositories are up to date or how many are currently being updated in the background. You can enable the status indicator with the following site configuration: `"experimentalFeatures": { "statusIndicator": "enabled" }`.
- A new search filter `repohasfile` allows users to filter results to just repositories containing a matching file. For example `ubuntu file:Dockerfile repohasfile:\.py$` would find Dockerfiles mentioning Ubuntu in repositories that contain Python files. [#4501](https://github.com/sourcegraph/sourcegraph/pull/4501)

### Changed

- The saved searches UI has changed. There is now a Saved searches page in the user and organizations settings area. A saved search appears in the settings area of the user or organization it is associated with.

### Removed

### Fixed

- Fixed repository search patterns which contain `.*`. Previously our optimizer would ignore `.*`, which in some cases would lead to our repository search excluding some repositories from the results.
- Fixed an issue where the Phabricator native integration would be broken on recent Phabricator versions. This fix depends on v1.2 of the [Phabricator extension](https://github.com/sourcegraph/phabricator-extension).
- Fixed an issue where the "Empty repository" banner would be shown on a repository page when starting to clone a repository.
- Prevent data inconsistency on cached archives due to restarts. [#4366](https://github.com/sourcegraph/sourcegraph/pull/4366)
- On the /extensions page, the UI is now less ambiguous when an extension has not been activated. [#4446](https://github.com/sourcegraph/sourcegraph/issues/4446)

## 3.4.5

### Fixed

- Fixed an issue where syntax highlighting taking too long would result in errors or wait long amounts of time without properly falling back to plaintext rendering after a few seconds. [#4267](https://github.com/sourcegraph/sourcegraph/issues/4267) [#4268](https://github.com/sourcegraph/sourcegraph/issues/4268) (this fix was intended to be in 3.4.3, but was in fact left out by accident)
- Fixed an issue with `sourcegraph/server` Docker deployments where syntax highlighting could produce `server closed idle connection` errors. [#4269](https://github.com/sourcegraph/sourcegraph/issues/4269) (this fix was intended to be in 3.4.3, but was in fact left out by accident)
- Fix `repository.language` GraphQL field (previously returned empty for most repositories).

## 3.4.4

### Fixed

- Fixed an out of bounds error in the GraphQL repository query. [#4426](https://github.com/sourcegraph/sourcegraph/issues/4426)

## 3.4.3

### Fixed

- Improved performance of the /site-admin/repositories page significantly (prevents timeouts). [#4063](https://github.com/sourcegraph/sourcegraph/issues/4063)
- Fixed an issue where Gitolite repositories would be inaccessible to non-admin users after upgrading to 3.3.0+ from an older version. [#4263](https://github.com/sourcegraph/sourcegraph/issues/4263)
- Repository names are now treated as case-sensitive, fixing an issue where users saw `pq: duplicate key value violates unique constraint \"repo_name_unique\"` [#4283](https://github.com/sourcegraph/sourcegraph/issues/4283)
- Repositories containing submodules not on Sourcegraph will now load without error [#2947](https://github.com/sourcegraph/sourcegraph/issues/2947)
- HTTP metrics in Prometheus/Grafana now distinguish between different types of GraphQL requests.

## 3.4.2

### Fixed

- Fixed incorrect wording in site-admin onboarding. [#4127](https://github.com/sourcegraph/sourcegraph/issues/4127)

## 3.4.1

### Added

- You may now specify `DISABLE_CONFIG_UPDATES=true` on the management console to prevent updates to the critical configuration. This is useful when loading critical config via a file using `CRITICAL_CONFIG_FILE` on the frontend.

### Changed

- When `EXTSVC_CONFIG_FILE` or `SITE_CONFIG_FILE` are specified, updates to external services and the site config are now prevented.
- Site admins will now see a warning if creating or updating an external service was successful but the process could not complete entirely due to an ephemeral error (such as GitHub API search queries running into timeouts and returning incomplete results).

### Removed

### Fixed

- Fixed an issue where `EXTSVC_CONFIG_FILE` being specified would incorrectly cause a panic.
- Fixed an issue where user/org/global settings from old Sourcegraph versions (2.x) could incorrectly be null, leading to various errors.
- Fixed an issue where an ephemeral infrastructure error (`tar/archive: invalid tar header`) would fail a search.

## 3.4.0

### Added

- When `repositoryPathPattern` is configured, paths from the full long name will redirect to the configured name. Extensions will function with the configured name. `repositoryPathPattern` allows administrators to configure "nice names". For example `sourcegraph.example.com/github.com/foo/bar` can configured to be `sourcegraph.example.com/gh/foo/bar` with `"repositoryPathPattern": "gh/{nameWithOwner}"`. (#462)
- Admins can now turn off site alerts for patch version release updates using the `alerts.showPatchUpdates` setting. Alerts will still be shown for major and minor version updates.
- The new `gitolite.exclude` setting in [Gitolite external service config](https://docs.sourcegraph.com/admin/external_service/gitolite#configuration) allows you to exclude specific repositories by their Gitolite name so that they won't be mirrored. Upon upgrading, previously "disabled" repositories will be automatically migrated to this exclusion list.
- The new `aws_codecommit.exclude` setting in [AWS CodeCommit external service config](https://docs.sourcegraph.com/admin/external_service/aws_codecommit#configuration) allows you to exclude specific repositories by their AWS name or ID so that they won't be synced. Upon upgrading, previously "disabled" repositories will be automatically migrated to this exclusion list.
- Added a new, _required_ `aws_codecommit.gitCredentials` setting to the [AWS CodeCommit external service config](https://docs.sourcegraph.com/admin/external_service/aws_codecommit#configuration). These Git credentials are required to create long-lived authenticated clone URLs for AWS CodeCommit repositories. For more information about Git credentials, see the AWS CodeCommit documentation: https://docs.aws.amazon.com/IAM/latest/UserGuide/id_credentials_ssh-keys.html#git-credentials-code-commit. For detailed instructions on how to create the credentials in IAM, see this page: https://docs.aws.amazon.com/codecommit/latest/userguide/setting-up-gc.html
- Added support for specifying a URL formatted `gitolite.host` setting in [Gitolite external service config](https://docs.sourcegraph.com/admin/external_service/gitolite#configuration) (e.g. `ssh://git@gitolite.example.org:2222/`), in addition to the already supported SCP like format (e.g `git@gitolite.example.org`)
- Added support for overriding critical, site, and external service configurations via files. Specify `CRITICAL_CONFIG_FILE=critical.json`, `SITE_CONFIG_FILE=site.json`, and/or `EXTSVC_CONFIG_FILE=extsvc.json` on the `frontend` container to do this.

### Changed

- Kinds of external services in use are now included in [server pings](https://docs.sourcegraph.com/admin/pings).
- Bitbucket Server: An actual Bitbucket icon is now used for the jump-to-bitbucket action on repository pages instead of the previously generic icon.
- Default config for GitHub, GitHub Enterprise, GitLab, Bitbucket Server, and AWS Code Commit external services has been revised to make it easier for first time admins.

### Removed

- Fields related to Repository enablement have been deprecated. Mutations are now NOOPs, and for repositories returned the value is always true for Enabled. The enabled field and mutations will be removed in 3.6. Mutations: `setRepositoryEnabled`, `setAllRepositoriesEnabled`, `updateAllMirrorRepositories`, `deleteRepository`. Query parameters: `repositories.enabled`, `repositories.disabled`. Field: `Repository.enabled`.
- Global saved searches are now deprecated. Any existing global saved searches have been assigned to the Sourcegraph instance's first site admin's user account.
- The `search.savedQueries` configuration option is now deprecated. Existing entries remain in user and org settings for backward compatibility, but are unused as saved searches are now stored in the database.

### Fixed

- Fixed a bug where submitting a saved query without selecting the location would fail for non-site admins (#3628).
- Fixed settings editors only having a few pixels height.
- Fixed a bug where browser extension and code review integration usage stats were not being captured on the site-admin Usage Stats page.
- Fixed an issue where in some rare cases PostgreSQL starting up slowly could incorrectly trigger a panic in the `frontend` service.
- Fixed an issue where the management console password would incorrectly reset to a new secure one after a user account was created.
- Fixed a bug where gitserver would leak file descriptors when performing common operations.
- Substantially improved the performance of updating Bitbucket Server external service configurations on instances with thousands of repositories, going from e.g. several minutes to about a minute for ~20k repositories (#4037).
- Fully resolved the search performance regression in v3.2.0, restoring performance of search back to the same levels it was before changes made in v3.2.0.
- Fix a bug where using a repo search filter with the prefix `github.com` only searched for repos whose name starts with `github.com`, even though no `^` was specified in the search filter. (#4103)
- Fixed an issue where files that fail syntax highlighting would incorrectly render an error instead of gracefully falling back to their plaintext form.

## 3.3.9

### Added

- Syntax highlighting requests that fail are now logged and traced. A new Prometheus metric `src_syntax_highlighting_requests` allows monitoring and alerting. [#4877](https://github.com/sourcegraph/sourcegraph/issues/4877).

## 3.3.8

### Fixed

- Fully resolved the search performance regression in v3.2.0, restoring performance of search back to the same levels it was before changes made in v3.2.0.
- Fixed an issue where files that fail syntax highlighting would incorrectly render an error instead of gracefully falling back to their plaintext form.
- Fixed an issue introduced in v3.3 where Sourcegraph would under specific circumstances incorrectly have to re-clone and re-index repositories from Bitbucket Server and AWS CodeCommit.

## 3.3.7

### Added

- The `bitbucketserver.exclude` setting in [Bitbucket Server external service config](https://docs.sourcegraph.com/admin/external_service/bitbucketserver#configuration) additionally allows you to exclude repositories matched by a regular expression (so that they won't be synced).

### Changed

### Removed

### Fixed

- Fixed a major indexed search performance regression that occurred in v3.2.0. (#3685)
- Fixed an issue where Sourcegraph would fail to update repositories on some instances (`pq: duplicate key value violates unique constraint "repo_external_service_unique_idx"`) (#3680)
- Fixed an issue where Sourcegraph would not exclude unavailable Bitbucket Server repositories. (#3772)

## 3.3.6

## Changed

- All 24 language extensions are enabled by default.

## 3.3.5

## Changed

- Indexed search is now enabled by default for new Docker deployments. (#3540)

### Removed

- Removed smart-casing behavior from search.

### Fixed

- Removes corrupted archives in the searcher cache and tries to populate the cache again instead of returning an error.
- Fixed a bug where search scopes would not get merged, and only the lowest-level list of search scopes would appear.
- Fixed an issue where repo-updater was slower in performing its work which could sometimes cause other performance issues. https://github.com/sourcegraph/sourcegraph/pull/3633

## 3.3.4

### Fixed

- Fixed bundling of the Phabricator integration assets in the Sourcegraph docker image.

## 3.3.3

### Fixed

- Fixed bug that prevented "Find references" action from being completed in the activation checklist.

## 3.3.2

### Fixed

- Fixed an issue where the default `bitbucketserver.repositoryQuery` would not be created on migration from older Sourcegraph versions. https://github.com/sourcegraph/sourcegraph/issues/3591
- Fixed an issue where Sourcegraph would add deleted repositories to the external service configuration. https://github.com/sourcegraph/sourcegraph/issues/3588
- Fixed an issue where a repo-updater migration would hit code host rate limits. https://github.com/sourcegraph/sourcegraph/issues/3582
- The required `bitbucketserver.username` field of a [Bitbucket Server external service configuration](https://docs.sourcegraph.com/admin/external_service/bitbucketserver#configuration), if unset or empty, is automatically migrated to match the user part of the `url` (if defined). https://github.com/sourcegraph/sourcegraph/issues/3592
- Fixed a panic that would occur in indexed search / the frontend when a search error ocurred. https://github.com/sourcegraph/sourcegraph/issues/3579
- Fixed an issue where the repo-updater service could become deadlocked while performing a migration. https://github.com/sourcegraph/sourcegraph/issues/3590

## 3.3.1

### Fixed

- Fixed a bug that prevented external service configurations specifying client certificates from working (#3523)

## 3.3.0

### Added

- In search queries, treat `foo(` as `foo\(` and `bar[` as `bar\[` rather than failing with an error message.
- Enterprise admins can now customize the appearance of the homepage and search icon.
- A new settings property `notices` allows showing custom informational messages on the homepage and at the top of each page. The `motd` property is deprecated and its value is automatically migrated to the new `notices` property.
- The new `gitlab.exclude` setting in [GitLab external service config](https://docs.sourcegraph.com/admin/external_service/gitlab#configuration) allows you to exclude specific repositories matched by `gitlab.projectQuery` and `gitlab.projects` (so that they won't be synced). Upon upgrading, previously "disabled" repositories will be automatically migrated to this exclusion list.
- The new `gitlab.projects` setting in [GitLab external service config](https://docs.sourcegraph.com/admin/external_service/gitlab#configuration) allows you to select specific repositories to be synced.
- The new `bitbucketserver.exclude` setting in [Bitbucket Server external service config](https://docs.sourcegraph.com/admin/external_service/bitbucketserver#configuration) allows you to exclude specific repositories matched by `bitbucketserver.repositoryQuery` and `bitbucketserver.repos` (so that they won't be synced). Upon upgrading, previously "disabled" repositories will be automatically migrated to this exclusion list.
- The new `bitbucketserver.repos` setting in [Bitbucket Server external service config](https://docs.sourcegraph.com/admin/external_service/bitbucketserver#configuration) allows you to select specific repositories to be synced.
- The new required `bitbucketserver.repositoryQuery` setting in [Bitbucket Server external service configuration](https://docs.sourcegraph.com/admin/external_service/bitbucketserver#configuration) allows you to use Bitbucket API repository search queries to select repos to be synced. Existing configurations will be migrate to have it set to `["?visibility=public", "?visibility=private"]` which is equivalent to the previous implicit behaviour that this setting supersedes.
- "Quick configure" buttons for common actions have been added to the config editor for all external services.
- "Quick configure" buttons for common actions have been added to the management console.
- Site-admins now receive an alert every day for the seven days before their license key expires.
- The user menu (in global nav) now lists the user's organizations.
- All users on an instance now see a non-dismissible alert when when there's no license key in use and the limit of free user accounts is exceeded.
- All users will see a dismissible warning about limited search performance and accuracy on when using the sourcegraph/server Docker image with more than 100 repositories enabled.

### Changed

- Indexed searches that time out more consistently report a timeout instead of erroneously saying "No results."
- The symbols sidebar now only shows symbols defined in the current file or directory.
- The dynamic filters on search results pages will now display `lang:` instead of `file:` filters for language/file-extension filter suggestions.
- The default `github.repositoryQuery` of a [GitHub external service configuration](https://docs.sourcegraph.com/admin/external_service/github#configuration) has been changed to `["none"]`. Existing configurations that had this field unset will be migrated to have the previous default explicitly set (`["affiliated", "public"]`).
- The default `gitlab.projectQuery` of a [GitLab external service configuration](https://docs.sourcegraph.com/admin/external_service/gitlab#configuration) has been changed to `["none"]`. Existing configurations that had this field unset will be migrated to have the previous default explicitly set (`["?membership=true"]`).
- The default value of `maxReposToSearch` is now unlimited (was 500).
- The default `github.repositoryQuery` of a [GitHub external service configuration](https://docs.sourcegraph.com/admin/external_service/github#configuration) has been changed to `["none"]` and is now a required field. Existing configurations that had this field unset will be migrated to have the previous default explicitly set (`["affiliated", "public"]`).
- The default `gitlab.projectQuery` of a [GitLab external service configuration](https://docs.sourcegraph.com/admin/external_service/gitlab#configuration) has been changed to `["none"]` and is now a required field. Existing configurations that had this field unset will be migrated to have the previous default explicitly set (`["?membership=true"]`).
- The `bitbucketserver.username` field of a [Bitbucket Server external service configuration](https://docs.sourcegraph.com/admin/external_service/bitbucketserver#configuration) is now **required**. This field is necessary to authenticate with the Bitbucket Server API with either `password` or `token`.
- The settings and account pages for users and organizations are now combined into a single tab.

### Removed

- Removed the option to show saved searches on the Sourcegraph homepage.

### Fixed

- Fixed an issue where the site-admin repositories page `Cloning`, `Not Cloned`, `Needs Index` tabs were very slow on instances with thousands of repositories.
- Fixed an issue where failing to syntax highlight a single file would take down the entire syntax highlighting service.

## 3.2.6

### Fixed

- Fully resolved the search performance regression in v3.2.0, restoring performance of search back to the same levels it was before changes made in v3.2.0.

## 3.2.5

### Fixed

- Fixed a major indexed search performance regression that occurred in v3.2.0. (#3685)

## 3.2.4

### Fixed

- Fixed bundling of the Phabricator integration assets in the Sourcegraph docker image.

## 3.2.3

### Fixed

- Fixed https://github.com/sourcegraph/sourcegraph/issues/3336.
- Clearer error message when a repository sync fails due to the inability to clone a repository.
- Rewrite '@' character in Gitolite repository names to '-', which permits them to be viewable in the UI.

## 3.2.2

### Changed

- When using an external Zoekt instance (specified via the `ZOEKT_HOST` environment variable), sourcegraph/server no longer spins up a redundant internal Zoekt instance.

## 3.2.1

### Fixed

- Jaeger tracing, once enabled, can now be configured via standard [environment variables](https://github.com/jaegertracing/jaeger-client-go/blob/v2.14.0/README.md#environment-variables).
- Fixed an issue where some search and zoekt errors would not be logged.

## 3.2.0

### Added

- Sourcegraph can now automatically use the system's theme.
  To enable, open the user menu in the top right and make sure the theme dropdown is set to "System".
  This is currently supported on macOS Mojave with Safari Technology Preview 68 and later.
- The `github.exclude` setting was added to the [GitHub external service config](https://docs.sourcegraph.com/admin/external_service/github#configuration) to allow excluding repositories yielded by `github.repos` or `github.repositoryQuery` from being synced.

### Changed

- Symbols search is much faster now. After the initial indexing, you can expect code intelligence to be nearly instant no matter the size of your repository.
- Massively reduced the number of code host API requests Sourcegraph performs, which caused rate limiting issues such as slow search result loading to appear.
- The [`corsOrigin`](https://docs.sourcegraph.com/admin/config/site_config) site config property is no longer needed for integration with GitHub, GitLab, etc., via the [Sourcegraph browser extension](https://docs.sourcegraph.com/integration/browser_extension). Only the [Phabricator extension](https://github.com/sourcegraph/phabricator-extension) requires it.

### Fixed

- Fixed a bug where adding a search scope that adds a `repogroup` filter would cause invalid queries if `repogroup:sample` was already part of the query.
- An issue where errors during displaying search results would not be displayed.

### Removed

- The `"updateScheduler2"` experiment is now the default and it's no longer possible to configure.

## 3.1.2

### Added

- The `search.contextLines` setting was added to allow configuration of the number of lines of context to be displayed around search results.

### Changed

- Massively reduced the number of code host API requests Sourcegraph performs, which caused rate limiting issues such as slow search result loading to appear.
- Improved logging in various situations where Sourcegraph would potentially hit code host API rate limits.

### Fixed

- Fixed an issue where search results loading slowly would display a `Cannot read property "lastChild" of undefined` error.

## 3.1.1

### Added

- Query builder toggle (open/closed) state is now retained.

### Fixed

- Fixed an issue where single-term values entered into the "Exact match" field in the query builder were not getting wrapped in quotes.

## 3.1.0

### Added

- Added Docker-specific help text when running the Sourcegraph docker image in an environment with an sufficient open file descriptor limit.
- Added syntax highlighting for Kotlin and Dart.
- Added a management console environment variable to disable HTTPS, see [the docs](https://docs.sourcegraph.com/admin/management_console.md#can-i-disable-https-on-the-management-console) for more information.
- Added `auth.disableUsernameChanges` to critical configuration to prevent users from changing their usernames.
- Site admins can query a user by email address or username from the GraphQL API.
- Added a search query builder to the main search page. Click "Use search query builder" to open the query builder, which is a form with separate inputs for commonly used search keywords.

### Changed

- File match search results now show full repository name if there are results from mirrors on different code hosts (e.g. github.com/sourcegraph/sourcegraph and gitlab.com/sourcegraph/sourcegraph)
- Search queries now use "smart case" by default. Searches are case insensitive unless you use uppercase letters. To explicitly set the case, you can still use the `case` field (e.g. `case:yes`, `case:no`). To explicitly set smart case, use `case:auto`.

### Fixed

- Fixed an issue where the management console would improperly regenerate the TLS cert/key unless `CUSTOM_TLS=true` was set. See the documentation for [how to use your own TLS certificate with the management console](https://docs.sourcegraph.com/admin/management_console.md#how-can-i-use-my-own-tls-certificates-with-the-management-console).

## 3.0.1

### Added

- Symbol search now supports Elixir, Haskell, Kotlin, Scala, and Swift

### Changed

- Significantly optimized how file search suggestions are provided when using indexed search (cluster deployments).
- Both the `sourcegraph/server` image and the [Kubernetes deployment](https://github.com/sourcegraph/deploy-sourcegraph) manifests ship with Postgres `11.1`. For maximum compatibility, however, the minimum supported version remains `9.6`. The upgrade procedure is mostly automated for existing deployments. Please refer to [this page](https://docs.sourcegraph.com/admin/postgres) for detailed instructions.

### Removed

- The deprecated `auth.disableAccessTokens` site config property was removed. Use `auth.accessTokens` instead.
- The `disableBrowserExtension` site config property was removed. [Configure nginx](https://docs.sourcegraph.com/admin/nginx) instead to block clients (if needed).

## 3.0.0

See the changelog entries for 3.0.0 beta releases and our [3.0](https://docs.sourcegraph.com/admin/migration/3_0.md) upgrade guide if you are upgrading from 2.x.

## 3.0.0-beta.4

### Added

- Basic code intelligence for the top 10 programming languages works out of the box without any configuration. [TypeScript/JavaScript](https://sourcegraph.com/extensions/sourcegraph/typescript), [Python](https://sourcegraph.com/extensions/sourcegraph/python), [Java](https://sourcegraph.com/extensions/sourcegraph/java), [Go](https://sourcegraph.com/extensions/sourcegraph/go), [C/C++](https://sourcegraph.com/extensions/sourcegraph/cpp), [Ruby](https://sourcegraph.com/extensions/sourcegraph/ruby), [PHP](https://sourcegraph.com/extensions/sourcegraph/php), [C#](https://sourcegraph.com/extensions/sourcegraph/csharp), [Shell](https://sourcegraph.com/extensions/sourcegraph/shell), and [Scala](https://sourcegraph.com/extensions/sourcegraph/scala) are enabled by default, and you can find more in the [extension registry](https://sourcegraph.com/extensions?query=category%3A"Programming+languages").

## 3.0.0-beta.3

- Fixed an issue where the site admin is redirected to the start page instead of being redirected to the repositories overview page after deleting a repo.

## 3.0.0-beta

### Added

- Repositories can now be queried by a git clone URL through the GraphQL API.
- A new Explore area is linked from the top navigation bar (when the `localStorage.explore=true;location.reload()` feature flag is enabled).
- Authentication via GitHub is now supported. To enable, add an item to the `auth.providers` list with `type: "github"`. By default, GitHub identities must be linked to an existing Sourcegraph user account. To enable new account creation via GitHub, use the `allowSignup` option in the `GitHubConnection` config.
- Authentication via GitLab is now supported. To enable, add an item to the `auth.providers` list with `type: "gitlab"`.
- GitHub repository permissions are supported if authentication via GitHub is enabled. See the
  documentation for the `authorization` field of the `GitHubConnection` configuration.
- The repository settings mirroring page now shows when a repo is next scheduled for an update (requires experiment `"updateScheduler2": "enabled"`).
- Configured repositories are periodically scheduled for updates using a new algorithm. You can disable the new algorithm with the following site configuration: `"experimentalFeatures": { "updateScheduler2": "disabled" }`. If you do so, please file a public issue to describe why you needed to disable it.
- When using HTTP header authentication, [`stripUsernameHeaderPrefix`](https://docs.sourcegraph.com/admin/auth/#username-header-prefixes) field lets an admin specify a prefix to strip from the HTTP auth header when converting the header value to a username.
- Sourcegraph extensions whose package.json contains `"wip": true` are considered [work-in-progress extensions](https://docs.sourcegraph.com/extensions/authoring/publishing#wip-extensions) and are indicated as such to avoid users accidentally using them.
- Information about user survey submissions and a chart showing weekly active users is now displayed on the site admin Overview page.
- A new GraphQL API field `UserEmail.isPrimary` was added that indicates whether an email is the user's primary email.
- The filters bar in the search results page can now display filters from extensions.
- Extensions' `activate` functions now receive a `sourcegraph.ExtensionContext` parameter (i.e., `export function activate(ctx: sourcegraph.ExtensionContext): void { ... }`) to support deactivation and running multiple extensions in the same process.
- Users can now request an Enterprise trial license from the site init page.
- When searching, a filter button `case:yes` will now appear when relevant. This helps discovery and makes it easier to use our case-sensitive search syntax.
- Extensions can now report progress in the UI through the `withProgress()` extension API.
- When calling `editor.setDecorations()`, extensions must now provide an instance of `TextDocumentDecorationType` as first argument. This helps gracefully displaying decorations from several extensions.

### Changed

- The Postgres database backing Sourcegraph has been upgraded from 9.4 to 11.1. Existing Sourcegraph users must conduct an [upgrade procedure](https://docs.sourcegraph.com/admin/postgres_upgrade)
- Code host configuration has moved out of the site config JSON into the "External services" area of the site admin web UI. Sourcegraph instances will automatically perform a one time migration of existing data in the site config JSON. After the migration these keys can be safely deleted from the site config JSON: `awsCodeCommit`, `bitbucketServer`, `github`, `gitlab`, `gitolite`, and `phabricator`.
- Site and user usage statistics are now visible to all users. Previously only site admins (and users, for their own usage statistics) could view this information. The information consists of aggregate counts of actions such as searches, page views, etc.
- The Git blame information shown at the end of a line is now provided by the [Git extras extension](https://sourcegraph.com/extensions/sourcegraph/git-extras). You must add that extension to continue using this feature.
- The `appURL` site configuration option was renamed to `externalURL`.
- The repository and directory pages now show all entries together instead of showing files and (sub)directories separately.
- Extensions no longer can specify titles (in the `title` property in the `package.json` extension manifest). Their extension ID (such as `alice/myextension`) is used.

### Fixed

- Fixed an issue where the site admin License page showed a count of current users, rather than the max number of users over the life of the license.
- Fixed number formatting issues on site admin Overview and Survey Response pages.
- Fixed resolving of git clone URLs with `git+` prefix through the GraphQL API
- Fixed an issue where the graphql Repositories endpoint would order by a field which was not indexed. Times on Sourcegraph.com went from 10s to 200ms.
- Fixed an issue where whitespace was not handled properly in environment variable lists (`SYMBOLS_URL`, `SEARCHER_URL`).
- Fixed an issue where clicking inside the repository popover or clicking "Show more" would dismiss the popover.

### Removed

- The `siteID` site configuration option was removed because it is no longer needed. If you previously specified this in site configuration, a new, random site ID will be generated upon server startup. You can safely remove the existing `siteID` value from your site configuration after upgrading.
- The **Info** panel was removed. The information it presented can be viewed in the hover.
- The top-level `repos.list` site configuration was removed in favour of each code-host's equivalent options,
  now configured via the new _External Services UI_ available at `/site-admin/external-services`. Equivalent options in code hosts configuration:
  - GitHub via [`github.repos`](https://docs.sourcegraph.com/admin/site_config/all#repos-array)
  - Gitlab via [`gitlab.projectQuery`](https://docs.sourcegraph.com/admin/site_config/all#projectquery-array)
  - Phabricator via [`phabricator.repos`](https://docs.sourcegraph.com/admin/site_config/all#phabricator-array)
  - [Other external services](https://docs.sourcegraph.com/admin/repo/add_from_other_external_services)
- Removed the `httpStrictTransportSecurity` site configuration option. Use [nginx configuration](https://docs.sourcegraph.com/admin/nginx) for this instead.
- Removed the `tls.letsencrypt` site configuration option. Use [nginx configuration](https://docs.sourcegraph.com/admin/nginx) for this instead.
- Removed the `tls.cert` and `tls.key` site configuration options. Use [nginx configuration](https://docs.sourcegraph.com/admin/nginx) for this instead.
- Removed the `httpToHttpsRedirect` and `experimentalFeatures.canonicalURLRedireect` site configuration options. Use [nginx configuration](https://docs.sourcegraph.com/admin/nginx) for these instead.
- Sourcegraph no longer requires access to `/var/run/docker.sock`.

## 2.13.6

### Added

- The `/-/editor` endpoint now accepts a `hostname_patterns` URL parameter, which specifies a JSON
  object mapping from hostname to repository name pattern. This serves as a hint to Sourcegraph when
  resolving git clone URLs to repository names. The name pattern is the same style as is used in
  code host configurations. The default value is `{hostname}/{path}`.

## 2.13.5

### Fixed

- Fixed another issue where Sourcegraph would try to fetch more than the allowed number of repositories from AWS CodeCommit.

## 2.13.4

### Changed

- The default for `experimentalFeatures.canonicalURLRedirect` in site config was changed back to `disabled` (to avoid [#807](https://github.com/sourcegraph/sourcegraph/issues/807)).

## 2.13.3

### Fixed

- Fixed an issue that would cause the frontend health check endpoint `/healthz` to not respond. This only impacts Kubernetes deployments.
- Fixed a CORS policy issue that caused requests to be rejected when they come from origins not in our [manifest.json](https://sourcegraph.com/github.com/sourcegraph/sourcegraph/-/blob/browser/src/extension/manifest.spec.json#L72) (i.e. requested via optional permissions by the user).
- Fixed an issue that prevented `repositoryQuery` from working correctly on GitHub enterprise instances.

## 2.13.2

### Fixed

- Fixed an issue where Sourcegraph would try to fetch more than the allowed number of repositories from AWS CodeCommit.

## 2.13.1

### Changed

- The timeout when running `git ls-remote` to determine if a remote url is cloneable has been increased from 5s to 30s.
- Git commands now use [version 2 of the Git wire protocol](https://opensource.googleblog.com/2018/05/introducing-git-protocol-version-2.html), which should speed up certain operations (e.g. `git ls-remote`, `git fetch`) when communicating with a v2 enabled server.

## 2.13.0

### Added

- A new site config option `search.index.enabled` allows toggling on indexed search.
- Search now uses [Sourcegraph extensions](https://docs.sourcegraph.com/extensions) that register `queryTransformer`s.
- GitLab repository permissions are now supported. To enable this, you will need to set the `authz`
  field in the `GitLabConnection` configuration object and ensure that the access token set in the
  `token` field has both `sudo` and `api` scope.

### Changed

- When the `DEPLOY_TYPE` environment variable is incorrectly specified, Sourcegraph now shuts down and logs an error message.
- The `experimentalFeatures.canonicalURLRedirect` site config property now defaults to `enabled`. Set it to `disabled` to disable redirection to the `appURL` from other hosts.
- Updating `maxReposToSearch` site config no longer requires a server restart to take effect.
- The update check page no longer shows an error if you are using an insiders build. Insiders builds will now notify site administrators that updates are available 40 days after the release date of the installed build.
- The `github.repositoryQuery` site config property now accepts arbitrary GitHub repository searches.

### Fixed

- The user account sidebar "Password" link (to the change-password form) is now shown correctly.
- Fixed an issue where GitHub rate limits were underutilized if the remaining
  rate limit dropped below 150.
- Fixed an issue where GraphQL field `elapsedMilliseconds` returned invalid value on empty searches
- Editor extensions now properly search the selection as a literal string, instead of incorrectly using regexp.
- Fixed a bug where editing and deleting global saved searches was not possible.
- In index search, if the search regex produces multiline matches, search results are still processed per line and highlighted correctly.
- Go-To-GitHub and Go-To-GitLab buttons now link to the right branch, line and commit range.
- Go-to-GitHub button links to default branch when no rev is given.
- The close button in the panel header stays located on the top.
- The Phabricator icon is now displayed correctly.
- The view mode button in the BlobPage now shows the correct view mode to switch to.

### Removed

- The experimental feature flag to disable the new repo update scheduler has been removed.
- The `experimentalFeatures.configVars` feature flag was removed.
- The `experimentalFeatures.multipleAuthProviders` feature flag was removed because the feature is now always enabled.
- The following deprecated auth provider configuration properties were removed: `auth.provider`, `auth.saml`, `auth.openIDConnect`, `auth.userIdentityHTTPHeader`, and `auth.allowSignup`. Use `auth.providers` for all auth provider configuration. (If you were still using the deprecated properties and had no `auth.providers` set, all access to your instance will be rejected until you manually set `auth.providers`.)
- The deprecated site configuration properties `search.scopes` and `settings` were removed. Define search scopes and settings in global settings in the site admin area instead of in site configuration.
- The `pendingContents` property has been removed from our GraphQL schema.
- The **Explore** page was replaced with a **Repositories** search link in the top navigation bar.

## 2.12.3

### Fixed

- Fixed an error that prevented users without emails from submitting satisfaction surveys.

## 2.12.2

### Fixed

- Fixed an issue where private GitHub Enterprise repositories were not fetched.

## 2.12.1

### Fixed

- We use GitHub's REST API to query affliated repositories. This API has wider support on older GitHub enterprise versions.
- Fixed an issue that prevented users without email addresses from signing in (https://github.com/sourcegraph/sourcegraph/issues/426).

## 2.12.0

### Changed

- Reduced the size of in-memory data structured used for storing search results. This should reduce the backend memory usage of large result sets.
- Code intelligence is now provided by [Sourcegraph extensions](https://docs.sourcegraph.com/extensions). The extension for each language in the site configuration `langservers` property is automatically enabled.
- Support for multiple authentication providers is now enabled by default. To disable it, set the `experimentalFeatures.multipleAuthProviders` site config option to `"disabled"`. This only applies to Sourcegraph Enterprise.
- When using the `http-header` auth provider, valid auth cookies (from other auth providers that are currently configured or were previously configured) are now respected and will be used for authentication. These auth cookies also take precedence over the `http-header` auth. Previously, the `http-header` auth took precedence.
- Bitbucket Server username configuration is now used to clone repositories if the Bitbucket Server API does not set a username.
- Code discussions: On Sourcegraph.com / when `discussions.abuseProtection` is enabled in the site config, rate limits to thread creation, comment creation, and @mentions are now applied.

### Added

- Search syntax for filtering archived repositories. `archived:no` will exclude archived repositories from search results, `archived:only` will search over archived repositories only. This applies for GitHub and GitLab repositories.
- A Bitbucket Server option to exclude personal repositories in the event that you decide to give an admin-level Bitbucket access token to Sourcegraph and do not want to create a bot account. See https://docs.sourcegraph.com/integration/bitbucket_server#excluding-personal-repositories for more information.
- Site admins can now see when users of their Sourcegraph instance last used it via a code host integration (e.g. Sourcegraph browser extensions). Visit the site admin Analytics page (e.g. https://sourcegraph.example.com/site-admin/analytics) to view this information.
- A new site config option `extensions.allowRemoteExtensions` lets you explicitly specify the remote extensions (from, e.g., Sourcegraph.com) that are allowed.
- Pings now include a total count of user accounts.

### Fixed

- Files with the gitattribute `export-ignore` are no longer excluded for language analysis and search.
- "Discard changes?" confirmation popup doesn't pop up every single time you try to navigate to a new page after editting something in the site settings page anymore.
- Fixed an issue where Git repository URLs would sometimes be logged, potentially containing e.g. basic auth tokens.
- Fixed date formatting on the site admin Analytics page.
- File names of binary and large files are included in search results.

### Removed

- The deprecated environment variables `SRC_SESSION_STORE_REDIS` and `REDIS_MASTER_ENDPOINT` are no longer used to configure alternative redis endpoints. For more information, see "[using external services with Sourcegraph](https://docs.sourcegraph.com/admin/external_services)".

## 2.11.1

### Added

- A new site config option `git.cloneURLToRepositoryName` specifies manual mapping from Git clone URLs to Sourcegraph repository names. This is useful, for example, for Git submodules that have local clone URLs.

### Fixed

- Slack notifications for saved searches have been fixed.

## 2.11.0

### Changed

### Added

- Support for ACME "tls-alpn-01" challenges to obtain LetsEncrypt certificates. Previously Sourcegraph only supported ACME "http-01" challenges which required port 80 to be accessible.
- gitserver periodically removes stale lock files that git can leave behind.
- Commits with empty trees no longer return 404.
- Clients (browser/editor extensions) can now query configuration details from the `ClientConfiguration` GraphQL API.
- The config field `auth.accessTokens.allow` allows or restricts use of access tokens. It can be set to one of three values: "all-users-create" (the default), "none" (all access tokens are disabled), and "site-admin-create" (access tokens are enabled, but only site admins can create new access tokens). The field `auth.disableAccessTokens` is now deprecated in favor of this new field.
- A webhook endpoint now exists to trigger repository updates. For example, `curl -XPOST -H 'Authorization: token $ACCESS_TOKEN' $SOURCEGRAPH_ORIGIN/.api/repos/$REPO_URI/-/refresh`.
- Git submodules entries in the file tree now link to the submodule repository.

### Fixed

- An issue / edge case where the Code Intelligence management admin page would incorrectly show language servers as `Running` when they had been removed from Docker.
- Log level is respected in lsp-proxy logs.
- Fixed an error where text searches could be routed to a faulty search worker.
- Gitolite integration should correctly detect names which Gitolite would consider to be patterns, and not treat them as repositories.
- repo-updater backs off fetches on a repo that's failing to fetch.
- Attempts to add a repo with an empty string for the name are checked for and ignored.
- Fixed an issue where non-site-admin authenticated users could modify global settings (not site configuration), other organizations' settings, and other users' settings.
- Search results are rendered more eagerly, resulting in fewer blank file previews
- An issue where automatic code intelligence would fail to connect to the underlying `lsp` network, leading to `dial tcp: lookup lang on 0.0.0.0:53: no such host` errors.
- More useful error messages from lsp-proxy when a language server can't get a requested revision of a repository.
- Creation of a new user with the same name as an existing organization (and vice versa) is prevented.

### Removed

## 2.10.5

### Fixed

- Slack notifications for saved searches have been fixed.

## 2.10.4

### Fixed

- Fixed an issue that caused the frontend to return a HTTP 500 and log an error message like:
  ```
  lvl=eror msg="ui HTTP handler error response" method=GET status_code=500 error="Post http://127.0.0.1:3182/repo-lookup: context canceled"
  ```

## 2.10.3

### Fixed

- The SAML AuthnRequest signature when using HTTP redirect binding is now computed using a URL query string with correct ordering of parameters. Previously, the ordering was incorrect and caused errors when the IdP was configured to check the signature in the AuthnRequest.

## 2.10.2

### Fixed

- SAML IdP-initiated login previously failed with the IdP set a RelayState value. This now works.

## 2.10.1

### Changed

- Most `experimentalFeatures` in the site configuration now respond to configuration changes live, without requiring a server restart. As usual, you will be prompted for a restart after saving your configuration changes if one is required.
- Gravatar image avatars are no longer displayed for committers.

## 2.10.0

### Changed

- In the file tree, if a directory that contains only a single directory is expanded, its child directory is now expanded automatically.

### Fixed

- Fixed an issue where `sourcegraph/server` would not start code intelligence containers properly when the `sourcegraph/server` container was shut down non-gracefully.
- Fixed an issue where the file tree would return an error when navigating between repositories.

## 2.9.4

### Changed

- Repo-updater has a new and improved scheduler for periodic repo fetches. If you have problems with it, you can revert to the old behavior by adding `"experimentalFeatures": { "updateScheduler": "disabled" }` to your `config.json`.
- A once-off migration will run changing the layout of cloned repos on disk. This should only affect installations created January 2018 or before. There should be no user visible changes.
- Experimental feature flag "updateScheduler" enables a smarter and less spammy algorithm for automatic repository updates.
- It is no longer possible to disable code intelligence by unsetting the LSP_PROXY environment variable. Instead, code intelligence can be disabled per language on the site admin page (e.g. https://sourcegraph.example.com/site-admin/code-intelligence).
- Bitbucket API requests made by Sourcegraph are now under a self-enforced API rate limit (since Bitbucket Server does not have a concept of rate limiting yet). This will reduce any chance of Sourcegraph slowing down or causing trouble for Bitbucket Server instances connected to it. The limits are: 7,200 total requests/hr, with a bucket size / maximum burst size of 500 requests.
- Global, org, and user settings are now validated against the schema, so invalid settings will be shown in the settings editor with a red squiggly line.
- The `http-header` auth provider now supports being used with other auth providers (still only when `experimentalFeatures.multipleAuthProviders` is `true`).
- Periodic fetches of Gitolite-hosted repositories are now handled internally by repo-updater.

### Added

- The `log.sentry.dsn` field in the site config makes Sourcegraph log application errors to a Sentry instance.
- Two new repository page hotkeys were added: <kbd>r</kbd> to open the repositories menu and <kbd>v</kbd> to open the revision selector.
- Repositories are periodically (~45 days) recloned from the codehost. The codehost can be relied on to give an efficient packing. This is an alternative to running a memory and CPU intensive git gc and git prune.
- The `auth.sessionExpiry` field sets the session expiration age in seconds (defaults to 90 days).

### Fixed

- Fixed a bug in the API console that caused it to display as a blank page in some cases.
- Fixed cases where GitHub rate limit wasn't being respected.
- Fixed a bug where scrolling in references, history, etc. file panels was not possible in Firefox.
- Fixed cases where gitserver directory structure migration could fail/crash.
- Fixed "Generate access token" link on user settings page. Previously, this link would 404.
- Fixed a bug where the search query was not updated in the search bar when searching from the homepage.
- Fixed a possible crash in github-proxy.
- Fixed a bug where file matching for diff search was case sensitive by default.

### Removed

- `SOURCEGRAPH_CONFIG` environment variable has been removed. Site configuration is always read from and written to disk. You can configure the location by providing `SOURCEGRAPH_CONFIG_FILE`. The default path is `/etc/sourcegraph/config.json`.

## 2.9.3

### Changed

- The search results page will merge duplicated lines of context.
- The following deprecated site configuration properties have been removed: `github[].preemptivelyClone`, `gitOriginMap`, `phabricatorURL`, `githubPersonalAccessToken`, `githubEnterpriseURL`, `githubEnterpriseCert`, and `githubEnterpriseAccessToken`.
- The `settings` field in the site config file is deprecated and will not be supported in a future release. Site admins should move those settings (if any) to global settings (in the site admin UI). Global settings are preferred to site config file settings because the former can be applied without needing to restart/redeploy the Sourcegraph server or cluster.

### Fixed

- Fixed a goroutine leak which occurs when search requests are canceled.
- Console output should have fewer spurious line breaks.
- Fixed an issue where it was not possible to override the `StrictHostKeyChecking` SSH option in the SSH configuration.
- Cross-repository code intelligence indexing for non-Go languages is now working again (originally broken in 2.9.2).

## 2.9.1

### Fixed

- Fixed an issue where saving an organization's configuration would hang indefinitely.

## 2.9.0

### Changed

- Hover tooltips were rewritten to fix a couple of issues and are now much more robust, received a new design and show more information.
- The `max:` search flag was renamed to `count:` in 2.8.8, but for backward compatibility `max:` has been added back as a deprecated alias for `count:`.
- Drastically improved the performance / load time of the Code Intelligence site admin page.

### Added

- The site admin code intelligence page now displays an error or reason whenever language servers are unable to be managed from the UI or Sourcegraph API.
- The ability to directly specify the root import path of a repository via `.sourcegraph/config.json` in the repo root, instead of relying on the heuristics of the Go language server to detect it.

### Fixed

- Configuring Bitbucket Server now correctly suppresses the the toast message "Configure repositories and code hosts to add to Sourcegraph."
- A bug where canonical import path comments would not be detected by the Go language server's heuristics under `cmd/` folders.
- Fixed an issue where a repository would only be refreshed on demand by certain user actions (such as a page reload) and would otherwise not be updated when expected.
- If a code host returned a repository-not-found or unauthorized error (to `repo-updater`) for a repository that previously was known to Sourcegraph, then in some cases a misleading "Empty repository" screen was shown. Now the repository is displayed as though it still existed, using cached data; site admins must explicitly delete repositories on Sourcegraph after they have been deleted on the code host.
- Improved handling of GitHub API rate limit exhaustion cases. Cached repository metadata and Git data will be used to provide full functionality during this time, and log messages are more informative. Previously, in some cases, repositories would become inaccessible.
- Fixed an issue where indexed search would sometimes not indicate that there were more results to show for a given file.
- Fixed an issue where the code intelligence admin page would never finish loading language servers.

## 2.9.0-pre0

### Changed

- Search scopes have been consolidated into the "Filters" bar on the search results page.
- Usernames and organization names of up to 255 characters are allowed. Previously the max length was 38.

### Fixed

- The target commit ID of a Git tag object (i.e., not lightweight Git tag refs) is now dereferenced correctly. Previously the tag object's OID was given.
- Fixed an issue where AWS Code Commit would hit the rate limit.
- Fixed an issue where dismissing the search suggestions dropdown did not unfocus previously highlighted suggestions.
- Fixed an issue where search suggestions would appear twice.
- Indexed searches now return partial results if they timeout.
- Git repositories with files whose paths contain `.git` path components are now usable (via indexed and non-indexed search and code intelligence). These corrupt repositories are rare and generally were created by converting some other VCS repository to Git (the Git CLI will forbid creation of such paths).
- Various diff search performance improvements and bug fixes.
- New Phabricator extension versions would used cached stylesheets instead of the upgraded version.
- Fixed an issue where hovers would show an error for Rust and C/C++ files.

### Added

- The `sourcegraph/server` container now emits the most recent log message when redis terminates to make it easier to debug why redis stopped.
- Organization invites (which allow users to invite other users to join organizations) are significantly improved. A new accept-invitation page was added.
- The new help popover allows users to easily file issues in the Sourcegraph public issue tracker and view documentation.
- An issue where Java files would be highlighted incorrectly if they contained JavaDoc blocks with an uneven number of opening/closing `*`s.

### Removed

- The `secretKey` site configuration value is no longer needed. It was only used for generating tokens for inviting a user to an organization. The invitation is now stored in the database associated with the recipient, so a secret token is no longer needed.
- The `experimentalFeatures.searchTimeoutParameter` site configuration value has been removed. It defaulted to `enabled` in 2.8 and it is no longer possible to disable.

### Added

- Syntax highlighting for:
  - TOML files (including Go `Gopkg.lock` and Rust `Cargo.lock` files).
  - Rust files.
  - GraphQL files.
  - Protobuf files.
  - `.editorconfig` files.

## 2.8.9

### Changed

- The "invite user" site admin page was moved to a sub-page of the users page (`/site-admin/users/new`).
- It is now possible for a site admin to create a new user without providing an email address.

### Fixed

- Checks for whether a repo is cloned will no longer exhaust open file pools over time.

### Added

- The Phabricator extension shows code intelligence status and supports enabling / disabling code intelligence for files.

## 2.8.8

### Changed

- Queries for repositories (in the explore, site admin repositories, and repository header dropdown) are matched on case-insensitive substrings, not using fuzzy matching logic.
- HTTP Authorization headers with an unrecognized scheme are ignored; they no longer cause the HTTP request to be rejected with HTTP 401 Unauthorized and an "Invalid Authorization header." error.
- Renamed the `max` search flag to `count`. Searches that specify `count:` will fetch at least that number of results, or the full result set.
- Bumped `lsp-proxy`'s `initialize` timeout to 3 minutes for every language.
- Search results are now sorted by repository and file name.
- More easily accessible "Show more" button at the top of the search results page.
- Results from user satisfaction surveys are now always hosted locally and visible to admins. The `"experimentalFeatures": { "hostSurveysLocally" }` config option has been deprecated.
- If the OpenID Connect authentication provider reports that a user's email address is not verified, the authentication attempt will fail.

### Fixed

- Fixed an issue where the search results page would not update its title.
- The session cookie name is now `sgs` (not `sg-session`) so that Sourcegraph 2.7 and Sourcegraph 2.8 can be run side-by-side temporarily during a rolling update without clearing each other's session cookies.
- Fixed the default hostnames of the C# and R language servers
- Fixed an issue where deleting an organization prevented the creation of organizations with the name of the deleted organization.
- Non-UTF8 encoded files (e.g. ISO-8859-1/Latin1, UTF16, etc) are now displayed as text properly rather than being detected as binary files.
- Improved error message when lsp-proxy's initalize timeout occurs
- Fixed compatibility issues and added [instructions for using Microsoft ADFS 2.1 and 3.0 for SAML authentication](https://docs.sourcegraph.com/admin/auth/saml_with_microsoft_adfs).
- Fixed an issue where external accounts associated with deleted user accounts would still be returned by the GraphQL API. This caused the site admin external accounts page to fail to render in some cases.
- Significantly reduced the number of code host requests for non github.com or gitlab.com repositories.

### Added

- The repository revisions popover now shows the target commit's last-committed/authored date for branches and tags.
- Setting the env var `INSECURE_SAML_LOG_TRACES=1` on the server (or the `sourcegraph-frontend` pod in Kubernetes) causes all SAML requests and responses to be logged, which helps with debugging SAML.
- Site admins can now view user satisfaction surveys grouped by user, in addition to chronological order, and aggregate summary values (including the average score and the net promoter score over the last 30 days) are now displayed.
- The site admin overview page displays the site ID, the primary admin email, and premium feature usage information.
- Added Haskell as an experimental language server on the code intelligence admin page.

## 2.8.0

### Changed

- `gitMaxConcurrentClones` now also limits the concurrency of updates to repos in addition to the initial clone.
- In the GraphQL API, `site.users` has been renamed to `users`, `site.orgs` has been renamed to `organizations`, and `site.repositories` has been renamed to `repositories`.
- An authentication provider must be set in site configuration (see [authentication provider documentation](https://docs.sourcegraph.com/admin/auth)). Previously the server defaulted to builtin auth if none was set.
- If a process dies inside the Sourcegraph container the whole container will shut down. We suggest operators configure a [Docker Restart Policy](https://docs.docker.com/config/containers/start-containers-automatically/#restart-policy-details) or a [Kubernetes Restart Policy](https://kubernetes.io/docs/concepts/workloads/pods/pod-lifecycle/#restart-policy). Previously the container would operate in a degraded mode if a process died.
- Changes to the `auth.public` site config are applied immediately in `sourcegraph/server` (no restart needed).
- The new search timeout behavior is now enabled by default. Set `"experimentalFeatures": {"searchTimeoutParameter": "disabled"}` in site config to disable it.
- Search includes files up to 1MB (previous limit was 512KB for unindexed search and 128KB for indexed search).
- Usernames and email addresses reported by OpenID Connect and SAML auth providers are now trusted, and users will sign into existing Sourcegraph accounts that match on the auth provider's reported username or email.
- The repository sidebar file tree is much, much faster on massive repositories (200,000+ files)
- The SAML authentication provider was significantly improved. Users who were signed in using SAML previously will need to reauthenticate via SAML next time they visit Sourcegraph.
- The SAML `serviceProviderCertificate` and `serviceProviderPrivateKey` site config properties are now optional.

### Fixed

- Fixed an issue where Index Search status page failed to render.
- User data on the site admin Analytics page is now paginated, filterable by a user's recent activity, and searchable.
- The link to the root of a repository in the repository header now preserves the revision you're currently viewing.
- When using the `http-header` auth provider, signin/signup/signout links are now hidden.
- Repository paths beginning with `go/` are no longer reservered by Sourcegraph.
- Interpret `X-Forwarded-Proto` HTTP header when `httpToHttpsRedirect` is set to `load-balanced`.
- Deleting a user account no longer prevents the creation of a new user account with the same username and/or association with authentication provider account (SAML/OpenID/etc.)
- It is now possible for a user to verify an email address that was previously associated with now-deleted user account.
- Diff searches over empty repositories no longer fail (this was not an issue for Sourcegraph cluster deployments).
- Stray `tmp_pack_*` files from interrupted fetches should now go away.
- When multiple `repo:` tokens match the same repo, process @revspec requirements from all of them, not just the first one in the search.

### Removed

- The `ssoUserHeader` site config property (deprecated since January 2018) has been removed. The functionality was moved to the `http-header` authentication provider.
- The experiment flag `showMissingReposEnabled`, which defaulted to enabled, has been removed so it is no longer possible to disable this feature.
- Event-level telemetry has been completely removed from self-hosted Sourcegraph instances. As a result, the `disableTelemetry` site configuration option has been deprecated. The new site-admin Pings page clarifies the only high-level telemetry being sent to Sourcegraph.com.
- The deprecated `adminUsernames` site config property (deprecated since January 2018) has been removed because it is no longer necessary. Site admins can designate other users as site admins in the site admin area, and the first user to sign into a new instance always becomes a site admin (even when using an external authentication provider).

### Added

- The new repository contributors page (linked from the repository homepage) displays the top Git commit authors in a repository, with filtering options.
- Custom language servers in the site config may now specify a `metadata` property containing things like homepage/docs/issues URLs for the language server project, as well as whether or not the language server should be considered experimental (not ready for prime-time). This `metadata` will be displayed in the UI to better communicate the status of a language server project.
- Access tokens now have scopes (which define the set of operations they permit). All access tokens still provide full control of all resources associated with the user account (the `user:all` scope, which is now explicitly displayed).
- The new access token scope `site-admin:sudo` allows the holder to perform any action as any other user. Only site admins may create this token.
- Links to Sourcegraph's changelog have been added to the site admin Updates page and update alert.
- If the site configuration is invalid or uses deprecated properties, a global alert will be shown to all site admins.
- There is now a code intelligence status indicator when viewing files. It contains information about the capabailities of the language server that is providing code intelligence for the file.
- Java code intelligence can now be enabled for repositories that aren't automatically supported using a
  `javaconfig.json` file. For Gradle plugins, this file can be generated using
  the [Javaconfig Gradle plugin](https://docs.sourcegraph.com/extensions/language_servers/java#gradle-execution).
- The new `auth.providers` site config is an array of authentication provider objects. Currently only 1 auth provider is supported. The singular `auth.provider` is deprecated.
- Users authenticated with OpenID Connect are now able to sign out of Sourcegraph (if the provider supports token revocation or the end-session endpoint).
- Users can now specify the number of days, weeks, and months of site activity to query through the GraphQL API.
- Added 14 new experimental language servers on the code intelligence admin page.
- Added `httpStrictTransportSecurity` site configuration option to customize the Strict-Transport-Security HTTP header. It defaults to `max-age=31536000` (one year).
- Added `nameIDFormat` in the `saml` auth provider to set the SAML NameID format. The default changed from transient to persistent.
- (This feature has been removed.) Experimental env var expansion in site config JSON: set `SOURCEGRAPH_EXPAND_CONFIG_VARS=1` to replace `${var}` or `$var` (based on environment variables) in any string value in site config JSON (except for JSON object property names).
- The new (optional) SAML `serviceProviderIssuer` site config property (in an `auth.providers` array entry with `{"type":"saml", ...}`) allows customizing the SAML Service Provider issuer name.
- The site admin area now has an "Auth" section that shows the enabled authentication provider(s) and users' external accounts.

## 2.7.6

### Fixed

- If a user's account is deleted, session cookies for that user are no longer considered valid.

## 2.7.5

### Changed

- When deploying Sourcegraph to Kubernetes, RBAC is now used by default. Most Kubernetes clusters require it. See the Kubernetes installation instructions for more information (including disabling if needed).
- Increased git ssh connection timeout to 30s from 7s.
- The Phabricator integration no longer requires staging areas, but using them is still recommended because it improves performance.

### Fixed

- Fixed an issue where language servers that were not enabled would display the "Restart" button in the Code Intelligence management panel.
- Fixed an issue where the "Update" button in the Code Intelligence management panel would be displayed inconsistently.
- Fixed an issue where toggling a dynamic search scope would not also remove `@rev` (if specified)
- Fixed an issue where where modes that can only be determined by the full filename (not just the file extension) of a path weren't supported (Dockerfiles are the first example of this).
- Fixed an issue where the GraphiQL console failed when variables are specified.
- Indexed search no longer maintains its own git clones. For Kubernetes cluster deployments, this significantly reduces disk size requirements for the indexed-search pod.
- Fixed an issue where language server Docker containers would not be automatically restarted if they crashed (`sourcegraph/server` only).
- Fixed an issue where if the first user on a site authenticated via SSO, the site would remain stuck in uninitialized mode.

### Added

- More detailed progress information is displayed on pages that are waiting for repositories to clone.
- Admins can now see charts with daily, weekly, and monthly unique user counts by visiting the site-admin Analytics page.
- Admins can now host and see results from Sourcegraph user satisfaction surveys locally by setting the `"experimentalFeatures": { "hostSurveysLocally": "enabled"}` site config option. This feature will be enabled for all instances once stable.
- Access tokens are now supported for all authentication providers (including OpenID Connect and SAML, which were previously not supported).
- The new `motd` setting (in global, organization, and user settings) displays specified messages at the top of all pages.
- Site admins may now view all access tokens site-wide (for all users) and revoke tokens from the new access tokens page in the site admin area.

## 2.7.0

### Changed

- Missing repositories no longer appear as search results. Instead, a count of repositories that were not found is displayed above the search results. Hovering over the count will reveal the names of the missing repositories.
- "Show more" on the search results page will now reveal results that have already been fetched (if such results exist) without needing to do a new query.
- The bottom panel (on a file) now shows more tabs, including docstrings, multiple definitions, references (as before), external references grouped by repository, implementations (if supported by the language server), and file history.
- The repository sidebar file tree is much faster on massive repositories (200,000+ files)

### Fixed

- Searches no longer block if the index is unavailable (e.g. after the index pod restarts). Instead, it respects the normal search timeout and reports the situation to the user if the index is not yet available.
- Repository results are no longer returned for filters that are not supported (e.g. if `file:` is part of the search query)
- Fixed an issue where file tree elements may be scrolled out of view on page load.
- Fixed an issue that caused "Could not ensure repository updated" log messages when trying to update a large number of repositories from gitolite.
- When using an HTTP authentication proxy (`"auth.provider": "http-header"`), usernames are now properly normalized (special characters including `.` replaced with `-`). This fixes an issue preventing users from signing in if their username contained these special characters.
- Fixed an issue where the site-admin Updates page would incorrectly report that update checking was turned off when `telemetryDisabled` was set, even as it continued to report new updates.
- `repo:` filters that match multiple repositories and contain a revision specifier now correctly return partial results even if some of the matching repositories don't have a matching revision.
- Removed hardcoded list of supported languages for code intelligence. Any language can work now and support is determined from the server response.
- Fixed an issue where modifying `config.json` on disk would not correctly mark the server as needing a restart.
- Fixed an issue where certain diff searches (with very sparse matches in a repository's history) would incorrectly report no results found.
- Fixed an issue where the `langservers` field in the site-configuration didn't require both the `language` and `address` field to be specified for each entry

### Added

- Users (and site admins) may now create and manage access tokens to authenticate API clients. The site config `auth.disableAccessTokens` (renamed to `auth.accessTokens` in 2.11) disables this new feature. Access tokens are currently only supported when using the `builtin` and `http-header` authentication providers (not OpenID Connect or SAML).
- User and site admin management capabilities for user email addresses are improved.
- The user and organization management UI has been greatly improved. Site admins may now administer all organizations (even those they aren't a member of) and may edit profile info and configuration for all users.
- If SSO is enabled (via OpenID Connect or SAML) and the SSO system provides user avatar images and/or display names, those are now used by Sourcegraph.
- Enable new search timeout behavior by setting `"experimentalFeatures": { "searchTimeoutParameter": "enabled"}` in your site config.
  - Adds a new `timeout:` parameter to customize the timeout for searches. It defaults to 10s and may not be set higher than 1m.
  - The value of the `timeout:` parameter is a string that can be parsed by [time.Duration](https://golang.org/pkg/time/#ParseDuration) (e.g. "100ms", "2s").
  - When `timeout:` is not provided, search optimizes for retuning results as soon as possible and will include slower kinds of results (e.g. symbols) only if they are found quickly.
  - When `timeout:` is provided, all result kinds are given the full timeout to complete.
- A new user settings tokens page was added that allows users to obtain a token that they can use to authenticate to the Sourcegraph API.
- Code intelligence indexes are now built for all repositories in the background, regardless of whether or not they are visited directly by a user.
- Language servers are now automatically enabled when visiting a repository. For example, visiting a Go repository will now automatically download and run the relevant Docker container for Go code intelligence.
  - This change only affects when Sourcegraph is deployed using the `sourcegraph/server` Docker image (not using Kubernetes).
  - You will need to use the new `docker run` command at https://docs.sourcegraph.com/#quick-install in order for this feature to be enabled. Otherwise, you will receive errors in the log about `/var/run/docker.sock` and things will work just as they did before. See https://docs.sourcegraph.com/extensions/language_servers for more information.
- The site admin Analytics page will now display the number of "Code Intelligence" actions each user has made, including hovers, jump to definitions, and find references, on the Sourcegraph webapp or in a code host integration or extension.
- An experimental cross repository jump to definition which consults the OSS index on Sourcegraph.com. This is disabled by default; use `"experimentalFeatures": { "jumpToDefOSSIndex": "enabled" }` in your site configuration to enable it.
- Users can now view Git branches, tags, and commits, and compare Git branches and revisions on Sourcegraph. (The code host icon in the header takes you to the commit on the code host.)
- A new admin panel allows you to view and manage language servers. For Docker deployments, it allows you to enable/disable/update/restart language servers at the click of a button. For cluster deployments, it shows the current status of language servers.
- Users can now tweet their feedback about Sourcegraph when clicking on the feedback smiley located in the navbar and filling out a Twitter feedback form.
- A new button in the repository header toggles on/off the Git history panel for the current file.

## 2.6.8

### Bug fixes

- Searches of `type:repo` now work correctly with "Show more" and the `max` parameter.
- Fixes an issue where the server would crash if the DB was not available upon startup.

## 2.6.7

### Added

- The duration that the frontend waits for the PostgreSQL database to become available is now configurable with the `DB_STARTUP_TIMEOUT` env var (the value is any valid Go duration string).
- Dynamic search filters now suggest exclusions of Go test files, vendored files and node_modules files.

## 2.6.6

### Added

- Authentication to Bitbucket Server using username-password credentials is now supported (in the `bitbucketServer` site config `username`/`password` options), for servers running Bitbucket Server version 2.4 and older (which don't support personal access tokens).

## 2.6.5

### Added

- The externally accessible URL path `/healthz` performs a basic application health check, returning HTTP 200 on success and HTTP 500 on failure.

### Behavior changes

- Read-only forks on GitHub are no longer synced by default. If you want to add a readonly fork, navigate directly to the repository page on Sourcegraph to add it (e.g. https://sourcegraph.mycompany.internal/github.com/owner/repo). This prevents your repositories list from being cluttered with a large number of private forks of a private repository that you have access to. One notable example is https://github.com/EpicGames/UnrealEngine.
- SAML cookies now expire after 90 days. The previous behavior was every 1 hour, which was unintentionally low.

## 2.6.4

### Added

- Improve search timeout error messages
- Performance improvements for searching regular expressions that do not start with a literal.

## 2.6.3

### Bug fixes

- Symbol results are now only returned for searches that contain `type:symbol`

## 2.6.2

### Added

- More detailed logging to help diagnose errors with third-party authentication providers.
- Anchors (such as `#my-section`) in rendered Markdown files are now supported.
- Instrumentation section for admins. For each service we expose pprof, prometheus metrics and traces.

### Bug fixes

- Applies a 1s timeout to symbol search if invoked without specifying `type:` to not block plain text results. No change of behaviour if `type:symbol` is given explicitly.
- Only show line wrap toggle for code-view-rendered files.

## 2.6.1

### Bug fixes

- Fixes a bug where typing in the search query field would modify the expanded state of file search results.
- Fixes a bug where new logins via OpenID Connect would fail with the error `SSO error: ID Token verification failed`.

## 2.6.0

### Added

- Support for [Bitbucket Server](https://www.atlassian.com/software/bitbucket/server) as a codehost. Configure via the `bitbucketServer` site config field.
- Prometheus gauges for git clone queue depth (`src_gitserver_clone_queue`) and git ls-remote queue depth (`src_gitserver_lsremote_queue`).
- Slack notifications for saved searches may now be added for individual users (not just organizations).
- The new search filter `lang:` filters results by programming language (example: `foo lang:go` or `foo -lang:clojure`).
- Dynamic filters: filters generated from your search results to help refine your results.
- Search queries that consist only of `file:` now show files whose path matches the filters (instead of no results).
- Sourcegraph now automatically detects basic `$GOPATH` configurations found in `.envrc` files in the root of repositories.
- You can now configure the effective `$GOPATH`s of a repository by adding a `.sourcegraph/config.json` file to your repository with the contents `{"go": {"GOPATH": ["mygopath"]}}`.
- A new `"blacklistGoGet": ["mydomain.org,myseconddomain.com"]` offers users a quick escape hatch in the event that Sourcegraph is making unwanted `go get` or `git clone` requests to their website due to incorrectly-configured monorepos. Most users will never use this option.
- Search suggestions and results now include symbol results. The new filter `type:symbol` causes only symbol results to be shown.
  Additionally, symbols for a repository can be browsed in the new symbols sidebar.
- You can now expand and collapse all items on a search results page or selectively expand and collapse individual items.

### Configuration changes

- Reduced the `gitMaxConcurrentClones` site config option's default value from 100 to 5, to help prevent too many concurrent clones from causing issues on code hosts.
- Changes to some site configuration options are now automatically detected and no longer require a server restart. After hitting Save in the UI, you will be informed if a server restart is required, per usual.
- Saved search notifications are now only sent to the owner of a saved search (all of an organization's members for an organization-level saved search, or a single user for a user-level saved search). The `notifyUsers` and `notifyOrganizations` properties underneath `search.savedQueries` have been removed.
- Slack webhook URLs are now defined in user/organization JSON settings, not on the organization profile page. Previously defined organization Slack webhook URLs are automatically migrated to the organization's JSON settings.
- The "unlimited" value for `maxReposToSearch` is now `-1` instead of `0`, and `0` now means to use the default.
- `auth.provider` must be set (`builtin`, `openidconnect`, `saml`, `http-header`, etc.) to configure an authentication provider. Previously you could just set the detailed configuration property (`"auth.openIDConnect": {...}`, etc.) and it would implicitly enable that authentication provider.
- The `autoRepoAdd` site configuration property was removed. Site admins can add repositories via site configuration.

### Bug fixes

- Only cross reference index enabled repositories.
- Fixed an issue where search would return results with empty file contents for matches in submodules with indexing enabled. Searching over submodules is not supported yet, so these (empty) results have been removed.
- Fixed an issue where match highlighting would be incorrect on lines that contained multibyte characters.
- Fixed an issue where search suggestions would always link to master (and 404) even if the file only existed on a branch. Now suggestions always link to the revision that is being searched over.
- Fixed an issue where all file and repository links on the search results page (for all search results types) would always link to master branch, even if the results only existed in another branch. Now search results links always link to the revision that is being searched over.
- The first user to sign up for a (not-yet-initialized) server is made the site admin, even if they signed up using SSO. Previously if the first user signed up using SSO, they would not be a site admin and no site admin could be created.
- Fixed an issue where our code intelligence archive cache (in `lsp-proxy`) would not evict items from the disk. This would lead to disks running out of free space.

## 2.5.16, 2.5.17

- Version bump to keep deployment variants in sync.

## 2.5.15

### Bug fixes

- Fixed issue where a Sourcegraph cluster would incorrectly show "An update is available".
- Fixed Phabricator links to repositories
- Searches over a single repository are now less likely to immediately time out the first time they are searched.
- Fixed a bug where `auth.provider == "http-header"` would incorrectly require builtin authentication / block site access when `auth.public == "false"`.

### Phabricator Integration Changes

We now display a "View on Phabricator" link rather than a "View on other code host" link if you are using Phabricator and hosting on GitHub or another code host with a UI. Commit links also will point to Phabricator.

### Improvements to SAML authentication

You may now optionally provide the SAML Identity Provider metadata XML file contents directly, with the `auth.saml` `identityProviderMetadata` site configuration property. (Previously, you needed to specify the URL where that XML file was available; that is still possible and is more common.) The new option is useful for organizations whose SAML metadata is not web-accessible or while testing SAML metadata configuration changes.

## 2.5.13

### Improvements to builtin authentication

When using `auth.provider == "builtin"`, two new important changes mean that a Sourcegraph server will be locked down and only accessible to users who are invited by an admin user (previously, we advised users to place their own auth proxy in front of Sourcegraph servers).

1.  When `auth.provider == "builtin"` Sourcegraph will now by default require an admin to invite users instead of allowing anyone who can visit the site to sign up. Set `auth.allowSignup == true` to retain the old behavior of allowing anyone who can access the site to signup.
2.  When `auth.provider == "builtin"`, Sourcegraph will now respects a new `auth.public` site configuration option (default value: `false`). When `auth.public == false`, Sourcegraph will not allow anyone to access the site unless they have an account and are signed in.

## 2.4.3

### Added

- Code Intelligence support
- Custom links to code hosts with the `links:` config options in `repos.list`

### Changed

- Search by file path enabled by default

## 2.4.2

### Added

- Repository settings mirror/cloning diagnostics page

### Changed

- Repositories added from GitHub are no longer enabled by default. The site admin UI for enabling/disabling repositories is improved.

## 2.4.0

### Added

- Search files by name by including `type:path` in a search query
- Global alerts for configuration-needed and cloning-in-progress
- Better list interfaces for repositories, users, organizations, and threads
- Users can change their own password in settings
- Repository groups can now be specified in settings by site admins, organizations, and users. Then `repogroup:foo` in a search query will search over only those repositories specified for the `foo` repository group.

### Changed

- Log messages are much quieter by default

## 2.3.11

### Added

- Added site admin updates page and update checking
- Added site admin telemetry page

### Changed

- Enhanced site admin panel
- Changed repo- and SSO-related site config property names to be consistent, updated documentation

## 2.3.10

### Added

- Online site configuration editing and reloading

### Changed

- Site admins are now configured in the site admin area instead of in the `adminUsernames` config key or `ADMIN_USERNAMES` env var. Users specified in those deprecated configs will be designated as site admins in the database upon server startup until those configs are removed in a future release.

## 2.3.9

### Fixed

- An issue that prevented creation and deletion of saved queries

## 2.3.8

### Added

- Built-in authentication: you can now sign up without an SSO provider.
- Faster default branch code search via indexing.

### Fixed

- Many performance improvements to search.
- Much log spam has been eliminated.

### Changed

- We optionally read `SOURCEGRAPH_CONFIG` from `$DATA_DIR/config.json`.
- SSH key required to clone repositories from GitHub Enterprise when using a self-signed certificate.

## 0.3 - 13 December 2017

The last version without a CHANGELOG.<|MERGE_RESOLUTION|>--- conflicted
+++ resolved
@@ -28,13 +28,10 @@
 - Added support for receiving Bitbucket Cloud webhook `push` events. [#45960](https://github.com/sourcegraph/sourcegraph/pull/45960)
 - Added a way to test code host connection from the `Manage code hosts` page. [#45972](https://github.com/sourcegraph/sourcegraph/pull/45972)
 - Updates to the site configuration from the site admin panel will now also record the user id of the author in the database in the `critical_and_site_config.author_user_id` column. [#46150](https://github.com/sourcegraph/sourcegraph/pull/46150)
-<<<<<<< HEAD
 - The number of Code Insights data points that can be viewed is now limited by the site configuration setting `insights.maximumSampleSize`, set to 90 by default. Older points beyond that number will be periodically archived. [#46206](https://github.com/sourcegraph/sourcegraph/pull/46206)
-=======
 - When setting and resetting passwords, if the user's primary email address is not yet verified, using the password reset link sent via email will now also verify the email address. [#46307](https://github.com/sourcegraph/sourcegraph/pull/46307)
 - Added new code host details and updated edit code host pages in site admin area. [#46327](https://github.com/sourcegraph/sourcegraph/pull/46327)
 - The number of Code Insights data points that can be viewed is now limited by the site configuration setting `insights.maximumSampleSize`, set to 30 by default. Older points beyond that number will be periodically archived. [#46206](https://github.com/sourcegraph/sourcegraph/pull/46206)
->>>>>>> fa037a33
 
 ### Changed
 
