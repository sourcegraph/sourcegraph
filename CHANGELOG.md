<!--
###################################### READ ME ###########################################
### This changelog should always be read on `main` branch. Its contents on version     ###
### branches do not necessarily reflect the changes that have gone into that branch.   ###
### To update the changelog add your changes to the appropriate section under the      ###
### "Unreleased" heading.                                                              ###
##########################################################################################
-->

# Changelog

All notable changes to Sourcegraph are documented in this file.

<!-- START CHANGELOG -->

## Unreleased

### Added

- The default author and email for changesets will now be pulled from user account details when possible. [#46385](https://github.com/sourcegraph/sourcegraph/pull/46385)
<<<<<<< HEAD
- Added out-of-band migration that will migrate all existing data from LSIF to SCIP (see additional [migration documentation](https://docs.sourcegraph.com/admin/how-to/lsif_scip_migration)). [#45106](https://github.com/sourcegraph/sourcegraph/pull/45106)
=======
- Code Insights has a new display option: "Max number of series points to display". This setting controls the number of data points you see per series on an insight. [#46653](https://github.com/sourcegraph/sourcegraph/pull/46653)
>>>>>>> 1e086b87

### Changed

- Code Insights has a new UI for the "Add or remove insights" view, which now allows you to search code insights by series label in addition to insight title. [#46538](https://github.com/sourcegraph/sourcegraph/pull/46538)

### Fixed

- Fixed a bug where saving default Sort & Limit filters in Code Insights did not persist [#46653](https://github.com/sourcegraph/sourcegraph/pull/46653)

### Removed

-

## 4.4.0

### Added

- Added a button "Reindex now" to the index status page. Admins can now force an immediate reindex of a repository. [#45533](https://github.com/sourcegraph/sourcegraph/pull/45533)
- Added an option "Unlock user" to the actions dropdown on the Site Admin Users page. Admins can unlock user accounts that wer locked after too many sign-in attempts. [#45650](https://github.com/sourcegraph/sourcegraph/pull/45650)
- Templates for certain emails sent by Sourcegraph are now configurable via `email.templates` in site configuration. [#45671](https://github.com/sourcegraph/sourcegraph/pull/45671), [#46085](https://github.com/sourcegraph/sourcegraph/pull/46085)
- Keyboard navigation for search results is now enabled by default. Use Arrow Up/Down keys to navigate between search results, Arrow Left/Right to collapse and expand file matches, Enter to open the search result in the current tab, Ctrl/Cmd+Enter to open the result in a separate tab, / to refocus the search input, and Ctrl/Cmd+Arrow Down to jump from the search input to the first result. Arrow Left/Down/Up/Right in previous examples can be substituted with h/j/k/l for Vim-style bindings. Keyboard navigation can be disabled by creating the `search-results-keyboard-navigation` feature flag and setting it to false. [#45890](https://github.com/sourcegraph/sourcegraph/pull/45890)
- Added support for receiving GitLab webhook `push` events. [#45856](https://github.com/sourcegraph/sourcegraph/pull/45856)
- Added support for receiving Bitbucket Server / Datacenter webhook `push` events. [#45909](https://github.com/sourcegraph/sourcegraph/pull/45909)
- Monitoring: Indexed-Search's dashboard now has new graphs for search request durations and "in-flight" search request workloads [#45966](https://github.com/sourcegraph/sourcegraph/pull/45966)
- The GraphQL API now supports listing single-file commit history across renames (with `GitCommit.ancestors(follow: true, path: "<some-path>")`). [#45882](https://github.com/sourcegraph/sourcegraph/pull/45882)
- Added support for receiving Bitbucket Cloud webhook `push` events. [#45960](https://github.com/sourcegraph/sourcegraph/pull/45960)
- Added a way to test code host connection from the `Manage code hosts` page. [#45972](https://github.com/sourcegraph/sourcegraph/pull/45972)
- Updates to the site configuration from the site admin panel will now also record the user id of the author in the database in the `critical_and_site_config.author_user_id` column. [#46150](https://github.com/sourcegraph/sourcegraph/pull/46150)
- When setting and resetting passwords, if the user's primary email address is not yet verified, using the password reset link sent via email will now also verify the email address. [#46307](https://github.com/sourcegraph/sourcegraph/pull/46307)
- Added new code host details and updated edit code host pages in site admin area. [#46327](https://github.com/sourcegraph/sourcegraph/pull/46327)
- If the experimental setting `insightsDataRetention` is enabled, the number of Code Insights data points that can be viewed will be limited by the site configuration setting `insights.maximumSampleSize`, set to 30 by default. Older points beyond that number will be periodically archived. [#46206](https://github.com/sourcegraph/sourcegraph/pull/46206), [#46440](https://github.com/sourcegraph/sourcegraph/pull/46440)
- Bitbucket Cloud can now be added as an authentication provider on Sourcegraph. [#46309](https://github.com/sourcegraph/sourcegraph/pull/46309)
- Bitbucket Cloud code host connections now support permissions syncing. [#46312](https://github.com/sourcegraph/sourcegraph/pull/46312)
- Keep a log of corruption events that happen on repositories as they are detected. The Admin repositories page will now show when a repository has been detected as being corrupt and they'll also be able to see a history log of the corruption for that repository. [#46004](https://github.com/sourcegraph/sourcegraph/pull/46004)
- Added corrupted statistic as part of the global repositories statistics. [46412](https://github.com/sourcegraph/sourcegraph/pull/46412)
- Added a `Corrupted` status filter on the Admin repositories page, allowing Administrators to filter the list of repositories to only those that have been detected as corrupt. [#46415](https://github.com/sourcegraph/sourcegraph/pull/46415)
- Added “Background job dashboard” admin feature [#44901](https://github.com/sourcegraph/sourcegraph/pull/44901)

### Changed

- Code Insights no longer uses a custom index of commits to compress historical backfill and instead queries the repository log directly. This allows the compression algorithm to span any arbitrary time frame, and should improve the reliability of the compression in general. [#45644](https://github.com/sourcegraph/sourcegraph/pull/45644)
- GitHub code host configuration: The error message for non-existent organizations has been clarified to indicate that the organization is one that the user manually specified in their code host configuration. [#45918](https://github.com/sourcegraph/sourcegraph/pull/45918)
- Git blame view got a user-interface overhaul and now shows data in a more structured way with additional visual hints. [#44397](https://github.com/sourcegraph/sourcegraph/issues/44397)
- User emails marked as unverified will no longer receive code monitors and account update emails - unverified emails can be verified from the user settings page to continue receiving these emails. [#46184](https://github.com/sourcegraph/sourcegraph/pull/46184)
- Zoekt by default eagerly unmarshals the symbol index into memory. Previously we would unmarshal on every request for the purposes of symbol searches or ranking. This lead to pressure on the Go garbage collector. On sourcegraph.com we have noticed time spent in the garbage collector halved. In the unlikely event this leads to more OOMs in zoekt-webserver, you can disable by setting the environment variable `ZOEKT_ENABLE_LAZY_DOC_SECTIONS=t`. [zoekt#503](https://github.com/sourcegraph/zoekt/pull/503)
- Removes the right side action sidebar that is shown on the code view page and moves the icons into the top nav. [#46339](https://github.com/sourcegraph/sourcegraph/pull/46339)
- The `sourcegraph/prometheus` image no longer starts with `--web.enable-lifecycle --web.enable-admin-api` by default - these flags can be re-enabled by configuring `PROMETHEUS_ADDITIONAL_FLAGS` on the container. [#46393](https://github.com/sourcegraph/sourcegraph/pull/46393)
- The experimental setting `authz.syncJobsRecordsTTL` has been changed to `authz.syncJobsRecordsLimit` - records are no longer retained based on age, but based on this size cap. [#46676](https://github.com/sourcegraph/sourcegraph/pull/46676)
- Renders GitHub pull request references in git blame view. [#46409](https://github.com/sourcegraph/sourcegraph/pull/46409)

### Fixed

- Made search results export use the same results list as the search results page. [#45702](https://github.com/sourcegraph/sourcegraph/pull/45702)
- Code insights with more than 1 year of history will correctly show 12 data points instead of 11. [#45644](https://github.com/sourcegraph/sourcegraph/pull/45644)
- Hourly code insights will now behave correctly and will no longer truncate to midnight UTC on the calendar date the insight was created. [#45644](https://github.com/sourcegraph/sourcegraph/pull/45644)
- Code Insights: fixed an issue where filtering by a search context that included multiple repositories would exclude data. [#45574](https://github.com/sourcegraph/sourcegraph/pull/45574)
- Ignore null JSON objects returned from GitHub API when listing public repositories. [#45969](https://github.com/sourcegraph/sourcegraph/pull/45969)
- Fixed issue where emails that have never been verified before would be unable to receive resent verification emails. [#46185](https://github.com/sourcegraph/sourcegraph/pull/46185)
- Resolved issue preventing LSIF uploads larger than 2GiB (gzipped) from uploading successfully. [#46209](https://github.com/sourcegraph/sourcegraph/pull/46209)
- Local vars in Typescript are now detected as symbols which will positively impact ranking of search results. [go-ctags#10](https://github.com/sourcegraph/go-ctags/pull/10)
- Fix issue in Gitlab OAuth in which user group membership is set too wide - adds `min_access_level=10` to `/groups` request. [#46480](https://github.com/sourcegraph/sourcegraph/pull/46480)

### Removed

- The extension registry no longer supports browsing, creating, or updating legacy extensions. Existing extensions may still be enabled or disabled in user settings and may be listed via the API. (The extension API was deprecated in 2022-09 but is still available if the `enableLegacyExtensions` site config experimental features flag is enabled.)
- User and organization auto-defined search contexts have been permanently removed along with the `autoDefinedSearchContexts` GraphQL query. The only auto-defined context now is the `global` context. [#46083](https://github.com/sourcegraph/sourcegraph/pull/46083)
- The settings `experimentalFeatures.showSearchContext`, `experimentalFeatures.showSearchNotebook`, and `experimentalFeatures.codeMonitoring` have been removed and these features are now permanently enabled when available. [#46086](https://github.com/sourcegraph/sourcegraph/pull/46086)
- The legacy panels on the homepage (recent searches, etc) which were turned off by default but could still be re-enabled by setting `experimentalFeatures.showEnterpriseHomePanels` to true, are permanently removed now. [#45705](https://github.com/sourcegraph/sourcegraph/pull/45705)
- The `site { monitoringStatistics { alerts } }` GraphQL query has been deprecated and will no longer return any data. The query will be removed entirely in a future release. [#46299](https://github.com/sourcegraph/sourcegraph/pull/46299)
- The Monaco version of the search query input and the corresponding feature flag (`experimentalFeatures.editor`) have been permanently removed. [#46249](https://github.com/sourcegraph/sourcegraph/pull/46249)

## 4.3.1

### Changed

- A bug that broke the site-admin page when no repositories have been added to the Sourcegraph instance has been fixed. [#46123](https://github.com/sourcegraph/sourcegraph/pull/46123)

## 4.3.0

### Added

- A "copy path" button has been added to file content, path, and symbol search results on hover or focus, next to the file path. The button copies the relative path of the file in the repo, in the same way as the "copy path" button in the file and repo pages. [#42721](https://github.com/sourcegraph/sourcegraph/pull/42721)
- Unindexed search now use the index for files that have not changed between the unindexed commit and the indexed commit. The result is faster unindexed search in general. If you are noticing issues you can disable by setting the feature flag `search-hybrid` to false. [#37112](https://github.com/sourcegraph/sourcegraph/issues/37112)
- The number of commits listed in the History tab can now be customized for all users by site admins under Configuration -> Global Settings from the site admin page by using the config `history.defaultPageSize`. Individual users may also set `history.defaultPagesize` from their user settings page to override the value set under the Global Settings. [#44651](https://github.com/sourcegraph/sourcegraph/pull/44651)
- Batch Changes: Mounted files can be accessed via the UI on the executions page. [#43180](https://github.com/sourcegraph/sourcegraph/pull/43180)
- Added "Outbound request log" feature for site admins [#44286](https://github.com/sourcegraph/sourcegraph/pull/44286)
- Code Insights: the data series API now provides information about incomplete datapoints during processing
- Added a best-effort migration such that existing Code Insights will display zero results instead of missing points at the start and end of a graph. [#44928](https://github.com/sourcegraph/sourcegraph/pull/44928)
- More complete stack traces for Outbound request log [#45151](https://github.com/sourcegraph/sourcegraph/pull/45151)
- A new status message now reports how many repositories have already been indexed for search. [#45246](https://github.com/sourcegraph/sourcegraph/pull/45246)
- Search contexts can now be starred (favorited) in the search context management page. Starred search contexts will appear before other contexts in the context dropdown menu next to the search box. [#45230](https://github.com/sourcegraph/sourcegraph/pull/45230)
- Search contexts now let you set a context as your default. The default will be selected every time you open Sourcegraph and will appear near the top in the context dropdown menu next to the search box. [#45387](https://github.com/sourcegraph/sourcegraph/pull/45387)
- [search.largeFiles](https://docs.sourcegraph.com/admin/config/site_config#search-largeFiles) accepts an optional prefix `!` to negate a pattern. The order of the patterns within search.largeFiles is honored such that the last pattern matching overrides preceding patterns. For patterns that begin with a literal `!` prefix with a backslash, for example, `\!fileNameStartsWithExcl!.txt`. Previously indexed files that become excluded due to this change will remain in the index until the next reindex [#45318](https://github.com/sourcegraph/sourcegraph/pull/45318)
- [Webhooks](https://docs.sourcegraph.com/admin/config/webhooks) have been overhauled completely and can now be found under **Site admin > Repositories > Incoming webhooks**. Webhooks that were added via code host configuration are [deprecated](https://docs.sourcegraph.com/admin/config/webhooks#deprecation-notice) and will be removed in 4.6.0.
- Added support for receiving webhook `push` events from GitHub which will trigger Sourcegraph to fetch the latest commit rather than relying on polling.
- Added support for private container registries in Sourcegraph executors. [Using private registries](https://docs.sourcegraph.com/admin/deploy_executors#using-private-registries)

### Changed

- Batch Change: When one or more changesets are selected, we now display all bulk operations but disable the ones that aren't applicable to the changesets. [#44617](https://github.com/sourcegraph/sourcegraph/pull/44617)
- Gitserver's repository purge worker now runs on a regular interval instead of just on weekends, configurable by the `repoPurgeWorker` site configuration. [#44753](https://github.com/sourcegraph/sourcegraph/pull/44753)
- Editing the presentation metadata (title, line color, line label) or the default filters of a scoped Code Insight will no longer trigger insight recalculation. [#44769](https://github.com/sourcegraph/sourcegraph/pull/44769), [#44797](https://github.com/sourcegraph/sourcegraph/pull/44797)
- Indexed Search's `memory_map_areas_percentage_used` alert has been modified to alert earlier than it used to. It now issues a warning at 60% (previously 70%) and issues a critical alert at 80% (previously 90%).
- Saving a new view of a scoped Code Insight will no longer trigger insight recalculation. [#44679](https://github.com/sourcegraph/sourcegraph/pull/44679)

### Fixed

- The Code Insights commit indexer no longer errors when fetching commits from empty repositories when sub-repo permissions are enabled. [#44558](https://github.com/sourcegraph/sourcegraph/pull/44558)
- Unintended newline characters that could appear in diff view rendering have been fixed. [#44805](https://github.com/sourcegraph/sourcegraph/pull/44805)
- Signing out doesn't immediately log the user back in when there's only one OAuth provider enabled. It now redirects the user to the Sourcegraph login page. [#44803](https://github.com/sourcegraph/sourcegraph/pull/44803)
- An issue causing certain kinds of queries to behave inconsistently in Code Insights. [#44917](https://github.com/sourcegraph/sourcegraph/pull/44917)
- When the setting `batchChanges.enforceForks` is enabled, Batch Changes will now prefix the name of the fork repo it creates with the original repo's namespace name in order to prevent repo name collisions. [#43681](https://github.com/sourcegraph/sourcegraph/pull/43681), [#44458](https://github.com/sourcegraph/sourcegraph/pull/44458), [#44548](https://github.com/sourcegraph/sourcegraph/pull/44548), [#44924](https://github.com/sourcegraph/sourcegraph/pull/44924)
- Code Insights: fixed an issue where certain queries matching sequential whitespace characters would overcount. [#44969](https://github.com/sourcegraph/sourcegraph/pull/44969)
- GitHub fine-grained Personal Access Tokens can now clone repositories correctly, but are not yet officially supported. [#45137](https://github.com/sourcegraph/sourcegraph/pull/45137)
- Detect-and-track Code Insights will now return data for repositories without sub-repo permissions even when sub-repo permissions are enabled on the instance. [#45631](https://github.com/sourcegraph/sourcegraph/pull/45361)

### Removed

- Removed legacy GraphQL field `dirtyMetadata` on an insight series. `insightViewDebug` can be used as an alternative. [#44416](https://github.com/sourcegraph/sourcegraph/pull/44416)
- Removed `search.index.enabled` site configuration setting. Search indexing is now always enabled.
- Removed the experimental feature setting `showSearchContextManagement`. The search context management page is now available to all users with access to search contexts. [#45230](https://github.com/sourcegraph/sourcegraph/pull/45230)
- Removed the experimental feature setting `showComputeComponent`. Any notebooks that made use of the compute component will no longer render the block. The block will be deleted from the databse the next time a notebook that uses it is saved. [#45360](https://github.com/sourcegraph/sourcegraph/pull/45360)

## 4.2.1

- `minio` has been replaced with `blobstore`. Please see the update notes here: https://docs.sourcegraph.com/admin/how-to/blobstore_update_notes

## 4.2.0

### Added

- Creating access tokens is now tracked in the security events. [#43226](https://github.com/sourcegraph/sourcegraph/pull/43226)
- Added `codeIntelAutoIndexing.indexerMap` to site-config that allows users to update the indexers used when inferring precise code intelligence auto-indexing jobs (without having to overwrite the entire inference scripts). For example, `"codeIntelAutoIndexing.indexerMap": {"go": "my.registry/sourcegraph/lsif-go"}` will cause Go projects to use the specified container (in a alternative Docker registry). [#43199](https://github.com/sourcegraph/sourcegraph/pull/43199)
- Code Insights data points that do not contain any results will display zero instead of being omitted from the visualization. Only applies to insight data created after 4.2. [#43166](https://github.com/sourcegraph/sourcegraph/pull/43166)
- Sourcegraph ships with node-exporter, a Prometheus tool that provides hardware / OS metrics that helps Sourcegraph scale your deployment. See your deployment update for more information:
  - [Kubernetes](https://docs.sourcegraph.com/admin/updates/kubernetes)
  - [Docker Compose](https://docs.sourcegraph.com/admin/updates/docker_compose)
- A structural search diagnostic to warn users when a language filter is not set. [#43835](https://github.com/sourcegraph/sourcegraph/pull/43835)
- GitHub/GitLab OAuth success/fail attempts are now a part of the audit log. [#43886](https://github.com/sourcegraph/sourcegraph/pull/43886)
- When rendering a file which is backed by Git LFS, we show a page informing the file is LFS and linking to the file on the codehost. Previously we rendered the LFS pointer. [#43686](https://github.com/sourcegraph/sourcegraph/pull/43686)
- Batch changes run server-side now support secrets. [#27926](https://github.com/sourcegraph/sourcegraph/issues/27926)
- OIDC success/fail login attempts are now a part of the audit log. [#44467](https://github.com/sourcegraph/sourcegraph/pull/44467)
- A new experimental GraphQL query, `permissionsSyncJobs`, that lists the states of recently completed permissions sync jobs and the state of each provider. The TTL of entries retrained can be configured with `authz.syncJobsRecordsTTL`. [#44387](https://github.com/sourcegraph/sourcegraph/pull/44387), [#44258](https://github.com/sourcegraph/sourcegraph/pull/44258)
- The search input has a new search history button and allows cycling through recent searches via up/down arrow keys. [#44544](https://github.com/sourcegraph/sourcegraph/pull/44544)
- Repositories can now be ordered by size on the repo admin page. [#44360](https://github.com/sourcegraph/sourcegraph/pull/44360)
- The search bar contains a new Smart Search toggle. If a search returns no results, Smart Search attempts alternative queries based on a fixed set of rules, and shows their results (if there are any). Smart Search is enabled by default. It can be disabled by default with `"search.defaultMode": "precise"` in settings. [#44385](https://github.com/sourcegraph/sourcegraph/pull/44395)
- Repositories in the site-admin area can now be filtered, so that only indexed repositories are displayed [#45288](https://github.com/sourcegraph/sourcegraph/pull/45288)

### Changed

- Updated minimum required version of `git` to 2.38.1 in `gitserver` and `server` Docker image. This addresses: https://github.blog/2022-04-12-git-security-vulnerability-announced/ and https://lore.kernel.org/git/d1d460f6-e70f-b17f-73a5-e56d604dd9d5@github.com/. [#43615](https://github.com/sourcegraph/sourcegraph/pull/43615)
- When a `content:` filter is used in a query, only file contents will be searched (previously any of file contents, paths, or repos were searched). However, as before, if `type:` is also set, the `content:` filter will search for results of the specified `type:`. [#43442](https://github.com/sourcegraph/sourcegraph/pull/43442)
- Updated [p4-fusion](https://github.com/salesforce/p4-fusion) from `1.11` to `1.12`.

### Fixed

- Fixed a bug where path matches on files in the root directory of a repository were not highlighted. [#43275](https://github.com/sourcegraph/sourcegraph/pull/43275)
- Fixed a bug where a search query wouldn't be validated after the query type has changed. [#43849](https://github.com/sourcegraph/sourcegraph/pull/43849)
- Fixed an issue with insights where a single erroring insight would block access to all insights. This is a breaking change for users of the insights GraphQL api as the `InsightViewConnection.nodes` list may now contain `null`. [#44491](https://github.com/sourcegraph/sourcegraph/pull/44491)
- Fixed a bug where Open in Editor didn't work well with `"repositoryPathPattern" = "{nameWithOwner}"` [#43839](https://github.com/sourcegraph/sourcegraph/pull/44475)

### Removed

- Remove the older `log.gitserver.accessLogs` site config setting. The setting is succeeded by `log.auditLog.gitserverAccess`. [#43174](https://github.com/sourcegraph/sourcegraph/pull/43174)
- Remove `LOG_ALL_GRAPHQL_REQUESTS` env var. The setting is succeeded by `log.auditLog.graphQL`. [#43181](https://github.com/sourcegraph/sourcegraph/pull/43181)
- Removed support for setting `SRC_ENDPOINTS_CONSISTENT_HASH`. This was an environment variable to support the transition to a new consistent hashing scheme introduced in 3.31.0. [#43528](https://github.com/sourcegraph/sourcegraph/pull/43528)
- Removed legacy environment variable `ENABLE_CODE_INSIGHTS_SETTINGS_STORAGE` used in old versions of Code Insights to fall back to JSON settings based storage. All data was previously migrated in version 3.35 and this is no longer supported.

## 4.1.3

### Fixed

- Fixed a bug that caused the Phabricator native extension to not load the right CSS assets. [#43868](https://github.com/sourcegraph/sourcegraph/pull/43868)
- Fixed a bug that prevented search result exports to load. [#43344](https://github.com/sourcegraph/sourcegraph/pull/43344)

## 4.1.2

### Fixed

- Fix code navigation on OSS when CodeIntel is unavailable. [#43458](https://github.com/sourcegraph/sourcegraph/pull/43458)

### Removed

- Removed the onboarding checklist for new users that showed up in the top navigation bar, on user profiles, and in the site-admin overview page. After changes to the underlying user statistics system, the checklist caused severe performance issues for customers with large and heavily-used instances. [#43591](https://github.com/sourcegraph/sourcegraph/pull/43591)

## 4.1.1

### Fixed

- Fixed a bug with normalizing the `published` draft value for `changeset_specs`. [#43390](https://github.com/sourcegraph/sourcegraph/pull/43390)

## 4.1.0

### Added

- Outdated executors now show a warning from the admin page. [#40916](https://github.com/sourcegraph/sourcegraph/pull/40916)
- Added support for better Slack link previews for private instances. Link previews are currently feature-flagged, and site admins can turn them on by creating the `enable-link-previews` feature flag on the `/site-admin/feature-flags` page. [#41843](https://github.com/sourcegraph/sourcegraph/pull/41843)
- Added a new button in the repository settings, under "Mirroring", to delete a repository from disk and reclone it. [#42177](https://github.com/sourcegraph/sourcegraph/pull/42177)
- Batch changes run on the server can now be created within organisations. [#36536](https://github.com/sourcegraph/sourcegraph/issues/36536)
- GraphQL request logs are now compliant with the audit logging format. The old GraphQl logging based on `LOG_ALL_GRAPHQL_REQUESTS` env var is now deprecated and scheduled for removal. [#42550](https://github.com/sourcegraph/sourcegraph/pull/42550)
- Mounting files now works when running batch changes server side. [#31792](https://github.com/sourcegraph/sourcegraph/issues/31792)
- Added mini dashboard of total batch change metrics to the top of the batch changes list page. [#42046](https://github.com/sourcegraph/sourcegraph/pull/42046)
- Added repository sync counters to the code host details page. [#43039](https://github.com/sourcegraph/sourcegraph/pull/43039)

### Changed

- Git server access logs are now compliant with the audit logging format. Breaking change: The 'actor' field is now nested under 'audit' field. [#41865](https://github.com/sourcegraph/sourcegraph/pull/41865)
- All Perforce rules are now stored together in one column and evaluated on a "last rule takes precedence" basis. [#41785](https://github.com/sourcegraph/sourcegraph/pull/41785)
- Security events are now a part of the audit log. [#42653](https://github.com/sourcegraph/sourcegraph/pull/42653)
- "GC AUTO" is now the default garbage collection job. We disable sg maintenance, which had previously replace "GC AUTO", after repeated reports about repo corruption. [#42856](https://github.com/sourcegraph/sourcegraph/pull/42856)
- Security events (audit log) can now optionally omit the internal actor actions (internal traffic). [#42946](https://github.com/sourcegraph/sourcegraph/pull/42946)
- To use the optional `customGitFetch` feature, the `ENABLE_CUSTOM_GIT_FETCH` env var must be set on `gitserver`. [#42704](https://github.com/sourcegraph/sourcegraph/pull/42704)

### Fixed

- WIP changesets in Gitlab >= 14.0 are now prefixed with `Draft:` instead of `WIP:` to accomodate for the [breaking change in Gitlab 14.0](https://docs.gitlab.com/ee/update/removals.html#wip-merge-requests-renamed-draft-merge-requests). [#42024](https://github.com/sourcegraph/sourcegraph/pull/42024)
- When updating the site configuration, the provided Last ID is now used to prevent race conditions when simultaneous config updates occur. [#42691](https://github.com/sourcegraph/sourcegraph/pull/42691)
- When multiple auth providers of the same external service type is set up, there are now separate entries in the user's Account Security settings. [#42865](https://github.com/sourcegraph/sourcegraph/pull/42865)
- Fixed a bug with GitHub code hosts that did not label archived repos correctly when using the "public" repositoryQuery keyword. [#41461](https://github.com/sourcegraph/sourcegraph/pull/41461)
- Fixed a bug that would display the blank batch spec that a batch change is initialized with in the batch specs executions tab. [#42914](https://github.com/sourcegraph/sourcegraph/pull/42914)
- Fixed a bug that would cause menu dropdowns to not open appropriately. [#42779](https://github.com/sourcegraph/sourcegraph/pull/42779)

### Removed

-

## 4.0.1

### Fixed

- Fixed a panic that can be caused by some tracing configurations. [#42027](https://github.com/sourcegraph/sourcegraph/pull/42027)
- Fixed broken code navigation for Javascript. [#42055](https://github.com/sourcegraph/sourcegraph/pull/42055)
- Fixed issue with empty code navigation popovers. [#41958](https://github.com/sourcegraph/sourcegraph/pull/41958)

## 4.0.0

### Added

- A new look for Sourcegraph, previously in beta as "Simple UI", is now permanently enabled. [#41021](https://github.com/sourcegraph/sourcegraph/pull/41021)
- A new [multi-version upgrade](https://docs.sourcegraph.com/admin/updates#multi-version-upgrades) process now allows Sourcegraph instances to upgrade more than a single minor version. Instances at version 3.20 or later can now jump directly to 4.0. [#40628](https://github.com/sourcegraph/sourcegraph/pull/40628)
- Matching ranges in file paths are now highlighted for path results and content results. Matching paths in repository names are now highlighted for repository results. [#41296](https://github.com/sourcegraph/sourcegraph/pull/41296) [#41385](https://github.com/sourcegraph/sourcegraph/pull/41385) [#41470](https://github.com/sourcegraph/sourcegraph/pull/41470)
- Aggregations by repository, file, author, and capture group are now provided for search results. [#39643](https://github.com/sourcegraph/sourcegraph/issues/39643)
- Blob views and search results are now lazily syntax highlighted for better performance. [#39563](https://github.com/sourcegraph/sourcegraph/pull/39563) [#40263](https://github.com/sourcegraph/sourcegraph/pull/40263)
- File links in both the search results and the blob sidebar and now prefetched on hover or focus. [#40354](https://github.com/sourcegraph/sourcegraph/pull/40354) [#41420](https://github.com/sourcegraph/sourcegraph/pull/41420)
- Negation support for the search predicates `-repo:has.path()` and `-repo:has.content()`. [#40283](https://github.com/sourcegraph/sourcegraph/pull/40283)
- Experimental clientside OpenTelemetry can now be enabled with `"observability.client": { "openTelemetry": "/-/debug/otlp" }`, which sends OpenTelemetry to the new [bundled OpenTelemetry Collector](https://docs.sourcegraph.com/admin/observability/opentelemetry). [#37907](https://github.com/sourcegraph/sourcegraph/issues/37907)
- File diff stats are now characterized by 2 figures: lines added and lines removed. Previously, a 3rd figure for lines modified was also used. This is represented by the fields on the `DiffStat` type on the GraphQL API. [#40454](https://github.com/sourcegraph/sourcegraph/pull/40454)

### Changed

- [Sourcegraph with Kubernetes (without Helm)](https://docs.sourcegraph.com/admin/deploy/kubernetes): The `jaeger-agent` sidecar has been replaced by an [OpenTelemetry Collector](https://docs.sourcegraph.com/admin/observability/opentelemetry) DaemonSet + Deployment configuration. The bundled Jaeger instance is now disabled by default, instead of enabled. [#40456](https://github.com/sourcegraph/sourcegraph/issues/40456)
- [Sourcegraph with Docker Compose](https://docs.sourcegraph.com/admin/deploy/docker-compose): The `jaeger` service has been replaced by an [OpenTelemetry Collector](https://docs.sourcegraph.com/admin/observability/opentelemetry) service. The bundled Jaeger instance is now disabled by default, instead of enabled. [#40455](https://github.com/sourcegraph/sourcegraph/issues/40455)
- `"observability.tracing": { "type": "opentelemetry" }` is now the default tracer type. To revert to existing behaviour, set `"type": "jaeger"` instead. The legacy values `"type": "opentracing"` and `"type": "datadog"` have been removed. [#41242](https://github.com/sourcegraph/sourcegraph/pull/41242)
- `"observability.tracing": { "urlTemplate": "" }` is now the default, and if `"urlTemplate"` is left empty, no trace URLs are generated. To revert to existing behaviour, set `"urlTemplate": "{{ .ExternalURL }}/-/debug/jaeger/trace/{{ .TraceID }}"` instead. [#41242](https://github.com/sourcegraph/sourcegraph/pull/41242)
- Code host connection tokens are no longer supported as a fallback method for syncing changesets in Batch Changes. [#25394](https://github.com/sourcegraph/sourcegraph/issues/25394)
- **IMPORTANT:** `repo:contains(file:foo content:bar)` has been renamed to `repo:contains.file(path:foo content:bar)`. `repo:contains.file(foo)` has been renamed to `repo:contains.path(foo)`. `repo:contains()` **is no longer a valid predicate. Saved searches using** `repo:contains()` **will need to be updated to use the new syntax.** [#40389](https://github.com/sourcegraph/sourcegraph/pull/40389)

### Fixed

- Fixed support for bare repositories using the src-cli and other codehost type. This requires the latest version of src-cli. [#40863](https://github.com/sourcegraph/sourcegraph/pull/40863)
- The recommended [src-cli](https://github.com/sourcegraph/src-cli) version is now reported consistently. [#39468](https://github.com/sourcegraph/sourcegraph/issues/39468)
- A performance issue affecting structural search causing results to not stream. It is much faster now. [#40872](https://github.com/sourcegraph/sourcegraph/pull/40872)
- An issue where the saved search input box reports an invalid pattern type for `standard`, which is now valid. [#41068](https://github.com/sourcegraph/sourcegraph/pull/41068)
- Git will now respect system certificate authorities when specifying `certificates` for the `tls.external` site configuration. [#38128](https://github.com/sourcegraph/sourcegraph/issues/38128)
- Fixed a bug where setting `"observability.tracing": {}` would disable tracing, when the intended behaviour is to default to tracing with `"sampling": "selective"` enabled by default. [#41242](https://github.com/sourcegraph/sourcegraph/pull/41242)
- The performance, stability, and latency of search predicates like `repo:has.file()`, `repo:has.content()`, and `file:has.content()` have been dramatically improved. [#418](https://github.com/sourcegraph/zoekt/pull/418), [#40239](https://github.com/sourcegraph/sourcegraph/pull/40239), [#38988](https://github.com/sourcegraph/sourcegraph/pull/38988), [#39501](https://github.com/sourcegraph/sourcegraph/pull/39501)
- A search query issue where quoted patterns inside parenthesized expressions would be interpreted incorrectly. [#41455](https://github.com/sourcegraph/sourcegraph/pull/41455)

### Removed

- `CACHE_DIR` has been removed from the `sourcegraph-frontend` deployment. This required ephemeral storage which will no longer be needed. This variable (and corresponding filesystem mount) has been unused for many releases. [#38934](https://github.com/sourcegraph/sourcegraph/issues/38934)
- Quick links will no longer be shown on the homepage or search sidebar. The `quicklink` setting is now marked as deprecated. [#40750](https://github.com/sourcegraph/sourcegraph/pull/40750)
- Quick links will no longer be shown on the homepage or search sidebar if the "Simple UI" toggle is enabled and will be removed entirely in a future release. The `quicklink` setting is now marked as deprecated. [#40750](https://github.com/sourcegraph/sourcegraph/pull/40750)
- `file:contains()` has been removed from the list of valid predicates. `file:has.content()` and `file:contains.content()` remain, both of which work the same as `file:contains()` and are valid aliases of each other.
- The single-container `sourcegraph/server` deployment no longer bundles a Jaeger instance. [#41244](https://github.com/sourcegraph/sourcegraph/pull/41244)
- The following previously-deprecated fields have been removed from the Batch Changes GraphQL API: `GitBranchChangesetDescription.headRepository`, `BatchChange.initialApplier`, `BatchChange.specCreator`, `Changeset.publicationState`, `Changeset.reconcilerState`, `Changeset.externalState`.

## 3.43.2

### Fixed

- Fixed an issue causing context cancel error dumps when updating a code host config manually. [#40857](https://github.com/sourcegraph/sourcegraph/pull/41265)
- Fixed non-critical errors stopping the repo-syncing process for Bitbucket projectKeys. [#40897](https://github.com/sourcegraph/sourcegraph/pull/40582)
- Fixed an issue marking accounts as expired when the supplied Account ID list has no entries. [#40860](https://github.com/sourcegraph/sourcegraph/pull/40860)

## 3.43.1

### Fixed

- Fixed an infinite render loop on the batch changes detail page, causing the page to become unusable. [#40857](https://github.com/sourcegraph/sourcegraph/pull/40857)
- Unable to pick the correct GitLab OAuth for user authentication and repository permissions syncing when the instance configures more than one GitLab OAuth authentication providers. [#40897](https://github.com/sourcegraph/sourcegraph/pull/40897)

## 3.43.0

### Added

- Enforce 5-changeset limit for batch changes run server-side on an unlicensed instance. [#37834](https://github.com/sourcegraph/sourcegraph/issues/37834)
- Changesets that are not associated with any batch changes can have a retention period set using the site configuration `batchChanges.changesetsRetention`. [#36188](https://github.com/sourcegraph/sourcegraph/pull/36188)
- Added experimental support for exporting traces to an OpenTelemetry collector with `"observability.tracing": { "type": "opentelemetry" }` [#37984](https://github.com/sourcegraph/sourcegraph/pull/37984)
- Added `ROCKSKIP_MIN_REPO_SIZE_MB` to automatically use [Rockskip](https://docs.sourcegraph.com/code_intelligence/explanations/rockskip) for repositories over a certain size. [#38192](https://github.com/sourcegraph/sourcegraph/pull/38192)
- `"observability.tracing": { "urlTemplate": "..." }` can now be set to configure generated trace URLs (for example those generated via `&trace=1`). [#39765](https://github.com/sourcegraph/sourcegraph/pull/39765)

### Changed

- **IMPORTANT: Search queries with patterns surrounded by** `/.../` **will now be interpreted as regular expressions.** Existing search links or code monitors are unaffected. In the rare event where older links rely on the literal meaning of `/.../`, the string will be automatically quoted it in a `content` filter, preserving the original meaning. If you happen to use an existing older link and want `/.../` to work as a regular expression, add `patterntype:standard` to the query. New queries and code monitors will interpret `/.../` as regular expressions. [#38141](https://github.com/sourcegraph/sourcegraph/pull/38141).
- The password policy has been updated and is now part of the standard featureset configurable by site-admins. [#39213](https://github.com/sourcegraph/sourcegraph/pull/39213).
- Replaced the `ALLOW_DECRYPT_MIGRATION` envvar with `ALLOW_DECRYPTION`. See [updated documentation](https://docs.sourcegraph.com/admin/config/encryption). [#39984](https://github.com/sourcegraph/sourcegraph/pull/39984)
- Compute-powered insight now supports only one series custom colors for compute series bars [40038](https://github.com/sourcegraph/sourcegraph/pull/40038)

### Fixed

- Fix issue during code insight creation where selecting `"Run your insight over all your repositories"` reset the currently selected distance between data points. [#39261](https://github.com/sourcegraph/sourcegraph/pull/39261)
- Fix issue where symbols in the side panel did not have file level permission filtering applied correctly. [#39592](https://github.com/sourcegraph/sourcegraph/pull/39592)

### Removed

- The experimental dependencies search feature has been removed, including the `repo:deps(...)` search predicate and the site configuration options `codeIntelLockfileIndexing.enabled` and `experimentalFeatures.dependenciesSearch`. [#39742](https://github.com/sourcegraph/sourcegraph/pull/39742)

## 3.42.2

### Fixed

- Fix issue with capture group insights to fail immediately if they contain invalid queries. [#39842](https://github.com/sourcegraph/sourcegraph/pull/39842)
- Fix issue during conversion of just in time code insights to start backfilling data from the current time instead of the date the insight was created. [#39923](https://github.com/sourcegraph/sourcegraph/pull/39923)

## 3.42.1

### Fixed

- Reverted git version to avoid an issue with commit-graph that could cause repository corruptions [#39537](https://github.com/sourcegraph/sourcegraph/pull/39537)
- Fixed an issue with symbols where they were not respecting sub-repository permissions [#39592](https://github.com/sourcegraph/sourcegraph/pull/39592)

## 3.42.0

### Added

- Reattached changesets now display an action and factor into the stats when previewing batch changes. [#36359](https://github.com/sourcegraph/sourcegraph/issues/36359)
- New site configuration option `"permissions.syncUsersMaxConcurrency"` to control the maximum number of user-centric permissions syncing jobs could be spawned concurrently. [#37918](https://github.com/sourcegraph/sourcegraph/issues/37918)
- Added experimental support for exporting traces to an OpenTelemetry collector with `"observability.tracing": { "type": "opentelemetry" }` [#37984](https://github.com/sourcegraph/sourcegraph/pull/37984)
- Code Insights over some repos now get 12 historic data points in addition to a current daily value and future points that align with the defined interval. [#37756](https://github.com/sourcegraph/sourcegraph/pull/37756)
- A Kustomize overlay and Helm override file to apply envoy filter for networking error caused by service mesh. [#4150](https://github.com/sourcegraph/deploy-sourcegraph/pull/4150) & [#148](https://github.com/sourcegraph/deploy-sourcegraph-helm/pull/148)
- Resource Estimator: Ability to export the estimated results as override file for Helm and Docker Compose. [#18](https://github.com/sourcegraph/resource-estimator/pull/18)
- A toggle to enable/disable a beta simplified UI has been added to the user menu. This new UI is still actively in development and any changes visible with the toggle enabled may not be stable are subject to change. [#38763](https://github.com/sourcegraph/sourcegraph/pull/38763)
- Search query inputs are now backed by the CodeMirror library instead of Monaco. Monaco can be re-enabled by setting `experimentalFeatures.editor` to `"monaco"`. [38584](https://github.com/sourcegraph/sourcegraph/pull/38584)
- Better search-based code navigation for Python using tree-sitter [#38459](https://github.com/sourcegraph/sourcegraph/pull/38459)
- Gitserver endpoint access logs can now be enabled by adding `"log": { "gitserver.accessLogs": true }` to the site config. [#38798](https://github.com/sourcegraph/sourcegraph/pull/38798)
- Code Insights supports a new type of insight - compute-powered insight, currently under the experimental feature flag: `codeInsightsCompute` [#37857](https://github.com/sourcegraph/sourcegraph/issues/37857)
- Cache execution result when mounting files in a batch spec. [sourcegraph/src-cli#795](https://github.com/sourcegraph/src-cli/pull/795)
- Batch Changes changesets open on archived repositories will now move into a [Read-Only state](https://docs.sourcegraph.com/batch_changes/references/faq#why-is-my-changeset-read-only). [#26820](https://github.com/sourcegraph/sourcegraph/issues/26820)

### Changed

- Updated minimum required veresion of `git` to 2.35.2 in `gitserver` and `server` Docker image. This addresses [a few vulnerabilities announced by GitHub](https://github.blog/2022-04-12-git-security-vulnerability-announced/).
- Search: Pasting a query with line breaks into the main search query input will now replace them with spaces instead of removing them. [#37674](https://github.com/sourcegraph/sourcegraph/pull/37674)
- Rewrite resource estimator using the latest metrics [#37869](https://github.com/sourcegraph/sourcegraph/pull/37869)
- Selecting a line multiple times in the file view will only add a single browser history entry [#38204](https://github.com/sourcegraph/sourcegraph/pull/38204)
- The panels on the homepage (recent searches, etc) are now turned off by default. They can be re-enabled by setting `experimentalFeatures.showEnterpriseHomePanels` to true. [#38431](https://github.com/sourcegraph/sourcegraph/pull/38431)
- Log sampling is now enabled by default for Sourcegraph components that use the [new internal logging library](https://github.com/sourcegraph/log) - the first 100 identical log entries per second will always be output, but thereafter only every 100th identical message will be output. It can be configured for each service using the environment variables `SRC_LOG_SAMPLING_INITIAL` and `SRC_LOG_SAMPLING_THEREAFTER`, and if `SRC_LOG_SAMPLING_INITIAL` is set to `0` or `-1` the sampling will be disabled entirely. [#38451](https://github.com/sourcegraph/sourcegraph/pull/38451)
- Deprecated `experimentalFeatures.enableGitServerCommandExecFilter`. Setting this value has no effect on the code any longer and the code to guard against unknown commands is always enabled.
- Zoekt now runs with GOGC=25 by default, helping to reduce the memory consumption of Sourcegraph. Previously it ran with GOGC=50, but we noticed a regression when we switched to go 1.18 which contained significant changes to the go garbage collector. [#38708](https://github.com/sourcegraph/sourcegraph/issues/38708)
- Hide `Publish` action when working with imported changesets. [#37882](https://github.com/sourcegraph/sourcegraph/issues/37882)

### Fixed

- Fix an issue where updating the title or body of a Bitbucket Cloud pull request opened by a batch change could fail when the pull request was not on a fork of the target repository. [#37585](https://github.com/sourcegraph/sourcegraph/issues/37585)
- A bug where some complex `repo:` regexes only returned a subset of repository results. [#37925](https://github.com/sourcegraph/sourcegraph/pull/37925)
- Fix a bug when selecting all the changesets on the Preview Batch Change Page only selected the recently loaded changesets. [#38041](https://github.com/sourcegraph/sourcegraph/pull/38041)
- Fix a bug with bad code insights chart data points links. [#38102](https://github.com/sourcegraph/sourcegraph/pull/38102)
- Code Insights: the commit indexer no longer errors when fetching commits from empty repositories and marks them as successfully indexed. [#39081](https://github.com/sourcegraph/sourcegraph/pull/38091)
- The file view does not jump to the first selected line anymore when selecting multiple lines and the first selected line was out of view. [#38175](https://github.com/sourcegraph/sourcegraph/pull/38175)
- Fixed an issue where multiple activations of the back button are required to navigate back to a previously selected line in a file [#38193](https://github.com/sourcegraph/sourcegraph/pull/38193)
- Support timestamps with numeric timezone format from Gitlab's Webhook payload [#38250](https://github.com/sourcegraph/sourcegraph/pull/38250)
- Fix regression in 3.41 where search-based Code Insights could have their queries wrongly parsed into regex patterns when containing quotes or parentheses. [#38400](https://github.com/sourcegraph/sourcegraph/pull/38400)
- Fixed regression of mismatched `From` address when render emails. [#38589](https://github.com/sourcegraph/sourcegraph/pull/38589)
- Fixed a bug with GitHub code hosts using `"repositoryQuery":{"public"}` where it wasn't respecting exclude archived. [#38839](https://github.com/sourcegraph/sourcegraph/pull/38839)
- Fixed a bug with GitHub code hosts using `repositoryQuery` with custom queries, where it could potentially stall out searching for repos. [#38839](https://github.com/sourcegraph/sourcegraph/pull/38839)
- Fixed an issue in Code Insights were duplicate points were sometimes being returned when displaying series data. [#38903](https://github.com/sourcegraph/sourcegraph/pull/38903)
- Fix issue with Bitbucket Projects repository permissions sync regarding granting pending permissions. [#39013](https://github.com/sourcegraph/sourcegraph/pull/39013)
- Fix issue with Bitbucket Projects repository permissions sync when BindID is username. [#39035](https://github.com/sourcegraph/sourcegraph/pull/39035)
- Improve keyboard navigation for batch changes server-side execution flow. [#38601](https://github.com/sourcegraph/sourcegraph/pull/38601)
- Fixed a bug with the WorkspacePreview panel glitching when it's resized. [#36470](https://github.com/sourcegraph/sourcegraph/issues/36470)
- Handle special characters in search query when creating a batch change from search. [#38772](https://github.com/sourcegraph/sourcegraph/pull/38772)
- Fixed bug when parsing numeric timezone offset in Gitlab webhook payload. [#38250](https://github.com/sourcegraph/sourcegraph/pull/38250)
- Fixed setting unrestricted status on a repository when using the explicit permissions API. If the repository had never had explicit permissions before, previously this call would fail. [#39141](https://github.com/sourcegraph/sourcegraph/pull/39141)

### Removed

- The direct DataDog trace export integration has been removed. ([#37654](https://github.com/sourcegraph/sourcegraph/pull/37654))
- Removed the deprecated git exec forwarder. [#38092](https://github.com/sourcegraph/sourcegraph/pull/38092)
- Browser and IDE extensions banners. [#38715](https://github.com/sourcegraph/sourcegraph/pull/38715)

## 3.41.1

### Fixed

- Fix issue with Bitbucket Projects repository permissions sync when wrong repo IDs were used [#38637](https://github.com/sourcegraph/sourcegraph/pull/38637)
- Fix perforce permissions interpretation for rules where there is a wildcard in the depot name [#37648](https://github.com/sourcegraph/sourcegraph/pull/37648)

### Added

- Allow directory read access for sub repo permissions [#38487](https://github.com/sourcegraph/sourcegraph/pull/38487)

### Changed

- p4-fusion version is upgraded to 1.10 [#38272](https://github.com/sourcegraph/sourcegraph/pull/38272)

## 3.41.0

### Added

- Code Insights: Added toggle display of data series in line charts
- Code Insights: Added dashboard pills for the standalone insight page [#36341](https://github.com/sourcegraph/sourcegraph/pull/36341)
- Extensions: Added site config parameter `extensions.allowOnlySourcegraphAuthoredExtensions`. When enabled only extensions authored by Sourcegraph will be able to be viewed and installed. For more information check out the [docs](https://docs.sourcegraph.com/admin/extensions##allow-only-extensions-authored-by-sourcegraph). [#35054](https://github.com/sourcegraph/sourcegraph/pull/35054)
- Batch Changes Credentials can now be manually validated. [#35948](https://github.com/sourcegraph/sourcegraph/pull/35948)
- Zoekt-indexserver has a new debug landing page, `/debug`, which now exposes information about the queue, the list of indexed repositories, and the list of assigned repositories. Admins can reach the debug landing page by selecting Instrumentation > indexed-search-indexer from the site admin view. The debug page is linked at the top. [#346](https://github.com/sourcegraph/zoekt/pull/346)
- Extensions: Added `enableExtensionsDecorationsColumnView` user setting as [experimental feature](https://docs.sourcegraph.com/admin/beta_and_experimental_features#experimental-features). When enabled decorations of the extensions supporting column decorations (currently only git-extras extension does: [sourcegraph-git-extras/pull/276](https://github.com/sourcegraph/sourcegraph-git-extras/pull/276)) will be displayed in separate columns on the blob page. [#36007](https://github.com/sourcegraph/sourcegraph/pull/36007)
- SAML authentication provider has a new site configuration `allowGroups` that allows filtering users by group membership. [#36555](https://github.com/sourcegraph/sourcegraph/pull/36555)
- A new [templating](https://docs.sourcegraph.com/batch_changes/references/batch_spec_templating) variable, `batch_change_link` has been added for more control over where the "Created by Sourcegraph batch change ..." message appears in the published changeset description. [#491](https://github.com/sourcegraph/sourcegraph/pull/35319)
- Batch specs can now mount local files in the Docker container when using [Sourcegraph CLI](https://docs.sourcegraph.com/cli). [#31790](https://github.com/sourcegraph/sourcegraph/issues/31790)
- Code Monitoring: Notifications via Slack and generic webhooks are now enabled for everyone by default as a beta feature. [#37037](https://github.com/sourcegraph/sourcegraph/pull/37037)
- Code Insights: Sort and limit filters have been added to capture group insights. This gives users more control over which series are displayed. [#34611](https://github.com/sourcegraph/sourcegraph/pull/34611)
- [Running batch changes server-side](https://docs.sourcegraph.com/batch_changes/explanations/server_side) is now in beta! In addition to using src-cli to run batch changes locally, you can now run them server-side as well. This requires installing executors. While running server-side unlocks a new and improved UI experience, you can still use src-cli just like before.
- Code Monitoring: pings for new action types [#37288](https://github.com/sourcegraph/sourcegraph/pull/37288)
- Better search-based code navigation for Java using tree-sitter [#34875](https://github.com/sourcegraph/sourcegraph/pull/34875)

### Changed

- Code Insights: Added warnings about adding `context:` and `repo:` filters in search query.
- Batch Changes: The credentials of the last applying user will now be used to sync changesets when available. If unavailable, then the previous behaviour of using a site or code host configuration credential is retained. [#33413](https://github.com/sourcegraph/sourcegraph/issues/33413)
- Gitserver: we disable automatic git-gc for invocations of git-fetch to avoid corruption of repositories by competing git-gc processes. [#36274](https://github.com/sourcegraph/sourcegraph/pull/36274)
- Commit and diff search: The hard limit of 50 repositories has been removed, and long-running searches will continue running until the timeout is hit. [#36486](https://github.com/sourcegraph/sourcegraph/pull/36486)
- The Postgres DBs `frontend` and `codeintel-db` are now given 1 hour to begin accepting connections before Kubernetes restarts the containers. [#4136](https://github.com/sourcegraph/deploy-sourcegraph/pull/4136)
- The internal git command forwarder has been deprecated and will be removed in 3.42 [#37320](https://github.com/sourcegraph/sourcegraph/pull/37320)

### Fixed

- Unable to send emails through [Google SMTP relay](https://docs.sourcegraph.com/admin/config/email#configuring-sourcegraph-to-send-email-via-google-workspace-gmail) with mysterious error "EOF". [#35943](https://github.com/sourcegraph/sourcegraph/issues/35943)
- A common source of searcher evictions on kubernetes when running large structural searches. [#34828](https://github.com/sourcegraph/sourcegraph/issues/34828)
- An issue with permissions evaluation for saved searches
- An authorization check while Redis is down will now result in an internal server error, instead of clearing a valid session from the user's cookies. [#37016](https://github.com/sourcegraph/sourcegraph/issues/37016)

### Removed

-

## 3.40.2

### Fixed

- Fix issue with OAuth login using a Github code host by reverting gologin dependency update [#36685](https://github.com/sourcegraph/sourcegraph/pull/36685)
- Fix issue with single-container docker image where codeinsights-db was being incorrectly created [#36678](https://github.com/sourcegraph/sourcegraph/pull/36678)

## 3.40.1

### Fixed

- Support expiring OAuth tokens for GitLab which became the default in version 15.0. [#36003](https://github.com/sourcegraph/sourcegraph/pull/36003)
- Fix external service resolver erroring when webhooks not supported. [#35932](https://github.com/sourcegraph/sourcegraph/pull/35932)

## 3.40.0

### Added

- Code Insights: Added fuzzy search filter for dashboard select drop down
- Code Insights: You can share code insights through a shareable link. [#34965](https://github.com/sourcegraph/sourcegraph/pull/34965)
- Search: `path:` is now a valid filter. It is an alias for the existing `file:` filter. [#34947](https://github.com/sourcegraph/sourcegraph/pull/34947)
- Search: `-language` is a valid filter, but the web app displays it as invalid. The web app is fixed to reflect validity. [#34949](https://github.com/sourcegraph/sourcegraph/pull/34949)
- Search-based code intelligence now recognizes local variables in Python, Java, JavaScript, TypeScript, C/C++, C#, Go, and Ruby. [#33689](https://github.com/sourcegraph/sourcegraph/pull/33689)
- GraphQL API: Added support for async external service deletion. This should be used to delete an external service which cannot be deleted within 75 seconds timeout due to a large number of repos. Usage: add `async` boolean field to `deleteExternalService` mutation. Example: `mutation deleteExternalService(externalService: "id", async: true) { alwaysNil }`
- [search.largeFiles](https://docs.sourcegraph.com/admin/config/site_config#search-largeFiles) now supports recursive globs. For example, it is now possible to specify a pattern like `**/*.lock` to match a lock file anywhere in a repository. [#35411](https://github.com/sourcegraph/sourcegraph/pull/35411)
- Permissions: The `setRepositoryPermissionsUnrestricted` mutation was added, which allows explicitly marking a repo as available to all Sourcegraph users. [#35378](https://github.com/sourcegraph/sourcegraph/pull/35378)
- The `repo:deps(...)` predicate can now search through the [Python dependencies of your repositories](https://docs.sourcegraph.com/code_search/how-to/dependencies_search). [#32659](https://github.com/sourcegraph/sourcegraph/issues/32659)
- Batch Changes are now supported on [Bitbucket Cloud](https://bitbucket.org/). [#24199](https://github.com/sourcegraph/sourcegraph/issues/24199)
- Pings for server-side batch changes [#34308](https://github.com/sourcegraph/sourcegraph/pull/34308)
- Indexed search will detect when it is misconfigured and has multiple replicas writing to the same directory. [#35513](https://github.com/sourcegraph/sourcegraph/pull/35513)
- A new token creation callback feature that sends a token back to a trusted program automatically after the user has signed in [#35339](https://github.com/sourcegraph/sourcegraph/pull/35339)
- The Grafana dashboard now has a global container resource usage view to help site-admin quickly identify potential scaling issues. [#34808](https://github.com/sourcegraph/sourcegraph/pull/34808)

### Changed

- Sourcegraph's docker images are now based on Alpine Linux 3.14. [#34508](https://github.com/sourcegraph/sourcegraph/pull/34508)
- Sourcegraph is now built with Go 1.18. [#34899](https://github.com/sourcegraph/sourcegraph/pull/34899)
- Capture group Code Insights now use the Compute streaming endpoint. [#34905](https://github.com/sourcegraph/sourcegraph/pull/34905)
- Code Insights will now automatically generate queries with a default value of `fork:no` and `archived:no` if these fields are not specified by the user. This removes the need to manually add these fields to have consistent behavior from historical to non-historical results. [#30204](https://github.com/sourcegraph/sourcegraph/issues/30204)
- Search Code Insights now use the Search streaming endpoint. [#35286](https://github.com/sourcegraph/sourcegraph/pull/35286)
- Deployment: Nginx ingress controller updated to v1.2.0

### Fixed

- Code Insights: Fixed line chart data series hover effect. Now the active line will be rendered on top of the others.
- Code Insights: Fixed incorrect Line Chart size calculation in FireFox
- Unverified primary emails no longer breaks the Emails-page for users and Users-page for Site Admin. [#34312](https://github.com/sourcegraph/sourcegraph/pull/34312)
- Button to download raw file in blob page is now working correctly. [#34558](https://github.com/sourcegraph/sourcegraph/pull/34558)
- Searches containing `or` expressions are now optimized to evaluate natively on the backends that support it ([#34382](https://github.com/sourcegraph/sourcegraph/pull/34382)), and both commit and diff search have been updated to run optimized `and`, `or`, and `not` queries. [#34595](https://github.com/sourcegraph/sourcegraph/pull/34595)
- Carets in textareas in Firefox are now visible. [#34888](https://github.com/sourcegraph/sourcegraph/pull/34888)
- Changesets to GitHub code hosts could fail with a confusing, non actionable error message. [#35048](https://github.com/sourcegraph/sourcegraph/pull/35048)
- An issue causing search expressions to not work in conjunction with `type:symbol`. [#35126](https://github.com/sourcegraph/sourcegraph/pull/35126)
- A non-descriptive error message that would be returned when using `on.repository` if it is not a valid repository path [#35023](https://github.com/sourcegraph/sourcegraph/pull/35023)
- Reduced database load when viewing or previewing a batch change. [#35501](https://github.com/sourcegraph/sourcegraph/pull/35501)
- Fixed a bug where Capture Group Code Insights generated just in time only returned data for the latest repository in the list. [#35624](https://github.com/sourcegraph/sourcegraph/pull/35624)

### Removed

- The experimental API Docs feature released on our Cloud instance since 3.30.0 has been removed from the product entirely. This product functionality is being superseded by [doctree](https://github.com/sourcegraph/doctree). [#34798](https://github.com/sourcegraph/sourcegraph/pull/34798)

## 3.39.1

### Fixed

- Code Insights: Fixed bug that caused line rendering issues when series data is returned out of order by date.
- Code Insights: Fixed bug that caused before and after parameters to be switched when clicking in to the diff view from an insight.
- Fixed an issue with notebooks that caused the cursor to behave erratically in markdown blocks. [#34227](https://github.com/sourcegraph/sourcegraph/pull/34227)
- Batch Changes on docker compose installations were failing due to a missing environment variable [#813](https://github.com/sourcegraph/deploy-sourcegraph-docker/pull/813).

## 3.39.0

### Added

- Added support for LSIF upload authentication against GitLab.com on Sourcegraph Cloud. [#33254](https://github.com/sourcegraph/sourcegraph/pull/33254)
- Add "getting started/quick start checklist for authenticated users" [#32882](https://github.com/sourcegraph/sourcegraph/pull/32882)
- A redesigned repository page is now available under the `new-repo-page` feature flag. [#33319](https://github.com/sourcegraph/sourcegraph/pull/33319)
- Pings now include notebooks usage metrics. [#30087](https://github.com/sourcegraph/sourcegraph/issues/30087)
- Notebooks are now enabled by default. [#33706](https://github.com/sourcegraph/sourcegraph/pull/33706)
- The Code Insights GraphQL API now accepts Search Contexts as a filter and will extract the expressions embedded the `repo` and `-repo` search query fields from the contexts to apply them as filters on the insight. [#33866](https://github.com/sourcegraph/sourcegraph/pull/33866)
- The Code Insights commit indexer can now index commits in smaller batches. Set the number of days per batch in the site setting `insights.commit.indexer.windowDuration`. A value of 0 (default) will disable batching. [#33666](https://github.com/sourcegraph/sourcegraph/pull/33666)
- Support account lockout after consecutive failed sign-in attempts for builtin authentication provider (i.e. username and password), new config options are added to the site configuration under `"auth.lockout"` to customize the threshold, length of lockout and consecutive periods. [#33999](https://github.com/sourcegraph/sourcegraph/pull/33999)
- pgsql-exporter for Code Insights has been added to docker-compose and Kubernetes deployments to gather database-level metrics. [#780](https://github.com/sourcegraph/deploy-sourcegraph-docker/pull/780), [#4111](https://github.com/sourcegraph/deploy-sourcegraph/pull/4111)
- `repo:dependencies(...)` predicate can now search through the [Go dependencies of your repositories](https://docs.sourcegraph.com/code_search/how-to/dependencies_search). [#32658](https://github.com/sourcegraph/sourcegraph/issues/32658)
- Added a site config value `defaultRateLimit` to optionally configure a global default rate limit for external services.

### Changed

- Code Insights: Replaced native window confirmation dialog with branded modal. [#33637](https://github.com/sourcegraph/sourcegraph/pull/33637)
- Code Insights: Series data is now sorted by semantic version then alphabetically.
- Code Insights: Added locked insights overlays for frozen insights while in limited access mode. Restricted insight editing save change button for frozen insights. [#33062](https://github.com/sourcegraph/sourcegraph/pull/33062)
- Code Insights: A global dashboard will now be automatically created while in limited access mode to provide consistent visibility for unlocked insights. This dashboard cannot be deleted or modified while in limited access mode. [#32992](https://github.com/sourcegraph/sourcegraph/pull/32992)
- Update "getting started checklist for visitors" to a new design [TODO:]
- Update "getting started/quick start checklist for visitors" to a new design [#32882](https://github.com/sourcegraph/sourcegraph/pull/32882)
- Code Insights: Capture group values are now restricted to 100 characters. [#32828](https://github.com/sourcegraph/sourcegraph/pull/32828)
- Repositories for which gitserver's janitor job "sg maintenance" fails will eventually be re-cloned if "DisableAutoGitUpdates" is set to false (default) in site configuration. [#33432](https://github.com/sourcegraph/sourcegraph/pull/33432)
- The Code Insights database is now based on Postgres 12, removing the dependency on TimescaleDB. [#32697](https://github.com/sourcegraph/sourcegraph/pull/32697)

### Fixed

- Fixed create insight button being erroneously disabled.
- Fixed an issue where a `Warning: Sourcegraph cannot send emails!` banner would appear for all users instead of just site admins (introduced in v3.38).
- Fixed reading search pattern type from settings [#32989](https://github.com/sourcegraph/sourcegraph/issues/32989)
- Display a tooltip and truncate the title of a search result when content overflows [#32904](https://github.com/sourcegraph/sourcegraph/pull/32904)
- Search patterns containing `and` and `not` expressions are now optimized to evaluate natively on the Zoekt backend for indexed code content and symbol search wherever possible. These kinds of queries are now typically an order of magnitude faster. Previous cases where no results were returned for expensive search expressions should now work and return results quickly. [#33308](https://github.com/sourcegraph/sourcegraph/pull/33308)
- Fail to log extension activation event will no longer block extension from activating [#33300][https://github.com/sourcegraph/sourcegraph/pull/33300]
- Fixed out-ouf-memory events for gitserver's janitor job "sg maintenance". [#33353](https://github.com/sourcegraph/sourcegraph/issues/33353)
- Setting the publication state for changesets when previewing a batch spec now works correctly if all changesets are selected and there is more than one page of changesets. [#33619](https://github.com/sourcegraph/sourcegraph/issues/33619)

### Removed

-

## 3.38.1

### Fixed

- An issue introduced in 3.38 that caused alerts to not be delivered [#33398](https://github.com/sourcegraph/sourcegraph/pull/33398)

## 3.38.0

### Added

- Added new "Getting started onboarding tour" for not authenticated users on Sourcegraph.com instead of "Search onboarding tour" [#32263](https://github.com/sourcegraph/sourcegraph/pull/32263)
- Pings now include code host integration usage metrics [#31379](https://github.com/sourcegraph/sourcegraph/pull/31379)
- Added `PRECISE_CODE_INTEL_UPLOAD_AWS_USE_EC2_ROLE_CREDENTIALS` environment variable to enable EC2 metadata API authentication to an external S3 bucket storing precise code intelligence uploads. [#31820](https://github.com/sourcegraph/sourcegraph/pull/31820)
- LSIF upload pages now include a section listing the reasons and retention policies resulting in an upload being retained and not expired. [#30864](https://github.com/sourcegraph/sourcegraph/pull/30864)
- Timestamps in the history panel can now be formatted as absolute timestamps by using user setting `history.preferAbsoluteTimestamps`
- Timestamps in the history panel can now be formatted as absolute timestamps by using user setting `history.preferAbsoluteTimestamps` [#31837](https://github.com/sourcegraph/sourcegraph/pull/31837)
- Notebooks from private enterprise instances can now be embedded in external sites by enabling the `enable-embed-route` feature flag. [#31628](https://github.com/sourcegraph/sourcegraph/issues/31628)
- Pings now include IDE extensions usage metrics [#32000](https://github.com/sourcegraph/sourcegraph/pull/32000)
- New EventSource type: `IDEEXTENSION` for IDE extensions-related events [#32000](https://github.com/sourcegraph/sourcegraph/pull/32000)
- Code Monitoring now has a Logs tab enabled as a [beta feature](https://docs.sourcegraph.com/admin/beta_and_experimental_features). This lets you see recent runs of your code monitors and determine if any notifications were sent or if there were any errors during the run. [#32292](https://github.com/sourcegraph/sourcegraph/pull/32292)
- Code Monitoring creation and editing now supports syntax highlighting and autocomplete on the search box. [#32536](https://github.com/sourcegraph/sourcegraph/pull/32536)
- New `repo:dependencies(...)` predicate allows you to [search through the dependencies of your repositories](https://docs.sourcegraph.com/code_search/how-to/dependencies_search). This feature is currently in beta and only npm package repositories are supported with dependencies from `package-lock.json` and `yarn.lock` files. [#32405](https://github.com/sourcegraph/sourcegraph/issues/32405)
- Site config has a new _experimental_ feature called `gitServerPinnedRepos` that allows admins to pin specific repositories to particular gitserver instances. [#32831](https://github.com/sourcegraph/sourcegraph/pull/32831).
- Added [Rockskip](https://docs.sourcegraph.com/code_intelligence/explanations/rockskip), a scalable symbol service backend for a fast symbol sidebar and search-based code intelligence on monorepos.
- Code monitor email notifications can now optionally include the content of new search results. This is disabled by default but can be enabled by editing the code monitor's email action and toggling on "Include search results in sent message". [#32097](https://github.com/sourcegraph/sourcegraph/pull/32097)

### Changed

- Searching for the pattern `//` with regular expression search is now interpreted literally and will search for `//`. Previously, the `//` pattern was interpreted as our regular expression syntax `/<regexp>/` which would in turn be intrpreted as the empty string. Since searching for an empty string offers little practically utility, we now instead interpret `//` to search for its literal meaning in regular expression search. [#31520](https://github.com/sourcegraph/sourcegraph/pull/31520)
- Timestamps in the webapp will now display local time on hover instead of UTC time [#31672](https://github.com/sourcegraph/sourcegraph/pull/31672)
- Updated Postgres version from 12.6 to 12.7 [#31933](https://github.com/sourcegraph/sourcegraph/pull/31933)
- Code Insights will now periodically clean up data series that are not in use. There is a 1 hour grace period where the series can be reattached to a view, after which all of the time series data and metadata will be deleted. [#32094](https://github.com/sourcegraph/sourcegraph/pull/32094)
- Code Insights critical telemetry total count now only includes insights that are not frozen (limited by trial mode restrictions). [#32529](https://github.com/sourcegraph/sourcegraph/pull/32529)
- The Phabricator integration with Gitolite code hosts has been deprecated, the fields have been kept to not break existing systems, but the integration does not work anymore
- The SSH library used to push Batch Change branches to code hosts has been updated to prevent issues pushing to github.com or GitHub Enterprise releases after March 15, 2022. [#32641](https://github.com/sourcegraph/sourcegraph/issues/32641)
- Bumped the minimum supported version of Docker Compose from `1.22.0` to `1.29.0`. [#32631](https://github.com/sourcegraph/sourcegraph/pull/32631)
- [Code host API rate limit configuration](https://docs.sourcegraph.com/admin/repo/update_frequency#code-host-api-rate-limiting) no longer based on code host URLs but only takes effect on each individual external services. To enforce API rate limit, please add configuration to all external services that are intended to be rate limited. [#32768](https://github.com/sourcegraph/sourcegraph/pull/32768)

### Fixed

- Viewing or previewing a batch change is now more resilient when transient network or server errors occur. [#29859](https://github.com/sourcegraph/sourcegraph/issues/29859)
- Search: `select:file` and `select:file.directory` now properly deduplicates results. [#32469](https://github.com/sourcegraph/sourcegraph/pull/32469)
- Security: Patch container images against CVE 2022-0778 [#32679](https://github.com/sourcegraph/sourcegraph/issues/32679)
- When closing a batch change, draft changesets that will be closed are now also shown. [#32481](https://github.com/sourcegraph/sourcegraph/pull/32481)

### Removed

- The deprecated GraphQL field `SearchResults.resultCount` has been removed in favor of its replacement, `matchCount`. [#31573](https://github.com/sourcegraph/sourcegraph/pull/31573)
- The deprecated site-config field `UseJaeger` has been removed. Use `"observability.tracing": { "sampling": "all" }` instead [#31294](https://github.com/sourcegraph/sourcegraph/pull/31294/commits/6793220d6cf1200535a2610d79d2dd9e18c67dca)

## 3.37.0

### Added

- Code in search results is now selectable (e.g. for copying). Just clicking on the code continues to open the corresponding file as it did before. [#30033](https://github.com/sourcegraph/sourcegraph/pull/30033)
- Search Notebooks now support importing and exporting Markdown-formatted files. [#28586](https://github.com/sourcegraph/sourcegraph/issues/28586)
- Added standalone migrator service that can be used to run database migrations independently of an upgrade. For more detail see the [standalone migrator docs](https://docs.sourcegraph.com/admin/how-to/manual_database_migrations) and the [docker-compose](https://docs.sourcegraph.com/admin/install/docker-compose/operations#database-migrations) or [kubernetes](https://docs.sourcegraph.com/admin/install/kubernetes/update#database-migrations) upgrade docs.

### Changed

- Syntax highlighting for JSON now uses a distinct color for strings in object key positions. [#30105](https://github.com/sourcegraph/sourcegraph/pull/30105)
- GraphQL API: The order of events returned by `MonitorTriggerEventConnection` has been reversed so newer events are returned first. The `after` parameter has been modified accordingly to return events older the one specified, to allow for pagination. [31219](https://github.com/sourcegraph/sourcegraph/pull/31219)
- [Query based search contexts](https://docs.sourcegraph.com/code_search/how-to/search_contexts#beta-query-based-search-contexts) are now enabled by default as a [beta feature](https://docs.sourcegraph.com/admin/beta_and_experimental_features). [#30888](https://github.com/sourcegraph/sourcegraph/pull/30888)
- The symbols sidebar loads much faster on old commits (after processing it) when scoped to a subdirectory in a big repository. [#31300](https://github.com/sourcegraph/sourcegraph/pull/31300)

### Fixed

- Links generated by editor endpoint will render image preview correctly. [#30767](https://github.com/sourcegraph/sourcegraph/pull/30767)
- Fixed a race condition in the precise code intel upload expirer process that prematurely expired new uploads. [#30546](https://github.com/sourcegraph/sourcegraph/pull/30546)
- Pushing changesets from Batch Changes to code hosts with self-signed TLS certificates has been fixed. [#31010](https://github.com/sourcegraph/sourcegraph/issues/31010)
- Fixed LSIF uploads not being expired according to retention policies when the repository contained tags and branches with the same name but pointing to different commits. [#31108](https://github.com/sourcegraph/sourcegraph/pull/31108)
- Service discovery for the symbols service can transition from no endpoints to endpoints. Previously we always returned an error after the first empty state. [#31225](https://github.com/sourcegraph/sourcegraph/pull/31225)
- Fixed performance issue in LSIF upload processing, reducing the latency between uploading an LSIF index and accessing precise code intel in the UI. ([#30978](https://github.com/sourcegraph/sourcegraph/pull/30978), [#31143](https://github.com/sourcegraph/sourcegraph/pull/31143))
- Fixed symbols not appearing when no files changed between commits. [#31295](https://github.com/sourcegraph/sourcegraph/pull/31295)
- Fixed symbols not appearing when too many files changed between commits. [#31110](https://github.com/sourcegraph/sourcegraph/pull/31110)
- Fixed runaway disk usage in the `symbols` service. [#30647](https://github.com/sourcegraph/sourcegraph/pull/30647)

### Removed

- Removed `experimentalFeature.showCodeMonitoringTestEmailButton`. Test emails can still be sent by editing the code monitor and expanding the "Send email notification" section. [#29953](https://github.com/sourcegraph/sourcegraph/pull/29953)

## 3.36.3

### Fixed

- Fix Code Monitor permissions. For more detail see our [security advisory](https://github.com/sourcegraph/sourcegraph/security/advisories/GHSA-xqv2-x6f2-w3pf) [#30547](https://github.com/sourcegraph/sourcegraph/pull/30547)

## 3.36.2

### Removed

- The TOS consent screen which would appear for all users upon signing into Sourcegraph. We had some internal miscommunication on this onboarding flow and it didn’t turn out the way we intended, this effectively reverts that change. ![#30192](https://github.com/sourcegraph/sourcegraph/issues/30192)

## 3.36.1

### Fixed

- Fix broken 'src lsif upload' inside executor due to basic auth removal. [#30023](https://github.com/sourcegraph/sourcegraph/pull/30023)

## 3.36.0

### Added

- Search contexts can now be defined with a restricted search query as an alternative to a specific list of repositories and revisions. This feature is _beta_ and may change in the following releases. Allowed filters: `repo`, `rev`, `file`, `lang`, `case`, `fork`, `visibility`. `OR`, `AND` expressions are also allowed. To enable this feature to all users, set `experimentalFeatures.searchContextsQuery` to true in global settings. You'll then see a "Create context" button from the search results page and a "Query" input field in the search contexts form. If you want revisions specified in these query based search contexts to be indexed, set `experimentalFeatures.search.index.query.contexts` to true in site configuration. [#29327](https://github.com/sourcegraph/sourcegraph/pull/29327)
- More explicit Terms of Service and Privacy Policy consent has been added to Sourcegraph Server. [#28716](https://github.com/sourcegraph/sourcegraph/issues/28716)
- Batch changes will be created on forks of the upstream repository if the new `batchChanges.enforceForks` site setting is enabled. [#17879](https://github.com/sourcegraph/sourcegraph/issues/17879)
- Symbolic links are now searchable. Previously it was possible to navigate to symbolic links in the repository tree view, however the symbolic links were ignored during searches. [#29567](https://github.com/sourcegraph/sourcegraph/pull/29567), [#237](https://github.com/sourcegraph/zoekt/pull/237)
- Maximum number of references/definitions shown in panel can be adjusted in settings with `codeIntelligence.maxPanelResults`. If not set, a hardcoded limit of 500 was used. [#29629](https://github.com/sourcegraph/sourcegraph/29629)
- Search notebooks are now fully persistable. You can create notebooks through the WYSIWYG editor and share them via a unique URL. We support two visibility modes: private (only the creator can view the notebook) and public (everyone can view the notebook). This feature is _beta_ and may change in the following releases. [#27384](https://github.com/sourcegraph/sourcegraph/issues/27384)
- Code Insights that are run over all repositories now have data points with links that lead to the search page. [#29587](https://github.com/sourcegraph/sourcegraph/pull/29587)
- Code Insights creation UI query field now supports different syntax highlight modes based on `patterntype` filter. [#29733](https://github.com/sourcegraph/sourcegraph/pull/29733)
- Code Insights creation UI query field now has live-preview button that leads to the search page with predefined query value. [#29698](https://github.com/sourcegraph/sourcegraph/pull/29698)
- Code Insights creation UI detect and track patterns can now search across all repositories. [#29906](https://github.com/sourcegraph/sourcegraph/pull/29906)
- Pings now contain aggregated CTA metrics. [#29966](https://github.com/sourcegraph/sourcegraph/pull/29966)
- Pings now contain aggregated CTA metrics. [#29966](https://github.com/sourcegraph/sourcegraph/pull/29966) and [#31389](https://github.com/sourcegraph/sourcegraph/pull/31389)

### Changed

- Sourcegraph's API (streaming search, GraphQL, etc.) may now be used from any domain when using an access token for authentication, or with no authentication in the case of Sourcegraph.com. [#28775](https://github.com/sourcegraph/sourcegraph/pull/28775)
- The endpoint `/search/stream` will be retired in favor of `/.api/search/stream`. This requires no action unless you have developed custom code against `/search/stream`. We will support both endpoints for a short period of time before removing `/search/stream`. Please refer to the [documentation](https://docs.sourcegraph.com/api/stream_api) for more information.
- When displaying the content of symbolic links in the repository tree view, we will show the relative path to the link's target instead of the target's content. This behavior is consistent with how we display symbolic links in search results. [#29687](https://github.com/sourcegraph/sourcegraph/pull/29687)
- A new janitor job, "sg maintenance" was added to gitserver. The new job replaces "garbage collect" with the goal to optimize the performance of git operations for large repositories. You can choose to enable "garbage collect" again by setting the environment variables "SRC_ENABLE_GC_AUTO" to "true" and "SRC_ENABLE_SG_MAINTENANCE" to "false" for gitserver. Note that you must not enable both options at the same time. [#28224](https://github.com/sourcegraph/sourcegraph/pull/28224).
- Search results across repositories are now ordered by repository rank by default. By default the rank is the number of stars a repository has. An administrator can inflate the rank of a repository via `experimentalFeatures.ranking.repoScores`. If you notice increased latency in results, you can disable this feature by setting `experimentalFeatures.ranking.maxReorderQueueSize` to 0. [#29856](https://github.com/sourcegraph/sourcegraph/pull/29856)
- Search results within the same file are now ordered by relevance instead of line number. To order by line number, update the setting `experimentalFeatures.clientSearchResultRanking: "by-line-number"`. [#29046](https://github.com/sourcegraph/sourcegraph/pull/29046)
- Bumped the symbols processing timeout from 20 minutes to 2 hours and made it configurable. [#29891](https://github.com/sourcegraph/sourcegraph/pull/29891)

### Fixed

- Issue preventing searches from completing when certain patterns contain `@`. [#29489](https://github.com/sourcegraph/sourcegraph/pull/29489)
- The grafana dashboard for "successful search request duration" reports the time for streaming search which is used by the browser. Previously it reported the GraphQL time which the browser no longer uses. [#29625](https://github.com/sourcegraph/sourcegraph/pull/29625)
- A regression introduced in 3.35 causing Code Insights that are run over all repositories to not query against repositories that have permissions enabled. (Restricted repositories are and remain filtered based on user permissions when a user views a chart, not at query time.) This may cause global Insights to undercount for data points generated after upgrading to 3.35 and before upgrading to 3.36. [](https://github.com/sourcegraph/sourcegraph/pull/29725)
- Renaming repositories now removes the old indexes on Zoekt's disks. This did not affect search results, only wasted disk space. This was a regression introduced in Sourcegraph 3.33. [#29685](https://github.com/sourcegraph/sourcegraph/issues/29685)

### Removed

- Removed unused backend service from Kubernetes deployments. [#4050](https://github.com/sourcegraph/deploy-sourcegraph/pull/4050)

## 3.35.2

### Fixed

- Fix Code Monitor permissions. For more detail see our [security advisory](https://github.com/sourcegraph/sourcegraph/security/advisories/GHSA-xqv2-x6f2-w3pf) [#30547](https://github.com/sourcegraph/sourcegraph/pull/30547)

## 3.35.1

**⚠️ Due to issues related to Code Insights in the 3.35.0 release, users are advised to upgrade directly to 3.35.1.**

### Fixed

- Skipped migrations caused existing Code Insights to not appear. [#29395](https://github.com/sourcegraph/sourcegraph/pull/29395)
- Enterprise-only out-of-band migrations failed to execute due to missing enterprise configuration flag. [#29426](https://github.com/sourcegraph/sourcegraph/pull/29426)

## 3.35.0

**⚠️ Due to issues related to Code Insights on this release, users are advised to upgrade directly to 3.35.1.**

### Added

- Individual batch changes can publish multiple changesets to the same repository by specifying multiple target branches using the [`on.branches`](https://docs.sourcegraph.com/batch_changes/references/batch_spec_yaml_reference#on-repository) attribute. [#25228](https://github.com/sourcegraph/sourcegraph/issues/25228)
- Low resource overlay added. NOTE: this is designed for internal-use only. Customers can use the `minikube` overlay to achieve similar results.[#4012](https://github.com/sourcegraph/deploy-sourcegraph/pull/4012)
- Code Insights has a new insight `Detect and Track` which will generate unique time series from the matches of a pattern specified as a regular expression capture group. This is currently limited to insights scoped to specific repositories. [docs](https://docs.sourcegraph.com/code_insights/explanations/automatically_generated_data_series)
- Code Insights is persisted entirely in the `codeinsights-db` database. A migration will automatically be performed to move any defined insights and dashboards from your user, org, or global settings files.
- The GraphQL API for Code Insights has entered beta. [docs](https://docs.sourcegraph.com/code_insights/references/code_insights_graphql_api)
- The `SRC_GIT_SERVICE_MAX_EGRESS_BYTES_PER_SECOND` environment variable to control the egress throughput of gitserver's git service (e.g. used by zoekt-index-server to clone repos to index). Set to -1 for no limit. [#29197](https://github.com/sourcegraph/sourcegraph/pull/29197)
- Search suggestions via the GraphQL API were deprecated last release and are now no longer available. Suggestions now work only with the search streaming API. [#29283](https://github.com/sourcegraph/sourcegraph/pull/29283)
- Clicking on a token will now jump to its definition. [#28520](https://github.com/sourcegraph/sourcegraph/pull/28520)

### Changed

- The `ALLOW_DECRYPT_MIGRATION` environment variable is now read by the `worker` service, not the `frontend` service as in previous versions.
- External services will stop syncing if they exceed the user / site level limit for total number of repositories added. It will only continue syncing if the extra repositories are removed or the corresponding limit is increased, otherwise it will stop syncing for the very first repository each time the syncer attempts to sync the external service again. [#28674](https://github.com/sourcegraph/sourcegraph/pull/28674)
- Sourcegraph services now listen to SIGTERM signals. This allows smoother rollouts in kubernetes deployments. [#27958](https://github.com/sourcegraph/sourcegraph/pull/27958)
- The sourcegraph-frontend ingress now uses the networking.k8s.io/v1 api. This adds support for k8s v1.22 and later, and deprecates support for versions older than v1.18.x [#4029](https://github.com/sourcegraph/deploy-sourcegraph/pull/4029)
- Non-bare repositories found on gitserver will be removed by a janitor job. [#28895](https://github.com/sourcegraph/sourcegraph/pull/28895)
- The search bar is no longer auto-focused when navigating between files. This change means that the keyboard shortcut Cmd+LeftArrow (or Ctrl-LeftArrow) now goes back to the browser's previous page instead of moving the cursor position to the first position of the search bar. [#28943](https://github.com/sourcegraph/sourcegraph/pull/28943)
- Code Insights series over all repositories can now be edited
- Code Insights series over all repositories now support a custom time interval and will calculate with 12 points starting at the moment the series is created and working backwards.
- Minio service upgraded to RELEASE.2021-12-10T23-03-39Z. [#29188](https://github.com/sourcegraph/sourcegraph/pull/29188)
- Code insights creation UI form query field now supports suggestions and syntax highlighting. [#28130](https://github.com/sourcegraph/sourcegraph/pull/28130)
- Using `select:repo` in search queries will now stream results incrementally, greatly improving speed and reducing time-to-first-result. [#28920](https://github.com/sourcegraph/sourcegraph/pull/28920)
- The fuzzy file finder is now enabled by default and can be activated with the shortcut `Cmd+K` on macOS and `Ctrl+K` on Linux/Windows. Change the user setting `experimentalFeatures.fuzzyFinder` to `false` to disable this feature. [#29010](https://github.com/sourcegraph/sourcegraph/pull/29010)
- Search-based code intelligence and the symbol sidebar are much faster now that the symbols service incrementally processes files that changed. [#27932](https://github.com/sourcegraph/sourcegraph/pull/27932)

### Fixed

- Moving a changeset from draft state into published state was broken on GitLab code hosts. [#28239](https://github.com/sourcegraph/sourcegraph/pull/28239)
- The shortcuts for toggling the History Panel and Line Wrap were not working on Mac. [#28574](https://github.com/sourcegraph/sourcegraph/pull/28574)
- Suppresses docker-on-mac warning for Kubernetes, Docker Compose, and Pure Docker deployments. [#28405](https://github.com/sourcegraph/sourcegraph/pull/28821)
- Fixed an issue where certain regexp syntax for repository searches caused the entire search, including non-repository searches, to fail with a parse error (issue affects only version 3.34). [#28826](https://github.com/sourcegraph/sourcegraph/pull/28826)
- Modifying changesets on Bitbucket Server could previously fail if the local copy in Batch Changes was out of date. That has been fixed by retrying the operations in case of a 409 response. [#29100](https://github.com/sourcegraph/sourcegraph/pull/29100)

### Removed

- Settings files (user, org, global) as a persistence mechanism for Code Insights are now deprecated.
- Query-runner deployment has been removed. You can safely remove the `query-runner` service from your installation.

## 3.34.2

### Fixed

- A bug introduced in 3.34 and 3.34.1 that resulted in certain repositories being missed in search results. [#28624](https://github.com/sourcegraph/sourcegraph/pull/28624)

## 3.34.1

### Fixed

- Fixed Redis alerting for docker-compose deployments [#28099](https://github.com/sourcegraph/sourcegraph/issues/28099)

## 3.34.0

### Added

- Added documentation for merging site-config files. Available since 3.32 [#21220](https://github.com/sourcegraph/sourcegraph/issues/21220)
- Added site config variable `cloneProgressLog` to optionally enable logging of clone progress to temporary files for debugging. Disabled by default. [#26568](https://github.com/sourcegraph/sourcegraph/pull/26568)
- GNU's `wget` has been added to all `sourcegraph/*` Docker images that use `sourcegraph/alpine` as its base [#26823](https://github.com/sourcegraph/sourcegraph/pull/26823)
- Added the "no results page", a help page shown if a search doesn't return any results [#26154](https://github.com/sourcegraph/sourcegraph/pull/26154)
- Added monitoring page for Redis databases [#26967](https://github.com/sourcegraph/sourcegraph/issues/26967)
- The search indexer only polls repositories that have been marked as changed. This reduces a large source of load in installations with a large number of repositories. If you notice index staleness, you can try disabling by setting the environment variable `SRC_SEARCH_INDEXER_EFFICIENT_POLLING_DISABLED` on `sourcegraph-frontend`. [#27058](https://github.com/sourcegraph/sourcegraph/issues/27058)
- Pings include instance wide total counts of Code Insights grouped by presentation type, series type, and presentation-series type. [#27602](https://github.com/sourcegraph/sourcegraph/pull/27602)
- Added logging of incoming Batch Changes webhooks, which can be viewed by site admins. By default, sites without encryption will log webhooks for three days, while sites with encryption will not log webhooks without explicit configuration. [See the documentation for more details](https://docs.sourcegraph.com/admin/config/batch_changes#incoming-webhooks). [#26669](https://github.com/sourcegraph/sourcegraph/issues/26669)
- Added support for finding implementations of interfaces and methods. [#24854](https://github.com/sourcegraph/sourcegraph/pull/24854)

### Changed

- Removed liveness probes from Kubernetes Prometheus deployment [#2970](https://github.com/sourcegraph/deploy-sourcegraph/pull/2970)
- Batch Changes now requests the `workflow` scope on GitHub personal access tokens to allow batch changes to write to the `.github` directory in repositories. If you have already configured a GitHub PAT for use with Batch Changes, we suggest adding the scope to the others already granted. [#26606](https://github.com/sourcegraph/sourcegraph/issues/26606)
- Sourcegraph's Prometheus and Alertmanager dependency has been upgraded to v2.31.1 and v0.23.0 respectively. [#27336](https://github.com/sourcegraph/sourcegraph/pull/27336)
- The search UI's repositories count as well as the GraphQL API's `search().repositories` and `search().repositoriesCount` have changed semantics from the set of searchable repositories to the set of repositories with matches. In a future release, we'll introduce separate fields for the set of searchable repositories backed by a [scalable implementation](https://github.com/sourcegraph/sourcegraph/issues/27274). [#26995](https://github.com/sourcegraph/sourcegraph/issues/26995)

### Fixed

- An issue that causes the server to panic when performing a structural search via the GQL API for a query that also
  matches missing repos (affected versions 3.33.0 and 3.32.0)
  . [#26630](https://github.com/sourcegraph/sourcegraph/pull/26630)
- Improve detection for Docker running in non-linux
  environments. [#23477](https://github.com/sourcegraph/sourcegraph/issues/23477)
- Fixed the cache size calculation used for Kubernetes deployments. Previously, the calculated value was too high and would exceed the ephemeral storage request limit. #[26283](https://github.com/sourcegraph/sourcegraph/issues/26283)
- Fixed a regression that was introduced in 3.27 and broke SSH-based authentication for managing Batch Changes changesets on code hosts. SSH keys generated by Sourcegraph were not used for authentication and authenticating with the code host would fail if no SSH key with write-access had been added to `gitserver`. [#27491](https://github.com/sourcegraph/sourcegraph/pull/27491)
- Private repositories matching `-repo:` expressions are now excluded. This was a regression introduced in 3.33.0. [#27044](https://github.com/sourcegraph/sourcegraph/issues/27044)

### Removed

- All version contexts functionality (deprecated in 3.33) is now removed. [#26267](https://github.com/sourcegraph/sourcegraph/issues/26267)
- Query filter `repogroup` (deprecated in 3.33) is now removed. [#24277](https://github.com/sourcegraph/sourcegraph/issues/24277)
- Sourcegraph no longer uses CSRF security tokens/cookies to prevent CSRF attacks. Instead, Sourcegraph now relies solely on browser's CORS policies (which were already in place.) In practice, this is just as safe and leads to a simpler CSRF threat model which reduces security risks associated with our threat model complexity. [#7658](https://github.com/sourcegraph/sourcegraph/pull/7658)
- Notifications for saved searches (deprecated in v3.31.0) have been removed [#27912](https://github.com/sourcegraph/sourcegraph/pull/27912/files)

## 3.33.2

### Fixed

- Fixed: backported saved search and code monitor notification fixes from 3.34.0 [#28019](https://github.com/sourcegraph/sourcegraph/pull/28019)

## 3.33.1

### Fixed

- Private repositories matching `-repo:` expressions are now excluded. This was a regression introduced in 3.33.0. [#27044](https://github.com/sourcegraph/sourcegraph/issues/27044)
- Fixed a regression that was introduced in 3.27 and broke SSH-based authentication for managing Batch Changes changesets on code hosts. SSH keys generated by Sourcegraph were not used for authentication and authenticating with the code host would fail if no SSH key with write-access had been added to `gitserver`. [#27491](https://github.com/sourcegraph/sourcegraph/pull/27491)

## 3.33.0

### Added

- More rules have been added to the search query validation so that user get faster feedback on issues with their query. [#24747](https://github.com/sourcegraph/sourcegraph/pull/24747)
- Bloom filters have been added to the zoekt indexing backend to accelerate queries with code fragments matching `\w{4,}`. [zoekt#126](https://github.com/sourcegraph/zoekt/pull/126)
- For short search queries containing no filters but the name of a supported programming language we are now suggesting to run the query with a language filter. [#25792](https://github.com/sourcegraph/sourcegraph/pull/25792)
- The API scope used by GitLab OAuth can now optionally be configured in the provider. [#26152](https://github.com/sourcegraph/sourcegraph/pull/26152)
- Added Apex language support for syntax highlighting and search-based code intelligence. [#25268](https://github.com/sourcegraph/sourcegraph/pull/25268)

### Changed

- Search context management pages are now only available in the Sourcegraph enterprise version. Search context dropdown is disabled in the OSS version. [#25147](https://github.com/sourcegraph/sourcegraph/pull/25147)
- Search contexts GQL API is now only available in the Sourcegraph enterprise version. [#25281](https://github.com/sourcegraph/sourcegraph/pull/25281)
- When running a commit or diff query, the accepted values of `before` and `after` have changed from "whatever git accepts" to a [slightly more strict subset](https://docs.sourcegraph.com/code_search/reference/language#before) of that. [#25414](https://github.com/sourcegraph/sourcegraph/pull/25414)
- Repogroups and version contexts are deprecated in favor of search contexts. Read more about the deprecation and how to migrate to search contexts in the [blog post](https://about.sourcegraph.com/blog/introducing-search-contexts). [#25676](https://github.com/sourcegraph/sourcegraph/pull/25676)
- Search contexts are now enabled by default in the Sourcegraph enterprise version. [#25674](https://github.com/sourcegraph/sourcegraph/pull/25674)
- Code Insights background queries will now retry a maximum of 10 times (down from 100). [#26057](https://github.com/sourcegraph/sourcegraph/pull/26057)
- Our `sourcegraph/cadvisor` Docker image has been upgraded to cadvisor version `v0.42.0`. [#26126](https://github.com/sourcegraph/sourcegraph/pull/26126)
- Our `jaeger` version in the `sourcegraph/sourcegraph` Docker image has been upgraded to `1.24.0`. [#26215](https://github.com/sourcegraph/sourcegraph/pull/26215)

### Fixed

- A search regression in 3.32.0 which caused instances with search indexing _disabled_ (very rare) via `"search.index.enabled": false,` in their site config to crash with a panic. [#25321](https://github.com/sourcegraph/sourcegraph/pull/25321)
- An issue where the default `search.index.enabled` value on single-container Docker instances would incorrectly be computed as `false` in some situations. [#25321](https://github.com/sourcegraph/sourcegraph/pull/25321)
- StatefulSet service discovery in Kubernetes correctly constructs pod hostnames in the case where the ServiceName is different from the StatefulSet name. [#25146](https://github.com/sourcegraph/sourcegraph/pull/25146)
- An issue where clicking on a link in the 'Revisions' search sidebar section would result in an invalid query if the query didn't already contain a 'repo:' filter. [#25076](https://github.com/sourcegraph/sourcegraph/pull/25076)
- An issue where links to jump to Bitbucket Cloud wouldn't render in the UI. [#25533](https://github.com/sourcegraph/sourcegraph/pull/25533)
- Fixed some code insights pings being aggregated on `anonymous_user_id` instead of `user_id`. [#25926](https://github.com/sourcegraph/sourcegraph/pull/25926)
- Code insights running over all repositories using a commit search (`type:commit` or `type:diff`) would fail to deserialize and produce no results. [#25928](https://github.com/sourcegraph/sourcegraph/pull/25928)
- Fixed an issue where code insights queries could produce a panic on queued records that did not include a `record_time` [#25929](https://github.com/sourcegraph/sourcegraph/pull/25929)
- Fixed an issue where Batch Change changeset diffs would sometimes render incorrectly when previewed from the UI if they contained deleted empty lines. [#25866](https://github.com/sourcegraph/sourcegraph/pull/25866)
- An issue where `repo:contains.commit.after()` would fail on some malformed git repositories. [#25974](https://github.com/sourcegraph/sourcegraph/issues/25974)
- Fixed primary email bug where users with no primary email set would break the email setting page when trying to add a new email. [#25008](https://github.com/sourcegraph/sourcegraph/pull/25008)
- An issue where keywords like `and`, `or`, `not` would not be highlighted properly in the search bar due to the presence of quotes. [#26135](https://github.com/sourcegraph/sourcegraph/pull/26135)
- An issue where frequent search indexing operations led to incoming search queries timing out. When these timeouts happened in quick succession, `zoekt-webserver` processes would shut themselves down via their `watchdog` routine. This should now only happen when a given `zoekt-webserver` is under-provisioned on CPUs. [#25872](https://github.com/sourcegraph/sourcegraph/issues/25872)
- Since 3.28.0, Batch Changes webhooks would not update changesets opened in private repositories. This has been fixed. [#26380](https://github.com/sourcegraph/sourcegraph/issues/26380)
- Reconciling batch changes could stall when updating the state of a changeset that already existed. This has been fixed. [#26386](https://github.com/sourcegraph/sourcegraph/issues/26386)

### Removed

- Batch Changes changeset specs stored the raw JSON used when creating them, which is no longer used and is not exposed in the API. This column has been removed, thereby saving space in the Sourcegraph database. [#25453](https://github.com/sourcegraph/sourcegraph/issues/25453)
- The query builder page experimental feature, which was disabled in 3.21, is now removed. The setting `{ "experimentalFeatures": { "showQueryBuilder": true } }` now has no effect. [#26125](https://github.com/sourcegraph/sourcegraph/pull/26125)

## 3.32.1

### Fixed

- Fixed a regression that was introduced in 3.27 and broke SSH-based authentication for managing Batch Changes changesets on code hosts. SSH keys generated by Sourcegraph were not used for authentication and authenticating with the code host would fail if no SSH key with write-access had been added to `gitserver`. [#27491](https://github.com/sourcegraph/sourcegraph/pull/27491)

## 3.32.0

### Added

- The search sidebar shows a revisions section if all search results are from a single repository. This makes it easier to search in and switch between different revisions. [#23835](https://github.com/sourcegraph/sourcegraph/pull/23835)
- The various alerts overview panels in Grafana can now be clicked to go directly to the relevant panels and dashboards. [#24920](https://github.com/sourcegraph/sourcegraph/pull/24920)
- Added a `Documentation` tab to the Site Admin Maintenance panel that links to the official Sourcegraph documentation. [#24917](https://github.com/sourcegraph/sourcegraph/pull/24917)
- Code Insights that run over all repositories now generate a moving daily snapshot between time points. [#24804](https://github.com/sourcegraph/sourcegraph/pull/24804)
- The Code Insights GraphQL API now restricts the results to user, org, and globally scoped insights. Insights will be synced to the database with access associated to the user or org setting containing the insight definition. [#25017](https://github.com/sourcegraph/sourcegraph/pull/25017)
- The timeout for long-running Git commands can be customized via `gitLongCommandTimeout` in the site config. [#25080](https://github.com/sourcegraph/sourcegraph/pull/25080)

### Changed

- `allowGroupsPermissionsSync` in the GitHub authorization provider is now required to enable the experimental GitHub teams and organization permissions caching. [#24561](https://github.com/sourcegraph/sourcegraph/pull/24561)
- GitHub external code hosts now validate if a corresponding authorization provider is set, and emits a warning if not. [#24526](https://github.com/sourcegraph/sourcegraph/pull/24526)
- Sourcegraph is now built with Go 1.17. [#24566](https://github.com/sourcegraph/sourcegraph/pull/24566)
- Code Insights is now available only in the Sourcegraph enterprise. [#24741](https://github.com/sourcegraph/sourcegraph/pull/24741)
- Prometheus in Sourcegraph with Docker Compose now scrapes Postgres and Redis instances for metrics. [deploy-sourcegraph-docker#580](https://github.com/sourcegraph/deploy-sourcegraph-docker/pull/580)
- Symbol suggestions now leverage optimizations for global searches. [#24943](https://github.com/sourcegraph/sourcegraph/pull/24943)

### Fixed

- Fixed a number of issues where repository permissions sync may fail for instances with very large numbers of repositories. [#24852](https://github.com/sourcegraph/sourcegraph/pull/24852), [#24972](https://github.com/sourcegraph/sourcegraph/pull/24972)
- Fixed excessive re-rendering of the whole web application on every keypress in the search query input. [#24844](https://github.com/sourcegraph/sourcegraph/pull/24844)
- Code Insights line chart now supports different timelines for each data series (lines). [#25005](https://github.com/sourcegraph/sourcegraph/pull/25005)
- Postgres exporter now exposes pg_stat_activity account to show the number of active DB connections. [#25086](https://github.com/sourcegraph/sourcegraph/pull/25086)

### Removed

- The `PRECISE_CODE_INTEL_DATA_TTL` environment variable is no longer read by the worker service. Instead, global and repository-specific data retention policies configurable in the UI by site-admins will control the length of time LSIF uploads are considered _fresh_. [#24793](https://github.com/sourcegraph/sourcegraph/pull/24793)
- The `repo.cloned` column was removed as it was deprecated in 3.26. [#25066](https://github.com/sourcegraph/sourcegraph/pull/25066)

## 3.31.2

### Fixed

- Fixed multiple CVEs for [libssl](https://cve.mitre.org/cgi-bin/cvename.cgi?name=CVE-2021-3711) and [Python3](https://cve.mitre.org/cgi-bin/cvename.cgi?name=CVE-2021-29921). [#24700](https://github.com/sourcegraph/sourcegraph/pull/24700) [#24620](https://github.com/sourcegraph/sourcegraph/pull/24620) [#24695](https://github.com/sourcegraph/sourcegraph/pull/24695)

## 3.31.1

### Added

- The required authentication scopes required to enable caching behaviour for GitHub repository permissions can now be requested via `allowGroupsPermissionsSync` in GitHub `auth.providers`. [#24328](https://github.com/sourcegraph/sourcegraph/pull/24328)

### Changed

- Caching behaviour for GitHub repository permissions enabled via the `authorization.groupsCacheTTL` field in the code host config can now leverage additional caching of team and organization permissions for repository permissions syncing (on top of the caching for user permissions syncing introduced in 3.31). [#24328](https://github.com/sourcegraph/sourcegraph/pull/24328)

## 3.31.0

### Added

- Backend Code Insights GraphQL queries now support arguments `includeRepoRegex` and `excludeRepoRegex` to filter on repository names. [#23256](https://github.com/sourcegraph/sourcegraph/pull/23256)
- Code Insights background queries now process in a priority order backwards through time. This will allow insights to populate concurrently. [#23101](https://github.com/sourcegraph/sourcegraph/pull/23101)
- Operator documentation has been added to the Search Reference sidebar section. [#23116](https://github.com/sourcegraph/sourcegraph/pull/23116)
- Syntax highlighting support for the [Cue](https://cuelang.org) language.
- Reintroduced a revised version of the Search Types sidebar section. [#23170](https://github.com/sourcegraph/sourcegraph/pull/23170)
- Improved usability where filters followed by a space in the search query will warn users that the filter value is empty. [#23646](https://github.com/sourcegraph/sourcegraph/pull/23646)
- Perforce: [`git p4`'s `--use-client-spec` option](https://git-scm.com/docs/git-p4#Documentation/git-p4.txt---use-client-spec) can now be enabled by configuring the `p4.client` field. [#23833](https://github.com/sourcegraph/sourcegraph/pull/23833), [#23845](https://github.com/sourcegraph/sourcegraph/pull/23845)
- Code Insights will do a one-time reset of ephemeral insights specific database tables to clean up stale and invalid data. Insight data will regenerate automatically. [23791](https://github.com/sourcegraph/sourcegraph/pull/23791)
- Perforce: added basic support for Perforce permission table path wildcards. [#23755](https://github.com/sourcegraph/sourcegraph/pull/23755)
- Added autocompletion and search filtering of branch/tag/commit revisions to the repository compare page. [#23977](https://github.com/sourcegraph/sourcegraph/pull/23977)
- Batch Changes changesets can now be [set to published when previewing new or updated batch changes](https://docs.sourcegraph.com/batch_changes/how-tos/publishing_changesets#within-the-ui). [#22912](https://github.com/sourcegraph/sourcegraph/issues/22912)
- Added Python3 to server and gitserver images to enable git-p4 support. [#24204](https://github.com/sourcegraph/sourcegraph/pull/24204)
- Code Insights drill-down filters now allow filtering insights data on the dashboard page using repo: filters. [#23186](https://github.com/sourcegraph/sourcegraph/issues/23186)
- GitHub repository permissions can now leverage caching of team and organization permissions for user permissions syncing. Caching behaviour can be enabled via the `authorization.groupsCacheTTL` field in the code host config. This can significantly reduce the amount of time it takes to perform a full permissions sync due to reduced instances of being rate limited by the code host. [#23978](https://github.com/sourcegraph/sourcegraph/pull/23978)

### Changed

- Code Insights will now always backfill from the time the data series was created. [#23430](https://github.com/sourcegraph/sourcegraph/pull/23430)
- Code Insights queries will now extract repository name out of the GraphQL response instead of going to the database. [#23388](https://github.com/sourcegraph/sourcegraph/pull/23388)
- Code Insights backend has moved from the `repo-updater` service to the `worker` service. [#23050](https://github.com/sourcegraph/sourcegraph/pull/23050)
- Code Insights feature flag `DISABLE_CODE_INSIGHTS` environment variable has moved from the `repo-updater` service to the `worker` service. Any users of this flag will need to update their `worker` service configuration to continue using it. [#23050](https://github.com/sourcegraph/sourcegraph/pull/23050)
- Updated Docker-Compose Caddy Image to v2.0.0-alpine. [#468](https://github.com/sourcegraph/deploy-sourcegraph-docker/pull/468)
- Code Insights historical samples will record using the timestamp of the commit that was searched. [#23520](https://github.com/sourcegraph/sourcegraph/pull/23520)
- Authorization checks are now handled using role based permissions instead of manually altering SQL statements. [23398](https://github.com/sourcegraph/sourcegraph/pull/23398)
- Docker Compose: the Jaeger container's `SAMPLING_STRATEGIES_FILE` now has a default value. If you are currently using a custom sampling strategies configuration, you may need to make sure your configuration is not overridden by the change when upgrading. [sourcegraph/deploy-sourcegraph#489](https://github.com/sourcegraph/deploy-sourcegraph-docker/pull/489)
- Code Insights historical samples will record using the most recent commit to the start of the frame instead of the middle of the frame. [#23573](https://github.com/sourcegraph/sourcegraph/pull/23573)
- The copy icon displayed next to files and repositories will now copy the file or repository path. Previously, this action copied the URL to clipboard. [#23390](https://github.com/sourcegraph/sourcegraph/pull/23390)
- Sourcegraph's Prometheus dependency has been upgraded to v2.28.1. [23663](https://github.com/sourcegraph/sourcegraph/pull/23663)
- Sourcegraph's Alertmanager dependency has been upgraded to v0.22.2. [23663](https://github.com/sourcegraph/sourcegraph/pull/23714)
- Code Insights will now schedule sample recordings for the first of the next month after creation or a previous recording. [#23799](https://github.com/sourcegraph/sourcegraph/pull/23799)
- Code Insights now stores data in a new format. Data points will store complete vectors for all repositories even if the underlying Sourcegraph queries were compressed. [#23768](https://github.com/sourcegraph/sourcegraph/pull/23768)
- Code Insights rate limit values have been tuned for a more reasonable performance. [#23860](https://github.com/sourcegraph/sourcegraph/pull/23860)
- Code Insights will now generate historical data once per month on the first of the month, up to the configured `insights.historical.frames` number of frames. [#23768](https://github.com/sourcegraph/sourcegraph/pull/23768)
- Code Insights will now schedule recordings for the first of the next calendar month after an insight is created or recorded. [#23799](https://github.com/sourcegraph/sourcegraph/pull/23799)
- Code Insights will attempt to sync insight definitions from settings to the database once every 10 minutes. [23805](https://github.com/sourcegraph/sourcegraph/pull/23805)
- Code Insights exposes information about queries that are flagged `dirty` through the `insights` GraphQL query. [#23857](https://github.com/sourcegraph/sourcegraph/pull/23857/)
- Code Insights GraphQL query `insights` will now fetch 12 months of data instead of 6 if a specific time range is not provided. [#23786](https://github.com/sourcegraph/sourcegraph/pull/23786)
- Code Insights will now generate 12 months of historical data during a backfill instead of 6. [#23860](https://github.com/sourcegraph/sourcegraph/pull/23860)
- The `sourcegraph-frontend.Role` in Kubernetes deployments was updated to permit statefulsets access in the Kubernetes API. This is needed to better support stable service discovery for stateful sets during deployments, which isn't currently possible by using service endpoints. [#3670](https://github.com/sourcegraph/deploy-sourcegraph/pull/3670) [#23889](https://github.com/sourcegraph/sourcegraph/pull/23889)
- For Docker-Compose and Kubernetes users, the built-in main Postgres and codeintel databases have switched to an alpine Docker image. This requires re-indexing the entire database. This process can take up to a few hours on systems with large datasets. [#23697](https://github.com/sourcegraph/sourcegraph/pull/23697)
- Results are now streamed from searcher by default, improving memory usage and latency for large, unindexed searches. [#23754](https://github.com/sourcegraph/sourcegraph/pull/23754)
- [`deploy-sourcegraph` overlays](https://docs.sourcegraph.com/admin/install/kubernetes/configure#overlays) now use `resources:` instead of the [deprecated `bases:` field](https://kubectl.docs.kubernetes.io/references/kustomize/kustomization/bases/) for referencing Kustomize bases. [deploy-sourcegraph#3606](https://github.com/sourcegraph/deploy-sourcegraph/pull/3606)
- The `deploy-sourcegraph-docker` Pure Docker deployment scripts and configuration has been moved to the `./pure-docker` subdirectory. [deploy-sourcegraph-docker#454](https://github.com/sourcegraph/deploy-sourcegraph-docker/pull/454)
- In Kubernetes deployments, setting the `SRC_GIT_SERVERS` environment variable explicitly is no longer needed. Addresses of the gitserver pods will be discovered automatically and in the same numerical order as with the static list. Unset the env var in your `frontend.Deployment.yaml` to make use of this feature. [#24094](https://github.com/sourcegraph/sourcegraph/pull/24094)
- The consistent hashing scheme used to distribute repositories across indexed-search replicas has changed to improve distribution and reduce load discrepancies. In the next upgrade, indexed-search pods will re-index the majority of repositories since the repo to replica assignments will change. This can take a few hours in large instances, but searches should succeed during that time since a replica will only delete a repo once it has been indexed in the new replica that owns it. You can monitor this process in the Zoekt Index Server Grafana dashboard - the "assigned" repos in "Total number of repos" will spike and then reduce until it becomes the same as "indexed". As a fail-safe, the old consistent hashing scheme can be enabled by setting the `SRC_ENDPOINTS_CONSISTENT_HASH` env var to `consistent(crc32ieee)` in the `sourcegraph-frontend` deployment. [#23921](https://github.com/sourcegraph/sourcegraph/pull/23921)
- In Kubernetes deployments an emptyDir (`/dev/shm`) is now mounted in the `pgsql` deployment to allow Postgres to access more than 64KB shared memory. This value should be configured to match the `shared_buffers` value in your Postgres configuration. [deploy-sourcegraph#3784](https://github.com/sourcegraph/deploy-sourcegraph/pull/3784/)

### Fixed

- The search reference will now show matching entries when using the filter input. [#23224](https://github.com/sourcegraph/sourcegraph/pull/23224)
- Graceful termination periods have been added to database deployments. [#3358](https://github.com/sourcegraph/deploy-sourcegraph/pull/3358) & [#477](https://github.com/sourcegraph/deploy-sourcegraph-docker/pull/477)
- All commit search results for `and`-expressions are now highlighted. [#23336](https://github.com/sourcegraph/sourcegraph/pull/23336)
- Email notifiers in `observability.alerts` now correctly respect the `email.smtp.noVerifyTLS` site configuration field. [#23636](https://github.com/sourcegraph/sourcegraph/issues/23636)
- Alertmanager (Prometheus) now respects `SMTPServerConfig.noVerifyTLS` field. [#23636](https://github.com/sourcegraph/sourcegraph/issues/23636)
- Clicking on symbols in the left search pane now renders hover tooltips for indexed repositories. [#23664](https://github.com/sourcegraph/sourcegraph/pull/23664)
- Fixed a result streaming throttling issue that was causing significantly increased latency for some searches. [#23736](https://github.com/sourcegraph/sourcegraph/pull/23736)
- GitCredentials passwords stored in AWS CodeCommit configuration is now redacted. [#23832](https://github.com/sourcegraph/sourcegraph/pull/23832)
- Patched a vulnerability in `apk-tools`. [#23917](https://github.com/sourcegraph/sourcegraph/pull/23917)
- Line content was being duplicated in unindexed search payloads, causing memory instability for some dense search queries. [#23918](https://github.com/sourcegraph/sourcegraph/pull/23918)
- Updating draft merge requests on GitLab from batch changes no longer removes the draft status. [#23944](https://github.com/sourcegraph/sourcegraph/issues/23944)
- Report highlight matches instead of line matches in search results. [#21443](https://github.com/sourcegraph/sourcegraph/issues/21443)
- Force the `codeinsights-db` database to read from the `configMap` configuration file by explicitly setting the `POSTGRESQL_CONF_DIR` environment variable to the `configMap` mount path. [deploy-sourcegraph#3788](https://github.com/sourcegraph/deploy-sourcegraph/pull/3788)

### Removed

- The old batch repository syncer was removed and can no longer be activated by setting `ENABLE_STREAMING_REPOS_SYNCER=false`. [#22949](https://github.com/sourcegraph/sourcegraph/pull/22949)
- Email notifications for saved searches are now deprecated in favor of Code Monitoring. Email notifications can no longer be enabled for saved searches. Saved searches that already have notifications enabled will continue to work, but there is now a button users can click to migrate to code monitors. Notifications for saved searches will be removed entirely in the future. [#23275](https://github.com/sourcegraph/sourcegraph/pull/23275)
- The `sg_service` Postgres role and `sg_repo_access_policy` policy on the `repo` table have been removed due to performance concerns. [#23622](https://github.com/sourcegraph/sourcegraph/pull/23622)
- Deprecated site configuration field `email.smtp.disableTLS` has been removed. [#23639](https://github.com/sourcegraph/sourcegraph/pull/23639)
- Deprecated language servers have been removed from `deploy-sourcegraph`. [deploy-sourcegraph#3605](https://github.com/sourcegraph/deploy-sourcegraph/pull/3605)
- The experimental `codeInsightsAllRepos` feature flag has been removed. [#23850](https://github.com/sourcegraph/sourcegraph/pull/23850)

## 3.30.4

### Added

- Add a new environment variable `SRC_HTTP_CLI_EXTERNAL_TIMEOUT` to control the timeout for all external HTTP requests. [#23620](https://github.com/sourcegraph/sourcegraph/pull/23620)

### Changed

- Postgres has been upgraded to `12.8` in the single-server Sourcegraph image [#23999](https://github.com/sourcegraph/sourcegraph/pull/23999)

## 3.30.3

**⚠️ Users on 3.29.x are advised to upgrade directly to 3.30.3**. If you have already upgraded to 3.30.0, 3.30.1, or 3.30.2 please follow [this migration guide](https://docs.sourcegraph.com/admin/migration/3_30).

### Fixed

- Codeintel-db database images have been reverted back to debian due to corruption caused by glibc and alpine. [23324](https://github.com/sourcegraph/sourcegraph/pull/23324)

## 3.30.2

**⚠️ Users on 3.29.x are advised to upgrade directly to 3.30.3**. If you have already upgraded to 3.30.0, 3.30.1, or 3.30.2 please follow [this migration guide](https://docs.sourcegraph.com/admin/migration/3_30).

### Fixed

- Postgres database images have been reverted back to debian due to corruption caused by glibc and alpine. [23302](https://github.com/sourcegraph/sourcegraph/pull/23302)

## 3.30.1

**⚠️ Users on 3.29.x are advised to upgrade directly to 3.30.3**. If you have already upgraded to 3.30.0, 3.30.1, or 3.30.2 please follow [this migration guide](https://docs.sourcegraph.com/admin/migration/3_30).

### Fixed

- An issue where the UI would occasionally display `lsifStore.Ranges: ERROR: relation \"lsif_documentation_mappings\" does not exist (SQLSTATE 42P01)` [#23115](https://github.com/sourcegraph/sourcegraph/pull/23115)
- Fixed a vulnerability in our Postgres Alpine image related to libgcrypt [#23174](https://github.com/sourcegraph/sourcegraph/pull/23174)
- When syncing in streaming mode, repo-updater will now ensure a repo's transaction is committed before notifying gitserver to update that repo. [#23169](https://github.com/sourcegraph/sourcegraph/pull/23169)
- When encountering spurious errors during streaming syncing (like temporary 500s from codehosts), repo-updater will no longer delete all associated repos that weren't seen. Deletion will happen only if there were no errors or if the error was one of "Unauthorized", "Forbidden" or "Account Suspended". [#23171](https://github.com/sourcegraph/sourcegraph/pull/23171)
- External HTTP requests are now automatically retried when appropriate. [#23131](https://github.com/sourcegraph/sourcegraph/pull/23131)

## 3.30.0

**⚠️ Users on 3.29.x are advised to upgrade directly to 3.30.3**. If you have already upgraded to 3.30.0, 3.30.1, or 3.30.2 please follow [this migration guide](https://docs.sourcegraph.com/admin/migration/3_30).

### Added

- Added support for `select:file.directory` in search queries, which returns unique directory paths for results that satisfy the query. [#22449](https://github.com/sourcegraph/sourcegraph/pull/22449)
- An `sg_service` Postgres role has been introduced, as well as an `sg_repo_access_policy` policy on the `repo` table that restricts access to that role. The role that owns the `repo` table will continue to get unrestricted access. [#22303](https://github.com/sourcegraph/sourcegraph/pull/22303)
- Every service that connects to the database (i.e. Postgres) now has a "Database connections" monitoring section in its Grafana dashboard. [#22570](https://github.com/sourcegraph/sourcegraph/pull/22570)
- A new bulk operation to close many changesets at once has been added to Batch Changes. [#22547](https://github.com/sourcegraph/sourcegraph/pull/22547)
- Backend Code Insights will aggregate viewable repositories based on the authenticated user. [#22471](https://github.com/sourcegraph/sourcegraph/pull/22471)
- Added support for highlighting .frugal files as Thrift syntax.
- Added `file:contains.content(regexp)` predicate, which filters only to files that contain matches of the given pattern. [#22666](https://github.com/sourcegraph/sourcegraph/pull/22666)
- Repository syncing is now done in streaming mode by default. Customers with many repositories should notice code host updates much faster, with repo-updater consuming less memory. Using the previous batch mode can be done by setting the `ENABLE_STREAMING_REPOS_SYNCER` environment variable to `false` in `repo-updater`. That environment variable will be deleted in the next release. [#22756](https://github.com/sourcegraph/sourcegraph/pull/22756)
- Enabled the ability to query Batch Changes changesets, changesets stats, and file diff stats for an individual repository via the Sourcegraph GraphQL API. [#22744](https://github.com/sourcegraph/sourcegraph/pull/22744/)
- Added "Groovy" to the initial `lang:` filter suggestions in the search bar. [#22755](https://github.com/sourcegraph/sourcegraph/pull/22755)
- The `lang:` filter suggestions now show all supported, matching languages as the user types a language name. [#22765](https://github.com/sourcegraph/sourcegraph/pull/22765)
- Code Insights can now be grouped into dashboards. [#22215](https://github.com/sourcegraph/sourcegraph/issues/22215)
- Batch Changes changesets can now be [published from the Sourcegraph UI](https://docs.sourcegraph.com/batch_changes/how-tos/publishing_changesets#within-the-ui). [#18277](https://github.com/sourcegraph/sourcegraph/issues/18277)
- The repository page now has a new button to view batch change changesets created in that specific repository, with a badge indicating how many changesets are currently open. [#22804](https://github.com/sourcegraph/sourcegraph/pull/22804)
- Experimental: Search-based code insights can run over all repositories on the instance. To enable, use the feature flag `"experimentalFeatures": { "codeInsightsAllRepos": true }` and tick the checkbox in the insight creation/edit UI. [#22759](https://github.com/sourcegraph/sourcegraph/issues/22759)
- Search References is a new search sidebar section to simplify learning about the available search filters directly where they are used. [#21539](https://github.com/sourcegraph/sourcegraph/issues/21539)

### Changed

- Backend Code Insights only fills historical data frames that have changed to reduce the number of searches required. [#22298](https://github.com/sourcegraph/sourcegraph/pull/22298)
- Backend Code Insights displays data points for a fixed 6 months period in 2 week intervals, and will carry observations forward that are missing. [#22298](https://github.com/sourcegraph/sourcegraph/pull/22298)
- Backend Code Insights now aggregate over 26 weeks instead of 6 months. [#22527](https://github.com/sourcegraph/sourcegraph/pull/22527)
- Search queries now disallow specifying `rev:` without `repo:`. Note that to search across potentially multiple revisions, a query like `repo:.* rev:<revision>` remains valid. [#22705](https://github.com/sourcegraph/sourcegraph/pull/22705)
- The extensions status bar on diff pages has been redesigned and now shows information for both the base and head commits. [#22123](https://github.com/sourcegraph/sourcegraph/pull/22123/files)
- The `applyBatchChange` and `createBatchChange` mutations now accept an optional `publicationStates` argument to set the publication state of specific changesets within the batch change. [#22485](https://github.com/sourcegraph/sourcegraph/pull/22485) and [#22854](https://github.com/sourcegraph/sourcegraph/pull/22854)
- Search queries now return up to 80 suggested filters. Previously we returned up to 24. [#22863](https://github.com/sourcegraph/sourcegraph/pull/22863)
- GitHub code host connections can now include `repositoryQuery` entries that match more than 1000 repositories from the GitHub search API without requiring the previously documented work-around of splitting the query up with `created:` qualifiers, which is now done automatically. [#2562](https://github.com/sourcegraph/sourcegraph/issues/2562)

### Fixed

- The Batch Changes user and site credential encryption migrators added in Sourcegraph 3.28 could report zero progress when encryption was disabled, even though they had nothing to do. This has been fixed, and progress will now be correctly reported. [#22277](https://github.com/sourcegraph/sourcegraph/issues/22277)
- Listing Github Entreprise org repos now returns internal repos as well. [#22339](https://github.com/sourcegraph/sourcegraph/pull/22339)
- Jaeger works in Docker-compose deployments again. [#22691](https://github.com/sourcegraph/sourcegraph/pull/22691)
- A bug where the pattern `)` makes the browser unresponsive. [#22738](https://github.com/sourcegraph/sourcegraph/pull/22738)
- An issue where using `select:repo` in conjunction with `and` patterns did not yield expected repo results. [#22743](https://github.com/sourcegraph/sourcegraph/pull/22743)
- The `isLocked` and `isDisabled` fields of GitHub repositories are now fetched correctly from the GraphQL API of GitHub Enterprise instances. Users that rely on the `repos` config in GitHub code host connections should update so that locked and disabled repositories defined in that list are actually skipped. [#22788](https://github.com/sourcegraph/sourcegraph/pull/22788)
- Homepage no longer fails to load if there are invalid entries in user's search history. [#22857](https://github.com/sourcegraph/sourcegraph/pull/22857)
- An issue where regexp query highlighting in the search bar would render incorrectly on Firefox. [#23043](https://github.com/sourcegraph/sourcegraph/pull/23043)
- Code intelligence uploads and indexes are restricted to only site-admins. It was read-only for any user. [#22890](https://github.com/sourcegraph/sourcegraph/pull/22890)
- Daily usage statistics are restricted to only site-admins. It was read-only for any user. [#23026](https://github.com/sourcegraph/sourcegraph/pull/23026)
- Ephemeral storage requests now match their cache size requests for Kubernetes deployments. [#2953](https://github.com/sourcegraph/deploy-sourcegraph/pull/2953)

### Removed

- The experimental paginated search feature (the `stable:` keyword) has been removed, to be replaced with streaming search. [#22428](https://github.com/sourcegraph/sourcegraph/pull/22428)
- The experimental extensions view page has been removed. [#22565](https://github.com/sourcegraph/sourcegraph/pull/22565)
- A search query diagnostic that previously warned the user when quotes are interpreted literally has been removed. The literal meaning has been Sourcegraph's default search behavior for some time now. [#22892](https://github.com/sourcegraph/sourcegraph/pull/22892)
- Non-root overlays were removed for `deploy-sourcegraph` in favor of using `non-privileged`. [#3404](https://github.com/sourcegraph/deploy-sourcegraph/pull/3404)

### API docs (experimental)

API docs is a new experimental feature of Sourcegraph ([learn more](https://docs.sourcegraph.com/code_intelligence/apidocs)). It is enabled by default in Sourcegraph 3.30.0.

- API docs is enabled by default in Sourcegraph 3.30.0. It can be disabled by adding `"apiDocs": false` to the `experimentalFeatures` section of user settings.
- The API docs landing page now indicates what API docs are and provide more info.
- The API docs landing page now represents the code in the repository root, instead of an empty page.
- Pages now correctly indicate it is an experimental feature, and include a feedback widget.
- Subpages linked via the sidebar are now rendered much better, and have an expandable section.
- Symbols in documentation now have distinct icons for e.g. functions/vars/consts/etc.
- Symbols are now sorted in exported-first, alphabetical order.
- Repositories without LSIF documentation data now show a friendly error page indicating what languages are supported, how to set it up, etc.
- API docs can now distinguish between different types of symbols, tests, examples, benchmarks, etc. and whether symbols are public/private - to support filtering in the future.
- Only public/exported symbols are included by default for now.
- URL paths for Go packages are now friendlier, e.g. `/-/docs/cmd/frontend/auth` instead of `/-/docs/cmd-frontend-auth`.
- URLs are now formatted by the language indexer, in a way that makes sense for the language, e.g. `#Mocks.CreateUserAndSave` instead of `#ypeMocksCreateUserAndSave` for a Go method `CreateUserAndSave` on type `Mocks`.
- Go blank identifier assignments `var _ = ...` are no longer incorrectly included.
- Go symbols defined within functions, e.g. a `var` inside a `func` scope are no longer incorrectly included.
- `Functions`, `Variables`, and other top-level sections are no longer rendered empty if there are none in that section.
- A new test suite for LSIF indexers implementing the Sourcegraph documentation extension to LSIF [is available](https://github.com/sourcegraph/lsif-static-doc).
- We now emit the LSIF data needed to in the future support "Jump to API docs" from code views, "View code" from API docs, usage examples in API docs, and search indexing.
- Various UI style issues, color contrast issues, etc. have been fixed.
- Major improvements to the GraphQL APIs for API documentation.

## 3.29.0

### Added

- Code Insights queries can now run concurrently up to a limit set by the `insights.query.worker.concurrency` site config. [#21219](https://github.com/sourcegraph/sourcegraph/pull/21219)
- Code Insights workers now support a rate limit for query execution and historical data frame analysis using the `insights.query.worker.rateLimit` and `insights.historical.worker.rateLimit` site configurations. [#21533](https://github.com/sourcegraph/sourcegraph/pull/21533)
- The GraphQL `Site` `SettingsSubject` type now has an `allowSiteSettingsEdits` field to allow clients to determine whether the instance uses the `GLOBAL_SETTINGS_FILE` environment variable. [#21827](https://github.com/sourcegraph/sourcegraph/pull/21827)
- The Code Insights creation UI now remembers previously filled-in field values when returning to the form after having navigated away. [#21744](https://github.com/sourcegraph/sourcegraph/pull/21744)
- The Code Insights creation UI now shows autosuggestions for the repository field. [#21699](https://github.com/sourcegraph/sourcegraph/pull/21699)
- A new bulk operation to retry many changesets at once has been added to Batch Changes. [#21173](https://github.com/sourcegraph/sourcegraph/pull/21173)
- A `security_event_logs` database table has been added in support of upcoming security-related efforts. [#21949](https://github.com/sourcegraph/sourcegraph/pull/21949)
- Added featured Sourcegraph extensions query to the GraphQL API, as well as a section in the extension registry to display featured extensions. [#21665](https://github.com/sourcegraph/sourcegraph/pull/21665)
- The search page now has a `create insight` button to create search-based insight based on your search query [#21943](https://github.com/sourcegraph/sourcegraph/pull/21943)
- Added support for Terraform syntax highlighting. [#22040](https://github.com/sourcegraph/sourcegraph/pull/22040)
- A new bulk operation to merge many changesets at once has been added to Batch Changes. [#21959](https://github.com/sourcegraph/sourcegraph/pull/21959)
- Pings include aggregated usage for the Code Insights creation UI, organization visible insight count per insight type, and insight step size in days. [#21671](https://github.com/sourcegraph/sourcegraph/pull/21671)
- Search-based insight creation UI now supports `count:` filter in data series query input. [#22049](https://github.com/sourcegraph/sourcegraph/pull/22049)
- Code Insights background workers will now index commits in a new table `commit_index` for future optimization efforts. [#21994](https://github.com/sourcegraph/sourcegraph/pull/21994)
- The creation UI for search-based insights now supports the `count:` filter in the data series query input. [#22049](https://github.com/sourcegraph/sourcegraph/pull/22049)
- A new service, `worker`, has been introduced to run background jobs that were previously run in the frontend. See the [deployment documentation](https://docs.sourcegraph.com/admin/workers) for additional details. [#21768](https://github.com/sourcegraph/sourcegraph/pull/21768)

### Changed

- SSH public keys generated to access code hosts with batch changes now include a comment indicating they originated from Sourcegraph. [#20523](https://github.com/sourcegraph/sourcegraph/issues/20523)
- The copy query button is now permanently enabled and `experimentalFeatures.copyQueryButton` setting has been deprecated. [#21364](https://github.com/sourcegraph/sourcegraph/pull/21364)
- Search streaming is now permanently enabled and `experimentalFeatures.searchStreaming` setting has been deprecated. [#21522](https://github.com/sourcegraph/sourcegraph/pull/21522)
- Pings removes the collection of aggregate search filter usage counts and adds a smaller set of aggregate usage counts for query operators, predicates, and pattern counts. [#21320](https://github.com/sourcegraph/sourcegraph/pull/21320)
- Sourcegraph will now refuse to start if there are unfinished [out-of-band-migrations](https://docs.sourcegraph.com/admin/migrations) that are deprecated in the current version. See the [upgrade documentation](https://docs.sourcegraph.com/admin/updates) for changes to the upgrade process. [#20967](https://github.com/sourcegraph/sourcegraph/pull/20967)
- Code Insight pages now have new URLs [#21856](https://github.com/sourcegraph/sourcegraph/pull/21856)
- We are proud to bring you [an entirely new visual design for the Sourcegraph UI](https://about.sourcegraph.com/blog/introducing-sourcegraphs-new-ui/). We think you’ll find this new design improves your experience and sets the stage for some incredible features to come. Some of the highlights include:

  - **Refined search results:** The redesigned search bar provides more space for expressive queries, and the new results sidebar helps to discover search syntax without referencing documentation.
  - **Improved focus on code:** We’ve reduced non-essential UI elements to provide greater focus on the code itself, and positioned the most important items so they’re unobtrusive and located exactly where they are needed.
  - **Improved layouts:** We’ve improved pages like diff views to make them easier to use and to help find information quickly.
  - **New navigation:** A new global navigation provides immediate discoverability and access to current and future functionality.
  - **Promoting extensibility:** We've brought the extension registry back to the main navigation and improved its design and navigation.

  With bulk of the redesign complete, future releases will include more improvements and refinements.

### Fixed

- Stricter validation of structural search queries. The `type:` parameter is not supported for structural searches and returns an appropriate alert. [#21487](https://github.com/sourcegraph/sourcegraph/pull/21487)
- Batch changeset specs that are not attached to changesets will no longer prematurely expire before the batch specs that they are associated with. [#21678](https://github.com/sourcegraph/sourcegraph/pull/21678)
- The Y-axis of Code Insights line charts no longer start at a negative value. [#22018](https://github.com/sourcegraph/sourcegraph/pull/22018)
- Correctly handle field aliases in the query (like `r:` versus `repo:`) when used with `contains` predicates. [#22105](https://github.com/sourcegraph/sourcegraph/pull/22105)
- Running a code insight over a timeframe when the repository didn't yet exist doesn't break the entire insight anymore. [#21288](https://github.com/sourcegraph/sourcegraph/pull/21288)

### Removed

- The deprecated GraphQL `icon` field on CommitSearchResult and Repository was removed. [#21310](https://github.com/sourcegraph/sourcegraph/pull/21310)
- The undocumented `index` filter was removed from search type-ahead suggestions. [#18806](https://github.com/sourcegraph/sourcegraph/issues/18806)
- Code host connection tokens aren't used for creating changesets anymore when the user is site admin and no credential has been specified. [#16814](https://github.com/sourcegraph/sourcegraph/issues/16814)

## 3.28.0

### Added

- Added `select:commit.diff.added` and `select:commit.diff.removed` for `type:diff` search queries. These selectors return commit diffs only if a pattern matches in `added` (respespectively, `removed`) lines. [#20328](https://github.com/sourcegraph/sourcegraph/pull/20328)
- Additional language autocompletions for the `lang:` filter in the search bar. [#20535](https://github.com/sourcegraph/sourcegraph/pull/20535)
- Steps in batch specs can now have an `if:` attribute to enable conditional execution of different steps. [#20701](https://github.com/sourcegraph/sourcegraph/pull/20701)
- Extensions can now log messages through `sourcegraph.app.log` to aid debugging user issues. [#20474](https://github.com/sourcegraph/sourcegraph/pull/20474)
- Bulk comments on many changesets are now available in Batch Changes. [#20361](https://github.com/sourcegraph/sourcegraph/pull/20361)
- Batch specs are now viewable when previewing changesets. [#19534](https://github.com/sourcegraph/sourcegraph/issues/19534)
- Added a new UI for creating code insights. [#20212](https://github.com/sourcegraph/sourcegraph/issues/20212)

### Changed

- User and site credentials used in Batch Changes are now encrypted in the database if encryption is enabled with the `encryption.keys` config. [#19570](https://github.com/sourcegraph/sourcegraph/issues/19570)
- All Sourcegraph images within [deploy-sourcegraph](https://github.com/sourcegraph/deploy-sourcegraph) now specify the registry. Thanks! @k24dizzle [#2901](https://github.com/sourcegraph/deploy-sourcegraph/pull/2901).
- Default reviewers are now added to Bitbucket Server PRs opened by Batch Changes. [#20551](https://github.com/sourcegraph/sourcegraph/pull/20551)
- The default memory requirements for the `redis-*` containers have been raised by 1GB (to a new total of 7GB). This change allows Redis to properly run its key-eviction routines (when under memory pressure) without getting killed by the host machine. This affects both the docker-compose and Kubernetes deployments. [sourcegraph/deploy-sourcegraph-docker#373](https://github.com/sourcegraph/deploy-sourcegraph-docker/pull/373) and [sourcegraph/deploy-sourcegraph#2898](https://github.com/sourcegraph/deploy-sourcegraph/pull/2898)
- Only site admins can now list users on an instance. [#20619](https://github.com/sourcegraph/sourcegraph/pull/20619)
- Repository permissions can now be enabled for site admins via the `authz.enforceForSiteAdmins` setting. [#20674](https://github.com/sourcegraph/sourcegraph/pull/20674)
- Site admins can no longer view user added code host configuration. [#20851](https://github.com/sourcegraph/sourcegraph/pull/20851)
- Site admins cannot add access tokens for any user by default. [#20988](https://github.com/sourcegraph/sourcegraph/pull/20988)
- Our namespaced overlays now only scrape container metrics within that namespace. [#2969](https://github.com/sourcegraph/deploy-sourcegraph/pull/2969)
- The extension registry main page has a new visual design that better conveys the most useful information about extensions, and individual extension pages have better information architecture. [#20822](https://github.com/sourcegraph/sourcegraph/pull/20822)

### Fixed

- Search returned inconsistent result counts when a `count:` limit was not specified.
- Indexed search failed when the `master` branch needed indexing but was not the default. [#20260](https://github.com/sourcegraph/sourcegraph/pull/20260)
- `repo:contains(...)` built-in did not respect parameters that affect repo filtering (e.g., `repogroup`, `fork`). It now respects these. [#20339](https://github.com/sourcegraph/sourcegraph/pull/20339)
- An issue where duplicate results would render for certain `or`-expressions. [#20480](https://github.com/sourcegraph/sourcegraph/pull/20480)
- Issue where the search query bar suggests that some `lang` values are not valid. [#20534](https://github.com/sourcegraph/sourcegraph/pull/20534)
- Pull request event webhooks received from GitHub with unexpected actions no longer cause panics. [#20571](https://github.com/sourcegraph/sourcegraph/pull/20571)
- Repository search patterns like `^repo/(prefix-suffix|prefix)$` now correctly match both `repo/prefix-suffix` and `repo/prefix`. [#20389](https://github.com/sourcegraph/sourcegraph/issues/20389)
- Ephemeral storage requests and limits now match the default cache size to avoid Symbols pods being evicted. The symbols pod now requires 10GB of ephemeral space as a minimum to scheduled. [#2369](https://github.com/sourcegraph/deploy-sourcegraph/pull/2369)
- Minor query syntax highlighting bug for `repo:contains` predicate. [#21038](https://github.com/sourcegraph/sourcegraph/pull/21038)
- An issue causing diff and commit results with file filters to return invalid results. [#21039](https://github.com/sourcegraph/sourcegraph/pull/21039)
- All databases now have the Kubernetes Quality of Service class of 'Guaranteed' which should reduce the chance of them
  being evicted during NodePressure events. [#2900](https://github.com/sourcegraph/deploy-sourcegraph/pull/2900)
- An issue causing diff views to display without syntax highlighting [#21160](https://github.com/sourcegraph/sourcegraph/pull/21160)

### Removed

- The deprecated `SetRepositoryEnabled` mutation was removed. [#21044](https://github.com/sourcegraph/sourcegraph/pull/21044)

## 3.27.5

### Fixed

- Fix scp style VCS url parsing. [#20799](https://github.com/sourcegraph/sourcegraph/pull/20799)

## 3.27.4

### Fixed

- Fixed an issue related to Gitolite repos with `@` being prepended with a `?`. [#20297](https://github.com/sourcegraph/sourcegraph/pull/20297)
- Add missing return from handler when DisableAutoGitUpdates is true. [#20451](https://github.com/sourcegraph/sourcegraph/pull/20451)

## 3.27.3

### Fixed

- Pushing batch changes to Bitbucket Server code hosts over SSH was broken in 3.27.0, and has been fixed. [#20324](https://github.com/sourcegraph/sourcegraph/issues/20324)

## 3.27.2

### Fixed

- Fixed an issue with our release tooling that was preventing all images from being tagged with the correct version.
  All sourcegraph images have the proper release version now.

## 3.27.1

### Fixed

- Indexed search failed when the `master` branch needed indexing but was not the default. [#20260](https://github.com/sourcegraph/sourcegraph/pull/20260)
- Fixed a regression that caused "other" code hosts urls to not be built correctly which prevents code to be cloned / updated in 3.27.0. This change will provoke some cloning errors on repositories that are already sync'ed, until the next code host sync. [#20258](https://github.com/sourcegraph/sourcegraph/pull/20258)

## 3.27.0

### Added

- `count:` now supports "all" as value. Queries with `count:all` will return up to 999999 results. [#19756](https://github.com/sourcegraph/sourcegraph/pull/19756)
- Credentials for Batch Changes are now validated when adding them. [#19602](https://github.com/sourcegraph/sourcegraph/pull/19602)
- Batch Changes now ignore repositories that contain a `.batchignore` file. [#19877](https://github.com/sourcegraph/sourcegraph/pull/19877) and [src-cli#509](https://github.com/sourcegraph/src-cli/pull/509)
- Side-by-side diff for commit visualization. [#19553](https://github.com/sourcegraph/sourcegraph/pull/19553)
- The site configuration now supports defining batch change rollout windows, which can be used to slow or disable pushing changesets at particular times of day or days of the week. [#19796](https://github.com/sourcegraph/sourcegraph/pull/19796), [#19797](https://github.com/sourcegraph/sourcegraph/pull/19797), and [#19951](https://github.com/sourcegraph/sourcegraph/pull/19951).
- Search functionality via built-in `contains` predicate: `repo:contains(...)`, `repo:contains.file(...)`, `repo:contains.content(...)`, repo:contains.commit.after(...)`. [#18584](https://github.com/sourcegraph/sourcegraph/issues/18584)
- Database encryption, external service config & user auth data can now be encrypted in the database using the `encryption.keys` config. See [the docs](https://docs.sourcegraph.com/admin/encryption) for more info.
- Repositories that gitserver fails to clone or fetch are now gradually moved to the back of the background update queue instead of remaining at the front. [#20204](https://github.com/sourcegraph/sourcegraph/pull/20204)
- The new `disableAutoCodeHostSyncs` setting allows site admins to disable any periodic background syncing of configured code host connections. That includes syncing of repository metadata (i.e. not git updates, use `disableAutoGitUpdates` for that), permissions and batch changes changesets, but may include other data we'd sync from the code host API in the future.

### Changed

- Bumped the minimum supported version of Postgres from `9.6` to `12`. The upgrade procedure is mostly automated for existing deployments, but may require action if using the single-container deployment or an external database. See the [upgrade documentation](https://docs.sourcegraph.com/admin/updates) for your deployment type for detailed instructions.
- Changesets in batch changes will now be marked as archived instead of being detached when a new batch spec that doesn't include the changesets is applied. Once they're archived users can manually detach them in the UI. [#19527](https://github.com/sourcegraph/sourcegraph/pull/19527)
- The default replica count on `sourcegraph-frontend` and `precise-code-intel-worker` for Kubernetes has changed from `1` -> `2`.
- Changes to code monitor trigger search queries [#19680](https://github.com/sourcegraph/sourcegraph/pull/19680)
  - A `repo:` filter is now required. This is due to an existing limitations where only 50 repositories can be searched at a time, so using a `repo:` filter makes sure the right code is being searched. Any existing code monitor without `repo:` in the trigger query will continue to work (with the limitation that not all repositories will be searched) but will require a `repo:` filter to be added when making any changes to it.
  - A `patternType` filter is no longer required. `patternType:literal` will be added to a code monitor query if not specified.
  - Added a new checklist UI to make it more intuitive to create code monitor trigger queries.
- Deprecated the GraphQL `icon` field on `GenericSearchResultInterface`. It will be removed in a future release. [#20028](https://github.com/sourcegraph/sourcegraph/pull/20028/files)
- Creating changesets through Batch Changes as a site-admin without configured Batch Changes credentials has been deprecated. Please configure user or global credentials before Sourcegraph 3.29 to not experience any interruptions in changeset creation. [#20143](https://github.com/sourcegraph/sourcegraph/pull/20143)
- Deprecated the GraphQL `limitHit` field on `LineMatch`. It will be removed in a future release. [#20164](https://github.com/sourcegraph/sourcegraph/pull/20164)

### Fixed

- A regression caused by search onboarding tour logic to never focus input in the search bar on the homepage. Input now focuses on the homepage if the search tour isn't in effect. [#19678](https://github.com/sourcegraph/sourcegraph/pull/19678)
- New changes of a Perforce depot will now be reflected in `master` branch after the initial clone. [#19718](https://github.com/sourcegraph/sourcegraph/pull/19718)
- Gitolite and Other type code host connection configuration can be correctly displayed. [#19976](https://github.com/sourcegraph/sourcegraph/pull/19976)
- Fixed a regression that caused user and code host limits to be ignored. [#20089](https://github.com/sourcegraph/sourcegraph/pull/20089)
- A regression where incorrect query highlighting happens for certain quoted values. [#20110](https://github.com/sourcegraph/sourcegraph/pull/20110)
- We now respect the `disableAutoGitUpdates` setting when cloning or fetching repos on demand and during cleanup tasks that may re-clone old repos. [#20194](https://github.com/sourcegraph/sourcegraph/pull/20194)

## 3.26.3

### Fixed

- Setting `gitMaxCodehostRequestsPerSecond` to `0` now actually blocks all Git operations happening on the gitserver. [#19716](https://github.com/sourcegraph/sourcegraph/pull/19716)

## 3.26.2

### Fixed

- Our indexed search logic now correctly handles de-duplication of search results across multiple replicas. [#19743](https://github.com/sourcegraph/sourcegraph/pull/19743)

## 3.26.1

### Added

- Experimental: Sync permissions of Perforce depots through the Sourcegraph UI. To enable, use the feature flag `"experimentalFeatures": { "perforce": "enabled" }`. For more information, see [how to enable permissions for your Perforce depots](https://docs.sourcegraph.com/admin/repo/perforce). [#16705](https://github.com/sourcegraph/sourcegraph/issues/16705)
- Added support for user email headers in the HTTP auth proxy. See [HTTP Auth Proxy docs](https://docs.sourcegraph.com/admin/auth#http-authentication-proxies) for more information.
- Ignore locked and disabled GitHub Enterprise repositories. [#19500](https://github.com/sourcegraph/sourcegraph/pull/19500)
- Remote code host git operations (such as `clone` or `ls-remote`) can now be rate limited beyond concurrency (which was already possible with `gitMaxConcurrentClones`). Set `gitMaxCodehostRequestsPerSecond` in site config to control the maximum rate of these operations per git-server instance. [#19504](https://github.com/sourcegraph/sourcegraph/pull/19504)

### Changed

-

### Fixed

- Commit search returning duplicate commits. [#19460](https://github.com/sourcegraph/sourcegraph/pull/19460)
- Clicking the Code Monitoring tab tries to take users to a non-existent repo. [#19525](https://github.com/sourcegraph/sourcegraph/pull/19525)
- Diff and commit search not highlighting search terms correctly for some files. [#19543](https://github.com/sourcegraph/sourcegraph/pull/19543), [#19639](https://github.com/sourcegraph/sourcegraph/pull/19639)
- File actions weren't appearing on large window sizes in Firefox and Safari. [#19380](https://github.com/sourcegraph/sourcegraph/pull/19380)

### Removed

-

## 3.26.0

### Added

- Searches are streamed into Sourcegraph by default. [#19300](https://github.com/sourcegraph/sourcegraph/pull/19300)
  - This gives a faster time to first result.
  - Several heuristics around result limits have been improved. You should see more consistent result counts now.
  - Can be disabled with the setting `experimentalFeatures.streamingSearch`.
- Opsgenie API keys can now be added via an environment variable. [#18662](https://github.com/sourcegraph/sourcegraph/pull/18662)
- It's now possible to control where code insights are displayed through the boolean settings `insights.displayLocation.homepage`, `insights.displayLocation.insightsPage` and `insights.displayLocation.directory`. [#18979](https://github.com/sourcegraph/sourcegraph/pull/18979)
- Users can now create changesets in batch changes on repositories that are cloned using SSH. [#16888](https://github.com/sourcegraph/sourcegraph/issues/16888)
- Syntax highlighting for Elixir, Elm, REG, Julia, Move, Nix, Puppet, VimL, Coq. [#19282](https://github.com/sourcegraph/sourcegraph/pull/19282)
- `BUILD.in` files are now highlighted as Bazel/Starlark build files. Thanks to @jjwon0 [#19282](https://github.com/sourcegraph/sourcegraph/pull/19282)
- `*.pyst` and `*.pyst-include` are now highlighted as Python files. Thanks to @jjwon0 [#19282](https://github.com/sourcegraph/sourcegraph/pull/19282)
- The code monitoring feature flag is now enabled by default. [#19295](https://github.com/sourcegraph/sourcegraph/pull/19295)
- New query field `select` enables returning only results of the desired type. See [documentation](https://docs.sourcegraph.com/code_search/reference/language#select) for details. [#19236](https://github.com/sourcegraph/sourcegraph/pull/19236)
- Syntax highlighting for Elixer, Elm, REG, Julia, Move, Nix, Puppet, VimL thanks to @rvantonder
- `BUILD.in` files are now highlighted as Bazel/Starlark build files. Thanks to @jjwon0
- `*.pyst` and `*.pyst-include` are now highlighted as Python files. Thanks to @jjwon0
- Added a `search.defaultCaseSensitive` setting to configure whether query patterns should be treated case sensitivitely by default.

### Changed

- Campaigns have been renamed to Batch Changes! See [#18771](https://github.com/sourcegraph/sourcegraph/issues/18771) for a detailed log on what has been renamed.
  - A new [Sourcegraph CLI](https://docs.sourcegraph.com/cli) version will use `src batch [preview|apply]` commands, while keeping the old ones working to be used with older Sourcegraph versions.
  - Old URLs in the application and in the documentation will redirect.
  - GraphQL API entities with "campaign" in their name have been deprecated and have new Batch Changes counterparts:
    - Deprecated GraphQL entities: `CampaignState`, `Campaign`, `CampaignSpec`, `CampaignConnection`, `CampaignsCodeHostConnection`, `CampaignsCodeHost`, `CampaignsCredential`, `CampaignDescription`
    - Deprecated GraphQL mutations: `createCampaign`, `applyCampaign`, `moveCampaign`, `closeCampaign`, `deleteCampaign`, `createCampaignSpec`, `createCampaignsCredential`, `deleteCampaignsCredential`
    - Deprecated GraphQL queries: `Org.campaigns`, `User.campaigns`, `User.campaignsCodeHosts`, `camapigns`, `campaign`
  - Site settings with `campaigns` in their name have been replaced with equivalent `batchChanges` settings.
- A repository's `remote.origin.url` is not stored on gitserver disk anymore. Note: if you use the experimental feature `customGitFetch` your setting may need to be updated to specify the remote URL. [#18535](https://github.com/sourcegraph/sourcegraph/pull/18535)
- Repositories and files containing spaces will now render with escaped spaces in the query bar rather than being
  quoted. [#18642](https://github.com/sourcegraph/sourcegraph/pull/18642)
- Sourcegraph is now built with Go 1.16. [#18447](https://github.com/sourcegraph/sourcegraph/pull/18447)
- Cursor hover information in the search query bar will now display after 150ms (previously 0ms). [#18916](https://github.com/sourcegraph/sourcegraph/pull/18916)
- The `repo.cloned` column is deprecated in favour of `gitserver_repos.clone_status`. It will be removed in a subsequent release.
- Precision class indicators have been improved for code intelligence results in both the hover overlay as well as the definition and references locations panel. [#18843](https://github.com/sourcegraph/sourcegraph/pull/18843)
- Pings now contain added, aggregated campaigns usage data: aggregate counts of unique monthly users and Weekly campaign and changesets counts for campaign cohorts created in the last 12 months. [#18604](https://github.com/sourcegraph/sourcegraph/pull/18604)

### Fixed

- Auto complete suggestions for repositories and files containing spaces will now be automatically escaped when accepting the suggestion. [#18635](https://github.com/sourcegraph/sourcegraph/issues/18635)
- An issue causing repository results containing spaces to not be clickable in some cases. [#18668](https://github.com/sourcegraph/sourcegraph/pull/18668)
- Closing a batch change now correctly closes the entailed changesets, when requested by the user. [#18957](https://github.com/sourcegraph/sourcegraph/pull/18957)
- TypesScript highlighting bug. [#15930](https://github.com/sourcegraph/sourcegraph/issues/15930)
- The number of shards is now reported accurately in Site Admin > Repository Status > Settings > Indexing. [#19265](https://github.com/sourcegraph/sourcegraph/pull/19265)

### Removed

- Removed the deprecated GraphQL fields `SearchResults.repositoriesSearched` and `SearchResults.indexedRepositoriesSearched`.
- Removed the deprecated search field `max`
- Removed the `experimentalFeatures.showBadgeAttachments` setting

## 3.25.2

### Fixed

- A security vulnerability with in the authentication workflow has been fixed. [#18686](https://github.com/sourcegraph/sourcegraph/pull/18686)

## 3.25.1

### Added

- Experimental: Sync Perforce depots directly through the Sourcegraph UI. To enable, use the feature flag `"experimentalFeatures": { "perforce": "enabled" }`. For more information, see [how to add your Perforce depots](https://docs.sourcegraph.com/admin/repo/perforce). [#16703](https://github.com/sourcegraph/sourcegraph/issues/16703)

## 3.25.0

**IMPORTANT** Sourcegraph now uses Go 1.15. This may break AWS RDS database connections with older x509 certificates. Please follow the Amazon [docs](https://docs.aws.amazon.com/AmazonRDS/latest/UserGuide/UsingWithRDS.SSL-certificate-rotation.html) to rotate your certificate.

### Added

- New site config option `"log": { "sentry": { "backendDSN": "<REDACTED>" } }` to use a separate Sentry project for backend errors. [#17363](https://github.com/sourcegraph/sourcegraph/pull/17363)
- Structural search now supports searching indexed branches other than default. [#17726](https://github.com/sourcegraph/sourcegraph/pull/17726)
- Structural search now supports searching unindexed revisions. [#17967](https://github.com/sourcegraph/sourcegraph/pull/17967)
- New site config option `"allowSignup"` for SAML authentication to determine if automatically create new users is allowed. [#17989](https://github.com/sourcegraph/sourcegraph/pull/17989)
- Experimental: The webapp can now stream search results to the client, improving search performance. To enable it, add `{ "experimentalFeatures": { "searchStreaming": true } }` in user settings. [#16097](https://github.com/sourcegraph/sourcegraph/pull/16097)
- New product research sign-up page. This can be accessed by all users in their user settings. [#17945](https://github.com/sourcegraph/sourcegraph/pull/17945)
- New site config option `productResearchPage.enabled` to disable access to the product research sign-up page. [#17945](https://github.com/sourcegraph/sourcegraph/pull/17945)
- Pings now contain Sourcegraph extension activation statistics. [#16421](https://github.com/sourcegraph/sourcegraph/pull/16421)
- Pings now contain aggregate Sourcegraph extension activation statistics: the number of users and number of activations per (public) extension per week, and the number of total extension users per week and average extensions activated per user. [#16421](https://github.com/sourcegraph/sourcegraph/pull/16421)
- Pings now contain aggregate code insights usage data: total insight views, interactions, edits, creations, removals, and counts of unique users that view and create insights. [#16421](https://github.com/sourcegraph/sourcegraph/pull/17805)
- When previewing a campaign spec, changesets can be filtered by current state or the action(s) to be performed. [#16960](https://github.com/sourcegraph/sourcegraph/issues/16960)

### Changed

- Alert solutions links included in [monitoring alerts](https://docs.sourcegraph.com/admin/observability/alerting) now link to the relevant documentation version. [#17828](https://github.com/sourcegraph/sourcegraph/pull/17828)
- Secrets (such as access tokens and passwords) will now appear as REDACTED when editing external service config, and in graphql API responses. [#17261](https://github.com/sourcegraph/sourcegraph/issues/17261)
- Sourcegraph is now built with Go 1.15
  - Go `1.15` introduced changes to SSL/TLS connection validation which requires certificates to include a `SAN`. This field was not included in older certificates and clients relied on the `CN` field. You might see an error like `x509: certificate relies on legacy Common Name field`. We recommend that customers using Sourcegraph with an external database and connecting to it using SSL/TLS check whether the certificate is up to date.
  - RDS Customers please reference [AWS' documentation on updating the SSL/TLS certificate](https://docs.aws.amazon.com/AmazonRDS/latest/UserGuide/UsingWithRDS.SSL-certificate-rotation.html).
- Search results on `.rs` files now recommend `lang:rust` instead of `lang:renderscript` as a filter. [#18316](https://github.com/sourcegraph/sourcegraph/pull/18316)
- Campaigns users creating Personal Access Tokens on GitHub are now asked to request the `user:email` scope in addition to the [previous scopes](https://docs.sourcegraph.com/@3.24/admin/external_service/github#github-api-token-and-access). This will be used in a future Sourcegraph release to display more fine-grained information on the progress of pull requests. [#17555](https://github.com/sourcegraph/sourcegraph/issues/17555)

### Fixed

- Fixes an issue that prevented the hard deletion of a user if they had saved searches. [#17461](https://github.com/sourcegraph/sourcegraph/pull/17461)
- Fixes an issue that caused some missing results for `type:commit` when a pattern was used instead of the `message` field. [#17490](https://github.com/sourcegraph/sourcegraph/pull/17490#issuecomment-764004758)
- Fixes an issue where cAdvisor-based alerts would not fire correctly for services with multiple replicas. [#17600](https://github.com/sourcegraph/sourcegraph/pull/17600)
- Significantly improved performance of structural search on monorepo deployments [#17846](https://github.com/sourcegraph/sourcegraph/pull/17846)
- Fixes an issue where upgrades on Kubernetes may fail due to null environment variable lists in deployment manifests [#1781](https://github.com/sourcegraph/deploy-sourcegraph/pull/1781)
- Fixes an issue where counts on search filters were inaccurate. [#18158](https://github.com/sourcegraph/sourcegraph/pull/18158)
- Fixes services with emptyDir volumes being evicted from nodes. [#1852](https://github.com/sourcegraph/deploy-sourcegraph/pull/1852)

### Removed

- Removed the `search.migrateParser` setting. As of 3.20 and onward, a new parser processes search queries by default. Previously, `search.migrateParser` was available to enable the legacy parser. Enabling/disabling this setting now no longer has any effect. [#17344](https://github.com/sourcegraph/sourcegraph/pull/17344)

## 3.24.1

### Fixed

- Fixes an issue that SAML is not able to proceed with the error `Expected Enveloped and C14N transforms`. [#13032](https://github.com/sourcegraph/sourcegraph/issues/13032)

## 3.24.0

### Added

- Panels in the [Sourcegraph monitoring dashboards](https://docs.sourcegraph.com/admin/observability/metrics#grafana) now:
  - include links to relevant alerts documentation and the new [monitoring dashboards reference](https://docs.sourcegraph.com/admin/observability/dashboards). [#16939](https://github.com/sourcegraph/sourcegraph/pull/16939)
  - include alert events and version changes annotations that can be enabled from the top of each service dashboard. [#17198](https://github.com/sourcegraph/sourcegraph/pull/17198)
- Suggested filters in the search results page can now be scrolled. [#17097](https://github.com/sourcegraph/sourcegraph/pull/17097)
- Structural search queries can now be used in saved searches by adding `patternType:structural`. [#17265](https://github.com/sourcegraph/sourcegraph/pull/17265)

### Changed

- Dashboard links included in [monitoring alerts](https://docs.sourcegraph.com/admin/observability/alerting) now:
  - link directly to the relevant Grafana panel, instead of just the service dashboard. [#17014](https://github.com/sourcegraph/sourcegraph/pull/17014)
  - link to a time frame relevant to the alert, instead of just the past few hours. [#17034](https://github.com/sourcegraph/sourcegraph/pull/17034)
- Added `serviceKind` field of the `ExternalServiceKind` type to `Repository.externalURLs` GraphQL API, `serviceType` field is deprecated and will be removed in the future releases. [#14979](https://github.com/sourcegraph/sourcegraph/issues/14979)
- Deprecated the GraphQL fields `SearchResults.repositoriesSearched` and `SearchResults.indexedRepositoriesSearched`.
- The minimum Kubernetes version required to use the [Kubernetes deployment option](https://docs.sourcegraph.com/admin/install/kubernetes) is now [v1.15 (released June 2019)](https://kubernetes.io/blog/2019/06/19/kubernetes-1-15-release-announcement/).

### Fixed

- Imported changesets acquired an extra button to download the "generated diff", which did nothing, since imported changesets don't have a generated diff. This button has been removed. [#16778](https://github.com/sourcegraph/sourcegraph/issues/16778)
- Quoted global filter values (case, patterntype) are now properly extracted and set in URL parameters. [#16186](https://github.com/sourcegraph/sourcegraph/issues/16186)
- The endpoint for "Open in Sourcegraph" functionality in editor extensions now uses code host connection information to resolve the repository, which makes it more correct and respect the `repositoryPathPattern` setting. [#16846](https://github.com/sourcegraph/sourcegraph/pull/16846)
- Fixed an issue that prevented search expressions of the form `repo:foo (rev:a or rev:b)` from evaluating all revisions [#16873](https://github.com/sourcegraph/sourcegraph/pull/16873)
- Updated language detection library. Includes language detection for `lang:starlark`. [#16900](https://github.com/sourcegraph/sourcegraph/pull/16900)
- Fixed retrieving status for indexed tags and deduplicated main branches in the indexing settings page. [#13787](https://github.com/sourcegraph/sourcegraph/issues/13787)
- Specifying a ref that doesn't exist would show an alert, but still return results [#15576](https://github.com/sourcegraph/sourcegraph/issues/15576)
- Fixed search highlighting the wrong line. [#10468](https://github.com/sourcegraph/sourcegraph/issues/10468)
- Fixed an issue where searches of the form `foo type:file` returned results of type `path` too. [#17076](https://github.com/sourcegraph/sourcegraph/issues/17076)
- Fixed queries like `(type:commit or type:diff)` so that if the query matches both the commit message and the diff, both are returned as results. [#16899](https://github.com/sourcegraph/sourcegraph/issues/16899)
- Fixed container monitoring and provisioning dashboard panels not displaying metrics in certain deployment types and environments. If you continue to have issues with these panels not displaying any metrics after upgrading, please [open an issue](https://github.com/sourcegraph/sourcegraph/issues/new).
- Fixed a nonexistent field in site configuration being marked as "required" when configuring PagerDuty alert notifications. [#17277](https://github.com/sourcegraph/sourcegraph/pull/17277)
- Fixed cases of incorrect highlighting for symbol definitions in the definitions panel. [#17258](https://github.com/sourcegraph/sourcegraph/pull/17258)
- Fixed a Cross-Site Scripting vulnerability where quick links created on the homepage were not sanitized and allowed arbitrary JavaScript execution. [#17099](https://github.com/sourcegraph/sourcegraph/pull/17099)

### Removed

- Interactive mode has now been removed. [#16868](https://github.com/sourcegraph/sourcegraph/pull/16868).

## 3.23.0

### Added

- Password reset link expiration can be customized via `auth.passwordResetLinkExpiry` in the site config. [#13999](https://github.com/sourcegraph/sourcegraph/issues/13999)
- Campaign steps may now include environment variables from outside of the campaign spec using [array syntax](http://docs.sourcegraph.com/campaigns/references/campaign_spec_yaml_reference#environment-array). [#15822](https://github.com/sourcegraph/sourcegraph/issues/15822)
- The total size of all Git repositories and the lines of code for indexed branches are displayed in the site admin overview. [#15125](https://github.com/sourcegraph/sourcegraph/issues/15125)
- Extensions can now add decorations to files on the sidebar tree view and tree page through the experimental `FileDecoration` API. [#15833](https://github.com/sourcegraph/sourcegraph/pull/15833)
- Extensions can now easily query the Sourcegraph GraphQL API through a dedicated API method. [#15566](https://github.com/sourcegraph/sourcegraph/pull/15566)
- Individual changesets can now be downloaded as a diff. [#16098](https://github.com/sourcegraph/sourcegraph/issues/16098)
- The campaigns preview page is much more detailed now, especially when updating existing campaigns. [#16240](https://github.com/sourcegraph/sourcegraph/pull/16240)
- When a newer version of a campaign spec is uploaded, a message is now displayed when viewing the campaign or an outdated campaign spec. [#14532](https://github.com/sourcegraph/sourcegraph/issues/14532)
- Changesets in a campaign can now be searched by title and repository name. [#15781](https://github.com/sourcegraph/sourcegraph/issues/15781)
- Experimental: [`transformChanges` in campaign specs](https://docs.sourcegraph.com/campaigns/references/campaign_spec_yaml_reference#transformchanges) is now available as a feature preview to allow users to create multiple changesets in a single repository. [#16235](https://github.com/sourcegraph/sourcegraph/pull/16235)
- The `gitUpdateInterval` site setting was added to allow custom git update intervals based on repository names. [#16765](https://github.com/sourcegraph/sourcegraph/pull/16765)
- Various additions to syntax highlighting and hover tooltips in the search query bar (e.g., regular expressions). Can be disabled with `{ "experimentalFeatures": { "enableSmartQuery": false } }` in case of unlikely adverse effects. [#16742](https://github.com/sourcegraph/sourcegraph/pull/16742)
- Search queries may now scope subexpressions across repositories and files, and also allow greater freedom for combining search filters. See the updated documentation on [search subexpressions](https://docs.sourcegraph.com/code_search/tutorials/search_subexpressions) to learn more. [#16866](https://github.com/sourcegraph/sourcegraph/pull/16866)

### Changed

- Search indexer tuned to wait longer before assuming a deadlock has occurred. Previously if the indexserver had many cores (40+) and indexed a monorepo it could give up. [#16110](https://github.com/sourcegraph/sourcegraph/pull/16110)
- The total size of all Git repositories and the lines of code for indexed branches will be sent back in pings as part of critical telemetry. [#16188](https://github.com/sourcegraph/sourcegraph/pull/16188)
- The `gitserver` container now has a dependency on Postgres. This does not require any additional configuration unless access to Postgres requires a sidecar proxy / firewall rules. [#16121](https://github.com/sourcegraph/sourcegraph/pull/16121)
- Licensing is now enforced for campaigns: creating a campaign with more than five changesets requires a valid license. Please [contact Sourcegraph with any licensing questions](https://about.sourcegraph.com/contact/sales/). [#15715](https://github.com/sourcegraph/sourcegraph/issues/15715)

### Fixed

- Syntax highlighting on files with mixed extension case (e.g. `.CPP` vs `.cpp`) now works as expected. [#11327](https://github.com/sourcegraph/sourcegraph/issues/11327)
- After applying a campaign, some GitLab MRs might have had outdated state shown in the UI until the next sync with the code host. [#16100](https://github.com/sourcegraph/sourcegraph/pull/16100)
- The web app no longer sends stale text document content to extensions. [#14965](https://github.com/sourcegraph/sourcegraph/issues/14965)
- The blob viewer now supports multiple decorations per line as intended. [#15063](https://github.com/sourcegraph/sourcegraph/issues/15063)
- Repositories with plus signs in their name can now be navigated to as expected. [#15079](https://github.com/sourcegraph/sourcegraph/issues/15079)

### Removed

-

## 3.22.1

### Changed

- Reduced memory and CPU required for updating the code intelligence commit graph [#16517](https://github.com/sourcegraph/sourcegraph/pull/16517)

## 3.22.0

### Added

- GraphQL and TOML syntax highlighting is now back (special thanks to @rvantonder) [#13935](https://github.com/sourcegraph/sourcegraph/issues/13935)
- Zig and DreamMaker syntax highlighting.
- Campaigns now support publishing GitHub draft PRs and GitLab WIP MRs. [#7998](https://github.com/sourcegraph/sourcegraph/issues/7998)
- `indexed-searcher`'s watchdog can be configured and has additional instrumentation. This is useful when diagnosing [zoekt-webserver is restarting due to watchdog](https://docs.sourcegraph.com/admin/observability/troubleshooting#scenario-zoekt-webserver-is-restarting-due-to-watchdog). [#15148](https://github.com/sourcegraph/sourcegraph/pull/15148)
- Pings now contain Redis & Postgres server versions. [14405](https://github.com/sourcegraph/sourcegraph/14405)
- Aggregated usage data of the search onboarding tour is now included in pings. The data tracked are: total number of views of the onboarding tour, total number of views of each step in the onboarding tour, total number of tours closed. [#15113](https://github.com/sourcegraph/sourcegraph/pull/15113)
- Users can now specify credentials for code hosts to enable campaigns for non site-admin users. [#15506](https://github.com/sourcegraph/sourcegraph/pull/15506)
- A `campaigns.restrictToAdmins` site configuration option has been added to prevent non site-admin users from using campaigns. [#15785](https://github.com/sourcegraph/sourcegraph/pull/15785)
- Number of page views on campaign apply page, page views on campaign details page after create/update, closed campaigns, created campaign specs and changesets specs and the sum of changeset diff stats will be sent back in pings. [#15279](https://github.com/sourcegraph/sourcegraph/pull/15279)
- Users can now explicitly set their primary email address. [#15683](https://github.com/sourcegraph/sourcegraph/pull/15683)
- "[Why code search is still needed for monorepos](https://docs.sourcegraph.com/adopt/code_search_in_monorepos)" doc page

### Changed

- Improved contrast / visibility in comment syntax highlighting. [#14546](https://github.com/sourcegraph/sourcegraph/issues/14546)
- Campaigns are no longer in beta. [#14900](https://github.com/sourcegraph/sourcegraph/pull/14900)
- Campaigns now have a fancy new icon. [#14740](https://github.com/sourcegraph/sourcegraph/pull/14740)
- Search queries with an unbalanced closing paren `)` are now invalid, since this likely indicates an error. Previously, patterns with dangling `)` were valid in some cases. Note that patterns with dangling `)` can still be searched, but should be quoted via `content:"foo)"`. [#15042](https://github.com/sourcegraph/sourcegraph/pull/15042)
- Extension providers can now return AsyncIterables, enabling dynamic provider results without dependencies. [#15042](https://github.com/sourcegraph/sourcegraph/issues/15061)
- Deprecated the `"email.smtp": { "disableTLS" }` site config option, this field has been replaced by `"email.smtp": { "noVerifyTLS" }`. [#15682](https://github.com/sourcegraph/sourcegraph/pull/15682)

### Fixed

- The `file:` added to the search field when navigating to a tree or file view will now behave correctly when the file path contains spaces. [#12296](https://github.com/sourcegraph/sourcegraph/issues/12296)
- OAuth login now respects site configuration `experimentalFeatures: { "tls.external": {...} }` for custom certificates and skipping TLS verify. [#14144](https://github.com/sourcegraph/sourcegraph/issues/14144)
- If the `HEAD` file in a cloned repo is absent or truncated, background cleanup activities will use a best-effort default to remedy the situation. [#14962](https://github.com/sourcegraph/sourcegraph/pull/14962)
- Search input will always show suggestions. Previously we only showed suggestions for letters and some special characters. [#14982](https://github.com/sourcegraph/sourcegraph/pull/14982)
- Fixed an issue where `not` keywords were not recognized inside expression groups, and treated incorrectly as patterns. [#15139](https://github.com/sourcegraph/sourcegraph/pull/15139)
- Fixed an issue where hover pop-ups would not show on the first character of a valid hover range in search queries. [#15410](https://github.com/sourcegraph/sourcegraph/pull/15410)
- Fixed an issue where submodules configured with a relative URL resulted in non-functional hyperlinks in the file tree UI. [#15286](https://github.com/sourcegraph/sourcegraph/issues/15286)
- Pushing commits to public GitLab repositories with campaigns now works, since we use the configured token even if the repository is public. [#15536](https://github.com/sourcegraph/sourcegraph/pull/15536)
- `.kts` is now highlighted properly as Kotlin code, fixed various other issues in Kotlin syntax highlighting.
- Fixed an issue where the value of `content:` was treated literally when the regular expression toggle is active. [#15639](https://github.com/sourcegraph/sourcegraph/pull/15639)
- Fixed an issue where non-site admins were prohibited from updating some of their other personal metadata when `auth.enableUsernameChanges` was `false`. [#15663](https://github.com/sourcegraph/sourcegraph/issues/15663)
- Fixed the `url` fields of repositories and trees in GraphQL returning URLs that were not %-encoded (e.g. when the repository name contained spaces). [#15667](https://github.com/sourcegraph/sourcegraph/issues/15667)
- Fixed "Find references" showing errors in the references panel in place of the syntax-highlighted code for repositories with spaces in their name. [#15618](https://github.com/sourcegraph/sourcegraph/issues/15618)
- Fixed an issue where specifying the `repohasfile` filter did not return results as expected unless `repo` was specified. [#15894](https://github.com/sourcegraph/sourcegraph/pull/15894)
- Fixed an issue causing user input in the search query field to be erased in some cases. [#15921](https://github.com/sourcegraph/sourcegraph/issues/15921).

### Removed

-

## 3.21.2

:warning: WARNING :warning: For users of single-image Sourcegraph instance, please delete the secret key file `/var/lib/sourcegraph/token` inside the container before attempting to upgrade to 3.21.x.

### Fixed

- Fix externalURLs alert logic [#14980](https://github.com/sourcegraph/sourcegraph/pull/14980)

## 3.21.1

:warning: WARNING :warning: For users of single-image Sourcegraph instance, please delete the secret key file `/var/lib/sourcegraph/token` inside the container before attempting to upgrade to 3.21.x.

### Fixed

- Fix alerting for native integration condition [#14775](https://github.com/sourcegraph/sourcegraph/pull/14775)
- Fix query with large repo count hanging [#14944](https://github.com/sourcegraph/sourcegraph/pull/14944)
- Fix server upgrade where codeintel database does not exist [#14953](https://github.com/sourcegraph/sourcegraph/pull/14953)
- CVE-2019-18218 in postgres docker image [#14954](https://github.com/sourcegraph/sourcegraph/pull/14954)
- Fix an issue where .git/HEAD in invalid [#14962](https://github.com/sourcegraph/sourcegraph/pull/14962)
- Repository syncing will not happen more frequently than the repoListUpdateInterval config value [#14901](https://github.com/sourcegraph/sourcegraph/pull/14901) [#14983](https://github.com/sourcegraph/sourcegraph/pull/14983)

## 3.21.0

:warning: WARNING :warning: For users of single-image Sourcegraph instance, please delete the secret key file `/var/lib/sourcegraph/token` inside the container before attempting to upgrade to 3.21.x.

### Added

- The new GraphQL API query field `namespaceByName(name: String!)` makes it easier to look up the user or organization with the given name. Previously callers needed to try looking up the user and organization separately.
- Changesets created by campaigns will now include a link back to the campaign in their body text. [#14033](https://github.com/sourcegraph/sourcegraph/issues/14033)
- Users can now preview commits that are going to be created in their repositories in the campaign preview UI. [#14181](https://github.com/sourcegraph/sourcegraph/pull/14181)
- If emails are configured, the user will be sent an email when important account information is changed. This currently encompasses changing/resetting the password, adding/removing emails, and adding/removing access tokens. [#14320](https://github.com/sourcegraph/sourcegraph/pull/14320)
- A subset of changesets can now be published by setting the `published` flag in campaign specs [to an array](https://docs.sourcegraph.com/@main/campaigns/campaign_spec_yaml_reference#publishing-only-specific-changesets), which allows only specific changesets within a campaign to be published based on the repository name. [#13476](https://github.com/sourcegraph/sourcegraph/pull/13476)
- Homepage panels are now enabled by default. [#14287](https://github.com/sourcegraph/sourcegraph/issues/14287)
- The most recent ping data is now available to site admins via the Site-admin > Pings page. [#13956](https://github.com/sourcegraph/sourcegraph/issues/13956)
- Homepage panel engagement metrics will be sent back in pings. [#14589](https://github.com/sourcegraph/sourcegraph/pull/14589)
- Homepage now has a footer with links to different extensibility features. [#14638](https://github.com/sourcegraph/sourcegraph/issues/14638)
- Added an onboarding tour of Sourcegraph for new users. It can be enabled in user settings with `experimentalFeatures.showOnboardingTour` [#14636](https://github.com/sourcegraph/sourcegraph/pull/14636)
- Added an onboarding tour of Sourcegraph for new users. [#14636](https://github.com/sourcegraph/sourcegraph/pull/14636)
- Repository GraphQL queries now support an `after` parameter that permits cursor-based pagination. [#13715](https://github.com/sourcegraph/sourcegraph/issues/13715)
- Searches in the Recent Searches panel and other places are now syntax highlighted. [#14443](https://github.com/sourcegraph/sourcegraph/issues/14443)

### Changed

- Interactive search mode is now disabled by default because the new plain text search input is smarter. To reenable it, add `{ "experimentalFeatures": { "splitSearchModes": true } }` in user settings.
- The extension registry has been redesigned to make it easier to find non-default Sourcegraph extensions.
- Tokens and similar sensitive information included in the userinfo portion of remote repository URLs will no longer be visible on the Mirroring settings page. [#14153](https://github.com/sourcegraph/sourcegraph/pull/14153)
- The sign in and sign up forms have been redesigned with better input validation.
- Kubernetes admins mounting [configuration files](https://docs.sourcegraph.com/admin/config/advanced_config_file#kubernetes-configmap) are encouraged to change how the ConfigMap is mounted. See the new documentation. Previously our documentation suggested using subPath. However, this lead to Kubernetes not automatically updating the files on configuration change. [#14297](https://github.com/sourcegraph/sourcegraph/pull/14297)
- The precise code intel bundle manager will now expire any converted LSIF data that is older than `PRECISE_CODE_INTEL_MAX_DATA_AGE` (30 days by default) that is also not visible from the tip of the default branch.
- `SRC_LOG_LEVEL=warn` is now the default in Docker Compose and Kubernetes deployments, reducing the amount of uninformative log spam. [#14458](https://github.com/sourcegraph/sourcegraph/pull/14458)
- Permissions data that were stored in deprecated binary format are abandoned. Downgrade from 3.21 to 3.20 is OK, but to 3.19 or prior versions might experience missing/incomplete state of permissions for a short period of time. [#13740](https://github.com/sourcegraph/sourcegraph/issues/13740)
- The query builder page is now disabled by default. To reenable it, add `{ "experimentalFeatures": { "showQueryBuilder": true } }` in user settings.
- The GraphQL `updateUser` mutation now returns the updated user (instead of an empty response).

### Fixed

- Git clone URLs now validate their format correctly. [#14313](https://github.com/sourcegraph/sourcegraph/pull/14313)
- Usernames set in Slack `observability.alerts` now apply correctly. [#14079](https://github.com/sourcegraph/sourcegraph/pull/14079)
- Path segments in breadcrumbs get truncated correctly again on small screen sizes instead of inflating the header bar. [#14097](https://github.com/sourcegraph/sourcegraph/pull/14097)
- GitLab pipelines are now parsed correctly and show their current status in campaign changesets. [#14129](https://github.com/sourcegraph/sourcegraph/pull/14129)
- Fixed an issue where specifying any repogroups would effectively search all repositories for all repogroups. [#14190](https://github.com/sourcegraph/sourcegraph/pull/14190)
- Changesets that were previously closed after being detached from a campaign are now reopened when being reattached. [#14099](https://github.com/sourcegraph/sourcegraph/pull/14099)
- Previously large files that match the site configuration [search.largeFiles](https://docs.sourcegraph.com/admin/config/site_config#search-largeFiles) would not be indexed if they contained a large number of unique trigrams. We now index those files as well. Note: files matching the glob still need to be valid utf-8. [#12443](https://github.com/sourcegraph/sourcegraph/issues/12443)
- Git tags without a `creatordate` value will no longer break tag search within a repository. [#5453](https://github.com/sourcegraph/sourcegraph/issues/5453)
- Campaigns pages now work properly on small viewports. [#14292](https://github.com/sourcegraph/sourcegraph/pull/14292)
- Fix an issue with viewing repositories that have spaces in the repository name [#2867](https://github.com/sourcegraph/sourcegraph/issues/2867)

### Removed

- Syntax highlighting for GraphQL, INI, TOML, and Perforce files has been removed [due to incompatible/absent licenses](https://github.com/sourcegraph/sourcegraph/issues/13933). We plan to [add it back in the future](https://github.com/sourcegraph/sourcegraph/issues?q=is%3Aissue+is%3Aopen+add+syntax+highlighting+for+develop+a+).
- Search scope pages (`/search/scope/:id`) were removed.
- User-defined search scopes are no longer shown below the search bar on the homepage. Use the [`quicklinks`](https://docs.sourcegraph.com/user/personalization/quick_links) setting instead to display links there.
- The explore page (`/explore`) was removed.
- The sign out page was removed.
- The unused GraphQL types `DiffSearchResult` and `DeploymentConfiguration` were removed.
- The deprecated GraphQL mutation `updateAllMirrorRepositories`.
- The deprecated GraphQL field `Site.noRepositoriesEnabled`.
- Total counts of users by product area have been removed from pings.
- Aggregate daily, weekly, and monthly latencies (in ms) of code intelligence events (e.g., hover tooltips) have been removed from pings.

## 3.20.1

### Fixed

- gomod: rollback go-diff to v0.5.3 (v0.6.0 causes panic in certain cases) [#13973](https://github.com/sourcegraph/sourcegraph/pull/13973).
- Fixed an issue causing the scoped query in the search field to be erased when viewing files. [#13954](https://github.com/sourcegraph/sourcegraph/pull/13954).

## 3.20.0

### Added

- Site admins can now force a specific user to re-authenticate on their next request or visit. [#13647](https://github.com/sourcegraph/sourcegraph/pull/13647)
- Sourcegraph now watches its [configuration files](https://docs.sourcegraph.com/admin/config/advanced_config_file) (when using external files) and automatically applies the changes to Sourcegraph's configuration when they change. For example, this allows Sourcegraph to detect when a Kubernetes ConfigMap changes. [#13646](https://github.com/sourcegraph/sourcegraph/pull/13646)
- To define repository groups (`search.repositoryGroups` in global, org, or user settings), you can now specify regular expressions in addition to single repository names. [#13730](https://github.com/sourcegraph/sourcegraph/pull/13730)
- The new site configuration property `search.limits` configures the maximum search timeout and the maximum number of repositories to search for various types of searches. [#13448](https://github.com/sourcegraph/sourcegraph/pull/13448)
- Files and directories can now be excluded from search by adding the file `.sourcegraph/ignore` to the root directory of a repository. Each line in the _ignore_ file is interpreted as a globbing pattern. [#13690](https://github.com/sourcegraph/sourcegraph/pull/13690)
- Structural search syntax now allows regular expressions in patterns. Also, `...` can now be used in place of `:[_]`. See the [documentation](https://docs.sourcegraph.com/@main/code_search/reference/structural) for example syntax. [#13809](https://github.com/sourcegraph/sourcegraph/pull/13809)
- The total size of all Git repositories and the lines of code for indexed branches will be sent back in pings. [#13764](https://github.com/sourcegraph/sourcegraph/pull/13764)
- Experimental: A new homepage UI for Sourcegraph Server shows the user their recent searches, repositories, files, and saved searches. It can be enabled with `experimentalFeatures.showEnterpriseHomePanels`. [#13407](https://github.com/sourcegraph/sourcegraph/issues/13407)

### Changed

- Campaigns are enabled by default for all users. Site admins may view and create campaigns; everyone else may only view campaigns. The new site configuration property `campaigns.enabled` can be used to disable campaigns for all users. The properties `campaigns.readAccess`, `automation.readAccess.enabled`, and `"experimentalFeatures": { "automation": "enabled" }}` are deprecated and no longer have any effect.
- Diff and commit searches are limited to 10,000 repositories (if `before:` or `after:` filters are used), or 50 repositories (if no time filters are used). You can configure this limit in the site configuration property `search.limits`. [#13386](https://github.com/sourcegraph/sourcegraph/pull/13386)
- The site configuration `maxReposToSearch` has been deprecated in favor of the property `maxRepos` on `search.limits`. [#13439](https://github.com/sourcegraph/sourcegraph/pull/13439)
- Search queries are now processed by a new parser that will always be enabled going forward. There should be no material difference in behavior. In case of adverse effects, the previous parser can be reenabled by setting `"search.migrateParser": false` in settings. [#13435](https://github.com/sourcegraph/sourcegraph/pull/13435)
- It is now possible to search for file content that excludes a term using the `NOT` operator. [#12412](https://github.com/sourcegraph/sourcegraph/pull/12412)
- `NOT` is available as an alternative syntax of `-` on supported keywords `repo`, `file`, `content`, `lang`, and `repohasfile`. [#12412](https://github.com/sourcegraph/sourcegraph/pull/12412)
- Negated content search is now also supported for unindexed repositories. Previously it was only supported for indexed repositories [#13359](https://github.com/sourcegraph/sourcegraph/pull/13359).
- The experimental feature flag `andOrQuery` is deprecated. [#13435](https://github.com/sourcegraph/sourcegraph/pull/13435)
- After a user's password changes, they will be signed out on all devices and must sign in again. [#13647](https://github.com/sourcegraph/sourcegraph/pull/13647)
- `rev:` is available as alternative syntax of `@` for searching revisions instead of the default branch [#13133](https://github.com/sourcegraph/sourcegraph/pull/13133)
- Campaign URLs have changed to use the campaign name instead of an opaque ID. The old URLs no longer work. [#13368](https://github.com/sourcegraph/sourcegraph/pull/13368)
- A new `external_service_repos` join table was added. The migration required to make this change may take a few minutes.

### Fixed

- User satisfaction/NPS surveys will now correctly provide a range from 0–10, rather than 0–9. [#13163](https://github.com/sourcegraph/sourcegraph/pull/13163)
- Fixed a bug where we returned repositories with invalid revisions in the search results. Now, if a user specifies an invalid revision, we show an alert. [#13271](https://github.com/sourcegraph/sourcegraph/pull/13271)
- Previously it wasn't possible to search for certain patterns containing `:` because they would not be considered valid filters. We made these checks less strict. [#10920](https://github.com/sourcegraph/sourcegraph/pull/10920)
- When a user signs out of their account, all of their sessions will be invalidated, not just the session where they signed out. [#13647](https://github.com/sourcegraph/sourcegraph/pull/13647)
- URL information will no longer be leaked by the HTTP referer header. This prevents the user's password reset code from being leaked. [#13804](https://github.com/sourcegraph/sourcegraph/pull/13804)
- GitLab OAuth2 user authentication now respects `tls.external` site setting. [#13814](https://github.com/sourcegraph/sourcegraph/pull/13814)

### Removed

- The smartSearchField feature is now always enabled. The `experimentalFeatures.smartSearchField` settings option has been removed.

## 3.19.2

### Fixed

- search: always limit commit and diff to less than 10,000 repos [a97f81b0f7](https://github.com/sourcegraph/sourcegraph/commit/a97f81b0f79535253bd7eae6c30d5c91d48da5ca)
- search: configurable limits on commit/diff search [1c22d8ce1](https://github.com/sourcegraph/sourcegraph/commit/1c22d8ce13c149b3fa3a7a26f8cb96adc89fc556)
- search: add site configuration for maxTimeout [d8d61b43c0f](https://github.com/sourcegraph/sourcegraph/commit/d8d61b43c0f0d229d46236f2f128ca0f93455172)

## 3.19.1

### Fixed

- migrations: revert migration causing deadlocks in some deployments [#13194](https://github.com/sourcegraph/sourcegraph/pull/13194)

## 3.19.0

### Added

- Emails can be now be sent to SMTP servers with self-signed certificates, using `email.smtp.disableTLS`. [#12243](https://github.com/sourcegraph/sourcegraph/pull/12243)
- Saved search emails now include a link to the user's saved searches page. [#11651](https://github.com/sourcegraph/sourcegraph/pull/11651)
- Campaigns can now be synced using GitLab webhooks. [#12139](https://github.com/sourcegraph/sourcegraph/pull/12139)
- Configured `observability.alerts` can now be tested using a GraphQL endpoint, `triggerObservabilityTestAlert`. [#12532](https://github.com/sourcegraph/sourcegraph/pull/12532)
- The Sourcegraph CLI can now serve local repositories for Sourcegraph to clone. This was previously in a command called `src-expose`. See [serving local repositories](https://docs.sourcegraph.com/admin/external_service/src_serve_git) in our documentation to find out more. [#12363](https://github.com/sourcegraph/sourcegraph/issues/12363)
- The count of retained, churned, resurrected, new and deleted users will be sent back in pings. [#12136](https://github.com/sourcegraph/sourcegraph/pull/12136)
- Saved search usage will be sent back in pings. [#12956](https://github.com/sourcegraph/sourcegraph/pull/12956)
- Any request with `?trace=1` as a URL query parameter will enable Jaeger tracing (if Jaeger is enabled). [#12291](https://github.com/sourcegraph/sourcegraph/pull/12291)
- Password reset emails will now be automatically sent to users created by a site admin if email sending is configured and password reset is enabled. Previously, site admins needed to manually send the user this password reset link. [#12803](https://github.com/sourcegraph/sourcegraph/pull/12803)
- Syntax highlighting for `and` and `or` search operators. [#12694](https://github.com/sourcegraph/sourcegraph/pull/12694)
- It is now possible to search for file content that excludes a term using the `NOT` operator. Negating pattern syntax requires setting `"search.migrateParser": true` in settings and is currently only supported for literal and regexp queries on indexed repositories. [#12412](https://github.com/sourcegraph/sourcegraph/pull/12412)
- `NOT` is available as an alternative syntax of `-` on supported keywords `repo`, `file`, `content`, `lang`, and `repohasfile`. `NOT` requires setting `"search.migrateParser": true` option in settings. [#12520](https://github.com/sourcegraph/sourcegraph/pull/12520)

### Changed

- Repository permissions are now always checked and updated asynchronously ([background permissions syncing](https://docs.sourcegraph.com/admin/repo/permissions#background-permissions-syncing)) instead of blocking each operation. The site config option `permissions.backgroundSync` (which enabled this behavior in previous versions) is now a no-op and is deprecated.
- [Background permissions syncing](https://docs.sourcegraph.com/admin/repo/permissions#background-permissions-syncing) (`permissions.backgroundSync`) has become the only option for mirroring repository permissions from code hosts. All relevant site configurations are deprecated.

### Fixed

- Fixed site admins are getting errors when visiting user settings page in OSS version. [#12313](https://github.com/sourcegraph/sourcegraph/pull/12313)
- `github-proxy` now respects the environment variables `HTTP_PROXY`, `HTTPS_PROXY` and `NO_PROXY` (or the lowercase versions thereof). Other services already respect these variables, but this was missed. If you need a proxy to access github.com set the environment variable for the github-proxy container. [#12377](https://github.com/sourcegraph/sourcegraph/issues/12377)
- `sourcegraph-frontend` now respects the `tls.external` experimental setting as well as the proxy environment variables. In proxy environments this allows Sourcegraph to fetch extensions. [#12633](https://github.com/sourcegraph/sourcegraph/issues/12633)
- Fixed a bug that would sometimes cause trailing parentheses to be removed from search queries upon page load. [#12960](https://github.com/sourcegraph/sourcegraph/issues/12690)
- Indexed search will no longer stall if a specific index job stalls. Additionally at scale many corner cases causing indexing to stall have been fixed. [#12502](https://github.com/sourcegraph/sourcegraph/pull/12502)
- Indexed search will quickly recover from rebalancing / roll outs. When a indexed search shard goes down, its repositories are re-indexed by other shards. This takes a while and during a rollout leads to effectively re-indexing all repositories. We now avoid indexing the redistributed repositories once a shard comes back online. [#12474](https://github.com/sourcegraph/sourcegraph/pull/12474)
- Indexed search has many improvements to observability. More detailed Jaeger traces, detailed logging during startup and more prometheus metrics.
- The site admin repository needs-index page is significantly faster. Previously on large instances it would usually timeout. Now it should load within a second. [#12513](https://github.com/sourcegraph/sourcegraph/pull/12513)
- User password reset page now respects the value of site config `auth.minPasswordLength`. [#12971](https://github.com/sourcegraph/sourcegraph/pull/12971)
- Fixed an issue where duplicate search results would show for queries with `or`-expressions. [#12531](https://github.com/sourcegraph/sourcegraph/pull/12531)
- Faster indexed search queries over a large number of repositories. Searching 100k+ repositories is now ~400ms faster and uses much less memory. [#12546](https://github.com/sourcegraph/sourcegraph/pull/12546)

### Removed

- Deprecated site settings `lightstepAccessToken` and `lightstepProject` have been removed. We now only support sending traces to Jaeger. Configure Jaeger with `observability.tracing` site setting.
- Removed `CloneInProgress` option from GraphQL Repositories API. [#12560](https://github.com/sourcegraph/sourcegraph/pull/12560)

## 3.18.0

### Added

- To search across multiple revisions of the same repository, list multiple branch names (or other revspecs) separated by `:` in your query, as in `repo:myrepo@branch1:branch2:branch2`. To search all branches, use `repo:myrepo@*refs/heads/`. Previously this was only supported for diff and commit searches and only available via the experimental site setting `searchMultipleRevisionsPerRepository`.
- The "Add repositories" page (/site-admin/external-services/new) now displays a dismissible notification explaining how and why we access code host data. [#11789](https://github.com/sourcegraph/sourcegraph/pull/11789).
- New `observability.alerts` features:
  - Notifications now provide more details about relevant alerts.
  - Support for email and OpsGenie notifications has been added. Note that to receive email alerts, `email.address` and `email.smtp` must be configured.
  - Some notifiers now have new options:
    - PagerDuty notifiers: `severity` and `apiUrl`
    - Webhook notifiers: `bearerToken`
  - A new `disableSendResolved` option disables notifications for when alerts resolve themselves.
- Recently firing critical alerts can now be displayed to admins via site alerts, use the flag `{ "alerts.hideObservabilitySiteAlerts": false }` to enable these alerts in user configuration.
- Specific alerts can now be silenced using `observability.silenceAlerts`. [#12087](https://github.com/sourcegraph/sourcegraph/pull/12087)
- Revisions listed in `experimentalFeatures.versionContext` will be indexed for faster searching. This is the first support towards indexing non-default branches. [#6728](https://github.com/sourcegraph/sourcegraph/issues/6728)
- Revisions listed in `experimentalFeatures.versionContext` or `experimentalFeatures.search.index.branches` will be indexed for faster searching. This is the first support towards indexing non-default branches. [#6728](https://github.com/sourcegraph/sourcegraph/issues/6728)
- Campaigns are now supported on GitLab.
- Campaigns now support GitLab and allow users to create, update and track merge requests on GitLab instances.
- Added a new section on the search homepage on Sourcegraph.com. It is currently feature flagged behind `experimentalFeatures.showRepogroupHomepage` in settings.
- Added new repository group pages.

### Changed

- Some monitoring alerts now have more useful descriptions. [#11542](https://github.com/sourcegraph/sourcegraph/pull/11542)
- Searching `fork:true` or `archived:true` has the same behaviour as searching `fork:yes` or `archived:yes` respectively. Previously it incorrectly had the same behaviour as `fork:only` and `archived:only` respectively. [#11740](https://github.com/sourcegraph/sourcegraph/pull/11740)
- Configuration for `observability.alerts` has changed and notifications are now provided by Prometheus Alertmanager. [#11832](https://github.com/sourcegraph/sourcegraph/pull/11832)
  - Removed: `observability.alerts.id`.
  - Removed: Slack notifiers no longer accept `mentionUsers`, `mentionGroups`, `mentionChannel`, and `token` options.

### Fixed

- The single-container `sourcegraph/server` image now correctly reports its version.
- An issue where repositories would not clone and index in some edge cases where the clones were deleted or not successful on gitserver. [#11602](https://github.com/sourcegraph/sourcegraph/pull/11602)
- An issue where repositories previously deleted on gitserver would not immediately reclone on system startup. [#11684](https://github.com/sourcegraph/sourcegraph/issues/11684)
- An issue where the sourcegraph/server Jaeger config was invalid. [#11661](https://github.com/sourcegraph/sourcegraph/pull/11661)
- An issue where valid search queries were improperly hinted as being invalid in the search field. [#11688](https://github.com/sourcegraph/sourcegraph/pull/11688)
- Reduce frontend memory spikes by limiting the number of goroutines launched by our GraphQL resolvers. [#11736](https://github.com/sourcegraph/sourcegraph/pull/11736)
- Fixed a bug affecting Sourcegraph icon display in our Phabricator native integration [#11825](https://github.com/sourcegraph/sourcegraph/pull/11825).
- Improve performance of site-admin repositories status page. [#11932](https://github.com/sourcegraph/sourcegraph/pull/11932)
- An issue where search autocomplete for files didn't add the right path. [#12241](https://github.com/sourcegraph/sourcegraph/pull/12241)

### Removed

- Backwards compatibility for "critical configuration" (a type of configuration that was deprecated in December 2019) was removed. All critical configuration now belongs in site configuration.
- Experimental feature setting `{ "experimentalFeatures": { "searchMultipleRevisionsPerRepository": true } }` will be removed in 3.19. It is now always on. Please remove references to it.
- Removed "Cloning" tab in site-admin Repository Status page. [#12043](https://github.com/sourcegraph/sourcegraph/pull/12043)
- The `blacklist` configuration option for Gitolite that was deprecated in 3.17 has been removed in 3.19. Use `exclude.pattern` instead. [#12345](https://github.com/sourcegraph/sourcegraph/pull/12345)

## 3.17.3

### Fixed

- git: Command retrying made a copy that was never used [#11807](https://github.com/sourcegraph/sourcegraph/pull/11807)
- frontend: Allow opt out of EnsureRevision when making a comparison query [#11811](https://github.com/sourcegraph/sourcegraph/pull/11811)
- Fix Phabricator icon class [#11825](https://github.com/sourcegraph/sourcegraph/pull/11825)

## 3.17.2

### Fixed

- An issue where repositories previously deleted on gitserver would not immediately reclone on system startup. [#11684](https://github.com/sourcegraph/sourcegraph/issues/11684)

## 3.17.1

### Added

- Improved search indexing metrics

### Changed

- Some monitoring alerts now have more useful descriptions. [#11542](https://github.com/sourcegraph/sourcegraph/pull/11542)

### Fixed

- The single-container `sourcegraph/server` image now correctly reports its version.
- An issue where repositories would not clone and index in some edge cases where the clones were deleted or not successful on gitserver. [#11602](https://github.com/sourcegraph/sourcegraph/pull/11602)
- An issue where the sourcegraph/server Jaeger config was invalid. [#11661](https://github.com/sourcegraph/sourcegraph/pull/11661)

## 3.17.0

### Added

- The search results page now shows a small UI notification if either repository forks or archives are excluded, when `fork` or `archived` options are not explicitly set. [#10624](https://github.com/sourcegraph/sourcegraph/pull/10624)
- Prometheus metric `src_gitserver_repos_removed_disk_pressure` which is incremented everytime we remove a repository due to disk pressure. [#10900](https://github.com/sourcegraph/sourcegraph/pull/10900)
- `gitolite.exclude` setting in [Gitolite external service config](https://docs.sourcegraph.com/admin/external_service/gitolite#configuration) now supports a regular expression via the `pattern` field. This is consistent with how we exclude in other external services. Additionally this is a replacement for the deprecated `blacklist` configuration. [#11403](https://github.com/sourcegraph/sourcegraph/pull/11403)
- Notifications about Sourcegraph being out of date will now be shown to site admins and users (depending on how out-of-date it is).
- Alerts are now configured using `observability.alerts` in the site configuration, instead of via the Grafana web UI. This does not yet support all Grafana notification channel types, and is not yet supported on `sourcegraph/server` ([#11473](https://github.com/sourcegraph/sourcegraph/issues/11473)). For more details, please refer to the [Sourcegraph alerting guide](https://docs.sourcegraph.com/admin/observability/alerting).
- Experimental basic support for detecting if your Sourcegraph instance is over or under-provisioned has been added through a set of dashboards and warning-level alerts based on container utilization.
- Query [operators](https://docs.sourcegraph.com/code_search/reference/queries#boolean-operators) `and` and `or` are now enabled by default in all search modes for searching file content. [#11521](https://github.com/sourcegraph/sourcegraph/pull/11521)

### Changed

- Repository search within a version context will link to the revision in the version context. [#10860](https://github.com/sourcegraph/sourcegraph/pull/10860)
- Background permissions syncing becomes the default method to sync permissions from code hosts. Please [read our documentation for things to keep in mind before upgrading](https://docs.sourcegraph.com/admin/repo/permissions#background-permissions-syncing). [#10972](https://github.com/sourcegraph/sourcegraph/pull/10972)
- The styling of the hover overlay was overhauled to never have badges or the close button overlap content while also always indicating whether the overlay is currently pinned. The styling on code hosts was also improved. [#10956](https://github.com/sourcegraph/sourcegraph/pull/10956)
- Previously, it was required to quote most patterns in structural search. This is no longer a restriction and single and double quotes in structural search patterns are interpreted literally. Note: you may still use `content:"structural-pattern"` if the pattern without quotes conflicts with other syntax. [#11481](https://github.com/sourcegraph/sourcegraph/pull/11481)

### Fixed

- Dynamic repo search filters on branches which contain special characters are correctly escaped now. [#10810](https://github.com/sourcegraph/sourcegraph/pull/10810)
- Forks and archived repositories at a specific commit are searched without the need to specify "fork:yes" or "archived:yes" in the query. [#10864](https://github.com/sourcegraph/sourcegraph/pull/10864)
- The git history for binary files is now correctly shown. [#11034](https://github.com/sourcegraph/sourcegraph/pull/11034)
- Links to AWS Code Commit repositories have been fixed after the URL schema has been changed. [#11019](https://github.com/sourcegraph/sourcegraph/pull/11019)
- A link to view all repositories will now always appear on the Explore page. [#11113](https://github.com/sourcegraph/sourcegraph/pull/11113)
- The Site-admin > Pings page no longer incorrectly indicates that pings are disabled when they aren't. [#11229](https://github.com/sourcegraph/sourcegraph/pull/11229)
- Match counts are now accurately reported for indexed search. [#11242](https://github.com/sourcegraph/sourcegraph/pull/11242)
- When background permissions syncing is enabled, it is now possible to only enforce permissions for repositories from selected code hosts (instead of enforcing permissions for repositories from all code hosts). [#11336](https://github.com/sourcegraph/sourcegraph/pull/11336)
- When more than 200+ repository revisions in a search are unindexed (very rare), the remaining repositories are reported as missing instead of Sourcegraph issuing e.g. several thousand unindexed search requests which causes system slowness and ultimately times out - ensuring searches are still fast even if there are indexing issues on a deployment of Sourcegraph. This does not apply if `index:no` is present in the query.

### Removed

- Automatic syncing of Campaign webhooks for Bitbucket Server. [#10962](https://github.com/sourcegraph/sourcegraph/pull/10962)
- The `blacklist` configuration option for Gitolite is DEPRECATED and will be removed in 3.19. Use `exclude.pattern` instead.

## 3.16.2

### Fixed

- Search: fix indexed search match count [#7fc96](https://github.com/sourcegraph/sourcegraph/commit/7fc96d319f49f55da46a7649ccf261aa7e8327c3)
- Sort detected languages properly [#e7750](https://github.com/sourcegraph/sourcegraph/commit/e77507d060a40355e7b86fb093d21a7149ea03ac)

## 3.16.1

### Fixed

- Fix repo not found error for patches [#11021](https://github.com/sourcegraph/sourcegraph/pull/11021).
- Show expired license screen [#10951](https://github.com/sourcegraph/sourcegraph/pull/10951).
- Sourcegraph is now built with Go 1.14.3, fixing issues running Sourcegraph onUbuntu 19 and 20. [#10447](https://github.com/sourcegraph/sourcegraph/issues/10447)

## 3.16.0

### Added

- Autocompletion for `repogroup` filters in search queries. [#10141](https://github.com/sourcegraph/sourcegraph/pull/10286)
- If the experimental feature flag `codeInsights` is enabled, extensions can contribute content to directory pages through the experimental `ViewProvider` API. [#10236](https://github.com/sourcegraph/sourcegraph/pull/10236)
  - Directory pages are then represented as an experimental `DirectoryViewer` in the `visibleViewComponents` of the extension API. **Note: This may break extensions that were assuming `visibleViewComponents` were always `CodeEditor`s and did not check the `type` property.** Extensions checking the `type` property will continue to work. [#10236](https://github.com/sourcegraph/sourcegraph/pull/10236)
- [Major syntax highlighting improvements](https://github.com/sourcegraph/syntect_server/pull/29), including:
  - 228 commits / 1 year of improvements to the syntax highlighter library Sourcegraph uses ([syntect](https://github.com/trishume/syntect)).
  - 432 commits / 1 year of improvements to the base syntax definitions for ~36 languages Sourcegraph uses ([sublimehq/Packages](https://github.com/sublimehq/Packages)).
  - 30 new file extensions/names now detected.
  - Likely fixes other major instability and language support issues. #9557
  - Added [Smarty](#2885), [Ethereum / Solidity / Vyper)](#2440), [Cuda](#5907), [COBOL](#10154), [vb.NET](#4901), and [ASP.NET](#4262) syntax highlighting.
  - Fixed OCaml syntax highlighting #3545
  - Bazel/Starlark support improved (.star, BUILD, and many more extensions now properly highlighted). #8123
- New permissions page in both user and repository settings when background permissions syncing is enabled (`"permissions.backgroundSync": {"enabled": true}`). [#10473](https://github.com/sourcegraph/sourcegraph/pull/10473) [#10655](https://github.com/sourcegraph/sourcegraph/pull/10655)
- A new dropdown for choosing version contexts appears on the left of the query input when version contexts are specified in `experimentalFeatures.versionContext` in site configuration. Version contexts allow you to scope your search to specific sets of repos at revisions.
- Campaign changeset usage counts including changesets created, added and merged will be sent back in pings. [#10591](https://github.com/sourcegraph/sourcegraph/pull/10591)
- Diff views now feature syntax highlighting and can be properly copy-pasted. [#10437](https://github.com/sourcegraph/sourcegraph/pull/10437)
- Admins can now download an anonymized usage statistics ZIP archive in the **Site admin > Usage stats**. Opting to share this archive with the Sourcegraph team helps us make the product even better. [#10475](https://github.com/sourcegraph/sourcegraph/pull/10475)
- Extension API: There is now a field `versionContext` and subscribable `versionContextChanges` in `Workspace` to allow extensions to respect the instance's version context.
- The smart search field, providing syntax highlighting, hover tooltips, and validation on filters in search queries, is now activated by default. It can be disabled by setting `{ "experimentalFeatures": { "smartSearchField": false } }` in global settings.

### Changed

- The `userID` and `orgID` fields in the SavedSearch type in the GraphQL API have been replaced with a `namespace` field. To get the ID of the user or org that owns the saved search, use `namespace.id`. [#5327](https://github.com/sourcegraph/sourcegraph/pull/5327)
- Tree pages now redirect to blob pages if the path is not a tree and vice versa. [#10193](https://github.com/sourcegraph/sourcegraph/pull/10193)
- Files and directories that are not found now return a 404 status code. [#10193](https://github.com/sourcegraph/sourcegraph/pull/10193)
- The site admin flag `disableNonCriticalTelemetry` now allows Sourcegraph admins to disable most anonymous telemetry. Visit https://docs.sourcegraph.com/admin/pings to learn more. [#10402](https://github.com/sourcegraph/sourcegraph/pull/10402)

### Fixed

- In the OSS version of Sourcegraph, authorization providers are properly initialized and GraphQL APIs are no longer blocked. [#3487](https://github.com/sourcegraph/sourcegraph/issues/3487)
- Previously, GitLab repository paths containing certain characters could not be excluded (slashes and periods in parts of the paths). These characters are now allowed, so the repository paths can be excluded. [#10096](https://github.com/sourcegraph/sourcegraph/issues/10096)
- Symbols for indexed commits in languages Haskell, JSONNet, Kotlin, Scala, Swift, Thrift, and TypeScript will show up again. Previously our symbol indexer would not know how to extract symbols for those languages even though our unindexed symbol service did. [#10357](https://github.com/sourcegraph/sourcegraph/issues/10357)
- When periodically re-cloning a repository it will still be available. [#10663](https://github.com/sourcegraph/sourcegraph/pull/10663)

### Removed

- The deprecated feature discussions has been removed. [#9649](https://github.com/sourcegraph/sourcegraph/issues/9649)

## 3.15.2

### Fixed

- Fix repo not found error for patches [#11021](https://github.com/sourcegraph/sourcegraph/pull/11021).
- Show expired license screen [#10951](https://github.com/sourcegraph/sourcegraph/pull/10951).

## 3.15.1

### Fixed

- A potential security vulnerability with in the authentication workflow has been fixed. [#10167](https://github.com/sourcegraph/sourcegraph/pull/10167)
- An issue where `sourcegraph/postgres-11.4:3.15.0` was incorrectly an older version of the image incompatible with non-root Kubernetes deployments. `sourcegraph/postgres-11.4:3.15.1` now matches the same image version found in Sourcegraph 3.14.3 (`20-04-07_56b20163`).
- An issue that caused the search result type tabs to be overlapped in Safari. [#10191](https://github.com/sourcegraph/sourcegraph/pull/10191)

## 3.15.0

### Added

- Users and site administrators can now view a log of their actions/events in the user settings. [#9141](https://github.com/sourcegraph/sourcegraph/pull/9141)
- With the new `visibility:` filter search results can now be filtered based on a repository's visibility (possible filter values: `any`, `public` or `private`). [#8344](https://github.com/sourcegraph/sourcegraph/issues/8344)
- [`sourcegraph/git-extras`](https://sourcegraph.com/extensions/sourcegraph/git-extras) is now enabled by default on new instances [#3501](https://github.com/sourcegraph/sourcegraph/issues/3501)
- The Sourcegraph Docker image will now copy `/etc/sourcegraph/gitconfig` to `$HOME/.gitconfig`. This is a convenience similiar to what we provide for [repositories that need HTTP(S) or SSH authentication](https://docs.sourcegraph.com/admin/repo/auth). [#658](https://github.com/sourcegraph/sourcegraph/issues/658)
- Permissions background syncing is now supported for GitHub via site configuration `"permissions.backgroundSync": {"enabled": true}`. [#8890](https://github.com/sourcegraph/sourcegraph/issues/8890)
- Search: Adding `stable:true` to a query ensures a deterministic search result order. This is an experimental parameter. It applies only to file contents, and is limited to at max 5,000 results (consider using [the paginated search API](https://docs.sourcegraph.com/api/graphql/search#sourcegraph-3-9-experimental-paginated-search) if you need more than that.). [#9681](https://github.com/sourcegraph/sourcegraph/pull/9681).
- After completing the Sourcegraph user feedback survey, a button may appear for tweeting this feedback at [@sourcegraph](https://twitter.com/sourcegraph). [#9728](https://github.com/sourcegraph/sourcegraph/pull/9728)
- `git fetch` and `git clone` now inherit the parent process environment variables. This allows site admins to set `HTTPS_PROXY` or [git http configurations](https://git-scm.com/docs/git-config/2.26.0#Documentation/git-config.txt-httpproxy) via environment variables. For cluster environments site admins should set this on the gitserver container. [#250](https://github.com/sourcegraph/sourcegraph/issues/250)
- Experimental: Search for file contents using `and`- and `or`-expressions in queries. Enabled via the global settings value `{"experimentalFeatures": {"andOrQuery": "enabled"}}`. [#8567](https://github.com/sourcegraph/sourcegraph/issues/8567)
- Always include forks or archived repositories in searches via the global/org/user settings with `"search.includeForks": true` or `"search.includeArchived": true` respectively. [#9927](https://github.com/sourcegraph/sourcegraph/issues/9927)
- observability (debugging): It is now possible to log all Search and GraphQL requests slower than N milliseconds, using the new site configuration options `observability.logSlowGraphQLRequests` and `observability.logSlowSearches`.
- observability (monitoring): **More metrics monitored and alerted on, more legible dashboards**
  - Dashboard panels now show an orange/red background color when the defined warning/critical alert threshold has been met, making it even easier to see on a dashboard what is in a bad state.
  - Symbols: failing `symbols` -> `frontend-internal` requests are now monitored. [#9732](https://github.com/sourcegraph/sourcegraph/issues/9732)
  - Frontend dasbhoard: Search error types are now broken into distinct panels for improved visibility/legibility.
    - **IMPORTANT**: If you have previously configured alerting on any of these panels or on "hard search errors", you will need to reconfigure it after upgrading.
  - Frontend dasbhoard: Search error and latency are now broken down by type: Browser requests, search-based code intel requests, and API requests.
- observability (debugging): **Distributed tracing is a powerful tool for investigating performance issues.** The following changes have been made with the goal of making it easier to use distributed tracing with Sourcegraph:

  - The site configuration field `"observability.tracing": { "sampling": "..." }` allows a site admin to control which requests generate tracing data.
    - `"all"` will trace all requests.
    - `"selective"` (recommended) will trace all requests initiated from an end-user URL with `?trace=1`. Non-end-user-initiated requests can set a HTTP header `X-Sourcegraph-Should-Trace: true`. This is the recommended setting, as `"all"` can generate large amounts of tracing data that may cause network and memory resource contention in the Sourcegraph instance.
    - `"none"` (default) turns off tracing.
  - Jaeger is now the officially supported distributed tracer. The following is the recommended site configuration to connect Sourcegraph to a Jaeger agent (which must be deployed on the same host and listening on the default ports):

    ```
    "observability.tracing": {
      "sampling": "selective"
    }
    ```

  - Jaeger is now included in the Sourcegraph deployment configuration by default if you are using Kubernetes, Docker Compose, or the pure Docker cluster deployment model. (It is not yet included in the single Docker container distribution.) It will be included as part of upgrading to 3.15 in these deployment models, unless disabled.
  - The site configuration field, `useJaeger`, is deprecated in favor of `observability.tracing`.
  - Support for configuring Lightstep as a distributed tracer is deprecated and will be removed in a subsequent release. Instances that use Lightstep with Sourcegraph are encouraged to migrate to Jaeger (directions for running Jaeger alongside Sourcegraph are included in the installation instructions).

### Changed

- Multiple backwards-incompatible changes in the parts of the GraphQL API related to Campaigns [#9106](https://github.com/sourcegraph/sourcegraph/issues/9106):
  - `CampaignPlan.status` has been removed, since we don't need it anymore after moving execution of campaigns to src CLI in [#8008](https://github.com/sourcegraph/sourcegraph/pull/8008).
  - `CampaignPlan` has been renamed to `PatchSet`.
  - `ChangesetPlan`/`ChangesetPlanConnection` has been renamed to `Patch`/`PatchConnection`.
  - `CampaignPlanPatch` has been renamed to `PatchInput`.
  - `Campaign.plan` has been renamed to `Campaign.patchSet`.
  - `Campaign.changesetPlans` has been renamed to `campaign.changesetPlan`.
  - `createCampaignPlanFromPatches` mutation has been renamed to `createPatchSetFromPatches`.
- Removed the scoped search field on tree pages. When browsing code, the global search query will now get scoped to the current tree or file. [#9225](https://github.com/sourcegraph/sourcegraph/pull/9225)
- Instances without a license key that exceed the published user limit will now display a notice to all users.

### Fixed

- `.*` in the filter pattern were ignored and led to missing search results. [#9152](https://github.com/sourcegraph/sourcegraph/pull/9152)
- The Phabricator integration no longer makes duplicate requests to Phabricator's API on diff views. [#8849](https://github.com/sourcegraph/sourcegraph/issues/8849)
- Changesets on repositories that aren't available on the instance anymore are now hidden instead of failing. [#9656](https://github.com/sourcegraph/sourcegraph/pull/9656)
- observability (monitoring):
  - **Dashboard and alerting bug fixes**
    - Syntect Server dashboard: "Worker timeouts" can no longer appear to go negative. [#9523](https://github.com/sourcegraph/sourcegraph/issues/9523)
    - Symbols dashboard: "Store fetch queue size" can no longer appear to go negative. [#9731](https://github.com/sourcegraph/sourcegraph/issues/9731)
    - Syntect Server dashboard: "Worker timeouts" no longer incorrectly shows multiple values. [#9524](https://github.com/sourcegraph/sourcegraph/issues/9524)
    - Searcher dashboard: "Search errors on unindexed repositories" no longer includes cancelled search requests (which are expected).
    - Fixed an issue where NaN could leak into the `alert_count` metric. [#9832](https://github.com/sourcegraph/sourcegraph/issues/9832)
    - Gitserver: "resolve_revision_duration_slow" alert is no longer flaky / non-deterministic. [#9751](https://github.com/sourcegraph/sourcegraph/issues/9751)
    - Git Server dashboard: there is now a panel to show concurrent command executions to match the defined alerts. [#9354](https://github.com/sourcegraph/sourcegraph/issues/9354)
    - Git Server dashboard: adjusted the critical disk space alert to 15% so it can now fire. [#9351](https://github.com/sourcegraph/sourcegraph/issues/9351)
  - **Dashboard visiblity and legibility improvements**
    - all: "frontend internal errors" are now broken down just by route, which makes reading the graph easier. [#9668](https://github.com/sourcegraph/sourcegraph/issues/9668)
    - Frontend dashboard: panels no longer show misleading duplicate labels. [#9660](https://github.com/sourcegraph/sourcegraph/issues/9660)
    - Syntect Server dashboard: panels are no longer compacted, for improved visibility. [#9525](https://github.com/sourcegraph/sourcegraph/issues/9525)
    - Frontend dashboard: panels are no longer compacted, for improved visibility. [#9356](https://github.com/sourcegraph/sourcegraph/issues/9356)
    - Searcher dashboard: "Search errors on unindexed repositories" is now broken down by code instead of instance for improved readability. [#9670](https://github.com/sourcegraph/sourcegraph/issues/9670)
    - Symbols dashboard: metrics are now aggregated instead of per-instance, for improved visibility. [#9730](https://github.com/sourcegraph/sourcegraph/issues/9730)
    - Firing alerts are now correctly sorted at the top of dashboards by default. [#9766](https://github.com/sourcegraph/sourcegraph/issues/9766)
    - Panels at the bottom of the home dashboard no longer appear clipped / cut off. [#9768](https://github.com/sourcegraph/sourcegraph/issues/9768)
    - Git Server dashboard: disk usage now shown in percentages to match the alerts that can fire. [#9352](https://github.com/sourcegraph/sourcegraph/issues/9352)
    - Git Server dashboard: the 'echo command duration test' panel now properly displays units in seconds. [#7628](https://github.com/sourcegraph/sourcegraph/issues/7628)
    - Dashboard panels showing firing alerts no longer over-count firing alerts due to the number of service replicas. [#9353](https://github.com/sourcegraph/sourcegraph/issues/9353)

### Removed

- The experimental feature discussions is marked as deprecated. GraphQL and configuration fields related to it will be removed in 3.16. [#9649](https://github.com/sourcegraph/sourcegraph/issues/9649)

## 3.14.4

### Fixed

- A potential security vulnerability with in the authentication workflow has been fixed. [#10167](https://github.com/sourcegraph/sourcegraph/pull/10167)

## 3.14.3

### Fixed

- phabricator: Duplicate requests to phabricator API from sourcegraph extensions. [#8849](https://github.com/sourcegraph/sourcegraph/issues/8849)

## 3.14.2

### Fixed

- campaigns: Ignore changesets where repo does not exist anymore. [#9656](https://github.com/sourcegraph/sourcegraph/pull/9656)

## 3.14.1

### Added

- monitoring: new Permissions dashboard to show stats of repository permissions.

### Changed

- Site-Admin/Instrumentation in the Kubernetes cluster deployment now includes indexed-search.

## 3.14.0

### Added

- Site-Admin/Instrumentation is now available in the Kubernetes cluster deployment [8805](https://github.com/sourcegraph/sourcegraph/pull/8805).
- Extensions can now specify a `baseUri` in the `DocumentFilter` when registering providers.
- Admins can now exclude GitHub forks and/or archived repositories from the set of repositories being mirrored in Sourcegraph with the `"exclude": [{"forks": true}]` or `"exclude": [{"archived": true}]` GitHub external service configuration. [#8974](https://github.com/sourcegraph/sourcegraph/pull/8974)
- Campaign changesets can be filtered by State, Review State and Check State. [#8848](https://github.com/sourcegraph/sourcegraph/pull/8848)
- Counts of users of and searches conducted with interactive and plain text search modes will be sent back in pings, aggregated daily, weekly, and monthly.
- Aggregated counts of daily, weekly, and monthly active users of search will be sent back in pings.
- Counts of number of searches conducted using each filter will be sent back in pings, aggregated daily, weekly, and monthly.
- Counts of number of users conducting searches containing each filter will be sent back in pings, aggregated daily, weekly, and monthly.
- Added more entries (Bash, Erlang, Julia, OCaml, Scala) to the list of suggested languages for the `lang:` filter.
- Permissions background sync is now supported for GitLab and Bitbucket Server via site configuration `"permissions.backgroundSync": {"enabled": true}`.
- Indexed search exports more prometheus metrics and debug logs to aid debugging performance issues. [#9111](https://github.com/sourcegraph/sourcegraph/issues/9111)
- monitoring: the Frontend dashboard now shows in excellent detail how search is behaving overall and at a glance.
- monitoring: added alerts for when hard search errors (both timeouts and general errors) are high.
- monitoring: added alerts for when partial search timeouts are high.
- monitoring: added alerts for when search 90th and 99th percentile request duration is high.
- monitoring: added alerts for when users are being shown an abnormally large amount of search alert user suggestions and no results.
- monitoring: added alerts for when the internal indexed and unindexed search services are returning bad responses.
- monitoring: added alerts for when gitserver may be under heavy load due to many concurrent command executions or under-provisioning.

### Changed

- The "automation" feature was renamed to "campaigns".
  - `campaigns.readAccess.enabled` replaces the deprecated site configuration property `automation.readAccess.enabled`.
  - The experimental feature flag was not renamed (because it will go away soon) and remains `{"experimentalFeatures": {"automation": "enabled"}}`.
- The [Kubernetes deployment](https://github.com/sourcegraph/deploy-sourcegraph) for **existing** installations requires a
  [migration step](https://github.com/sourcegraph/deploy-sourcegraph/blob/master/docs/migrate.md) when upgrading
  past commit [821032e2ee45f21f701](https://github.com/sourcegraph/deploy-sourcegraph/commit/821032e2ee45f21f701caac624e4f090c59fd259) or when upgrading to 3.14.
  New installations starting with the mentioned commit or with 3.14 do not need this migration step.
- Aggregated search latencies (in ms) of search queries are now included in [pings](https://docs.sourcegraph.com/admin/pings).
- The [Kubernetes deployment](https://github.com/sourcegraph/deploy-sourcegraph) frontend role has added services as a resource to watch/listen/get.
  This change does not affect the newly-introduced, restricted Kubernetes config files.
- Archived repositories are excluded from search by default. Adding `archived:yes` includes archived repositories.
- Forked repositories are excluded from search by default. Adding `fork:yes` includes forked repositories.
- CSRF and session cookies now set `SameSite=None` when Sourcegraph is running behind HTTPS and `SameSite=Lax` when Sourcegraph is running behind HTTP in order to comply with a [recent IETF proposal](https://web.dev/samesite-cookies-explained/#samesitenone-must-be-secure). As a side effect, the Sourcegraph browser extension and GitLab/Bitbucket native integrations can only connect to private instances that have HTTPS configured. If your private instance is only running behind HTTP, please configure your instance to use HTTPS in order to continue using these.
- The Bitbucket Server rate limit that Sourcegraph self-imposes has been raised from 120 req/min to 480 req/min to account for Sourcegraph instances that make use of Sourcegraphs' Bitbucket Server repository permissions and campaigns at the same time (which require a larger number of API requests against Bitbucket Server). The new number is based on Sourcegraph consuming roughly 8% the average API request rate of a large customers' Bitbucket Server instance. [#9048](https://github.com/sourcegraph/sourcegraph/pull/9048/files)
- If a single, unambiguous commit SHA is used in a search query (e.g., `repo@c98f56`) and a search index exists at this commit (i.e., it is the `HEAD` commit), then the query is searched using the index. Prior to this change, unindexed search was performed for any query containing an `@commit` specifier.

### Fixed

- Zoekt's watchdog ensures the service is down upto 3 times before exiting. The watchdog would misfire on startup on resource constrained systems, with the retries this should make a false positive far less likely. [#7867](https://github.com/sourcegraph/sourcegraph/issues/7867)
- A regression in repo-updater was fixed that lead to every repository's git clone being updated every time the list of repositories was synced from the code host. [#8501](https://github.com/sourcegraph/sourcegraph/issues/8501)
- The default timeout of indexed search has been increased. Previously indexed search would always return within 3s. This lead to broken behaviour on new instances which had yet to tune resource allocations. [#8720](https://github.com/sourcegraph/sourcegraph/pull/8720)
- Bitbucket Server older than 5.13 failed to sync since Sourcegraph 3.12. This was due to us querying for the `archived` label, but Bitbucket Server 5.13 does not support labels. [#8883](https://github.com/sourcegraph/sourcegraph/issues/8883)
- monitoring: firing alerts are now ordered at the top of the list in dashboards by default for better visibility.
- monitoring: fixed an issue where some alerts would fail to report in for the "Total alerts defined" panel in the overview dashboard.

### Removed

- The v3.11 migration to merge critical and site configuration has been removed. If you are still making use of the deprecated `CRITICAL_CONFIG_FILE`, your instance may not start up. See the [migration notes for Sourcegraph 3.11](https://docs.sourcegraph.com/admin/migration/3_11) for more information.

## 3.13.2

### Fixed

- The default timeout of indexed search has been increased. Previously indexed search would always return within 3s. This lead to broken behaviour on new instances which had yet to tune resource allocations. [#8720](https://github.com/sourcegraph/sourcegraph/pull/8720)
- Bitbucket Server older than 5.13 failed to sync since Sourcegraph 3.12. This was due to us querying for the `archived` label, but Bitbucket Server 5.13 does not support labels. [#8883](https://github.com/sourcegraph/sourcegraph/issues/8883)
- A regression in repo-updater was fixed that lead to every repository's git clone being updated every time the list of repositories was synced from the code host. [#8501](https://github.com/sourcegraph/sourcegraph/issues/8501)

## 3.13.1

### Fixed

- To reduce the chance of users running into "502 Bad Gateway" errors an internal timeout has been increased from 60 seconds to 10 minutes so that long running requests are cut short by the proxy in front of `sourcegraph-frontend` and correctly reported as "504 Gateway Timeout". [#8606](https://github.com/sourcegraph/sourcegraph/pull/8606)
- Sourcegraph instances that are not connected to the internet will no longer display errors when users submit NPS survey responses (the responses will continue to be stored locally). Rather, an error will be printed to the frontend logs. [#8598](https://github.com/sourcegraph/sourcegraph/issues/8598)
- Showing `head>` in the search results if the first line of the file is shown [#8619](https://github.com/sourcegraph/sourcegraph/issues/8619)

## 3.13.0

### Added

- Experimental: Added new field `experimentalFeatures.customGitFetch` that allows defining custom git fetch commands for code hosts and repositories with special settings. [#8435](https://github.com/sourcegraph/sourcegraph/pull/8435)
- Experimental: the search query input now provides syntax highlighting, hover tooltips, and diagnostics on filters in search queries. Requires the global settings value `{ "experimentalFeatures": { "smartSearchField": true } }`.
- Added a setting `search.hideSuggestions`, which when set to `true`, will hide search suggestions in the search bar. [#8059](https://github.com/sourcegraph/sourcegraph/pull/8059)
- Experimental: A tool, [src-expose](https://docs.sourcegraph.com/admin/external_service/other#experimental-src-expose), can be used to import code from any code host.
- Experimental: Added new field `certificates` as in `{ "experimentalFeatures" { "tls.external": { "certificates": ["<CERT>"] } } }`. This allows you to add certificates to trust when communicating with a code host (via API or git+http). We expect this to be useful for adding internal certificate authorities/self-signed certificates. [#71](https://github.com/sourcegraph/sourcegraph/issues/71)
- Added a setting `auth.minPasswordLength`, which when set, causes a minimum password length to be enforced when users sign up or change passwords. [#7521](https://github.com/sourcegraph/sourcegraph/issues/7521)
- GitHub labels associated with code change campaigns are now displayed. [#8115](https://github.com/sourcegraph/sourcegraph/pull/8115)
- GitHub labels associated with campaigns are now displayed. [#8115](https://github.com/sourcegraph/sourcegraph/pull/8115)
- When creating a campaign, users can now specify the branch name that will be used on code host. This is also a breaking change for users of the GraphQL API since the `branch` attribute is now required in `CreateCampaignInput` when a `plan` is also specified. [#7646](https://github.com/sourcegraph/sourcegraph/issues/7646)
- Added an optional `content:` parameter for specifying a search pattern. This parameter overrides any other search patterns in a query. Useful for unambiguously specifying what to search for when search strings clash with other query syntax. [#6490](https://github.com/sourcegraph/sourcegraph/issues/6490)
- Interactive search mode, which helps users construct queries using UI elements, is now made available to users by default. A dropdown to the left of the search bar allows users to toggle between interactive and plain text modes. The option to use interactive search mode can be disabled by adding `{ "experimentalFeatures": { "splitSearchModes": false } }` in global settings. [#8461](https://github.com/sourcegraph/sourcegraph/pull/8461)
- Our [upgrade policy](https://docs.sourcegraph.com/#upgrading-sourcegraph) is now enforced by the `sourcegraph-frontend` on startup to prevent admins from mistakenly jumping too many versions. [#8157](https://github.com/sourcegraph/sourcegraph/pull/8157) [#7702](https://github.com/sourcegraph/sourcegraph/issues/7702)
- Repositories with bad object packs or bad objects are automatically repaired. We now detect suspect output of git commands to mark a repository for repair. [#6676](https://github.com/sourcegraph/sourcegraph/issues/6676)
- Hover tooltips for Scala and Perl files now have syntax highlighting. [#8456](https://github.com/sourcegraph/sourcegraph/pull/8456) [#8307](https://github.com/sourcegraph/sourcegraph/issues/8307)

### Changed

- `experimentalFeatures.splitSearchModes` was removed as a site configuration option. It should be set in global/org/user settings.
- Sourcegraph now waits for `90s` instead of `5s` for Redis to be available before quitting. This duration is configurable with the new `SRC_REDIS_WAIT_FOR` environment variable.
- Code intelligence usage statistics will be sent back via pings by default. Aggregated event counts can be disabled via the site admin flag `disableNonCriticalTelemetry`.
- The Sourcegraph Docker image optimized its use of Redis to make start-up significantly faster in certain scenarios (e.g when container restarts were frequent). ([#3300](https://github.com/sourcegraph/sourcegraph/issues/3300), [#2904](https://github.com/sourcegraph/sourcegraph/issues/2904))
- Upgrading Sourcegraph is officially supported for one minor version increment (e.g., 3.12 -> 3.13). Previously, upgrades from 2 minor versions previous were supported. Please reach out to support@sourcegraph.com if you would like assistance upgrading from a much older version of Sourcegraph.
- The GraphQL mutation `previewCampaignPlan` has been renamed to `createCampaignPlan`. This mutation is part of campaigns, which is still in beta and behind a feature flag and thus subject to possible breaking changes while we still work on it.
- The GraphQL mutation `previewCampaignPlan` has been renamed to `createCampaignPlan`. This mutation is part of the campaigns feature, which is still in beta and behind a feature flag and thus subject to possible breaking changes while we still work on it.
- The GraphQL field `CampaignPlan.changesets` has been deprecated and will be removed in 3.15. A new field called `CampaignPlan.changesetPlans` has been introduced to make the naming more consistent with the `Campaign.changesetPlans` field. Please use that instead. [#7966](https://github.com/sourcegraph/sourcegraph/pull/7966)
- Long lines (>2000 bytes) are no longer highlighted, in order to prevent performance issues in browser rendering. [#6489](https://github.com/sourcegraph/sourcegraph/issues/6489)
- No longer requires `read:org` permissions for GitHub OAuth if `allowOrgs` is not enabled in the site configuration. [#8163](https://github.com/sourcegraph/sourcegraph/issues/8163)
- [Documentation](https://github.com/sourcegraph/deploy-sourcegraph/blob/master/configure/jaeger/README.md) in github.com/sourcegraph/deploy-sourcegraph for deploying Jaeger in Kubernetes clusters running Sourcegraph has been updated to use the [Jaeger Operator](https://www.jaegertracing.io/docs/1.16/operator/), the recommended standard way of deploying Jaeger in a Kubernetes cluster. We recommend existing customers that use Jaeger adopt this new method of deployment. Please reach out to support@sourcegraph.com if you'd like assistance updating.

### Fixed

- The syntax highlighter (syntect-server) no longer fails when run in environments without IPv6 support. [#8463](https://github.com/sourcegraph/sourcegraph/pull/8463)
- After adding/removing a gitserver replica the admin interface will correctly report that repositories that need to move replicas as cloning. [#7970](https://github.com/sourcegraph/sourcegraph/issues/7970)
- Show download button for images. [#7924](https://github.com/sourcegraph/sourcegraph/issues/7924)
- gitserver backoffs trying to re-clone repositories if they fail to clone. In the case of large monorepos that failed this lead to gitserver constantly cloning them and using many resources. [#7804](https://github.com/sourcegraph/sourcegraph/issues/7804)
- It is now possible to escape spaces using `\` in the search queries when using regexp. [#7604](https://github.com/sourcegraph/sourcegraph/issues/7604)
- Clicking filter chips containing whitespace is now correctly quoted in the web UI. [#6498](https://github.com/sourcegraph/sourcegraph/issues/6498)
- **Monitoring:** Fixed an issue with the **Frontend** -> **Search responses by status** panel which caused search response types to not be aggregated as expected. [#7627](https://github.com/sourcegraph/sourcegraph/issues/7627)
- **Monitoring:** Fixed an issue with the **Replacer**, **Repo Updater**, and **Searcher** dashboards would incorrectly report on a metric from the unrelated query-runner service. [#7531](https://github.com/sourcegraph/sourcegraph/issues/7531)
- Deterministic ordering of results from indexed search. Previously when refreshing a page with many results some results may come and go.
- Spread out periodic git reclones. Previously we would reclone all git repositories every 45 days. We now add in a jitter of 12 days to spread out the load for larger installations. [#8259](https://github.com/sourcegraph/sourcegraph/issues/8259)
- Fixed an issue with missing commit information in graphql search results. [#8343](https://github.com/sourcegraph/sourcegraph/pull/8343)

### Removed

- All repository fields related to `enabled` and `disabled` have been removed from the GraphQL API. These fields have been deprecated since 3.4. [#3971](https://github.com/sourcegraph/sourcegraph/pull/3971)
- The deprecated extension API `Hover.__backcompatContents` was removed.

## 3.12.10

This release backports the fixes released in `3.13.2` for customers still on `3.12`.

### Fixed

- The default timeout of indexed search has been increased. Previously indexed search would always return within 3s. This lead to broken behaviour on new instances which had yet to tune resource allocations. [#8720](https://github.com/sourcegraph/sourcegraph/pull/8720)
- Bitbucket Server older than 5.13 failed to sync since Sourcegraph 3.12. This was due to us querying for the `archived` label, but Bitbucket Server 5.13 does not support labels. [#8883](https://github.com/sourcegraph/sourcegraph/issues/8883)
- A regression in repo-updater was fixed that lead to every repository's git clone being updated every time the list of repositories was synced from the code host. [#8501](https://github.com/sourcegraph/sourcegraph/issues/8501)

## 3.12.9

This is `3.12.8` release with internal infrastructure fixes to publish the docker images.

## 3.12.8

### Fixed

- Extension API showInputBox and other Window methods now work on search results pages [#8519](https://github.com/sourcegraph/sourcegraph/issues/8519)
- Extension error notification styling is clearer [#8521](https://github.com/sourcegraph/sourcegraph/issues/8521)

## 3.12.7

### Fixed

- Campaigns now gracefully handle GitHub review dismissals when rendering the burndown chart.

## 3.12.6

### Changed

- When GitLab permissions are turned on using GitLab OAuth authentication, GitLab project visibility is fetched in batches, which is generally more efficient than fetching them individually. The `minBatchingThreshold` and `maxBatchRequests` fields of the `authorization.identityProvider` object in the GitLab repositories configuration control when such batch fetching is used. [#8171](https://github.com/sourcegraph/sourcegraph/pull/8171)

## 3.12.5

### Fixed

- Fixed an internal race condition in our Docker build process. The previous patch version 3.12.4 contained an lsif-server version that was newer than expected. The affected artifacts have since been removed from the Docker registry.

## 3.12.4

### Added

- New optional `apiURL` configuration option for Bitbucket Cloud code host connection [#8082](https://github.com/sourcegraph/sourcegraph/pull/8082)

## 3.12.3

### Fixed

- Fixed an issue in `sourcegraph/*` Docker images where data folders were either not created or had incorrect permissions - preventing the use of Docker volumes. [#7991](https://github.com/sourcegraph/sourcegraph/pull/7991)

## 3.12.2

### Added

- Experimental: The site configuration field `campaigns.readAccess.enabled` allows site-admins to give read-only access for code change campaigns to non-site-admins. This is a setting for the experimental feature campaigns and will only have an effect when campaigns are enabled under `experimentalFeatures`. [#8013](https://github.com/sourcegraph/sourcegraph/issues/8013)

### Fixed

- A regression in 3.12.0 which caused [find-leaked-credentials campaigns](https://docs.sourcegraph.com/user/campaigns#finding-leaked-credentials) to not return any results for private repositories. [#7914](https://github.com/sourcegraph/sourcegraph/issues/7914)
- Experimental: The site configuration field `campaigns.readAccess.enabled` allows site-admins to give read-only access for campaigns to non-site-admins. This is a setting for the experimental campaigns feature and will only have an effect when campaigns is enabled under `experimentalFeatures`. [#8013](https://github.com/sourcegraph/sourcegraph/issues/8013)

### Fixed

- A regression in 3.12.0 which caused find-leaked-credentials campaigns to not return any results for private repositories. [#7914](https://github.com/sourcegraph/sourcegraph/issues/7914)
- A regression in 3.12.0 which removed the horizontal bar between search result matches.
- Manual campaigns were wrongly displayed as being in draft mode. [#8009](https://github.com/sourcegraph/sourcegraph/issues/8009)
- Manual campaigns could be published and create the wrong changesets on code hosts, even though the campaign was never in draft mode (see line above). [#8012](https://github.com/sourcegraph/sourcegraph/pull/8012)
- A regression in 3.12.0 which caused manual campaigns to not properly update the UI after adding a changeset. [#8023](https://github.com/sourcegraph/sourcegraph/pull/8023)
- Minor improvements to manual campaign form fields. [#8033](https://github.com/sourcegraph/sourcegraph/pull/8033)

## 3.12.1

### Fixed

- The ephemeral `/site-config.json` escape-hatch config file has moved to `$HOME/site-config.json`, to support non-root container environments. [#7873](https://github.com/sourcegraph/sourcegraph/issues/7873)
- Fixed an issue where repository permissions would sometimes not be cached, due to improper Redis nil value handling. [#7912](https://github.com/sourcegraph/sourcegraph/issues/7912)

## 3.12.0

### Added

- Bitbucket Server repositories with the label `archived` can be excluded from search with `archived:no` [syntax](https://docs.sourcegraph.com/code_search/reference/queries). [#5494](https://github.com/sourcegraph/sourcegraph/issues/5494)
- Add button to download file in code view. [#5478](https://github.com/sourcegraph/sourcegraph/issues/5478)
- The new `allowOrgs` site config setting in GitHub `auth.providers` enables admins to restrict GitHub logins to members of specific GitHub organizations. [#4195](https://github.com/sourcegraph/sourcegraph/issues/4195)
- Support case field in repository search. [#7671](https://github.com/sourcegraph/sourcegraph/issues/7671)
- Skip LFS content when cloning git repositories. [#7322](https://github.com/sourcegraph/sourcegraph/issues/7322)
- Hover tooltips and _Find Reference_ results now display a badge to indicate when a result is search-based. These indicators can be disabled by adding `{ "experimentalFeatures": { "showBadgeAttachments": false } }` in global settings.
- Campaigns can now be created as drafts, which can be shared and updated without creating changesets (pull requests) on code hosts. When ready, a draft can then be published, either completely or changeset by changeset, to create changesets on the code host. [#7659](https://github.com/sourcegraph/sourcegraph/pull/7659)
- Experimental: feature flag `BitbucketServerFastPerm` can be enabled to speed up fetching ACL data from Bitbucket Server instances. This requires [Bitbucket Server Sourcegraph plugin](https://github.com/sourcegraph/bitbucket-server-plugin) to be installed.
- Experimental: A site configuration field `{ "experimentalFeatures" { "tls.external": { "insecureSkipVerify": true } } }` which allows you to configure SSL/TLS settings for Sourcegraph contacting your code hosts. Currently just supports turning off TLS/SSL verification. [#71](https://github.com/sourcegraph/sourcegraph/issues/71)
- Experimental: To search across multiple revisions of the same repository, list multiple branch names (or other revspecs) separated by `:` in your query, as in `repo:myrepo@branch1:branch2:branch2`. To search all branches, use `repo:myrepo@*refs/heads/`. Requires the site configuration value `{ "experimentalFeatures": { "searchMultipleRevisionsPerRepository": true } }`. Previously this was only supported for diff and commit searches.
- Experimental: interactive search mode, which helps users construct queries using UI elements. Requires the site configuration value `{ "experimentalFeatures": { "splitSearchModes": true } }`. The existing plain text search format is still available via the dropdown menu on the left of the search bar.
- A case sensitivity toggle now appears in the search bar.
- Add explicit repository permissions support with site configuration field `{ "permissions.userMapping" { "enabled": true, "bindID": "email" } }`.

### Changed

- The "Files" tab in the search results page has been renamed to "Filenames" for clarity.
- The search query builder now lives on its own page at `/search/query-builder`. The home search page has a link to it.
- User passwords when using builtin auth are limited to 256 characters. Existing passwords longer than 256 characters will continue to work.
- GraphQL API: Campaign.changesetCreationStatus has been renamed to Campaign.status to be aligned with CampaignPlan. [#7654](https://github.com/sourcegraph/sourcegraph/pull/7654)
- When using GitHub as an authentication provider, `read:org` scope is now required. This is used to support the new `allowOrgs` site config setting in the GitHub `auth.providers` configuration, which enables site admins to restrict GitHub logins to members of a specific GitHub organization. This for example allows having a Sourcegraph instance with GitHub sign in configured be exposed to the public internet without allowing everyone with a GitHub account access to your Sourcegraph instance.

### Fixed

- The experimental search pagination API no longer times out when large repositories are encountered. [#6384](https://github.com/sourcegraph/sourcegraph/issues/6384)
- We resolve relative symbolic links from the directory of the symlink, rather than the root of the repository. [#6034](https://github.com/sourcegraph/sourcegraph/issues/6034)
- Show errors on repository settings page when repo-updater is down. [#3593](https://github.com/sourcegraph/sourcegraph/issues/3593)
- Remove benign warning that verifying config took more than 10s when updating or saving an external service. [#7176](https://github.com/sourcegraph/sourcegraph/issues/7176)
- repohasfile search filter works again (regressed in 3.10). [#7380](https://github.com/sourcegraph/sourcegraph/issues/7380)
- Structural search can now run on very large repositories containing any number of files. [#7133](https://github.com/sourcegraph/sourcegraph/issues/7133)

### Removed

- The deprecated GraphQL mutation `setAllRepositoriesEnabled` has been removed. [#7478](https://github.com/sourcegraph/sourcegraph/pull/7478)
- The deprecated GraphQL mutation `deleteRepository` has been removed. [#7483](https://github.com/sourcegraph/sourcegraph/pull/7483)

## 3.11.4

### Fixed

- The `/.auth/saml/metadata` endpoint has been fixed. Previously it panicked if no encryption key was set.
- The version updating logic has been fixed for `sourcegraph/server`. Users running `sourcegraph/server:3.11.1` will need to manually modify their `docker run` command to use `sourcegraph/server:3.11.4` or higher. [#7442](https://github.com/sourcegraph/sourcegraph/issues/7442)

## 3.11.1

### Fixed

- The syncing process for newly created campaign changesets has been fixed again after they have erroneously been marked as deleted in the database. [#7522](https://github.com/sourcegraph/sourcegraph/pull/7522)
- The syncing process for newly created changesets (in campaigns) has been fixed again after they have erroneously been marked as deleted in the database. [#7522](https://github.com/sourcegraph/sourcegraph/pull/7522)

## 3.11.0

**Important:** If you use `SITE_CONFIG_FILE` or `CRITICAL_CONFIG_FILE`, please be sure to follow the steps in: [migration notes for Sourcegraph v3.11+](https://docs.sourcegraph.com/admin/migration/3_11.md) after upgrading.

### Added

- Language statistics by commit are available via the API. [#6737](https://github.com/sourcegraph/sourcegraph/pull/6737)
- Added a new page that shows [language statistics for the results of a search query](https://docs.sourcegraph.com/user/search#statistics).
- Global settings can be configured from a local file using the environment variable `GLOBAL_SETTINGS_FILE`.
- High-level health metrics and dashboards have been added to Sourcegraph's monitoring (found under the **Site admin** -> **Monitoring** area). [#7216](https://github.com/sourcegraph/sourcegraph/pull/7216)
- Logging for GraphQL API requests not issued by Sourcegraph is now much more verbose, allowing for easier debugging of problematic queries and where they originate from. [#5706](https://github.com/sourcegraph/sourcegraph/issues/5706)
- A new campaign type finds and removes leaked npm credentials. [#6893](https://github.com/sourcegraph/sourcegraph/pull/6893)
- Campaigns can now be retried to create failed changesets due to ephemeral errors (e.g. network problems when creating a pull request on GitHub). [#6718](https://github.com/sourcegraph/sourcegraph/issues/6718)
- The initial release of [structural code search](https://docs.sourcegraph.com/code_search/reference/structural).

### Changed

- `repohascommitafter:` search filter uses a more efficient git command to determine inclusion. [#6739](https://github.com/sourcegraph/sourcegraph/pull/6739)
- `NODE_NAME` can be specified instead of `HOSTNAME` for zoekt-indexserver. `HOSTNAME` was a confusing configuration to use in [Pure-Docker Sourcegraph deployments](https://github.com/sourcegraph/deploy-sourcegraph-docker). [#6846](https://github.com/sourcegraph/sourcegraph/issues/6846)
- The feedback toast now requests feedback every 60 days of usage (was previously only once on the 3rd day of use). [#7165](https://github.com/sourcegraph/sourcegraph/pull/7165)
- The lsif-server container now only has a dependency on Postgres, whereas before it also relied on Redis. [#6880](https://github.com/sourcegraph/sourcegraph/pull/6880)
- Renamed the GraphQL API `LanguageStatistics` fields to `name`, `totalBytes`, and `totalLines` (previously the field names started with an uppercase letter, which was inconsistent).
- Detecting a file's language uses a more accurate but slower algorithm. To revert to the old (faster and less accurate) algorithm, set the `USE_ENHANCED_LANGUAGE_DETECTION` env var to the string `false` (on the `sourcegraph/server` container, or if using the cluster deployment, on the `sourcegraph-frontend` pod).
- Diff and commit searches that make use of `before:` and `after:` filters to narrow their search area are now no longer subject to the 50-repository limit. This allows for creating saved searches on more than 50 repositories as before. [#7215](https://github.com/sourcegraph/sourcegraph/issues/7215)

### Fixed

- Changes to external service configurations are reflected much faster. [#6058](https://github.com/sourcegraph/sourcegraph/issues/6058)
- Deleting an external service will not show warnings for the non-existent service. [#5617](https://github.com/sourcegraph/sourcegraph/issues/5617)
- Suggested search filter chips are quoted if necessary. [#6498](https://github.com/sourcegraph/sourcegraph/issues/6498)
- Remove potential panic in gitserver if heavily loaded. [#6710](https://github.com/sourcegraph/sourcegraph/issues/6710)
- Multiple fixes to make the preview and creation of campaigns more robust and a smoother user experience. [#6682](https://github.com/sourcegraph/sourcegraph/pull/6682) [#6625](https://github.com/sourcegraph/sourcegraph/issues/6625) [#6658](https://github.com/sourcegraph/sourcegraph/issues/6658) [#7088](https://github.com/sourcegraph/sourcegraph/issues/7088) [#6766](https://github.com/sourcegraph/sourcegraph/issues/6766) [#6717](https://github.com/sourcegraph/sourcegraph/issues/6717) [#6659](https://github.com/sourcegraph/sourcegraph/issues/6659)
- Repositories referenced in campaigns that are removed in an external service configuration change won't lead to problems with the syncing process anymore. [#7015](https://github.com/sourcegraph/sourcegraph/pull/7015)
- The Searcher dashboard (and the `src_graphql_search_response` Prometheus metric) now properly account for search alerts instead of them being incorrectly added to the `timeout` category. [#7214](https://github.com/sourcegraph/sourcegraph/issues/7214)
- In the experimental search pagination API, the `cloning`, `missing`, and other repository fields now return a well-defined set of results. [#6000](https://github.com/sourcegraph/sourcegraph/issues/6000)

### Removed

- The management console has been removed. All critical configuration previously stored in the management console will be automatically migrated to your site configuration. For more information about this change, or if you use `SITE_CONFIG_FILE` / `CRITICAL_CONFIG_FILE`, please see the [migration notes for Sourcegraph v3.11+](https://docs.sourcegraph.com/admin/migration/3_11.md).

## 3.10.4

### Fixed

- An issue where diff/commit searches that would run over more than 50 repositories would incorrectly display a timeout error instead of the correct error suggesting users scope their query to less repositories. [#7090](https://github.com/sourcegraph/sourcegraph/issues/7090)

## 3.10.3

### Fixed

- A critical regression in 3.10.2 which caused diff, commit, and repository searches to timeout. [#7090](https://github.com/sourcegraph/sourcegraph/issues/7090)
- A critical regression in 3.10.2 which caused "No results" to appear frequently on pages with search results. [#7095](https://github.com/sourcegraph/sourcegraph/pull/7095)
- An issue where the built-in Grafana Searcher dashboard would show duplicate success/error metrics. [#7078](https://github.com/sourcegraph/sourcegraph/pull/7078)

## 3.10.2

### Added

- Site admins can now use the built-in Grafana Searcher dashboard to observe how many search requests are successful, or resulting in errors or timeouts. [#6756](https://github.com/sourcegraph/sourcegraph/issues/6756)

### Fixed

- When searches timeout, a consistent UI with clear actions like a button to increase the timeout is now returned. [#6754](https://github.com/sourcegraph/sourcegraph/issues/6754)
- To reduce the chance of search timeouts in some cases, the default indexed search timeout has been raised from 1.5s to 3s. [#6754](https://github.com/sourcegraph/sourcegraph/issues/6754)
- We now correctly inform users of the limitations of diff/commit search. If a diff/commit search would run over more than 50 repositories, users will be shown an error suggesting they scope their search to less repositories using the `repo:` filter. Global diff/commit search support is being tracked in [#6826](https://github.com/sourcegraph/sourcegraph/issues/6826). [#5519](https://github.com/sourcegraph/sourcegraph/issues/5519)

## 3.10.1

### Added

- Syntax highlighting for Starlark (Bazel) files. [#6827](https://github.com/sourcegraph/sourcegraph/issues/6827)

### Fixed

- The experimental search pagination API no longer times out when large repositories are encountered. [#6384](https://github.com/sourcegraph/sourcegraph/issues/6384) [#6383](https://github.com/sourcegraph/sourcegraph/issues/6383)
- In single-container deployments, the builtin `postgres_exporter` now correctly respects externally configured databases. This previously caused PostgreSQL metrics to not show up in Grafana when an external DB was in use. [#6735](https://github.com/sourcegraph/sourcegraph/issues/6735)

## 3.10.0

### Added

- Indexed Search supports horizontally scaling. Instances with large number of repositories can update the `replica` field of the `indexed-search` StatefulSet. See [configure indexed-search replica count](https://github.com/sourcegraph/deploy-sourcegraph/blob/master/docs/configure.md#configure-indexed-search-replica-count). [#5725](https://github.com/sourcegraph/sourcegraph/issues/5725)
- Bitbucket Cloud external service supports `exclude` config option. [#6035](https://github.com/sourcegraph/sourcegraph/issues/6035)
- `sourcegraph/server` Docker deployments now support the environment variable `IGNORE_PROCESS_DEATH`. If set to true the container will keep running, even if a subprocess has died. This is useful when manually fixing problems in the container which the container refuses to start. For example a bad database migration.
- Search input now offers filter type suggestions [#6105](https://github.com/sourcegraph/sourcegraph/pull/6105).
- The keyboard shortcut <kbd>Ctrl</kbd>+<kbd>Space</kbd> in the search input shows a list of available filter types.
- Sourcegraph Kubernetes cluster site admins can configure PostgreSQL by specifying `postgresql.conf` via ConfigMap. [sourcegraph/deploy-sourcegraph#447](https://github.com/sourcegraph/deploy-sourcegraph/pull/447)

### Changed

- **Required Kubernetes Migration:** The [Kubernetes deployment](https://github.com/sourcegraph/deploy-sourcegraph) manifest for indexed-search services has changed from a Normal Service to a Headless Service. This is to enable Sourcegraph to individually resolve indexed-search pods. Services are immutable, so please follow the [migration guide](https://github.com/sourcegraph/deploy-sourcegraph/blob/master/docs/migrate.md#310).
- Fields of type `String` in our GraphQL API that contain [JSONC](https://komkom.github.io/) now have the custom scalar type `JSONCString`. [#6209](https://github.com/sourcegraph/sourcegraph/pull/6209)
- `ZOEKT_HOST` environment variable has been deprecated. Please use `INDEXED_SEARCH_SERVERS` instead. `ZOEKT_HOST` will be removed in 3.12.
- Directory names on the repository tree page are now shown in bold to improve readability.
- Added support for Bitbucket Server pull request activity to the [campaign](https://about.sourcegraph.com/product/code-change-management/) burndown chart. When used, this feature leads to more requests being sent to Bitbucket Server, since Sourcegraph needs to keep track of how a pull request's state changes over time. With [the instance scoped webhooks](https://docs.google.com/document/d/1I3Aq1WSUh42BP8KvKr6AlmuCfo8tXYtJu40WzdNT6go/edit) in our [Bitbucket Server plugin](https://github.com/sourcegraph/bitbucket-server-plugin/pull/10) as well as up-coming [heuristical syncing changes](#6389), this additional load will be significantly reduced in the future.
- Added support for Bitbucket Server pull request activity to the campaign burndown chart. When used, this feature leads to more requests being sent to Bitbucket Server, since Sourcegraph needs to keep track of how a pull request's state changes over time. With [the instance scoped webhooks](https://docs.google.com/document/d/1I3Aq1WSUh42BP8KvKr6AlmuCfo8tXYtJu40WzdNT6go/edit) in our [Bitbucket Server plugin](https://github.com/sourcegraph/bitbucket-server-plugin/pull/10) as well as up-coming [heuristical syncing changes](#6389), this additional load will be significantly reduced in the future.

### Fixed

- Support hyphens in Bitbucket Cloud team names. [#6154](https://github.com/sourcegraph/sourcegraph/issues/6154)
- Server will run `redis-check-aof --fix` on startup to fix corrupted AOF files. [#651](https://github.com/sourcegraph/sourcegraph/issues/651)
- Authorization provider configuration errors in external services will be shown as site alerts. [#6061](https://github.com/sourcegraph/sourcegraph/issues/6061)

### Removed

## 3.9.4

### Changed

- The experimental search pagination API's `PageInfo` object now returns a `String` instead of an `ID` for its `endCursor`, and likewise for the `after` search field. Experimental paginated search API users may need to update their usages to replace `ID` cursor types with `String` ones.

### Fixed

- The experimental search pagination API no longer omits a single repository worth of results at the end of the result set. [#6286](https://github.com/sourcegraph/sourcegraph/issues/6286)
- The experimental search pagination API no longer produces search cursors that can get "stuck". [#6287](https://github.com/sourcegraph/sourcegraph/issues/6287)
- In literal search mode, searching for quoted strings now works as expected. [#6255](https://github.com/sourcegraph/sourcegraph/issues/6255)
- In literal search mode, quoted field values now work as expected. [#6271](https://github.com/sourcegraph/sourcegraph/pull/6271)
- `type:path` search queries now correctly work in indexed search again. [#6220](https://github.com/sourcegraph/sourcegraph/issues/6220)

## 3.9.3

### Changed

- Sourcegraph is now built using Go 1.13.3 [#6200](https://github.com/sourcegraph/sourcegraph/pull/6200).

## 3.9.2

### Fixed

- URI-decode the username, password, and pathname when constructing Postgres connection paramers in lsif-server [#6174](https://github.com/sourcegraph/sourcegraph/pull/6174). Fixes a crashing lsif-server process for users with passwords containing special characters.

## 3.9.1

### Changed

- Reverted [#6094](https://github.com/sourcegraph/sourcegraph/pull/6094) because it introduced a minor security hole involving only Grafana.
  [#6075](https://github.com/sourcegraph/sourcegraph/issues/6075) will be fixed with a different approach.

## 3.9.0

### Added

- Our external service syncing model will stream in new repositories to Sourcegraph. Previously we could only add a repository to our database and clone it once we had synced all information from all external services (to detect deletions and renames). Now adding a repository to an external service configuration should be reflected much sooner, even on large instances. [#5145](https://github.com/sourcegraph/sourcegraph/issues/5145)
- There is now an easy way for site admins to view and export settings and configuration when reporting a bug. The page for doing so is at /site-admin/report-bug, linked to from the site admin side panel under "Report a bug".
- An experimental search pagination API to enable better programmatic consumption of search results is now available to try. For more details and known limitations see [the documentation](https://docs.sourcegraph.com/api/graphql/search).
- Search queries can now be interpreted literally.
  - There is now a dot-star icon in the search input bar to toggle the pattern type of a query between regexp and literal.
  - There is a new `search.defaultPatternType` setting to configure the default pattern type, regexp or literal, for searches.
  - There is a new `patternType:` search token which overrides the `search.defaultPatternType` setting, and the active state of the dot-star icon in determining the pattern type of the query.
  - Old URLs without a patternType URL parameter will be redirected to the same URL with
    patternType=regexp appended to preserve intended behavior.
- Added support for GitHub organization webhooks to enable faster updates of metadata used by [campaigns](https://about.sourcegraph.com/product/code-change-management/), such as pull requests or issue comments. See the [GitHub webhook documentation](https://docs.sourcegraph.com/admin/external_service/github#webhooks) for instructions on how to enable webhooks.
- Added support for GitHub organization webhooks to enable faster updates of changeset metadata used by campaigns. See the [GitHub webhook documentation](https://docs.sourcegraph.com/admin/external_service/github#webhooks) for instructions on how to enable webhooks.
- Added burndown chart to visualize progress of campaigns.
- Added ability to edit campaign titles and descriptions.

### Changed

- **Recommended Kubernetes Migration:** The [Kubernetes deployment](https://github.com/sourcegraph/deploy-sourcegraph) manifest for indexed-search pods has changed from a Deployment to a StatefulSet. This is to enable future work on horizontally scaling indexed search. To retain your existing indexes there is a [migration guide](https://github.com/sourcegraph/deploy-sourcegraph/blob/master/docs/migrate.md#39).
- Allow single trailing hyphen in usernames and org names [#5680](https://github.com/sourcegraph/sourcegraph/pull/5680)
- Indexed search won't spam the logs on startup if the frontend API is not yet available. [zoekt#30](https://github.com/sourcegraph/zoekt/pull/30), [#5866](https://github.com/sourcegraph/sourcegraph/pull/5866)
- Search query fields are now case insensitive. For example `repoHasFile:` will now be recognized, not just `repohasfile:`. [#5168](https://github.com/sourcegraph/sourcegraph/issues/5168)
- Search queries are now interpreted literally by default, rather than as regular expressions. [#5899](https://github.com/sourcegraph/sourcegraph/pull/5899)
- The `search` GraphQL API field now takes a two new optional parameters: `version` and `patternType`. `version` determines the search syntax version to use, and `patternType` determines the pattern type to use for the query. `version` defaults to "V1", which is regular expression searches by default, if not explicitly passed in. `patternType` overrides the pattern type determined by version.
- Saved searches have been updated to support the new patternType filter. All existing saved searches have been updated to append `patternType:regexp` to the end of queries to ensure deterministic results regardless of the patternType configurations on an instance. All new saved searches are required to have a `patternType:` field in the query.
- Allow text selection in search result headers (to allow for e.g. copying filenames)

### Fixed

- Web app: Fix paths with special characters (#6050)
- Fixed an issue that rendered the search filter `repohascommitafter` unusable in the presence of an empty repository. [#5149](https://github.com/sourcegraph/sourcegraph/issues/5149)
- An issue where `externalURL` not being configured in the management console could go unnoticed. [#3899](https://github.com/sourcegraph/sourcegraph/issues/3899)
- Listing branches and refs now falls back to a fast path if there are a large number of branches. Previously we would time out. [#4581](https://github.com/sourcegraph/sourcegraph/issues/4581)
- Sourcegraph will now ignore the ambiguous ref HEAD if a repository contains it. [#5291](https://github.com/sourcegraph/sourcegraph/issues/5291)

### Removed

## 3.8.2

### Fixed

- Sourcegraph cluster deployments now run a more stable syntax highlighting server which can self-recover from rarer failure cases such as getting stuck at high CPU usage when highlighting some specific files. [#5406](https://github.com/sourcegraph/sourcegraph/issues/5406) This will be ported to single-container deployments [at a later date](https://github.com/sourcegraph/sourcegraph/issues/5841).

## 3.8.1

### Added

- Add `nameTransformations` setting to GitLab external service to help transform repository name that shows up in the Sourcegraph UI.

## 3.8.0

### Added

- A toggle button for browser extension to quickly enable/disable the core functionality without actually enable/disable the entire extension in the browser extension manager.
- Tabs to easily toggle between the different search result types on the search results page.

### Changed

- A `hardTTL` setting was added to the [Bitbucket Server `authorization` config](https://docs.sourcegraph.com/admin/external_service/bitbucketserver#configuration). This setting specifies a duration after which a user's cached permissions must be updated before any user action is authorized. This contrasts with the already existing `ttl` setting which defines a duration after which a user's cached permissions will get updated in the background, but the previously cached (and now stale) permissions are used to authorize any user action occuring before the update concludes. If your previous `ttl` value is larger than the default of the new `hardTTL` setting (i.e. **3 days**), you must change the `ttl` to be smaller or, `hardTTL` to be larger.

### Fixed

### Removed

- The `statusIndicator` feature flag has been removed from the site configuration's `experimentalFeatures` section. The status indicator has been enabled by default since 3.6.0 and you can now safely remove the feature flag from your configuration.
- Public usage is now only available on Sourcegraph.com. Because many core features rely on persisted user settings, anonymous usage leads to a degraded experience for most users. As a result, for self-hosted private instances it is preferable for all users to have accounts. But on sourcegraph.com, users will continue to have to opt-in to accounts, despite the degraded UX.

## 3.7.2

### Added

- A [migration guide for Sourcegraph v3.7+](https://docs.sourcegraph.com/admin/migration/3_7.md).

### Fixed

- Fixed an issue where some repositories with very long symbol names would fail to index after v3.7.
- We now retain one prior search index version after an upgrade, meaning upgrading AND downgrading from v3.6.2 <-> v3.7.2 is now 100% seamless and involves no downtime or negated search performance while repositories reindex. Please refer to the [v3.7+ migration guide](https://docs.sourcegraph.com/admin/migration/3_7.md) for details.

## 3.7.1

### Fixed

- When re-indexing repositories, we now continue to serve from the old index in the meantime. Thus, you can upgrade to 3.7.1 without downtime.
- Indexed symbol search is now faster, as we've fixed a performance issue that occurred when many repositories without any symbols existed.
- Indexed symbol search now uses less disk space when upgrading directly to v3.7.1 as we properly remove old indexes.

## 3.7.0

### Added

- Indexed search now supports symbol queries. This feature will require re-indexing all repositories. This will increase the disk and memory usage of indexed search by roughly 10%. You can disable the feature with the configuration `search.index.symbols.enabled`. [#3534](https://github.com/sourcegraph/sourcegraph/issues/3534)
- Multi-line search now works for non-indexed search. [#4518](https://github.com/sourcegraph/sourcegraph/issues/4518)
- When using `SITE_CONFIG_FILE` and `EXTSVC_CONFIG_FILE`, you [may now also specify e.g. `SITE_CONFIG_ALLOW_EDITS=true`](https://docs.sourcegraph.com/admin/config/advanced_config_file) to allow edits to be made to the config in the application which will be overwritten on the next process restart. [#4912](https://github.com/sourcegraph/sourcegraph/issues/4912)

### Changed

- In the [GitHub external service config](https://docs.sourcegraph.com/admin/external_service/github#configuration) it's now possible to specify `orgs` without specifying `repositoryQuery` or `repos` too.
- Out-of-the-box TypeScript code intelligence is much better with an updated ctags version with a built-in TypeScript parser.
- Sourcegraph uses Git protocol version 2 for increased efficiency and performance when fetching data from compatible code hosts.
- Searches with `repohasfile:` are faster at finding repository matches. [#4833](https://github.com/sourcegraph/sourcegraph/issues/4833).
- Zoekt now runs with GOGC=50 by default, helping to reduce the memory consumption of Sourcegraph. [#3792](https://github.com/sourcegraph/sourcegraph/issues/3792)
- Upgraded the version of Go in use, which improves security for publicly accessible Sourcegraph instances.

### Fixed

- Disk cleanup in gitserver is now done in terms of percentages to fix [#5059](https://github.com/sourcegraph/sourcegraph/issues/5059).
- Search results now correctly show highlighting of matches with runes like 'İ' that lowercase to runes with a different number of bytes in UTF-8 [#4791](https://github.com/sourcegraph/sourcegraph/issues/4791).
- Fixed an issue where search would sometimes crash with a panic due to a nil pointer. [#5246](https://github.com/sourcegraph/sourcegraph/issues/5246)

### Removed

## 3.6.2

### Fixed

- Fixed Phabricator external services so they won't stop the syncing process for repositories when Phabricator doesn't return clone URLs. [#5101](https://github.com/sourcegraph/sourcegraph/pull/5101)

## 3.6.1

### Added

- New site config option `branding.brandName` configures the brand name to display in the Sourcegraph \<title\> element.
- `repositoryPathPattern` option added to the "Other" external service type for repository name customization.

## 3.6.0

### Added

- The `github.exclude` setting in [GitHub external service config](https://docs.sourcegraph.com/admin/external_service/github#configuration) additionally allows you to specify regular expressions with `{"pattern": "regex"}`.
- A new [`quicklinks` setting](https://docs.sourcegraph.com/user/personalization/quick_links) allows adding links to be displayed on the homepage and search page for all users (or users in an organization).
- Compatibility with the [Sourcegraph for Bitbucket Server](https://github.com/sourcegraph/bitbucket-server-plugin) plugin.
- Support for [Bitbucket Cloud](https://bitbucket.org) as an external service.

### Changed

- Updating or creating an external service will no longer block until the service is synced.
- The GraphQL fields `Repository.createdAt` and `Repository.updatedAt` are deprecated and will be removed in 3.8. Now `createdAt` is always the current time and updatedAt is always null.
- In the [GitHub external service config](https://docs.sourcegraph.com/admin/external_service/github#configuration) and [Bitbucket Server external service config](https://docs.sourcegraph.com/admin/external_service/bitbucket_server#permissions) `repositoryQuery` is now only required if `repos` is not set.
- Log messages from query-runner when saved searches fail now include the raw query as part of the message.
- The status indicator in the navigation bar is now enabled by default
- Usernames and org names can now contain the `.` character. [#4674](https://github.com/sourcegraph/sourcegraph/issues/4674)

### Fixed

- Commit searches now correctly highlight unicode characters, for example 加. [#4512](https://github.com/sourcegraph/sourcegraph/issues/4512)
- Symbol searches now show the number of symbol matches rather than the number of file matches found. [#4578](https://github.com/sourcegraph/sourcegraph/issues/4578)
- Symbol searches with truncated results now show a `+` on the results page to signal that some results have been omitted. [#4579](https://github.com/sourcegraph/sourcegraph/issues/4579)

## 3.5.4

### Fixed

- Fixed Phabricator external services so they won't stop the syncing process for repositories when Phabricator doesn't return clone URLs. [#5101](https://github.com/sourcegraph/sourcegraph/pull/5101)

## 3.5.2

### Changed

- Usernames and org names can now contain the `.` character. [#4674](https://github.com/sourcegraph/sourcegraph/issues/4674)

### Added

- Syntax highlighting requests that fail are now logged and traced. A new Prometheus metric `src_syntax_highlighting_requests` allows monitoring and alerting. [#4877](https://github.com/sourcegraph/sourcegraph/issues/4877).
- Sourcegraph's SAML authentication now supports RSA PKCS#1 v1.5. [#4869](https://github.com/sourcegraph/sourcegraph/pull/4869)

### Fixed

- Increased nginx proxy buffer size to fix issue where login failed when SAML AuthnRequest was too large. [#4849](https://github.com/sourcegraph/sourcegraph/pull/4849)
- A regression in 3.3.8 where `"corsOrigin": "*"` was improperly forbidden. [#4424](https://github.com/sourcegraph/sourcegraph/issues/4424)

## 3.5.1

### Added

- A new [`quicklinks` setting](https://docs.sourcegraph.com/user/personalization/quick_links) allows adding links to be displayed on the homepage and search page for all users (or users in an organization).
- Site admins can prevent the icon in the top-left corner of the screen from spinning on hovers by setting `"branding": { "disableSymbolSpin": true }` in their site configuration.

### Fixed

- Fix `repository.language` GraphQL field (previously returned empty for most repositories).

## 3.5.0

### Added

- Indexed search now supports matching consecutive literal newlines, with queries like e.g. `foo\nbar.*` to search over multiple lines. [#4138](https://github.com/sourcegraph/sourcegraph/issues/4138)
- The `orgs` setting in [GitHub external service config](https://docs.sourcegraph.com/admin/external_service/github) allows admins to select all repositories from the specified organizations to be synced.
- A new experimental search filter `repohascommitafter:"30 days ago"` allows users to exclude stale repositories that don't contain commits (to the branch being searched over) past a specified date from their search query.
- The `authorization` setting in the [Bitbucket Server external service config](https://docs.sourcegraph.com/admin/external_service/bitbucket_server#permissions) enables Sourcegraph to enforce the repository permissions defined in Bitbucket Server.
- A new, experimental status indicator in the navigation bar allows admins to quickly see whether the configured repositories are up to date or how many are currently being updated in the background. You can enable the status indicator with the following site configuration: `"experimentalFeatures": { "statusIndicator": "enabled" }`.
- A new search filter `repohasfile` allows users to filter results to just repositories containing a matching file. For example `ubuntu file:Dockerfile repohasfile:\.py$` would find Dockerfiles mentioning Ubuntu in repositories that contain Python files. [#4501](https://github.com/sourcegraph/sourcegraph/pull/4501)

### Changed

- The saved searches UI has changed. There is now a Saved searches page in the user and organizations settings area. A saved search appears in the settings area of the user or organization it is associated with.

### Removed

### Fixed

- Fixed repository search patterns which contain `.*`. Previously our optimizer would ignore `.*`, which in some cases would lead to our repository search excluding some repositories from the results.
- Fixed an issue where the Phabricator native integration would be broken on recent Phabricator versions. This fix depends on v1.2 of the [Phabricator extension](https://github.com/sourcegraph/phabricator-extension).
- Fixed an issue where the "Empty repository" banner would be shown on a repository page when starting to clone a repository.
- Prevent data inconsistency on cached archives due to restarts. [#4366](https://github.com/sourcegraph/sourcegraph/pull/4366)
- On the /extensions page, the UI is now less ambiguous when an extension has not been activated. [#4446](https://github.com/sourcegraph/sourcegraph/issues/4446)

## 3.4.5

### Fixed

- Fixed an issue where syntax highlighting taking too long would result in errors or wait long amounts of time without properly falling back to plaintext rendering after a few seconds. [#4267](https://github.com/sourcegraph/sourcegraph/issues/4267) [#4268](https://github.com/sourcegraph/sourcegraph/issues/4268) (this fix was intended to be in 3.4.3, but was in fact left out by accident)
- Fixed an issue with `sourcegraph/server` Docker deployments where syntax highlighting could produce `server closed idle connection` errors. [#4269](https://github.com/sourcegraph/sourcegraph/issues/4269) (this fix was intended to be in 3.4.3, but was in fact left out by accident)
- Fix `repository.language` GraphQL field (previously returned empty for most repositories).

## 3.4.4

### Fixed

- Fixed an out of bounds error in the GraphQL repository query. [#4426](https://github.com/sourcegraph/sourcegraph/issues/4426)

## 3.4.3

### Fixed

- Improved performance of the /site-admin/repositories page significantly (prevents timeouts). [#4063](https://github.com/sourcegraph/sourcegraph/issues/4063)
- Fixed an issue where Gitolite repositories would be inaccessible to non-admin users after upgrading to 3.3.0+ from an older version. [#4263](https://github.com/sourcegraph/sourcegraph/issues/4263)
- Repository names are now treated as case-sensitive, fixing an issue where users saw `pq: duplicate key value violates unique constraint \"repo_name_unique\"` [#4283](https://github.com/sourcegraph/sourcegraph/issues/4283)
- Repositories containing submodules not on Sourcegraph will now load without error [#2947](https://github.com/sourcegraph/sourcegraph/issues/2947)
- HTTP metrics in Prometheus/Grafana now distinguish between different types of GraphQL requests.

## 3.4.2

### Fixed

- Fixed incorrect wording in site-admin onboarding. [#4127](https://github.com/sourcegraph/sourcegraph/issues/4127)

## 3.4.1

### Added

- You may now specify `DISABLE_CONFIG_UPDATES=true` on the management console to prevent updates to the critical configuration. This is useful when loading critical config via a file using `CRITICAL_CONFIG_FILE` on the frontend.

### Changed

- When `EXTSVC_CONFIG_FILE` or `SITE_CONFIG_FILE` are specified, updates to external services and the site config are now prevented.
- Site admins will now see a warning if creating or updating an external service was successful but the process could not complete entirely due to an ephemeral error (such as GitHub API search queries running into timeouts and returning incomplete results).

### Removed

### Fixed

- Fixed an issue where `EXTSVC_CONFIG_FILE` being specified would incorrectly cause a panic.
- Fixed an issue where user/org/global settings from old Sourcegraph versions (2.x) could incorrectly be null, leading to various errors.
- Fixed an issue where an ephemeral infrastructure error (`tar/archive: invalid tar header`) would fail a search.

## 3.4.0

### Added

- When `repositoryPathPattern` is configured, paths from the full long name will redirect to the configured name. Extensions will function with the configured name. `repositoryPathPattern` allows administrators to configure "nice names". For example `sourcegraph.example.com/github.com/foo/bar` can configured to be `sourcegraph.example.com/gh/foo/bar` with `"repositoryPathPattern": "gh/{nameWithOwner}"`. (#462)
- Admins can now turn off site alerts for patch version release updates using the `alerts.showPatchUpdates` setting. Alerts will still be shown for major and minor version updates.
- The new `gitolite.exclude` setting in [Gitolite external service config](https://docs.sourcegraph.com/admin/external_service/gitolite#configuration) allows you to exclude specific repositories by their Gitolite name so that they won't be mirrored. Upon upgrading, previously "disabled" repositories will be automatically migrated to this exclusion list.
- The new `aws_codecommit.exclude` setting in [AWS CodeCommit external service config](https://docs.sourcegraph.com/admin/external_service/aws_codecommit#configuration) allows you to exclude specific repositories by their AWS name or ID so that they won't be synced. Upon upgrading, previously "disabled" repositories will be automatically migrated to this exclusion list.
- Added a new, _required_ `aws_codecommit.gitCredentials` setting to the [AWS CodeCommit external service config](https://docs.sourcegraph.com/admin/external_service/aws_codecommit#configuration). These Git credentials are required to create long-lived authenticated clone URLs for AWS CodeCommit repositories. For more information about Git credentials, see the AWS CodeCommit documentation: https://docs.aws.amazon.com/IAM/latest/UserGuide/id_credentials_ssh-keys.html#git-credentials-code-commit. For detailed instructions on how to create the credentials in IAM, see this page: https://docs.aws.amazon.com/codecommit/latest/userguide/setting-up-gc.html
- Added support for specifying a URL formatted `gitolite.host` setting in [Gitolite external service config](https://docs.sourcegraph.com/admin/external_service/gitolite#configuration) (e.g. `ssh://git@gitolite.example.org:2222/`), in addition to the already supported SCP like format (e.g `git@gitolite.example.org`)
- Added support for overriding critical, site, and external service configurations via files. Specify `CRITICAL_CONFIG_FILE=critical.json`, `SITE_CONFIG_FILE=site.json`, and/or `EXTSVC_CONFIG_FILE=extsvc.json` on the `frontend` container to do this.

### Changed

- Kinds of external services in use are now included in [server pings](https://docs.sourcegraph.com/admin/pings).
- Bitbucket Server: An actual Bitbucket icon is now used for the jump-to-bitbucket action on repository pages instead of the previously generic icon.
- Default config for GitHub, GitHub Enterprise, GitLab, Bitbucket Server, and AWS Code Commit external services has been revised to make it easier for first time admins.

### Removed

- Fields related to Repository enablement have been deprecated. Mutations are now NOOPs, and for repositories returned the value is always true for Enabled. The enabled field and mutations will be removed in 3.6. Mutations: `setRepositoryEnabled`, `setAllRepositoriesEnabled`, `updateAllMirrorRepositories`, `deleteRepository`. Query parameters: `repositories.enabled`, `repositories.disabled`. Field: `Repository.enabled`.
- Global saved searches are now deprecated. Any existing global saved searches have been assigned to the Sourcegraph instance's first site admin's user account.
- The `search.savedQueries` configuration option is now deprecated. Existing entries remain in user and org settings for backward compatibility, but are unused as saved searches are now stored in the database.

### Fixed

- Fixed a bug where submitting a saved query without selecting the location would fail for non-site admins (#3628).
- Fixed settings editors only having a few pixels height.
- Fixed a bug where browser extension and code review integration usage stats were not being captured on the site-admin Usage Stats page.
- Fixed an issue where in some rare cases PostgreSQL starting up slowly could incorrectly trigger a panic in the `frontend` service.
- Fixed an issue where the management console password would incorrectly reset to a new secure one after a user account was created.
- Fixed a bug where gitserver would leak file descriptors when performing common operations.
- Substantially improved the performance of updating Bitbucket Server external service configurations on instances with thousands of repositories, going from e.g. several minutes to about a minute for ~20k repositories (#4037).
- Fully resolved the search performance regression in v3.2.0, restoring performance of search back to the same levels it was before changes made in v3.2.0.
- Fix a bug where using a repo search filter with the prefix `github.com` only searched for repos whose name starts with `github.com`, even though no `^` was specified in the search filter. (#4103)
- Fixed an issue where files that fail syntax highlighting would incorrectly render an error instead of gracefully falling back to their plaintext form.

## 3.3.9

### Added

- Syntax highlighting requests that fail are now logged and traced. A new Prometheus metric `src_syntax_highlighting_requests` allows monitoring and alerting. [#4877](https://github.com/sourcegraph/sourcegraph/issues/4877).

## 3.3.8

### Fixed

- Fully resolved the search performance regression in v3.2.0, restoring performance of search back to the same levels it was before changes made in v3.2.0.
- Fixed an issue where files that fail syntax highlighting would incorrectly render an error instead of gracefully falling back to their plaintext form.
- Fixed an issue introduced in v3.3 where Sourcegraph would under specific circumstances incorrectly have to re-clone and re-index repositories from Bitbucket Server and AWS CodeCommit.

## 3.3.7

### Added

- The `bitbucketserver.exclude` setting in [Bitbucket Server external service config](https://docs.sourcegraph.com/admin/external_service/bitbucketserver#configuration) additionally allows you to exclude repositories matched by a regular expression (so that they won't be synced).

### Changed

### Removed

### Fixed

- Fixed a major indexed search performance regression that occurred in v3.2.0. (#3685)
- Fixed an issue where Sourcegraph would fail to update repositories on some instances (`pq: duplicate key value violates unique constraint "repo_external_service_unique_idx"`) (#3680)
- Fixed an issue where Sourcegraph would not exclude unavailable Bitbucket Server repositories. (#3772)

## 3.3.6

## Changed

- All 24 language extensions are enabled by default.

## 3.3.5

## Changed

- Indexed search is now enabled by default for new Docker deployments. (#3540)

### Removed

- Removed smart-casing behavior from search.

### Fixed

- Removes corrupted archives in the searcher cache and tries to populate the cache again instead of returning an error.
- Fixed a bug where search scopes would not get merged, and only the lowest-level list of search scopes would appear.
- Fixed an issue where repo-updater was slower in performing its work which could sometimes cause other performance issues. https://github.com/sourcegraph/sourcegraph/pull/3633

## 3.3.4

### Fixed

- Fixed bundling of the Phabricator integration assets in the Sourcegraph docker image.

## 3.3.3

### Fixed

- Fixed bug that prevented "Find references" action from being completed in the activation checklist.

## 3.3.2

### Fixed

- Fixed an issue where the default `bitbucketserver.repositoryQuery` would not be created on migration from older Sourcegraph versions. https://github.com/sourcegraph/sourcegraph/issues/3591
- Fixed an issue where Sourcegraph would add deleted repositories to the external service configuration. https://github.com/sourcegraph/sourcegraph/issues/3588
- Fixed an issue where a repo-updater migration would hit code host rate limits. https://github.com/sourcegraph/sourcegraph/issues/3582
- The required `bitbucketserver.username` field of a [Bitbucket Server external service configuration](https://docs.sourcegraph.com/admin/external_service/bitbucketserver#configuration), if unset or empty, is automatically migrated to match the user part of the `url` (if defined). https://github.com/sourcegraph/sourcegraph/issues/3592
- Fixed a panic that would occur in indexed search / the frontend when a search error ocurred. https://github.com/sourcegraph/sourcegraph/issues/3579
- Fixed an issue where the repo-updater service could become deadlocked while performing a migration. https://github.com/sourcegraph/sourcegraph/issues/3590

## 3.3.1

### Fixed

- Fixed a bug that prevented external service configurations specifying client certificates from working (#3523)

## 3.3.0

### Added

- In search queries, treat `foo(` as `foo\(` and `bar[` as `bar\[` rather than failing with an error message.
- Enterprise admins can now customize the appearance of the homepage and search icon.
- A new settings property `notices` allows showing custom informational messages on the homepage and at the top of each page. The `motd` property is deprecated and its value is automatically migrated to the new `notices` property.
- The new `gitlab.exclude` setting in [GitLab external service config](https://docs.sourcegraph.com/admin/external_service/gitlab#configuration) allows you to exclude specific repositories matched by `gitlab.projectQuery` and `gitlab.projects` (so that they won't be synced). Upon upgrading, previously "disabled" repositories will be automatically migrated to this exclusion list.
- The new `gitlab.projects` setting in [GitLab external service config](https://docs.sourcegraph.com/admin/external_service/gitlab#configuration) allows you to select specific repositories to be synced.
- The new `bitbucketserver.exclude` setting in [Bitbucket Server external service config](https://docs.sourcegraph.com/admin/external_service/bitbucketserver#configuration) allows you to exclude specific repositories matched by `bitbucketserver.repositoryQuery` and `bitbucketserver.repos` (so that they won't be synced). Upon upgrading, previously "disabled" repositories will be automatically migrated to this exclusion list.
- The new `bitbucketserver.repos` setting in [Bitbucket Server external service config](https://docs.sourcegraph.com/admin/external_service/bitbucketserver#configuration) allows you to select specific repositories to be synced.
- The new required `bitbucketserver.repositoryQuery` setting in [Bitbucket Server external service configuration](https://docs.sourcegraph.com/admin/external_service/bitbucketserver#configuration) allows you to use Bitbucket API repository search queries to select repos to be synced. Existing configurations will be migrate to have it set to `["?visibility=public", "?visibility=private"]` which is equivalent to the previous implicit behaviour that this setting supersedes.
- "Quick configure" buttons for common actions have been added to the config editor for all external services.
- "Quick configure" buttons for common actions have been added to the management console.
- Site-admins now receive an alert every day for the seven days before their license key expires.
- The user menu (in global nav) now lists the user's organizations.
- All users on an instance now see a non-dismissible alert when when there's no license key in use and the limit of free user accounts is exceeded.
- All users will see a dismissible warning about limited search performance and accuracy on when using the sourcegraph/server Docker image with more than 100 repositories enabled.

### Changed

- Indexed searches that time out more consistently report a timeout instead of erroneously saying "No results."
- The symbols sidebar now only shows symbols defined in the current file or directory.
- The dynamic filters on search results pages will now display `lang:` instead of `file:` filters for language/file-extension filter suggestions.
- The default `github.repositoryQuery` of a [GitHub external service configuration](https://docs.sourcegraph.com/admin/external_service/github#configuration) has been changed to `["none"]`. Existing configurations that had this field unset will be migrated to have the previous default explicitly set (`["affiliated", "public"]`).
- The default `gitlab.projectQuery` of a [GitLab external service configuration](https://docs.sourcegraph.com/admin/external_service/gitlab#configuration) has been changed to `["none"]`. Existing configurations that had this field unset will be migrated to have the previous default explicitly set (`["?membership=true"]`).
- The default value of `maxReposToSearch` is now unlimited (was 500).
- The default `github.repositoryQuery` of a [GitHub external service configuration](https://docs.sourcegraph.com/admin/external_service/github#configuration) has been changed to `["none"]` and is now a required field. Existing configurations that had this field unset will be migrated to have the previous default explicitly set (`["affiliated", "public"]`).
- The default `gitlab.projectQuery` of a [GitLab external service configuration](https://docs.sourcegraph.com/admin/external_service/gitlab#configuration) has been changed to `["none"]` and is now a required field. Existing configurations that had this field unset will be migrated to have the previous default explicitly set (`["?membership=true"]`).
- The `bitbucketserver.username` field of a [Bitbucket Server external service configuration](https://docs.sourcegraph.com/admin/external_service/bitbucketserver#configuration) is now **required**. This field is necessary to authenticate with the Bitbucket Server API with either `password` or `token`.
- The settings and account pages for users and organizations are now combined into a single tab.

### Removed

- Removed the option to show saved searches on the Sourcegraph homepage.

### Fixed

- Fixed an issue where the site-admin repositories page `Cloning`, `Not Cloned`, `Needs Index` tabs were very slow on instances with thousands of repositories.
- Fixed an issue where failing to syntax highlight a single file would take down the entire syntax highlighting service.

## 3.2.6

### Fixed

- Fully resolved the search performance regression in v3.2.0, restoring performance of search back to the same levels it was before changes made in v3.2.0.

## 3.2.5

### Fixed

- Fixed a major indexed search performance regression that occurred in v3.2.0. (#3685)

## 3.2.4

### Fixed

- Fixed bundling of the Phabricator integration assets in the Sourcegraph docker image.

## 3.2.3

### Fixed

- Fixed https://github.com/sourcegraph/sourcegraph/issues/3336.
- Clearer error message when a repository sync fails due to the inability to clone a repository.
- Rewrite '@' character in Gitolite repository names to '-', which permits them to be viewable in the UI.

## 3.2.2

### Changed

- When using an external Zoekt instance (specified via the `ZOEKT_HOST` environment variable), sourcegraph/server no longer spins up a redundant internal Zoekt instance.

## 3.2.1

### Fixed

- Jaeger tracing, once enabled, can now be configured via standard [environment variables](https://github.com/jaegertracing/jaeger-client-go/blob/v2.14.0/README.md#environment-variables).
- Fixed an issue where some search and zoekt errors would not be logged.

## 3.2.0

### Added

- Sourcegraph can now automatically use the system's theme.
  To enable, open the user menu in the top right and make sure the theme dropdown is set to "System".
  This is currently supported on macOS Mojave with Safari Technology Preview 68 and later.
- The `github.exclude` setting was added to the [GitHub external service config](https://docs.sourcegraph.com/admin/external_service/github#configuration) to allow excluding repositories yielded by `github.repos` or `github.repositoryQuery` from being synced.

### Changed

- Symbols search is much faster now. After the initial indexing, you can expect code intelligence to be nearly instant no matter the size of your repository.
- Massively reduced the number of code host API requests Sourcegraph performs, which caused rate limiting issues such as slow search result loading to appear.
- The [`corsOrigin`](https://docs.sourcegraph.com/admin/config/site_config) site config property is no longer needed for integration with GitHub, GitLab, etc., via the [Sourcegraph browser extension](https://docs.sourcegraph.com/integration/browser_extension). Only the [Phabricator extension](https://github.com/sourcegraph/phabricator-extension) requires it.

### Fixed

- Fixed a bug where adding a search scope that adds a `repogroup` filter would cause invalid queries if `repogroup:sample` was already part of the query.
- An issue where errors during displaying search results would not be displayed.

### Removed

- The `"updateScheduler2"` experiment is now the default and it's no longer possible to configure.

## 3.1.2

### Added

- The `search.contextLines` setting was added to allow configuration of the number of lines of context to be displayed around search results.

### Changed

- Massively reduced the number of code host API requests Sourcegraph performs, which caused rate limiting issues such as slow search result loading to appear.
- Improved logging in various situations where Sourcegraph would potentially hit code host API rate limits.

### Fixed

- Fixed an issue where search results loading slowly would display a `Cannot read property "lastChild" of undefined` error.

## 3.1.1

### Added

- Query builder toggle (open/closed) state is now retained.

### Fixed

- Fixed an issue where single-term values entered into the "Exact match" field in the query builder were not getting wrapped in quotes.

## 3.1.0

### Added

- Added Docker-specific help text when running the Sourcegraph docker image in an environment with an sufficient open file descriptor limit.
- Added syntax highlighting for Kotlin and Dart.
- Added a management console environment variable to disable HTTPS, see [the docs](https://docs.sourcegraph.com/admin/management_console.md#can-i-disable-https-on-the-management-console) for more information.
- Added `auth.disableUsernameChanges` to critical configuration to prevent users from changing their usernames.
- Site admins can query a user by email address or username from the GraphQL API.
- Added a search query builder to the main search page. Click "Use search query builder" to open the query builder, which is a form with separate inputs for commonly used search keywords.

### Changed

- File match search results now show full repository name if there are results from mirrors on different code hosts (e.g. github.com/sourcegraph/sourcegraph and gitlab.com/sourcegraph/sourcegraph)
- Search queries now use "smart case" by default. Searches are case insensitive unless you use uppercase letters. To explicitly set the case, you can still use the `case` field (e.g. `case:yes`, `case:no`). To explicitly set smart case, use `case:auto`.

### Fixed

- Fixed an issue where the management console would improperly regenerate the TLS cert/key unless `CUSTOM_TLS=true` was set. See the documentation for [how to use your own TLS certificate with the management console](https://docs.sourcegraph.com/admin/management_console.md#how-can-i-use-my-own-tls-certificates-with-the-management-console).

## 3.0.1

### Added

- Symbol search now supports Elixir, Haskell, Kotlin, Scala, and Swift

### Changed

- Significantly optimized how file search suggestions are provided when using indexed search (cluster deployments).
- Both the `sourcegraph/server` image and the [Kubernetes deployment](https://github.com/sourcegraph/deploy-sourcegraph) manifests ship with Postgres `11.1`. For maximum compatibility, however, the minimum supported version remains `9.6`. The upgrade procedure is mostly automated for existing deployments. Please refer to [this page](https://docs.sourcegraph.com/admin/postgres) for detailed instructions.

### Removed

- The deprecated `auth.disableAccessTokens` site config property was removed. Use `auth.accessTokens` instead.
- The `disableBrowserExtension` site config property was removed. [Configure nginx](https://docs.sourcegraph.com/admin/nginx) instead to block clients (if needed).

## 3.0.0

See the changelog entries for 3.0.0 beta releases and our [3.0](https://docs.sourcegraph.com/admin/migration/3_0.md) upgrade guide if you are upgrading from 2.x.

## 3.0.0-beta.4

### Added

- Basic code intelligence for the top 10 programming languages works out of the box without any configuration. [TypeScript/JavaScript](https://sourcegraph.com/extensions/sourcegraph/typescript), [Python](https://sourcegraph.com/extensions/sourcegraph/python), [Java](https://sourcegraph.com/extensions/sourcegraph/java), [Go](https://sourcegraph.com/extensions/sourcegraph/go), [C/C++](https://sourcegraph.com/extensions/sourcegraph/cpp), [Ruby](https://sourcegraph.com/extensions/sourcegraph/ruby), [PHP](https://sourcegraph.com/extensions/sourcegraph/php), [C#](https://sourcegraph.com/extensions/sourcegraph/csharp), [Shell](https://sourcegraph.com/extensions/sourcegraph/shell), and [Scala](https://sourcegraph.com/extensions/sourcegraph/scala) are enabled by default, and you can find more in the [extension registry](https://sourcegraph.com/extensions?query=category%3A"Programming+languages").

## 3.0.0-beta.3

- Fixed an issue where the site admin is redirected to the start page instead of being redirected to the repositories overview page after deleting a repo.

## 3.0.0-beta

### Added

- Repositories can now be queried by a git clone URL through the GraphQL API.
- A new Explore area is linked from the top navigation bar (when the `localStorage.explore=true;location.reload()` feature flag is enabled).
- Authentication via GitHub is now supported. To enable, add an item to the `auth.providers` list with `type: "github"`. By default, GitHub identities must be linked to an existing Sourcegraph user account. To enable new account creation via GitHub, use the `allowSignup` option in the `GitHubConnection` config.
- Authentication via GitLab is now supported. To enable, add an item to the `auth.providers` list with `type: "gitlab"`.
- GitHub repository permissions are supported if authentication via GitHub is enabled. See the
  documentation for the `authorization` field of the `GitHubConnection` configuration.
- The repository settings mirroring page now shows when a repo is next scheduled for an update (requires experiment `"updateScheduler2": "enabled"`).
- Configured repositories are periodically scheduled for updates using a new algorithm. You can disable the new algorithm with the following site configuration: `"experimentalFeatures": { "updateScheduler2": "disabled" }`. If you do so, please file a public issue to describe why you needed to disable it.
- When using HTTP header authentication, [`stripUsernameHeaderPrefix`](https://docs.sourcegraph.com/admin/auth/#username-header-prefixes) field lets an admin specify a prefix to strip from the HTTP auth header when converting the header value to a username.
- Sourcegraph extensions whose package.json contains `"wip": true` are considered [work-in-progress extensions](https://docs.sourcegraph.com/extensions/authoring/publishing#wip-extensions) and are indicated as such to avoid users accidentally using them.
- Information about user survey submissions and a chart showing weekly active users is now displayed on the site admin Overview page.
- A new GraphQL API field `UserEmail.isPrimary` was added that indicates whether an email is the user's primary email.
- The filters bar in the search results page can now display filters from extensions.
- Extensions' `activate` functions now receive a `sourcegraph.ExtensionContext` parameter (i.e., `export function activate(ctx: sourcegraph.ExtensionContext): void { ... }`) to support deactivation and running multiple extensions in the same process.
- Users can now request an Enterprise trial license from the site init page.
- When searching, a filter button `case:yes` will now appear when relevant. This helps discovery and makes it easier to use our case-sensitive search syntax.
- Extensions can now report progress in the UI through the `withProgress()` extension API.
- When calling `editor.setDecorations()`, extensions must now provide an instance of `TextDocumentDecorationType` as first argument. This helps gracefully displaying decorations from several extensions.

### Changed

- The Postgres database backing Sourcegraph has been upgraded from 9.4 to 11.1. Existing Sourcegraph users must conduct an [upgrade procedure](https://docs.sourcegraph.com/admin/postgres_upgrade)
- Code host configuration has moved out of the site config JSON into the "External services" area of the site admin web UI. Sourcegraph instances will automatically perform a one time migration of existing data in the site config JSON. After the migration these keys can be safely deleted from the site config JSON: `awsCodeCommit`, `bitbucketServer`, `github`, `gitlab`, `gitolite`, and `phabricator`.
- Site and user usage statistics are now visible to all users. Previously only site admins (and users, for their own usage statistics) could view this information. The information consists of aggregate counts of actions such as searches, page views, etc.
- The Git blame information shown at the end of a line is now provided by the [Git extras extension](https://sourcegraph.com/extensions/sourcegraph/git-extras). You must add that extension to continue using this feature.
- The `appURL` site configuration option was renamed to `externalURL`.
- The repository and directory pages now show all entries together instead of showing files and (sub)directories separately.
- Extensions no longer can specify titles (in the `title` property in the `package.json` extension manifest). Their extension ID (such as `alice/myextension`) is used.

### Fixed

- Fixed an issue where the site admin License page showed a count of current users, rather than the max number of users over the life of the license.
- Fixed number formatting issues on site admin Overview and Survey Response pages.
- Fixed resolving of git clone URLs with `git+` prefix through the GraphQL API
- Fixed an issue where the graphql Repositories endpoint would order by a field which was not indexed. Times on Sourcegraph.com went from 10s to 200ms.
- Fixed an issue where whitespace was not handled properly in environment variable lists (`SYMBOLS_URL`, `SEARCHER_URL`).
- Fixed an issue where clicking inside the repository popover or clicking "Show more" would dismiss the popover.

### Removed

- The `siteID` site configuration option was removed because it is no longer needed. If you previously specified this in site configuration, a new, random site ID will be generated upon server startup. You can safely remove the existing `siteID` value from your site configuration after upgrading.
- The **Info** panel was removed. The information it presented can be viewed in the hover.
- The top-level `repos.list` site configuration was removed in favour of each code-host's equivalent options,
  now configured via the new _External Services UI_ available at `/site-admin/external-services`. Equivalent options in code hosts configuration:
  - GitHub via [`github.repos`](https://docs.sourcegraph.com/admin/site_config/all#repos-array)
  - Gitlab via [`gitlab.projectQuery`](https://docs.sourcegraph.com/admin/site_config/all#projectquery-array)
  - Phabricator via [`phabricator.repos`](https://docs.sourcegraph.com/admin/site_config/all#phabricator-array)
  - [Other external services](https://docs.sourcegraph.com/admin/repo/add_from_other_external_services)
- Removed the `httpStrictTransportSecurity` site configuration option. Use [nginx configuration](https://docs.sourcegraph.com/admin/nginx) for this instead.
- Removed the `tls.letsencrypt` site configuration option. Use [nginx configuration](https://docs.sourcegraph.com/admin/nginx) for this instead.
- Removed the `tls.cert` and `tls.key` site configuration options. Use [nginx configuration](https://docs.sourcegraph.com/admin/nginx) for this instead.
- Removed the `httpToHttpsRedirect` and `experimentalFeatures.canonicalURLRedireect` site configuration options. Use [nginx configuration](https://docs.sourcegraph.com/admin/nginx) for these instead.
- Sourcegraph no longer requires access to `/var/run/docker.sock`.

## 2.13.6

### Added

- The `/-/editor` endpoint now accepts a `hostname_patterns` URL parameter, which specifies a JSON
  object mapping from hostname to repository name pattern. This serves as a hint to Sourcegraph when
  resolving git clone URLs to repository names. The name pattern is the same style as is used in
  code host configurations. The default value is `{hostname}/{path}`.

## 2.13.5

### Fixed

- Fixed another issue where Sourcegraph would try to fetch more than the allowed number of repositories from AWS CodeCommit.

## 2.13.4

### Changed

- The default for `experimentalFeatures.canonicalURLRedirect` in site config was changed back to `disabled` (to avoid [#807](https://github.com/sourcegraph/sourcegraph/issues/807)).

## 2.13.3

### Fixed

- Fixed an issue that would cause the frontend health check endpoint `/healthz` to not respond. This only impacts Kubernetes deployments.
- Fixed a CORS policy issue that caused requests to be rejected when they come from origins not in our [manifest.json](https://sourcegraph.com/github.com/sourcegraph/sourcegraph/-/blob/browser/src/extension/manifest.spec.json#L72) (i.e. requested via optional permissions by the user).
- Fixed an issue that prevented `repositoryQuery` from working correctly on GitHub enterprise instances.

## 2.13.2

### Fixed

- Fixed an issue where Sourcegraph would try to fetch more than the allowed number of repositories from AWS CodeCommit.

## 2.13.1

### Changed

- The timeout when running `git ls-remote` to determine if a remote url is cloneable has been increased from 5s to 30s.
- Git commands now use [version 2 of the Git wire protocol](https://opensource.googleblog.com/2018/05/introducing-git-protocol-version-2.html), which should speed up certain operations (e.g. `git ls-remote`, `git fetch`) when communicating with a v2 enabled server.

## 2.13.0

### Added

- A new site config option `search.index.enabled` allows toggling on indexed search.
- Search now uses [Sourcegraph extensions](https://docs.sourcegraph.com/extensions) that register `queryTransformer`s.
- GitLab repository permissions are now supported. To enable this, you will need to set the `authz`
  field in the `GitLabConnection` configuration object and ensure that the access token set in the
  `token` field has both `sudo` and `api` scope.

### Changed

- When the `DEPLOY_TYPE` environment variable is incorrectly specified, Sourcegraph now shuts down and logs an error message.
- The `experimentalFeatures.canonicalURLRedirect` site config property now defaults to `enabled`. Set it to `disabled` to disable redirection to the `appURL` from other hosts.
- Updating `maxReposToSearch` site config no longer requires a server restart to take effect.
- The update check page no longer shows an error if you are using an insiders build. Insiders builds will now notify site administrators that updates are available 40 days after the release date of the installed build.
- The `github.repositoryQuery` site config property now accepts arbitrary GitHub repository searches.

### Fixed

- The user account sidebar "Password" link (to the change-password form) is now shown correctly.
- Fixed an issue where GitHub rate limits were underutilized if the remaining
  rate limit dropped below 150.
- Fixed an issue where GraphQL field `elapsedMilliseconds` returned invalid value on empty searches
- Editor extensions now properly search the selection as a literal string, instead of incorrectly using regexp.
- Fixed a bug where editing and deleting global saved searches was not possible.
- In index search, if the search regex produces multiline matches, search results are still processed per line and highlighted correctly.
- Go-To-GitHub and Go-To-GitLab buttons now link to the right branch, line and commit range.
- Go-to-GitHub button links to default branch when no rev is given.
- The close button in the panel header stays located on the top.
- The Phabricator icon is now displayed correctly.
- The view mode button in the BlobPage now shows the correct view mode to switch to.

### Removed

- The experimental feature flag to disable the new repo update scheduler has been removed.
- The `experimentalFeatures.configVars` feature flag was removed.
- The `experimentalFeatures.multipleAuthProviders` feature flag was removed because the feature is now always enabled.
- The following deprecated auth provider configuration properties were removed: `auth.provider`, `auth.saml`, `auth.openIDConnect`, `auth.userIdentityHTTPHeader`, and `auth.allowSignup`. Use `auth.providers` for all auth provider configuration. (If you were still using the deprecated properties and had no `auth.providers` set, all access to your instance will be rejected until you manually set `auth.providers`.)
- The deprecated site configuration properties `search.scopes` and `settings` were removed. Define search scopes and settings in global settings in the site admin area instead of in site configuration.
- The `pendingContents` property has been removed from our GraphQL schema.
- The **Explore** page was replaced with a **Repositories** search link in the top navigation bar.

## 2.12.3

### Fixed

- Fixed an error that prevented users without emails from submitting satisfaction surveys.

## 2.12.2

### Fixed

- Fixed an issue where private GitHub Enterprise repositories were not fetched.

## 2.12.1

### Fixed

- We use GitHub's REST API to query affliated repositories. This API has wider support on older GitHub enterprise versions.
- Fixed an issue that prevented users without email addresses from signing in (https://github.com/sourcegraph/sourcegraph/issues/426).

## 2.12.0

### Changed

- Reduced the size of in-memory data structured used for storing search results. This should reduce the backend memory usage of large result sets.
- Code intelligence is now provided by [Sourcegraph extensions](https://docs.sourcegraph.com/extensions). The extension for each language in the site configuration `langservers` property is automatically enabled.
- Support for multiple authentication providers is now enabled by default. To disable it, set the `experimentalFeatures.multipleAuthProviders` site config option to `"disabled"`. This only applies to Sourcegraph Enterprise.
- When using the `http-header` auth provider, valid auth cookies (from other auth providers that are currently configured or were previously configured) are now respected and will be used for authentication. These auth cookies also take precedence over the `http-header` auth. Previously, the `http-header` auth took precedence.
- Bitbucket Server username configuration is now used to clone repositories if the Bitbucket Server API does not set a username.
- Code discussions: On Sourcegraph.com / when `discussions.abuseProtection` is enabled in the site config, rate limits to thread creation, comment creation, and @mentions are now applied.

### Added

- Search syntax for filtering archived repositories. `archived:no` will exclude archived repositories from search results, `archived:only` will search over archived repositories only. This applies for GitHub and GitLab repositories.
- A Bitbucket Server option to exclude personal repositories in the event that you decide to give an admin-level Bitbucket access token to Sourcegraph and do not want to create a bot account. See https://docs.sourcegraph.com/integration/bitbucket_server#excluding-personal-repositories for more information.
- Site admins can now see when users of their Sourcegraph instance last used it via a code host integration (e.g. Sourcegraph browser extensions). Visit the site admin Analytics page (e.g. https://sourcegraph.example.com/site-admin/analytics) to view this information.
- A new site config option `extensions.allowRemoteExtensions` lets you explicitly specify the remote extensions (from, e.g., Sourcegraph.com) that are allowed.
- Pings now include a total count of user accounts.

### Fixed

- Files with the gitattribute `export-ignore` are no longer excluded for language analysis and search.
- "Discard changes?" confirmation popup doesn't pop up every single time you try to navigate to a new page after editting something in the site settings page anymore.
- Fixed an issue where Git repository URLs would sometimes be logged, potentially containing e.g. basic auth tokens.
- Fixed date formatting on the site admin Analytics page.
- File names of binary and large files are included in search results.

### Removed

- The deprecated environment variables `SRC_SESSION_STORE_REDIS` and `REDIS_MASTER_ENDPOINT` are no longer used to configure alternative redis endpoints. For more information, see "[using external services with Sourcegraph](https://docs.sourcegraph.com/admin/external_services)".

## 2.11.1

### Added

- A new site config option `git.cloneURLToRepositoryName` specifies manual mapping from Git clone URLs to Sourcegraph repository names. This is useful, for example, for Git submodules that have local clone URLs.

### Fixed

- Slack notifications for saved searches have been fixed.

## 2.11.0

### Changed

### Added

- Support for ACME "tls-alpn-01" challenges to obtain LetsEncrypt certificates. Previously Sourcegraph only supported ACME "http-01" challenges which required port 80 to be accessible.
- gitserver periodically removes stale lock files that git can leave behind.
- Commits with empty trees no longer return 404.
- Clients (browser/editor extensions) can now query configuration details from the `ClientConfiguration` GraphQL API.
- The config field `auth.accessTokens.allow` allows or restricts use of access tokens. It can be set to one of three values: "all-users-create" (the default), "none" (all access tokens are disabled), and "site-admin-create" (access tokens are enabled, but only site admins can create new access tokens). The field `auth.disableAccessTokens` is now deprecated in favor of this new field.
- A webhook endpoint now exists to trigger repository updates. For example, `curl -XPOST -H 'Authorization: token $ACCESS_TOKEN' $SOURCEGRAPH_ORIGIN/.api/repos/$REPO_URI/-/refresh`.
- Git submodules entries in the file tree now link to the submodule repository.

### Fixed

- An issue / edge case where the Code Intelligence management admin page would incorrectly show language servers as `Running` when they had been removed from Docker.
- Log level is respected in lsp-proxy logs.
- Fixed an error where text searches could be routed to a faulty search worker.
- Gitolite integration should correctly detect names which Gitolite would consider to be patterns, and not treat them as repositories.
- repo-updater backs off fetches on a repo that's failing to fetch.
- Attempts to add a repo with an empty string for the name are checked for and ignored.
- Fixed an issue where non-site-admin authenticated users could modify global settings (not site configuration), other organizations' settings, and other users' settings.
- Search results are rendered more eagerly, resulting in fewer blank file previews
- An issue where automatic code intelligence would fail to connect to the underlying `lsp` network, leading to `dial tcp: lookup lang on 0.0.0.0:53: no such host` errors.
- More useful error messages from lsp-proxy when a language server can't get a requested revision of a repository.
- Creation of a new user with the same name as an existing organization (and vice versa) is prevented.

### Removed

## 2.10.5

### Fixed

- Slack notifications for saved searches have been fixed.

## 2.10.4

### Fixed

- Fixed an issue that caused the frontend to return a HTTP 500 and log an error message like:
  ```
  lvl=eror msg="ui HTTP handler error response" method=GET status_code=500 error="Post http://127.0.0.1:3182/repo-lookup: context canceled"
  ```

## 2.10.3

### Fixed

- The SAML AuthnRequest signature when using HTTP redirect binding is now computed using a URL query string with correct ordering of parameters. Previously, the ordering was incorrect and caused errors when the IdP was configured to check the signature in the AuthnRequest.

## 2.10.2

### Fixed

- SAML IdP-initiated login previously failed with the IdP set a RelayState value. This now works.

## 2.10.1

### Changed

- Most `experimentalFeatures` in the site configuration now respond to configuration changes live, without requiring a server restart. As usual, you will be prompted for a restart after saving your configuration changes if one is required.
- Gravatar image avatars are no longer displayed for committers.

## 2.10.0

### Changed

- In the file tree, if a directory that contains only a single directory is expanded, its child directory is now expanded automatically.

### Fixed

- Fixed an issue where `sourcegraph/server` would not start code intelligence containers properly when the `sourcegraph/server` container was shut down non-gracefully.
- Fixed an issue where the file tree would return an error when navigating between repositories.

## 2.9.4

### Changed

- Repo-updater has a new and improved scheduler for periodic repo fetches. If you have problems with it, you can revert to the old behavior by adding `"experimentalFeatures": { "updateScheduler": "disabled" }` to your `config.json`.
- A once-off migration will run changing the layout of cloned repos on disk. This should only affect installations created January 2018 or before. There should be no user visible changes.
- Experimental feature flag "updateScheduler" enables a smarter and less spammy algorithm for automatic repository updates.
- It is no longer possible to disable code intelligence by unsetting the LSP_PROXY environment variable. Instead, code intelligence can be disabled per language on the site admin page (e.g. https://sourcegraph.example.com/site-admin/code-intelligence).
- Bitbucket API requests made by Sourcegraph are now under a self-enforced API rate limit (since Bitbucket Server does not have a concept of rate limiting yet). This will reduce any chance of Sourcegraph slowing down or causing trouble for Bitbucket Server instances connected to it. The limits are: 7,200 total requests/hr, with a bucket size / maximum burst size of 500 requests.
- Global, org, and user settings are now validated against the schema, so invalid settings will be shown in the settings editor with a red squiggly line.
- The `http-header` auth provider now supports being used with other auth providers (still only when `experimentalFeatures.multipleAuthProviders` is `true`).
- Periodic fetches of Gitolite-hosted repositories are now handled internally by repo-updater.

### Added

- The `log.sentry.dsn` field in the site config makes Sourcegraph log application errors to a Sentry instance.
- Two new repository page hotkeys were added: <kbd>r</kbd> to open the repositories menu and <kbd>v</kbd> to open the revision selector.
- Repositories are periodically (~45 days) recloned from the codehost. The codehost can be relied on to give an efficient packing. This is an alternative to running a memory and CPU intensive git gc and git prune.
- The `auth.sessionExpiry` field sets the session expiration age in seconds (defaults to 90 days).

### Fixed

- Fixed a bug in the API console that caused it to display as a blank page in some cases.
- Fixed cases where GitHub rate limit wasn't being respected.
- Fixed a bug where scrolling in references, history, etc. file panels was not possible in Firefox.
- Fixed cases where gitserver directory structure migration could fail/crash.
- Fixed "Generate access token" link on user settings page. Previously, this link would 404.
- Fixed a bug where the search query was not updated in the search bar when searching from the homepage.
- Fixed a possible crash in github-proxy.
- Fixed a bug where file matching for diff search was case sensitive by default.

### Removed

- `SOURCEGRAPH_CONFIG` environment variable has been removed. Site configuration is always read from and written to disk. You can configure the location by providing `SOURCEGRAPH_CONFIG_FILE`. The default path is `/etc/sourcegraph/config.json`.

## 2.9.3

### Changed

- The search results page will merge duplicated lines of context.
- The following deprecated site configuration properties have been removed: `github[].preemptivelyClone`, `gitOriginMap`, `phabricatorURL`, `githubPersonalAccessToken`, `githubEnterpriseURL`, `githubEnterpriseCert`, and `githubEnterpriseAccessToken`.
- The `settings` field in the site config file is deprecated and will not be supported in a future release. Site admins should move those settings (if any) to global settings (in the site admin UI). Global settings are preferred to site config file settings because the former can be applied without needing to restart/redeploy the Sourcegraph server or cluster.

### Fixed

- Fixed a goroutine leak which occurs when search requests are canceled.
- Console output should have fewer spurious line breaks.
- Fixed an issue where it was not possible to override the `StrictHostKeyChecking` SSH option in the SSH configuration.
- Cross-repository code intelligence indexing for non-Go languages is now working again (originally broken in 2.9.2).

## 2.9.1

### Fixed

- Fixed an issue where saving an organization's configuration would hang indefinitely.

## 2.9.0

### Changed

- Hover tooltips were rewritten to fix a couple of issues and are now much more robust, received a new design and show more information.
- The `max:` search flag was renamed to `count:` in 2.8.8, but for backward compatibility `max:` has been added back as a deprecated alias for `count:`.
- Drastically improved the performance / load time of the Code Intelligence site admin page.

### Added

- The site admin code intelligence page now displays an error or reason whenever language servers are unable to be managed from the UI or Sourcegraph API.
- The ability to directly specify the root import path of a repository via `.sourcegraph/config.json` in the repo root, instead of relying on the heuristics of the Go language server to detect it.

### Fixed

- Configuring Bitbucket Server now correctly suppresses the the toast message "Configure repositories and code hosts to add to Sourcegraph."
- A bug where canonical import path comments would not be detected by the Go language server's heuristics under `cmd/` folders.
- Fixed an issue where a repository would only be refreshed on demand by certain user actions (such as a page reload) and would otherwise not be updated when expected.
- If a code host returned a repository-not-found or unauthorized error (to `repo-updater`) for a repository that previously was known to Sourcegraph, then in some cases a misleading "Empty repository" screen was shown. Now the repository is displayed as though it still existed, using cached data; site admins must explicitly delete repositories on Sourcegraph after they have been deleted on the code host.
- Improved handling of GitHub API rate limit exhaustion cases. Cached repository metadata and Git data will be used to provide full functionality during this time, and log messages are more informative. Previously, in some cases, repositories would become inaccessible.
- Fixed an issue where indexed search would sometimes not indicate that there were more results to show for a given file.
- Fixed an issue where the code intelligence admin page would never finish loading language servers.

## 2.9.0-pre0

### Changed

- Search scopes have been consolidated into the "Filters" bar on the search results page.
- Usernames and organization names of up to 255 characters are allowed. Previously the max length was 38.

### Fixed

- The target commit ID of a Git tag object (i.e., not lightweight Git tag refs) is now dereferenced correctly. Previously the tag object's OID was given.
- Fixed an issue where AWS Code Commit would hit the rate limit.
- Fixed an issue where dismissing the search suggestions dropdown did not unfocus previously highlighted suggestions.
- Fixed an issue where search suggestions would appear twice.
- Indexed searches now return partial results if they timeout.
- Git repositories with files whose paths contain `.git` path components are now usable (via indexed and non-indexed search and code intelligence). These corrupt repositories are rare and generally were created by converting some other VCS repository to Git (the Git CLI will forbid creation of such paths).
- Various diff search performance improvements and bug fixes.
- New Phabricator extension versions would used cached stylesheets instead of the upgraded version.
- Fixed an issue where hovers would show an error for Rust and C/C++ files.

### Added

- The `sourcegraph/server` container now emits the most recent log message when redis terminates to make it easier to debug why redis stopped.
- Organization invites (which allow users to invite other users to join organizations) are significantly improved. A new accept-invitation page was added.
- The new help popover allows users to easily file issues in the Sourcegraph public issue tracker and view documentation.
- An issue where Java files would be highlighted incorrectly if they contained JavaDoc blocks with an uneven number of opening/closing `*`s.

### Removed

- The `secretKey` site configuration value is no longer needed. It was only used for generating tokens for inviting a user to an organization. The invitation is now stored in the database associated with the recipient, so a secret token is no longer needed.
- The `experimentalFeatures.searchTimeoutParameter` site configuration value has been removed. It defaulted to `enabled` in 2.8 and it is no longer possible to disable.

### Added

- Syntax highlighting for:
  - TOML files (including Go `Gopkg.lock` and Rust `Cargo.lock` files).
  - Rust files.
  - GraphQL files.
  - Protobuf files.
  - `.editorconfig` files.

## 2.8.9

### Changed

- The "invite user" site admin page was moved to a sub-page of the users page (`/site-admin/users/new`).
- It is now possible for a site admin to create a new user without providing an email address.

### Fixed

- Checks for whether a repo is cloned will no longer exhaust open file pools over time.

### Added

- The Phabricator extension shows code intelligence status and supports enabling / disabling code intelligence for files.

## 2.8.8

### Changed

- Queries for repositories (in the explore, site admin repositories, and repository header dropdown) are matched on case-insensitive substrings, not using fuzzy matching logic.
- HTTP Authorization headers with an unrecognized scheme are ignored; they no longer cause the HTTP request to be rejected with HTTP 401 Unauthorized and an "Invalid Authorization header." error.
- Renamed the `max` search flag to `count`. Searches that specify `count:` will fetch at least that number of results, or the full result set.
- Bumped `lsp-proxy`'s `initialize` timeout to 3 minutes for every language.
- Search results are now sorted by repository and file name.
- More easily accessible "Show more" button at the top of the search results page.
- Results from user satisfaction surveys are now always hosted locally and visible to admins. The `"experimentalFeatures": { "hostSurveysLocally" }` config option has been deprecated.
- If the OpenID Connect authentication provider reports that a user's email address is not verified, the authentication attempt will fail.

### Fixed

- Fixed an issue where the search results page would not update its title.
- The session cookie name is now `sgs` (not `sg-session`) so that Sourcegraph 2.7 and Sourcegraph 2.8 can be run side-by-side temporarily during a rolling update without clearing each other's session cookies.
- Fixed the default hostnames of the C# and R language servers
- Fixed an issue where deleting an organization prevented the creation of organizations with the name of the deleted organization.
- Non-UTF8 encoded files (e.g. ISO-8859-1/Latin1, UTF16, etc) are now displayed as text properly rather than being detected as binary files.
- Improved error message when lsp-proxy's initalize timeout occurs
- Fixed compatibility issues and added [instructions for using Microsoft ADFS 2.1 and 3.0 for SAML authentication](https://docs.sourcegraph.com/admin/auth/saml_with_microsoft_adfs).
- Fixed an issue where external accounts associated with deleted user accounts would still be returned by the GraphQL API. This caused the site admin external accounts page to fail to render in some cases.
- Significantly reduced the number of code host requests for non github.com or gitlab.com repositories.

### Added

- The repository revisions popover now shows the target commit's last-committed/authored date for branches and tags.
- Setting the env var `INSECURE_SAML_LOG_TRACES=1` on the server (or the `sourcegraph-frontend` pod in Kubernetes) causes all SAML requests and responses to be logged, which helps with debugging SAML.
- Site admins can now view user satisfaction surveys grouped by user, in addition to chronological order, and aggregate summary values (including the average score and the net promoter score over the last 30 days) are now displayed.
- The site admin overview page displays the site ID, the primary admin email, and premium feature usage information.
- Added Haskell as an experimental language server on the code intelligence admin page.

## 2.8.0

### Changed

- `gitMaxConcurrentClones` now also limits the concurrency of updates to repos in addition to the initial clone.
- In the GraphQL API, `site.users` has been renamed to `users`, `site.orgs` has been renamed to `organizations`, and `site.repositories` has been renamed to `repositories`.
- An authentication provider must be set in site configuration (see [authentication provider documentation](https://docs.sourcegraph.com/admin/auth)). Previously the server defaulted to builtin auth if none was set.
- If a process dies inside the Sourcegraph container the whole container will shut down. We suggest operators configure a [Docker Restart Policy](https://docs.docker.com/config/containers/start-containers-automatically/#restart-policy-details) or a [Kubernetes Restart Policy](https://kubernetes.io/docs/concepts/workloads/pods/pod-lifecycle/#restart-policy). Previously the container would operate in a degraded mode if a process died.
- Changes to the `auth.public` site config are applied immediately in `sourcegraph/server` (no restart needed).
- The new search timeout behavior is now enabled by default. Set `"experimentalFeatures": {"searchTimeoutParameter": "disabled"}` in site config to disable it.
- Search includes files up to 1MB (previous limit was 512KB for unindexed search and 128KB for indexed search).
- Usernames and email addresses reported by OpenID Connect and SAML auth providers are now trusted, and users will sign into existing Sourcegraph accounts that match on the auth provider's reported username or email.
- The repository sidebar file tree is much, much faster on massive repositories (200,000+ files)
- The SAML authentication provider was significantly improved. Users who were signed in using SAML previously will need to reauthenticate via SAML next time they visit Sourcegraph.
- The SAML `serviceProviderCertificate` and `serviceProviderPrivateKey` site config properties are now optional.

### Fixed

- Fixed an issue where Index Search status page failed to render.
- User data on the site admin Analytics page is now paginated, filterable by a user's recent activity, and searchable.
- The link to the root of a repository in the repository header now preserves the revision you're currently viewing.
- When using the `http-header` auth provider, signin/signup/signout links are now hidden.
- Repository paths beginning with `go/` are no longer reservered by Sourcegraph.
- Interpret `X-Forwarded-Proto` HTTP header when `httpToHttpsRedirect` is set to `load-balanced`.
- Deleting a user account no longer prevents the creation of a new user account with the same username and/or association with authentication provider account (SAML/OpenID/etc.)
- It is now possible for a user to verify an email address that was previously associated with now-deleted user account.
- Diff searches over empty repositories no longer fail (this was not an issue for Sourcegraph cluster deployments).
- Stray `tmp_pack_*` files from interrupted fetches should now go away.
- When multiple `repo:` tokens match the same repo, process @revspec requirements from all of them, not just the first one in the search.

### Removed

- The `ssoUserHeader` site config property (deprecated since January 2018) has been removed. The functionality was moved to the `http-header` authentication provider.
- The experiment flag `showMissingReposEnabled`, which defaulted to enabled, has been removed so it is no longer possible to disable this feature.
- Event-level telemetry has been completely removed from self-hosted Sourcegraph instances. As a result, the `disableTelemetry` site configuration option has been deprecated. The new site-admin Pings page clarifies the only high-level telemetry being sent to Sourcegraph.com.
- The deprecated `adminUsernames` site config property (deprecated since January 2018) has been removed because it is no longer necessary. Site admins can designate other users as site admins in the site admin area, and the first user to sign into a new instance always becomes a site admin (even when using an external authentication provider).

### Added

- The new repository contributors page (linked from the repository homepage) displays the top Git commit authors in a repository, with filtering options.
- Custom language servers in the site config may now specify a `metadata` property containing things like homepage/docs/issues URLs for the language server project, as well as whether or not the language server should be considered experimental (not ready for prime-time). This `metadata` will be displayed in the UI to better communicate the status of a language server project.
- Access tokens now have scopes (which define the set of operations they permit). All access tokens still provide full control of all resources associated with the user account (the `user:all` scope, which is now explicitly displayed).
- The new access token scope `site-admin:sudo` allows the holder to perform any action as any other user. Only site admins may create this token.
- Links to Sourcegraph's changelog have been added to the site admin Updates page and update alert.
- If the site configuration is invalid or uses deprecated properties, a global alert will be shown to all site admins.
- There is now a code intelligence status indicator when viewing files. It contains information about the capabailities of the language server that is providing code intelligence for the file.
- Java code intelligence can now be enabled for repositories that aren't automatically supported using a
  `javaconfig.json` file. For Gradle plugins, this file can be generated using
  the [Javaconfig Gradle plugin](https://docs.sourcegraph.com/extensions/language_servers/java#gradle-execution).
- The new `auth.providers` site config is an array of authentication provider objects. Currently only 1 auth provider is supported. The singular `auth.provider` is deprecated.
- Users authenticated with OpenID Connect are now able to sign out of Sourcegraph (if the provider supports token revocation or the end-session endpoint).
- Users can now specify the number of days, weeks, and months of site activity to query through the GraphQL API.
- Added 14 new experimental language servers on the code intelligence admin page.
- Added `httpStrictTransportSecurity` site configuration option to customize the Strict-Transport-Security HTTP header. It defaults to `max-age=31536000` (one year).
- Added `nameIDFormat` in the `saml` auth provider to set the SAML NameID format. The default changed from transient to persistent.
- (This feature has been removed.) Experimental env var expansion in site config JSON: set `SOURCEGRAPH_EXPAND_CONFIG_VARS=1` to replace `${var}` or `$var` (based on environment variables) in any string value in site config JSON (except for JSON object property names).
- The new (optional) SAML `serviceProviderIssuer` site config property (in an `auth.providers` array entry with `{"type":"saml", ...}`) allows customizing the SAML Service Provider issuer name.
- The site admin area now has an "Auth" section that shows the enabled authentication provider(s) and users' external accounts.

## 2.7.6

### Fixed

- If a user's account is deleted, session cookies for that user are no longer considered valid.

## 2.7.5

### Changed

- When deploying Sourcegraph to Kubernetes, RBAC is now used by default. Most Kubernetes clusters require it. See the Kubernetes installation instructions for more information (including disabling if needed).
- Increased git ssh connection timeout to 30s from 7s.
- The Phabricator integration no longer requires staging areas, but using them is still recommended because it improves performance.

### Fixed

- Fixed an issue where language servers that were not enabled would display the "Restart" button in the Code Intelligence management panel.
- Fixed an issue where the "Update" button in the Code Intelligence management panel would be displayed inconsistently.
- Fixed an issue where toggling a dynamic search scope would not also remove `@rev` (if specified)
- Fixed an issue where where modes that can only be determined by the full filename (not just the file extension) of a path weren't supported (Dockerfiles are the first example of this).
- Fixed an issue where the GraphiQL console failed when variables are specified.
- Indexed search no longer maintains its own git clones. For Kubernetes cluster deployments, this significantly reduces disk size requirements for the indexed-search pod.
- Fixed an issue where language server Docker containers would not be automatically restarted if they crashed (`sourcegraph/server` only).
- Fixed an issue where if the first user on a site authenticated via SSO, the site would remain stuck in uninitialized mode.

### Added

- More detailed progress information is displayed on pages that are waiting for repositories to clone.
- Admins can now see charts with daily, weekly, and monthly unique user counts by visiting the site-admin Analytics page.
- Admins can now host and see results from Sourcegraph user satisfaction surveys locally by setting the `"experimentalFeatures": { "hostSurveysLocally": "enabled"}` site config option. This feature will be enabled for all instances once stable.
- Access tokens are now supported for all authentication providers (including OpenID Connect and SAML, which were previously not supported).
- The new `motd` setting (in global, organization, and user settings) displays specified messages at the top of all pages.
- Site admins may now view all access tokens site-wide (for all users) and revoke tokens from the new access tokens page in the site admin area.

## 2.7.0

### Changed

- Missing repositories no longer appear as search results. Instead, a count of repositories that were not found is displayed above the search results. Hovering over the count will reveal the names of the missing repositories.
- "Show more" on the search results page will now reveal results that have already been fetched (if such results exist) without needing to do a new query.
- The bottom panel (on a file) now shows more tabs, including docstrings, multiple definitions, references (as before), external references grouped by repository, implementations (if supported by the language server), and file history.
- The repository sidebar file tree is much faster on massive repositories (200,000+ files)

### Fixed

- Searches no longer block if the index is unavailable (e.g. after the index pod restarts). Instead, it respects the normal search timeout and reports the situation to the user if the index is not yet available.
- Repository results are no longer returned for filters that are not supported (e.g. if `file:` is part of the search query)
- Fixed an issue where file tree elements may be scrolled out of view on page load.
- Fixed an issue that caused "Could not ensure repository updated" log messages when trying to update a large number of repositories from gitolite.
- When using an HTTP authentication proxy (`"auth.provider": "http-header"`), usernames are now properly normalized (special characters including `.` replaced with `-`). This fixes an issue preventing users from signing in if their username contained these special characters.
- Fixed an issue where the site-admin Updates page would incorrectly report that update checking was turned off when `telemetryDisabled` was set, even as it continued to report new updates.
- `repo:` filters that match multiple repositories and contain a revision specifier now correctly return partial results even if some of the matching repositories don't have a matching revision.
- Removed hardcoded list of supported languages for code intelligence. Any language can work now and support is determined from the server response.
- Fixed an issue where modifying `config.json` on disk would not correctly mark the server as needing a restart.
- Fixed an issue where certain diff searches (with very sparse matches in a repository's history) would incorrectly report no results found.
- Fixed an issue where the `langservers` field in the site-configuration didn't require both the `language` and `address` field to be specified for each entry

### Added

- Users (and site admins) may now create and manage access tokens to authenticate API clients. The site config `auth.disableAccessTokens` (renamed to `auth.accessTokens` in 2.11) disables this new feature. Access tokens are currently only supported when using the `builtin` and `http-header` authentication providers (not OpenID Connect or SAML).
- User and site admin management capabilities for user email addresses are improved.
- The user and organization management UI has been greatly improved. Site admins may now administer all organizations (even those they aren't a member of) and may edit profile info and configuration for all users.
- If SSO is enabled (via OpenID Connect or SAML) and the SSO system provides user avatar images and/or display names, those are now used by Sourcegraph.
- Enable new search timeout behavior by setting `"experimentalFeatures": { "searchTimeoutParameter": "enabled"}` in your site config.
  - Adds a new `timeout:` parameter to customize the timeout for searches. It defaults to 10s and may not be set higher than 1m.
  - The value of the `timeout:` parameter is a string that can be parsed by [time.Duration](https://golang.org/pkg/time/#ParseDuration) (e.g. "100ms", "2s").
  - When `timeout:` is not provided, search optimizes for retuning results as soon as possible and will include slower kinds of results (e.g. symbols) only if they are found quickly.
  - When `timeout:` is provided, all result kinds are given the full timeout to complete.
- A new user settings tokens page was added that allows users to obtain a token that they can use to authenticate to the Sourcegraph API.
- Code intelligence indexes are now built for all repositories in the background, regardless of whether or not they are visited directly by a user.
- Language servers are now automatically enabled when visiting a repository. For example, visiting a Go repository will now automatically download and run the relevant Docker container for Go code intelligence.
  - This change only affects when Sourcegraph is deployed using the `sourcegraph/server` Docker image (not using Kubernetes).
  - You will need to use the new `docker run` command at https://docs.sourcegraph.com/#quick-install in order for this feature to be enabled. Otherwise, you will receive errors in the log about `/var/run/docker.sock` and things will work just as they did before. See https://docs.sourcegraph.com/extensions/language_servers for more information.
- The site admin Analytics page will now display the number of "Code Intelligence" actions each user has made, including hovers, jump to definitions, and find references, on the Sourcegraph webapp or in a code host integration or extension.
- An experimental cross repository jump to definition which consults the OSS index on Sourcegraph.com. This is disabled by default; use `"experimentalFeatures": { "jumpToDefOSSIndex": "enabled" }` in your site configuration to enable it.
- Users can now view Git branches, tags, and commits, and compare Git branches and revisions on Sourcegraph. (The code host icon in the header takes you to the commit on the code host.)
- A new admin panel allows you to view and manage language servers. For Docker deployments, it allows you to enable/disable/update/restart language servers at the click of a button. For cluster deployments, it shows the current status of language servers.
- Users can now tweet their feedback about Sourcegraph when clicking on the feedback smiley located in the navbar and filling out a Twitter feedback form.
- A new button in the repository header toggles on/off the Git history panel for the current file.

## 2.6.8

### Bug fixes

- Searches of `type:repo` now work correctly with "Show more" and the `max` parameter.
- Fixes an issue where the server would crash if the DB was not available upon startup.

## 2.6.7

### Added

- The duration that the frontend waits for the PostgreSQL database to become available is now configurable with the `DB_STARTUP_TIMEOUT` env var (the value is any valid Go duration string).
- Dynamic search filters now suggest exclusions of Go test files, vendored files and node_modules files.

## 2.6.6

### Added

- Authentication to Bitbucket Server using username-password credentials is now supported (in the `bitbucketServer` site config `username`/`password` options), for servers running Bitbucket Server version 2.4 and older (which don't support personal access tokens).

## 2.6.5

### Added

- The externally accessible URL path `/healthz` performs a basic application health check, returning HTTP 200 on success and HTTP 500 on failure.

### Behavior changes

- Read-only forks on GitHub are no longer synced by default. If you want to add a readonly fork, navigate directly to the repository page on Sourcegraph to add it (e.g. https://sourcegraph.mycompany.internal/github.com/owner/repo). This prevents your repositories list from being cluttered with a large number of private forks of a private repository that you have access to. One notable example is https://github.com/EpicGames/UnrealEngine.
- SAML cookies now expire after 90 days. The previous behavior was every 1 hour, which was unintentionally low.

## 2.6.4

### Added

- Improve search timeout error messages
- Performance improvements for searching regular expressions that do not start with a literal.

## 2.6.3

### Bug fixes

- Symbol results are now only returned for searches that contain `type:symbol`

## 2.6.2

### Added

- More detailed logging to help diagnose errors with third-party authentication providers.
- Anchors (such as `#my-section`) in rendered Markdown files are now supported.
- Instrumentation section for admins. For each service we expose pprof, prometheus metrics and traces.

### Bug fixes

- Applies a 1s timeout to symbol search if invoked without specifying `type:` to not block plain text results. No change of behaviour if `type:symbol` is given explicitly.
- Only show line wrap toggle for code-view-rendered files.

## 2.6.1

### Bug fixes

- Fixes a bug where typing in the search query field would modify the expanded state of file search results.
- Fixes a bug where new logins via OpenID Connect would fail with the error `SSO error: ID Token verification failed`.

## 2.6.0

### Added

- Support for [Bitbucket Server](https://www.atlassian.com/software/bitbucket/server) as a codehost. Configure via the `bitbucketServer` site config field.
- Prometheus gauges for git clone queue depth (`src_gitserver_clone_queue`) and git ls-remote queue depth (`src_gitserver_lsremote_queue`).
- Slack notifications for saved searches may now be added for individual users (not just organizations).
- The new search filter `lang:` filters results by programming language (example: `foo lang:go` or `foo -lang:clojure`).
- Dynamic filters: filters generated from your search results to help refine your results.
- Search queries that consist only of `file:` now show files whose path matches the filters (instead of no results).
- Sourcegraph now automatically detects basic `$GOPATH` configurations found in `.envrc` files in the root of repositories.
- You can now configure the effective `$GOPATH`s of a repository by adding a `.sourcegraph/config.json` file to your repository with the contents `{"go": {"GOPATH": ["mygopath"]}}`.
- A new `"blacklistGoGet": ["mydomain.org,myseconddomain.com"]` offers users a quick escape hatch in the event that Sourcegraph is making unwanted `go get` or `git clone` requests to their website due to incorrectly-configured monorepos. Most users will never use this option.
- Search suggestions and results now include symbol results. The new filter `type:symbol` causes only symbol results to be shown.
  Additionally, symbols for a repository can be browsed in the new symbols sidebar.
- You can now expand and collapse all items on a search results page or selectively expand and collapse individual items.

### Configuration changes

- Reduced the `gitMaxConcurrentClones` site config option's default value from 100 to 5, to help prevent too many concurrent clones from causing issues on code hosts.
- Changes to some site configuration options are now automatically detected and no longer require a server restart. After hitting Save in the UI, you will be informed if a server restart is required, per usual.
- Saved search notifications are now only sent to the owner of a saved search (all of an organization's members for an organization-level saved search, or a single user for a user-level saved search). The `notifyUsers` and `notifyOrganizations` properties underneath `search.savedQueries` have been removed.
- Slack webhook URLs are now defined in user/organization JSON settings, not on the organization profile page. Previously defined organization Slack webhook URLs are automatically migrated to the organization's JSON settings.
- The "unlimited" value for `maxReposToSearch` is now `-1` instead of `0`, and `0` now means to use the default.
- `auth.provider` must be set (`builtin`, `openidconnect`, `saml`, `http-header`, etc.) to configure an authentication provider. Previously you could just set the detailed configuration property (`"auth.openIDConnect": {...}`, etc.) and it would implicitly enable that authentication provider.
- The `autoRepoAdd` site configuration property was removed. Site admins can add repositories via site configuration.

### Bug fixes

- Only cross reference index enabled repositories.
- Fixed an issue where search would return results with empty file contents for matches in submodules with indexing enabled. Searching over submodules is not supported yet, so these (empty) results have been removed.
- Fixed an issue where match highlighting would be incorrect on lines that contained multibyte characters.
- Fixed an issue where search suggestions would always link to master (and 404) even if the file only existed on a branch. Now suggestions always link to the revision that is being searched over.
- Fixed an issue where all file and repository links on the search results page (for all search results types) would always link to master branch, even if the results only existed in another branch. Now search results links always link to the revision that is being searched over.
- The first user to sign up for a (not-yet-initialized) server is made the site admin, even if they signed up using SSO. Previously if the first user signed up using SSO, they would not be a site admin and no site admin could be created.
- Fixed an issue where our code intelligence archive cache (in `lsp-proxy`) would not evict items from the disk. This would lead to disks running out of free space.

## 2.5.16, 2.5.17

- Version bump to keep deployment variants in sync.

## 2.5.15

### Bug fixes

- Fixed issue where a Sourcegraph cluster would incorrectly show "An update is available".
- Fixed Phabricator links to repositories
- Searches over a single repository are now less likely to immediately time out the first time they are searched.
- Fixed a bug where `auth.provider == "http-header"` would incorrectly require builtin authentication / block site access when `auth.public == "false"`.

### Phabricator Integration Changes

We now display a "View on Phabricator" link rather than a "View on other code host" link if you are using Phabricator and hosting on GitHub or another code host with a UI. Commit links also will point to Phabricator.

### Improvements to SAML authentication

You may now optionally provide the SAML Identity Provider metadata XML file contents directly, with the `auth.saml` `identityProviderMetadata` site configuration property. (Previously, you needed to specify the URL where that XML file was available; that is still possible and is more common.) The new option is useful for organizations whose SAML metadata is not web-accessible or while testing SAML metadata configuration changes.

## 2.5.13

### Improvements to builtin authentication

When using `auth.provider == "builtin"`, two new important changes mean that a Sourcegraph server will be locked down and only accessible to users who are invited by an admin user (previously, we advised users to place their own auth proxy in front of Sourcegraph servers).

1.  When `auth.provider == "builtin"` Sourcegraph will now by default require an admin to invite users instead of allowing anyone who can visit the site to sign up. Set `auth.allowSignup == true` to retain the old behavior of allowing anyone who can access the site to signup.
2.  When `auth.provider == "builtin"`, Sourcegraph will now respects a new `auth.public` site configuration option (default value: `false`). When `auth.public == false`, Sourcegraph will not allow anyone to access the site unless they have an account and are signed in.

## 2.4.3

### Added

- Code Intelligence support
- Custom links to code hosts with the `links:` config options in `repos.list`

### Changed

- Search by file path enabled by default

## 2.4.2

### Added

- Repository settings mirror/cloning diagnostics page

### Changed

- Repositories added from GitHub are no longer enabled by default. The site admin UI for enabling/disabling repositories is improved.

## 2.4.0

### Added

- Search files by name by including `type:path` in a search query
- Global alerts for configuration-needed and cloning-in-progress
- Better list interfaces for repositories, users, organizations, and threads
- Users can change their own password in settings
- Repository groups can now be specified in settings by site admins, organizations, and users. Then `repogroup:foo` in a search query will search over only those repositories specified for the `foo` repository group.

### Changed

- Log messages are much quieter by default

## 2.3.11

### Added

- Added site admin updates page and update checking
- Added site admin telemetry page

### Changed

- Enhanced site admin panel
- Changed repo- and SSO-related site config property names to be consistent, updated documentation

## 2.3.10

### Added

- Online site configuration editing and reloading

### Changed

- Site admins are now configured in the site admin area instead of in the `adminUsernames` config key or `ADMIN_USERNAMES` env var. Users specified in those deprecated configs will be designated as site admins in the database upon server startup until those configs are removed in a future release.

## 2.3.9

### Fixed

- An issue that prevented creation and deletion of saved queries

## 2.3.8

### Added

- Built-in authentication: you can now sign up without an SSO provider.
- Faster default branch code search via indexing.

### Fixed

- Many performance improvements to search.
- Much log spam has been eliminated.

### Changed

- We optionally read `SOURCEGRAPH_CONFIG` from `$DATA_DIR/config.json`.
- SSH key required to clone repositories from GitHub Enterprise when using a self-signed certificate.

## 0.3 - 13 December 2017

The last version without a CHANGELOG.<|MERGE_RESOLUTION|>--- conflicted
+++ resolved
@@ -18,11 +18,8 @@
 ### Added
 
 - The default author and email for changesets will now be pulled from user account details when possible. [#46385](https://github.com/sourcegraph/sourcegraph/pull/46385)
-<<<<<<< HEAD
+- Code Insights has a new display option: "Max number of series points to display". This setting controls the number of data points you see per series on an insight. [#46653](https://github.com/sourcegraph/sourcegraph/pull/46653)
 - Added out-of-band migration that will migrate all existing data from LSIF to SCIP (see additional [migration documentation](https://docs.sourcegraph.com/admin/how-to/lsif_scip_migration)). [#45106](https://github.com/sourcegraph/sourcegraph/pull/45106)
-=======
-- Code Insights has a new display option: "Max number of series points to display". This setting controls the number of data points you see per series on an insight. [#46653](https://github.com/sourcegraph/sourcegraph/pull/46653)
->>>>>>> 1e086b87
 
 ### Changed
 
