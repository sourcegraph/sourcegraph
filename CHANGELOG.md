<!--
###################################### READ ME ###########################################
### This changelog should always be read on `main` branch. Its contents on version     ###
### branches do not necessarily reflect the changes that have gone into that branch.   ###
### To update the changelog add your changes to the appropriate section under the      ###
### "Unreleased" heading. ###
##########################################################################################
-->

# Changelog

All notable changes to Sourcegraph are documented in this file.

<!-- START CHANGELOG -->

## Unreleased

### Added

- Code Insights: Added toggle display of data series in line charts
- Extensions: Added site config parameter `extensions.allowOnlySourcegraphAuthoredExtensions`. When enabled only extensions authored by Sourcegraph will be able to be viewed and installed. For more information check out the [docs](https://docs.sourcegraph.com/admin/extensions##allow-only-extensions-authored-by-sourcegraph). [#35054](https://github.com/sourcegraph/sourcegraph/pull/35054)
- Batch Changes Credentials can now be manually validated. [#35948](https://github.com/sourcegraph/sourcegraph/pull/35948)
- Zoekt-indexserver has a new debug landing page, `/debug`, which now exposes information about the queue, the list of indexed repositories, and the list of assigned repositories. Admins can reach the debug landing page by selecting Instrumentation > indexed-search-indexer from the site admin view. The debug page is linked at the top. [#346](https://github.com/sourcegraph/zoekt/pull/346)

### Changed

- Code Insights: Added warnings about adding `context:` and `repo:` filters in search query.
<<<<<<< HEAD
- Batch Changes: The credentials of the last applying user will now be used to sync changesets when available. If unavailable, then the previous behaviour of using a site or code host configuration credential is retained. [#33413](https://github.com/sourcegraph/sourcegraph/issues/33413)
=======
- Gitserver: we disable automatic git-gc for invocations of git-fetch to avoid corruption of repositories by competing git-gc processes. [#36274](https://github.com/sourcegraph/sourcegraph/pull/36274)
>>>>>>> 0c0e3af8

### Fixed

-

### Removed

-

## 3.40.1

### Fixed

- Support expiring OAuth tokens for GitLab which became the default in version 15.0. [#36003](https://github.com/sourcegraph/sourcegraph/pull/36003)
- Fix external service resolver erroring when webhooks not supported. [#35932](https://github.com/sourcegraph/sourcegraph/pull/35932)

## 3.40.0

### Added

- Code Insights: Added fuzzy search filter for dashboard select drop down
- Code Insights: You can share code insights through a shareable link. [#34965](https://github.com/sourcegraph/sourcegraph/pull/34965)
- Search: `path:` is now a valid filter. It is an alias for the existing `file:` filter. [#34947](https://github.com/sourcegraph/sourcegraph/pull/34947)
- Search: `-language` is a valid filter, but the web app displays it as invalid. The web app is fixed to reflect validity. [#34949](https://github.com/sourcegraph/sourcegraph/pull/34949)
- Search-based code intelligence now recognizes local variables in Python, Java, JavaScript, TypeScript, C/C++, C#, Go, and Ruby. [#33689](https://github.com/sourcegraph/sourcegraph/pull/33689)
- GraphQL API: Added support for async external service deletion. This should be used to delete an external service which cannot be deleted within 75 seconds timeout due to a large number of repos. Usage: add `async` boolean field to `deleteExternalService` mutation. Example: `mutation deleteExternalService(externalService: "id", async: true) { alwaysNil }`
- [search.largeFiles](https://docs.sourcegraph.com/admin/config/site_config#search-largeFiles) now supports recursive globs. For example it is now possible to specify a pattern like `**/*.lock` to match a lock file anywhere in a repository. [#35411](https://github.com/sourcegraph/sourcegraph/pull/35411)
- Permissions: The `setRepositoryPermissionsUnrestricted` mutation was added, which allows explicity marking a repo as available to all Sourcegraph users. [#35378](https://github.com/sourcegraph/sourcegraph/pull/35378)
- The `repo:deps(...)` predicate can now search through the [Python dependencies of your repositories](https://docs.sourcegraph.com/code_search/how-to/dependencies_search). [#32659](https://github.com/sourcegraph/sourcegraph/issues/32659)
- Batch Changes are now supported on [Bitbucket Cloud](https://bitbucket.org/). [#24199](https://github.com/sourcegraph/sourcegraph/issues/24199)
- Pings for server-side batch changes [#34308](https://github.com/sourcegraph/sourcegraph/pull/34308)
- Indexed search will detect when it is misconfigured and has multiple replicas writing to the same directory. [#35513](https://github.com/sourcegraph/sourcegraph/pull/35513)
- A new token creation callback feature that sends a token back to a trusted program automatically after the user has signed in [#35339](https://github.com/sourcegraph/sourcegraph/pull/35339)
- The Grafana dashboard now has a global container resource usage view to help site-admin quickly identify potential scaling issues. [#34808](https://github.com/sourcegraph/sourcegraph/pull/34808)

### Changed

- Sourcegraph's docker images are now based on Alpine Linux 3.14. [#34508](https://github.com/sourcegraph/sourcegraph/pull/34508)
- Sourcegraph is now built with Go 1.18. [#34899](https://github.com/sourcegraph/sourcegraph/pull/34899)
- Capture group Code Insights now use the Compute streaming endpoint. [#34905](https://github.com/sourcegraph/sourcegraph/pull/34905)
- Code Insights will now automatically generate queries with a default value of `fork:no` and `archived:no` if these fields are not specified by the user. This removes the need to manually add these fields to have consistent behavior from historical to non-historical results. [#30204](https://github.com/sourcegraph/sourcegraph/issues/30204)
- Search Code Insights now use the Search streaming endpoint. [#35286](https://github.com/sourcegraph/sourcegraph/pull/35286)
- Deployment: Nginx ingress controller updated to v1.2.0

### Fixed

- Code Insights: Fixed line chart data series hover effect. Now the active line will be rendered on top of the others.
- Code Insights: Fixed incorrect Line Chart size calculation in FireFox
- Unverified primary emails no longer breaks the Emails-page for users and Users-page for Site Admin. [#34312](https://github.com/sourcegraph/sourcegraph/pull/34312)
- Button to download raw file in blob page is now working correctly. [#34558](https://github.com/sourcegraph/sourcegraph/pull/34558)
- Searches containing `or` expressions are now optimized to evaluate natively on the backends that support it ([#34382](https://github.com/sourcegraph/sourcegraph/pull/34382)), and both commit and diff search have been updated to run optimized `and`, `or`, and `not` queries. [#34595](https://github.com/sourcegraph/sourcegraph/pull/34595)
- Carets in textareas in Firefox are now visible. [#34888](https://github.com/sourcegraph/sourcegraph/pull/34888)
- Changesets to GitHub code hosts could fail with a confusing, non actionable error message. [#35048](https://github.com/sourcegraph/sourcegraph/pull/35048)
- An issue causing search expressions to not work in conjunction with `type:symbol`. [#35126](https://github.com/sourcegraph/sourcegraph/pull/35126)
- A non-descriptive error message that would be returned when using `on.repository` if it is not a valid repository path [#35023](https://github.com/sourcegraph/sourcegraph/pull/35023)
- Reduced database load when viewing or previewing a batch change. [#35501](https://github.com/sourcegraph/sourcegraph/pull/35501)
- Fixed a bug where Capture Group Code Insights generated just in time only returned data for the latest repository in the list. [#35624](https://github.com/sourcegraph/sourcegraph/pull/35624)

### Removed

- The experimental API Docs feature released on our Cloud instance since 3.30.0 has been removed from the product entirely. This product functionality is being superseded by [doctree](https://github.com/sourcegraph/doctree). [#34798](https://github.com/sourcegraph/sourcegraph/pull/34798)

## 3.39.1

### Fixed

- Code Insights: Fixed bug that caused line rendering issues when series data is returned out of order by date.
- Code Insights: Fixed bug that caused before and after parameters to be switched when clicking in to the diff view from an insight.
- Fixed an issue with notebooks that caused the cursor to behave erratically in markdown blocks. [#34227](https://github.com/sourcegraph/sourcegraph/pull/34227)
- Batch Changes on docker compose installations were failing due to a missing environment variable [#813](https://github.com/sourcegraph/deploy-sourcegraph-docker/pull/813).

## 3.39.0

### Added

- Added support for LSIF upload authentication against GitLab.com on Sourcegraph Cloud. [#33254](https://github.com/sourcegraph/sourcegraph/pull/33254)
- Add "getting started/quick start checklist for authenticated users" [#32882](https://github.com/sourcegraph/sourcegraph/pull/32882)
- A redesigned repository page is now available under the `new-repo-page` feature flag. [#33319](https://github.com/sourcegraph/sourcegraph/pull/33319)
- Pings now include notebooks usage metrics. [#30087](https://github.com/sourcegraph/sourcegraph/issues/30087)
- Notebooks are now enabled by default. [#33706](https://github.com/sourcegraph/sourcegraph/pull/33706)
- The Code Insights GraphQL API now accepts Search Contexts as a filter and will extract the expressions embedded the `repo` and `-repo` search query fields from the contexts to apply them as filters on the insight. [#33866](https://github.com/sourcegraph/sourcegraph/pull/33866)
- The Code Insights commit indexer can now index commits in smaller batches. Set the number of days per batch in the site setting `insights.commit.indexer.windowDuration`. A value of 0 (default) will disable batching. [#33666](https://github.com/sourcegraph/sourcegraph/pull/33666)
- Support account lockout after consecutive failed sign-in attempts for builtin authentication provider (i.e. username and password), new config options are added to the site configuration under `"auth.lockout"` to customize the threshold, length of lockout and consecutive periods. [#33999](https://github.com/sourcegraph/sourcegraph/pull/33999)
- pgsql-exporter for Code Insights has been added to docker-compose and Kubernetes deployments to gather database-level metrics. [#780](https://github.com/sourcegraph/deploy-sourcegraph-docker/pull/780), [#4111](https://github.com/sourcegraph/deploy-sourcegraph/pull/4111)
- `repo:dependencies(...)` predicate can now search through the [Go dependencies of your repositories](https://docs.sourcegraph.com/code_search/how-to/dependencies_search). [#32658](https://github.com/sourcegraph/sourcegraph/issues/32658)
- Added a site config value `defaultRateLimit` to optionally configure a global default rate limit for external services.

### Changed

- Code Insights: Replaced native window confirmation dialog with branded modal. [#33637](https://github.com/sourcegraph/sourcegraph/pull/33637)
- Code Insights: Series data is now sorted by semantic version then alphabetically.
- Code Insights: Added locked insights overlays for frozen insights while in limited access mode. Restricted insight editing save change button for frozen insights. [#33062](https://github.com/sourcegraph/sourcegraph/pull/33062)
- Code Insights: A global dashboard will now be automatically created while in limited access mode to provide consistent visibility for unlocked insights. This dashboard cannot be deleted or modified while in limited access mode. [#32992](https://github.com/sourcegraph/sourcegraph/pull/32992)
- Update "getting started checklist for visitors" to a new design [TODO:]
- Update "getting started/quick start checklist for visitors" to a new design [#32882](https://github.com/sourcegraph/sourcegraph/pull/32882)
- Code Insights: Capture group values are now restricted to 100 characters. [#32828](https://github.com/sourcegraph/sourcegraph/pull/32828)
- Repositories for which gitserver's janitor job "sg maintenance" fails will eventually be re-cloned if "DisableAutoGitUpdates" is set to false (default) in site configuration. [#33432](https://github.com/sourcegraph/sourcegraph/pull/33432)
- The Code Insights database is now based on Postgres 12, removing the dependency on TimescaleDB. [#32697](https://github.com/sourcegraph/sourcegraph/pull/32697)

### Fixed

- Fixed create insight button being erroneously disabled.
- Fixed an issue where a `Warning: Sourcegraph cannot send emails!` banner would appear for all users instead of just site admins (introduced in v3.38).
- Fixed reading search pattern type from settings [#32989](https://github.com/sourcegraph/sourcegraph/issues/32989)
- Display a tooltip and truncate the title of a search result when content overflows [#32904](https://github.com/sourcegraph/sourcegraph/pull/32904)
- Search patterns containing `and` and `not` expressions are now optimized to evaluate natively on the Zoekt backend for indexed code content and symbol search wherever possible. These kinds of queries are now typically an order of magnitude faster. Previous cases where no results were returned for expensive search expressions should now work and return results quickly. [#33308](https://github.com/sourcegraph/sourcegraph/pull/33308)
- Fail to log extension activation event will no longer block extension from activating [#33300][https://github.com/sourcegraph/sourcegraph/pull/33300]
- Fixed out-ouf-memory events for gitserver's janitor job "sg maintenance". [#33353](https://github.com/sourcegraph/sourcegraph/issues/33353)
- Setting the publication state for changesets when previewing a batch spec now works correctly if all changesets are selected and there is more than one page of changesets. [#33619](https://github.com/sourcegraph/sourcegraph/issues/33619)

### Removed

-

## 3.38.1

### Fixed

- An issue introduced in 3.38 that caused alerts to not be delivered [#33398](https://github.com/sourcegraph/sourcegraph/pull/33398)

## 3.38.0

### Added

- Added new "Getting started onboarding tour" for not authenticated users on Sourcegraph.com instead of "Search onboarding tour" [#32263](https://github.com/sourcegraph/sourcegraph/pull/32263)
- Pings now include code host integration usage metrics [#31379](https://github.com/sourcegraph/sourcegraph/pull/31379)
- Added `PRECISE_CODE_INTEL_UPLOAD_AWS_USE_EC2_ROLE_CREDENTIALS` environment variable to enable EC2 metadata API authentication to an external S3 bucket storing precise code intelligence uploads. [#31820](https://github.com/sourcegraph/sourcegraph/pull/31820)
- LSIF upload pages now include a section listing the reasons and retention policies resulting in an upload being retained and not expired. [#30864](https://github.com/sourcegraph/sourcegraph/pull/30864)
- Timestamps in the history panel can now be formatted as absolute timestamps by using user setting `history.preferAbsoluteTimestamps`
- Timestamps in the history panel can now be formatted as absolute timestamps by using user setting `history.preferAbsoluteTimestamps` [#31837](https://github.com/sourcegraph/sourcegraph/pull/31837)
- Notebooks from private enterprise instances can now be embedded in external sites by enabling the `enable-embed-route` feature flag. [#31628](https://github.com/sourcegraph/sourcegraph/issues/31628)
- Pings now include IDE extensions usage metrics [#32000](https://github.com/sourcegraph/sourcegraph/pull/32000)
- New EventSource type: `IDEEXTENSION` for IDE extensions-related events [#32000](https://github.com/sourcegraph/sourcegraph/pull/32000)
- Code Monitoring now has a Logs tab enabled as a [beta feature](https://docs.sourcegraph.com/admin/beta_and_experimental_features). This lets you see recent runs of your code monitors and determine if any notifications were sent or if there were any errors during the run. [#32292](https://github.com/sourcegraph/sourcegraph/pull/32292)
- Code Monitoring creation and editing now supports syntax highlighting and autocomplete on the search box. [#32536](https://github.com/sourcegraph/sourcegraph/pull/32536)
- New `repo:dependencies(...)` predicate allows you to [search through the dependencies of your repositories](https://docs.sourcegraph.com/code_search/how-to/dependencies_search). This feature is currently in beta and only npm package repositories are supported with dependencies from `package-lock.json` and `yarn.lock` files. [#32405](https://github.com/sourcegraph/sourcegraph/issues/32405)
- Site config has a new _experimental_ feature called `gitServerPinnedRepos` that allows admins to pin specific repositories to particular gitserver instances. [#32831](https://github.com/sourcegraph/sourcegraph/pull/32831).
- Added [Rockskip](https://docs.sourcegraph.com/code_intelligence/explanations/rockskip), a scalable symbol service backend for a fast symbol sidebar and search-based code intelligence on monorepos.
- Code monitor email notifications can now optionally include the content of new search results. This is disabled by default but can be enabled by editing the code monitor's email action and toggling on "Include search results in sent message". [#32097](https://github.com/sourcegraph/sourcegraph/pull/32097)

### Changed

- Searching for the pattern `//` with regular expression search is now interpreted literally and will search for `//`. Previously, the `//` pattern was interpreted as our regular expression syntax `/<regexp>/` which would in turn be intrpreted as the empty string. Since searching for an empty string offers little practically utility, we now instead interpret `//` to search for its literal meaning in regular expression search. [#31520](https://github.com/sourcegraph/sourcegraph/pull/31520)
- Timestamps in the webapp will now display local time on hover instead of UTC time [#31672](https://github.com/sourcegraph/sourcegraph/pull/31672)
- Updated Postgres version from 12.6 to 12.7 [#31933](https://github.com/sourcegraph/sourcegraph/pull/31933)
- Code Insights will now periodically clean up data series that are not in use. There is a 1 hour grace period where the series can be reattached to a view, after which all of the time series data and metadata will be deleted. [#32094](https://github.com/sourcegraph/sourcegraph/pull/32094)
- Code Insights critical telemetry total count now only includes insights that are not frozen (limited by trial mode restrictions). [#32529](https://github.com/sourcegraph/sourcegraph/pull/32529)
- The Phabricator integration with Gitolite code hosts has been deprecated, the fields have been kept to not break existing systems, but the integration does not work anymore
- The SSH library used to push Batch Change branches to code hosts has been updated to prevent issues pushing to github.com or GitHub Enterprise releases after March 15, 2022. [#32641](https://github.com/sourcegraph/sourcegraph/issues/32641)
- Bumped the minimum supported version of Docker Compose from `1.22.0` to `1.29.0`. [#32631](https://github.com/sourcegraph/sourcegraph/pull/32631)
- [Code host API rate limit configuration](https://docs.sourcegraph.com/admin/repo/update_frequency#code-host-api-rate-limiting) no longer based on code host URLs but only takes effect on each individual external services. To enforce API rate limit, please add configuration to all external services that are intended to be rate limited. [#32768](https://github.com/sourcegraph/sourcegraph/pull/32768)

### Fixed

- Viewing or previewing a batch change is now more resilient when transient network or server errors occur. [#29859](https://github.com/sourcegraph/sourcegraph/issues/29859)
- Search: `select:file` and `select:file.directory` now properly deduplicates results. [#32469](https://github.com/sourcegraph/sourcegraph/pull/32469)
- Security: Patch container images against CVE 2022-0778 [#32679](https://github.com/sourcegraph/sourcegraph/issues/32679)
- When closing a batch change, draft changesets that will be closed are now also shown. [#32481](https://github.com/sourcegraph/sourcegraph/pull/32481)

### Removed

- The deprecated GraphQL field `SearchResults.resultCount` has been removed in favor of its replacement, `matchCount`. [#31573](https://github.com/sourcegraph/sourcegraph/pull/31573)
- The deprecated site-config field `UseJaeger` has been removed. Use `"observability.tracing": { "sampling": "all" }` instead [#31294](https://github.com/sourcegraph/sourcegraph/pull/31294/commits/6793220d6cf1200535a2610d79d2dd9e18c67dca)

## 3.37.0

### Added

- Code in search results is now selectable (e.g. for copying). Just clicking on the code continues to open the corresponding file as it did before. [#30033](https://github.com/sourcegraph/sourcegraph/pull/30033)
- Search Notebooks now support importing and exporting Markdown-formatted files. [#28586](https://github.com/sourcegraph/sourcegraph/issues/28586)
- Added standalone migrator service that can be used to run database migrations independently of an upgrade. For more detail see the [standalone migrator docs](https://docs.sourcegraph.com/admin/how-to/manual_database_migrations) and the [docker-compose](https://docs.sourcegraph.com/admin/install/docker-compose/operations#database-migrations) or [kubernetes](https://docs.sourcegraph.com/admin/install/kubernetes/update#database-migrations) upgrade docs.

### Changed

- Syntax highlighting for JSON now uses a distinct color for strings in object key positions. [#30105](https://github.com/sourcegraph/sourcegraph/pull/30105)
- GraphQL API: The order of events returned by `MonitorTriggerEventConnection` has been reversed so newer events are returned first. The `after` parameter has been modified accordingly to return events older the one specified, to allow for pagination. [31219](https://github.com/sourcegraph/sourcegraph/pull/31219)
- [Query based search contexts](https://docs.sourcegraph.com/code_search/how-to/search_contexts#beta-query-based-search-contexts) are now enabled by default as a [beta feature](https://docs.sourcegraph.com/admin/beta_and_experimental_features). [#30888](https://github.com/sourcegraph/sourcegraph/pull/30888)
- The symbols sidebar loads much faster on old commits (after processing it) when scoped to a subdirectory in a big repository. [#31300](https://github.com/sourcegraph/sourcegraph/pull/31300)

### Fixed

- Links generated by editor endpoint will render image preview correctly. [#30767](https://github.com/sourcegraph/sourcegraph/pull/30767)
- Fixed a race condition in the precise code intel upload expirer process that prematurely expired new uploads. [#30546](https://github.com/sourcegraph/sourcegraph/pull/30546)
- Pushing changesets from Batch Changes to code hosts with self-signed TLS certificates has been fixed. [#31010](https://github.com/sourcegraph/sourcegraph/issues/31010)
- Fixed LSIF uploads not being expired according to retention policies when the repository contained tags and branches with the same name but pointing to different commits. [#31108](https://github.com/sourcegraph/sourcegraph/pull/31108)
- Service discovery for the symbols service can transition from no endpoints to endpoints. Previously we always returned an error after the first empty state. [#31225](https://github.com/sourcegraph/sourcegraph/pull/31225)
- Fixed performance issue in LSIF upload processing, reducing the latency between uploading an LSIF index and accessing precise code intel in the UI. ([#30978](https://github.com/sourcegraph/sourcegraph/pull/30978), [#31143](https://github.com/sourcegraph/sourcegraph/pull/31143))
- Fixed symbols not appearing when no files changed between commits. [#31295](https://github.com/sourcegraph/sourcegraph/pull/31295)
- Fixed symbols not appearing when too many files changed between commits. [#31110](https://github.com/sourcegraph/sourcegraph/pull/31110)
- Fixed runaway disk usage in the `symbols` service. [#30647](https://github.com/sourcegraph/sourcegraph/pull/30647)

### Removed

- Removed `experimentalFeature.showCodeMonitoringTestEmailButton`. Test emails can still be sent by editing the code monitor and expanding the "Send email notification" section. [#29953](https://github.com/sourcegraph/sourcegraph/pull/29953)

## 3.36.3

### Fixed

- Fix Code Monitor permissions. For more detail see our [security advisory](https://github.com/sourcegraph/sourcegraph/security/advisories/GHSA-xqv2-x6f2-w3pf) [#30547](https://github.com/sourcegraph/sourcegraph/pull/30547)

## 3.36.2

### Removed

- The TOS consent screen which would appear for all users upon signing into Sourcegraph. We had some internal miscommunication on this onboarding flow and it didn’t turn out the way we intended, this effectively reverts that change. ![#30192](https://github.com/sourcegraph/sourcegraph/issues/30192)

## 3.36.1

### Fixed

- Fix broken 'src lsif upload' inside executor due to basic auth removal. [#30023](https://github.com/sourcegraph/sourcegraph/pull/30023)

## 3.36.0

### Added

- Search contexts can now be defined with a restricted search query as an alternative to a specific list of repositories and revisions. This feature is _beta_ and may change in the following releases. Allowed filters: `repo`, `rev`, `file`, `lang`, `case`, `fork`, `visibility`. `OR`, `AND` expressions are also allowed. To enable this feature to all users, set `experimentalFeatures.searchContextsQuery` to true in global settings. You'll then see a "Create context" button from the search results page and a "Query" input field in the search contexts form. If you want revisions specified in these query based search contexts to be indexed, set `experimentalFeatures.search.index.query.contexts` to true in site configuration. [#29327](https://github.com/sourcegraph/sourcegraph/pull/29327)
- More explicit Terms of Service and Privacy Policy consent has been added to Sourcegraph Server. [#28716](https://github.com/sourcegraph/sourcegraph/issues/28716)
- Batch changes will be created on forks of the upstream repository if the new `batchChanges.enforceForks` site setting is enabled. [#17879](https://github.com/sourcegraph/sourcegraph/issues/17879)
- Symbolic links are now searchable. Previously it was possible to navigate to symbolic links in the repository tree view, however the symbolic links were ignored during searches. [#29567](https://github.com/sourcegraph/sourcegraph/pull/29567), [#237](https://github.com/sourcegraph/zoekt/pull/237)
- Maximum number of references/definitions shown in panel can be adjusted in settings with `codeIntelligence.maxPanelResults`. If not set, a hardcoded limit of 500 was used. [#29629](https://github.com/sourcegraph/sourcegraph/29629)
- Search notebooks are now fully persistable. You can create notebooks through the WYSIWYG editor and share them via a unique URL. We support two visibility modes: private (only the creator can view the notebook) and public (everyone can view the notebook). This feature is _beta_ and may change in the following releases. [#27384](https://github.com/sourcegraph/sourcegraph/issues/27384)
- Code Insights that are run over all repositories now have data points with links that lead to the search page. [#29587](https://github.com/sourcegraph/sourcegraph/pull/29587)
- Code Insights creation UI query field now supports different syntax highlight modes based on `patterntype` filter. [#29733](https://github.com/sourcegraph/sourcegraph/pull/29733)
- Code Insights creation UI query field now has live-preview button that leads to the search page with predefined query value. [#29698](https://github.com/sourcegraph/sourcegraph/pull/29698)
- Code Insights creation UI detect and track patterns can now search across all repositories. [#29906](https://github.com/sourcegraph/sourcegraph/pull/29906)
- Pings now contain aggregated CTA metrics. [#29966](https://github.com/sourcegraph/sourcegraph/pull/29966)
- Pings now contain aggregated CTA metrics. [#29966](https://github.com/sourcegraph/sourcegraph/pull/29966) and [#31389](https://github.com/sourcegraph/sourcegraph/pull/31389)

### Changed

- Sourcegraph's API (streaming search, GraphQL, etc.) may now be used from any domain when using an access token for authentication, or with no authentication in the case of Sourcegraph.com. [#28775](https://github.com/sourcegraph/sourcegraph/pull/28775)
- The endpoint `/search/stream` will be retired in favor of `/.api/search/stream`. This requires no action unless you have developed custom code against `/search/stream`. We will support both endpoints for a short period of time before removing `/search/stream`. Please refer to the [documentation](https://docs.sourcegraph.com/api/stream_api) for more information.
- When displaying the content of symbolic links in the repository tree view, we will show the relative path to the link's target instead of the target's content. This behavior is consistent with how we display symbolic links in search results. [#29687](https://github.com/sourcegraph/sourcegraph/pull/29687)
- A new janitor job, "sg maintenance" was added to gitserver. The new job replaces "garbage collect" with the goal to optimize the performance of git operations for large repositories. You can choose to enable "garbage collect" again by setting the environment variables "SRC_ENABLE_GC_AUTO" to "true" and "SRC_ENABLE_SG_MAINTENANCE" to "false" for gitserver. Note that you must not enable both options at the same time. [#28224](https://github.com/sourcegraph/sourcegraph/pull/28224).
- Search results across repositories are now ordered by repository rank by default. By default the rank is the number of stars a repository has. An administrator can inflate the rank of a repository via `experimentalFeatures.ranking.repoScores`. If you notice increased latency in results, you can disable this feature by setting `experimentalFeatures.ranking.maxReorderQueueSize` to 0. [#29856](https://github.com/sourcegraph/sourcegraph/pull/29856)
- Search results within the same file are now ordered by relevance instead of line number. To order by line number, update the setting `experimentalFeatures.clientSearchResultRanking: "by-line-number"`. [#29046](https://github.com/sourcegraph/sourcegraph/pull/29046)
- Bumped the symbols processing timeout from 20 minutes to 2 hours and made it configurable. [#29891](https://github.com/sourcegraph/sourcegraph/pull/29891)

### Fixed

- Issue preventing searches from completing when certain patterns contain `@`. [#29489](https://github.com/sourcegraph/sourcegraph/pull/29489)
- The grafana dashboard for "successful search request duration" reports the time for streaming search which is used by the browser. Previously it reported the GraphQL time which the browser no longer uses. [#29625](https://github.com/sourcegraph/sourcegraph/pull/29625)
- A regression introduced in 3.35 causing Code Insights that are run over all repositories to not query against repositories that have permissions enabled. (Restricted repositories are and remain filtered based on user permissions when a user views a chart, not at query time.) This may cause global Insights to undercount for data points generated after upgrading to 3.35 and before upgrading to 3.36. [](https://github.com/sourcegraph/sourcegraph/pull/29725)
- Renaming repositories now removes the old indexes on Zoekt's disks. This did not affect search results, only wasted disk space. This was a regression introduced in Sourcegraph 3.33. [#29685](https://github.com/sourcegraph/sourcegraph/issues/29685)

### Removed

- Removed unused backend service from Kubernetes deployments. [#4050](https://github.com/sourcegraph/deploy-sourcegraph/pull/4050)

## 3.35.2

### Fixed

- Fix Code Monitor permissions. For more detail see our [security advisory](https://github.com/sourcegraph/sourcegraph/security/advisories/GHSA-xqv2-x6f2-w3pf) [#30547](https://github.com/sourcegraph/sourcegraph/pull/30547)

## 3.35.1

**⚠️ Due to issues related to Code Insights in the 3.35.0 release, users are advised to upgrade directly to 3.35.1.**

### Fixed

- Skipped migrations caused existing Code Insights to not appear. [#29395](https://github.com/sourcegraph/sourcegraph/pull/29395)
- Enterprise-only out-of-band migrations failed to execute due to missing enterprise configuration flag. [#29426](https://github.com/sourcegraph/sourcegraph/pull/29426)

## 3.35.0

**⚠️ Due to issues related to Code Insights on this release, users are advised to upgrade directly to 3.35.1.**

### Added

- Individual batch changes can publish multiple changesets to the same repository by specifying multiple target branches using the [`on.branches`](https://docs.sourcegraph.com/batch_changes/references/batch_spec_yaml_reference#on-repository) attribute. [#25228](https://github.com/sourcegraph/sourcegraph/issues/25228)
- Low resource overlay added. NOTE: this is designed for internal-use only. Customers can use the `minikube` overlay to achieve similar results.[#4012](https://github.com/sourcegraph/deploy-sourcegraph/pull/4012)
- Code Insights has a new insight `Detect and Track` which will generate unique time series from the matches of a pattern specified as a regular expression capture group. This is currently limited to insights scoped to specific repositories. [docs](https://docs.sourcegraph.com/code_insights/explanations/automatically_generated_data_series)
- Code Insights is persisted entirely in the `codeinsights-db` database. A migration will automatically be performed to move any defined insights and dashboards from your user, org, or global settings files.
- The GraphQL API for Code Insights has entered beta. [docs](https://docs.sourcegraph.com/code_insights/references/code_insights_graphql_api)
- The `SRC_GIT_SERVICE_MAX_EGRESS_BYTES_PER_SECOND` environment variable to control the egress throughput of gitserver's git service (e.g. used by zoekt-index-server to clone repos to index). Set to -1 for no limit. [#29197](https://github.com/sourcegraph/sourcegraph/pull/29197)
- Search suggestions via the GraphQL API were deprecated last release and are now no longer available. Suggestions now work only with the search streaming API. [#29283](https://github.com/sourcegraph/sourcegraph/pull/29283)
- Clicking on a token will now jump to its definition. [#28520](https://github.com/sourcegraph/sourcegraph/pull/28520)

### Changed

- The `ALLOW_DECRYPT_MIGRATION` environment variable is now read by the `worker` service, not the `frontend` service as in previous versions.
- External services will stop syncing if they exceed the user / site level limit for total number of repositories added. It will only continue syncing if the extra repositories are removed or the corresponding limit is increased, otherwise it will stop syncing for the very first repository each time the syncer attempts to sync the external service again. [#28674](https://github.com/sourcegraph/sourcegraph/pull/28674)
- Sourcegraph services now listen to SIGTERM signals. This allows smoother rollouts in kubernetes deployments. [#27958](https://github.com/sourcegraph/sourcegraph/pull/27958)
- The sourcegraph-frontend ingress now uses the networking.k8s.io/v1 api. This adds support for k8s v1.22 and later, and deprecates support for versions older than v1.18.x [#4029](https://github.com/sourcegraph/deploy-sourcegraph/pull/4029)
- Non-bare repositories found on gitserver will be removed by a janitor job. [#28895](https://github.com/sourcegraph/sourcegraph/pull/28895)
- The search bar is no longer auto-focused when navigating between files. This change means that the keyboard shortcut Cmd+LeftArrow (or Ctrl-LeftArrow) now goes back to the browser's previous page instead of moving the cursor position to the first position of the search bar. [#28943](https://github.com/sourcegraph/sourcegraph/pull/28943)
- Code Insights series over all repositories can now be edited
- Code Insights series over all repositories now support a custom time interval and will calculate with 12 points starting at the moment the series is created and working backwards.
- Minio service upgraded to RELEASE.2021-12-10T23-03-39Z. [#29188](https://github.com/sourcegraph/sourcegraph/pull/29188)
- Code insights creation UI form query field now supports suggestions and syntax highlighting. [#28130](https://github.com/sourcegraph/sourcegraph/pull/28130)
- Using `select:repo` in search queries will now stream results incrementally, greatly improving speed and reducing time-to-first-result. [#28920](https://github.com/sourcegraph/sourcegraph/pull/28920)
- The fuzzy file finder is now enabled by default and can be activated with the shortcut `Cmd+K` on macOS and `Ctrl+K` on Linux/Windows. Change the user setting `experimentalFeatures.fuzzyFinder` to `false` to disable this feature. [#29010](https://github.com/sourcegraph/sourcegraph/pull/29010)
- Search-based code intelligence and the symbol sidebar are much faster now that the symbols service incrementally processes files that changed. [#27932](https://github.com/sourcegraph/sourcegraph/pull/27932)

### Fixed

- Moving a changeset from draft state into published state was broken on GitLab code hosts. [#28239](https://github.com/sourcegraph/sourcegraph/pull/28239)
- The shortcuts for toggling the History Panel and Line Wrap were not working on Mac. [#28574](https://github.com/sourcegraph/sourcegraph/pull/28574)
- Suppresses docker-on-mac warning for Kubernetes, Docker Compose, and Pure Docker deployments. [#28405](https://github.com/sourcegraph/sourcegraph/pull/28821)
- Fixed an issue where certain regexp syntax for repository searches caused the entire search, including non-repository searches, to fail with a parse error (issue affects only version 3.34). [#28826](https://github.com/sourcegraph/sourcegraph/pull/28826)
- Modifying changesets on Bitbucket Server could previously fail if the local copy in Batch Changes was out of date. That has been fixed by retrying the operations in case of a 409 response. [#29100](https://github.com/sourcegraph/sourcegraph/pull/29100)

### Removed

- Settings files (user, org, global) as a persistence mechanism for Code Insights are now deprecated.
- Query-runner deployment has been removed. You can safely remove the `query-runner` service from your installation.

## 3.34.2

### Fixed

- A bug introduced in 3.34 and 3.34.1 that resulted in certain repositories being missed in search results. [#28624](https://github.com/sourcegraph/sourcegraph/pull/28624)

## 3.34.1

### Fixed

- Fixed Redis alerting for docker-compose deployments [#28099](https://github.com/sourcegraph/sourcegraph/issues/28099)

## 3.34.0

### Added

- Added documentation for merging site-config files. Available since 3.32 [#21220](https://github.com/sourcegraph/sourcegraph/issues/21220)
- Added site config variable `cloneProgressLog` to optionally enable logging of clone progress to temporary files for debugging. Disabled by default. [#26568](https://github.com/sourcegraph/sourcegraph/pull/26568)
- GNU's `wget` has been added to all `sourcegraph/*` Docker images that use `sourcegraph/alpine` as its base [#26823](https://github.com/sourcegraph/sourcegraph/pull/26823)
- Added the "no results page", a help page shown if a search doesn't return any results [#26154](https://github.com/sourcegraph/sourcegraph/pull/26154)
- Added monitoring page for Redis databases [#26967](https://github.com/sourcegraph/sourcegraph/issues/26967)
- The search indexer only polls repositories that have been marked as changed. This reduces a large source of load in installations with a large number of repositories. If you notice index staleness, you can try disabling by setting the environment variable `SRC_SEARCH_INDEXER_EFFICIENT_POLLING_DISABLED` on `sourcegraph-frontend`. [#27058](https://github.com/sourcegraph/sourcegraph/issues/27058)
- Pings include instance wide total counts of Code Insights grouped by presentation type, series type, and presentation-series type. [#27602](https://github.com/sourcegraph/sourcegraph/pull/27602)
- Added logging of incoming Batch Changes webhooks, which can be viewed by site admins. By default, sites without encryption will log webhooks for three days, while sites with encryption will not log webhooks without explicit configuration. [See the documentation for more details](https://docs.sourcegraph.com/admin/config/batch_changes#incoming-webhooks). [#26669](https://github.com/sourcegraph/sourcegraph/issues/26669)
- Added support for finding implementations of interfaces and methods. [#24854](https://github.com/sourcegraph/sourcegraph/pull/24854)

### Changed

- Removed liveness probes from Kubernetes Prometheus deployment [#2970](https://github.com/sourcegraph/deploy-sourcegraph/pull/2970)
- Batch Changes now requests the `workflow` scope on GitHub personal access tokens to allow batch changes to write to the `.github` directory in repositories. If you have already configured a GitHub PAT for use with Batch Changes, we suggest adding the scope to the others already granted. [#26606](https://github.com/sourcegraph/sourcegraph/issues/26606)
- Sourcegraph's Prometheus and Alertmanager dependency has been upgraded to v2.31.1 and v0.23.0 respectively. [#27336](https://github.com/sourcegraph/sourcegraph/pull/27336)
- The search UI's repositories count as well as the GraphQL API's `search().repositories` and `search().repositoriesCount` have changed semantics from the set of searchable repositories to the set of repositories with matches. In a future release, we'll introduce separate fields for the set of searchable repositories backed by a [scalable implementation](https://github.com/sourcegraph/sourcegraph/issues/27274). [#26995](https://github.com/sourcegraph/sourcegraph/issues/26995)

### Fixed

- An issue that causes the server to panic when performing a structural search via the GQL API for a query that also
  matches missing repos (affected versions 3.33.0 and 3.32.0)
  . [#26630](https://github.com/sourcegraph/sourcegraph/pull/26630)
- Improve detection for Docker running in non-linux
  environments. [#23477](https://github.com/sourcegraph/sourcegraph/issues/23477)
- Fixed the cache size calculation used for Kubernetes deployments. Previously, the calculated value was too high and would exceed the ephemeral storage request limit. #[26283](https://github.com/sourcegraph/sourcegraph/issues/26283)
- Fixed a regression that was introduced in 3.27 and broke SSH-based authentication for managing Batch Changes changesets on code hosts. SSH keys generated by Sourcegraph were not used for authentication and authenticating with the code host would fail if no SSH key with write-access had been added to `gitserver`. [#27491](https://github.com/sourcegraph/sourcegraph/pull/27491)
- Private repositories matching `-repo:` expressions are now excluded. This was a regression introduced in 3.33.0. [#27044](https://github.com/sourcegraph/sourcegraph/issues/27044)

### Removed

- All version contexts functionality (deprecated in 3.33) is now removed. [#26267](https://github.com/sourcegraph/sourcegraph/issues/26267)
- Query filter `repogroup` (deprecated in 3.33) is now removed. [#24277](https://github.com/sourcegraph/sourcegraph/issues/24277)
- Sourcegraph no longer uses CSRF security tokens/cookies to prevent CSRF attacks. Instead, Sourcegraph now relies solely on browser's CORS policies (which were already in place.) In practice, this is just as safe and leads to a simpler CSRF threat model which reduces security risks associated with our threat model complexity. [#7658](https://github.com/sourcegraph/sourcegraph/pull/7658)
- Notifications for saved searches (deprecated in v3.31.0) have been removed [#27912](https://github.com/sourcegraph/sourcegraph/pull/27912/files)

## 3.33.2

### Fixed

- Fixed: backported saved search and code monitor notification fixes from 3.34.0 [#28019](https://github.com/sourcegraph/sourcegraph/pull/28019)

## 3.33.1

### Fixed

- Private repositories matching `-repo:` expressions are now excluded. This was a regression introduced in 3.33.0. [#27044](https://github.com/sourcegraph/sourcegraph/issues/27044)
- Fixed a regression that was introduced in 3.27 and broke SSH-based authentication for managing Batch Changes changesets on code hosts. SSH keys generated by Sourcegraph were not used for authentication and authenticating with the code host would fail if no SSH key with write-access had been added to `gitserver`. [#27491](https://github.com/sourcegraph/sourcegraph/pull/27491)

## 3.33.0

### Added

- More rules have been added to the search query validation so that user get faster feedback on issues with their query. [#24747](https://github.com/sourcegraph/sourcegraph/pull/24747)
- Bloom filters have been added to the zoekt indexing backend to accelerate queries with code fragments matching `\w{4,}`. [zoekt#126](https://github.com/sourcegraph/zoekt/pull/126)
- For short search queries containing no filters but the name of a supported programming language we are now suggesting to run the query with a language filter. [#25792](https://github.com/sourcegraph/sourcegraph/pull/25792)
- The API scope used by GitLab OAuth can now optionally be configured in the provider. [#26152](https://github.com/sourcegraph/sourcegraph/pull/26152)
- Added Apex language support for syntax highlighting and search-based code intelligence. [#25268](https://github.com/sourcegraph/sourcegraph/pull/25268)

### Changed

- Search context management pages are now only available in the Sourcegraph enterprise version. Search context dropdown is disabled in the OSS version. [#25147](https://github.com/sourcegraph/sourcegraph/pull/25147)
- Search contexts GQL API is now only available in the Sourcegraph enterprise version. [#25281](https://github.com/sourcegraph/sourcegraph/pull/25281)
- When running a commit or diff query, the accepted values of `before` and `after` have changed from "whatever git accepts" to a [slightly more strict subset](https://docs.sourcegraph.com/code_search/reference/language#before) of that. [#25414](https://github.com/sourcegraph/sourcegraph/pull/25414)
- Repogroups and version contexts are deprecated in favor of search contexts. Read more about the deprecation and how to migrate to search contexts in the [blog post](https://about.sourcegraph.com/blog/introducing-search-contexts). [#25676](https://github.com/sourcegraph/sourcegraph/pull/25676)
- Search contexts are now enabled by default in the Sourcegraph enterprise version. [#25674](https://github.com/sourcegraph/sourcegraph/pull/25674)
- Code Insights background queries will now retry a maximum of 10 times (down from 100). [#26057](https://github.com/sourcegraph/sourcegraph/pull/26057)
- Our `sourcegraph/cadvisor` Docker image has been upgraded to cadvisor version `v0.42.0`. [#26126](https://github.com/sourcegraph/sourcegraph/pull/26126)
- Our `jaeger` version in the `sourcegraph/sourcegraph` Docker image has been upgraded to `1.24.0`. [#26215](https://github.com/sourcegraph/sourcegraph/pull/26215)

### Fixed

- A search regression in 3.32.0 which caused instances with search indexing _disabled_ (very rare) via `"search.index.enabled": false,` in their site config to crash with a panic. [#25321](https://github.com/sourcegraph/sourcegraph/pull/25321)
- An issue where the default `search.index.enabled` value on single-container Docker instances would incorrectly be computed as `false` in some situations. [#25321](https://github.com/sourcegraph/sourcegraph/pull/25321)
- StatefulSet service discovery in Kubernetes correctly constructs pod hostnames in the case where the ServiceName is different from the StatefulSet name. [#25146](https://github.com/sourcegraph/sourcegraph/pull/25146)
- An issue where clicking on a link in the 'Revisions' search sidebar section would result in an invalid query if the query didn't already contain a 'repo:' filter. [#25076](https://github.com/sourcegraph/sourcegraph/pull/25076)
- An issue where links to jump to Bitbucket Cloud wouldn't render in the UI. [#25533](https://github.com/sourcegraph/sourcegraph/pull/25533)
- Fixed some code insights pings being aggregated on `anonymous_user_id` instead of `user_id`. [#25926](https://github.com/sourcegraph/sourcegraph/pull/25926)
- Code insights running over all repositories using a commit search (`type:commit` or `type:diff`) would fail to deserialize and produce no results. [#25928](https://github.com/sourcegraph/sourcegraph/pull/25928)
- Fixed an issue where code insights queries could produce a panic on queued records that did not include a `record_time` [#25929](https://github.com/sourcegraph/sourcegraph/pull/25929)
- Fixed an issue where Batch Change changeset diffs would sometimes render incorrectly when previewed from the UI if they contained deleted empty lines. [#25866](https://github.com/sourcegraph/sourcegraph/pull/25866)
- An issue where `repo:contains.commit.after()` would fail on some malformed git repositories. [#25974](https://github.com/sourcegraph/sourcegraph/issues/25974)
- Fixed primary email bug where users with no primary email set would break the email setting page when trying to add a new email. [#25008](https://github.com/sourcegraph/sourcegraph/pull/25008)
- An issue where keywords like `and`, `or`, `not` would not be highlighted properly in the search bar due to the presence of quotes. [#26135](https://github.com/sourcegraph/sourcegraph/pull/26135)
- An issue where frequent search indexing operations led to incoming search queries timing out. When these timeouts happened in quick succession, `zoekt-webserver` processes would shut themselves down via their `watchdog` routine. This should now only happen when a given `zoekt-webserver` is under-provisioned on CPUs. [#25872](https://github.com/sourcegraph/sourcegraph/issues/25872)
- Since 3.28.0, Batch Changes webhooks would not update changesets opened in private repositories. This has been fixed. [#26380](https://github.com/sourcegraph/sourcegraph/issues/26380)
- Reconciling batch changes could stall when updating the state of a changeset that already existed. This has been fixed. [#26386](https://github.com/sourcegraph/sourcegraph/issues/26386)

### Removed

- Batch Changes changeset specs stored the raw JSON used when creating them, which is no longer used and is not exposed in the API. This column has been removed, thereby saving space in the Sourcegraph database. [#25453](https://github.com/sourcegraph/sourcegraph/issues/25453)
- The query builder page experimental feature, which was disabled in 3.21, is now removed. The setting `{ "experimentalFeatures": { "showQueryBuilder": true } }` now has no effect. [#26125](https://github.com/sourcegraph/sourcegraph/pull/26125)

## 3.32.1

### Fixed

- Fixed a regression that was introduced in 3.27 and broke SSH-based authentication for managing Batch Changes changesets on code hosts. SSH keys generated by Sourcegraph were not used for authentication and authenticating with the code host would fail if no SSH key with write-access had been added to `gitserver`. [#27491](https://github.com/sourcegraph/sourcegraph/pull/27491)

## 3.32.0

### Added

- The search sidebar shows a revisions section if all search results are from a single repository. This makes it easier to search in and switch between different revisions. [#23835](https://github.com/sourcegraph/sourcegraph/pull/23835)
- The various alerts overview panels in Grafana can now be clicked to go directly to the relevant panels and dashboards. [#24920](https://github.com/sourcegraph/sourcegraph/pull/24920)
- Added a `Documentation` tab to the Site Admin Maintenance panel that links to the official Sourcegraph documentation. [#24917](https://github.com/sourcegraph/sourcegraph/pull/24917)
- Code Insights that run over all repositories now generate a moving daily snapshot between time points. [#24804](https://github.com/sourcegraph/sourcegraph/pull/24804)
- The Code Insights GraphQL API now restricts the results to user, org, and globally scoped insights. Insights will be synced to the database with access associated to the user or org setting containing the insight definition. [#25017](https://github.com/sourcegraph/sourcegraph/pull/25017)
- The timeout for long-running Git commands can be customized via `gitLongCommandTimeout` in the site config. [#25080](https://github.com/sourcegraph/sourcegraph/pull/25080)

### Changed

- `allowGroupsPermissionsSync` in the GitHub authorization provider is now required to enable the experimental GitHub teams and organization permissions caching. [#24561](https://github.com/sourcegraph/sourcegraph/pull/24561)
- GitHub external code hosts now validate if a corresponding authorization provider is set, and emits a warning if not. [#24526](https://github.com/sourcegraph/sourcegraph/pull/24526)
- Sourcegraph is now built with Go 1.17. [#24566](https://github.com/sourcegraph/sourcegraph/pull/24566)
- Code Insights is now available only in the Sourcegraph enterprise. [#24741](https://github.com/sourcegraph/sourcegraph/pull/24741)
- Prometheus in Sourcegraph with Docker Compose now scrapes Postgres and Redis instances for metrics. [deploy-sourcegraph-docker#580](https://github.com/sourcegraph/deploy-sourcegraph-docker/pull/580)
- Symbol suggestions now leverage optimizations for global searches. [#24943](https://github.com/sourcegraph/sourcegraph/pull/24943)

### Fixed

- Fixed a number of issues where repository permissions sync may fail for instances with very large numbers of repositories. [#24852](https://github.com/sourcegraph/sourcegraph/pull/24852), [#24972](https://github.com/sourcegraph/sourcegraph/pull/24972)
- Fixed excessive re-rendering of the whole web application on every keypress in the search query input. [#24844](https://github.com/sourcegraph/sourcegraph/pull/24844)
- Code Insights line chart now supports different timelines for each data series (lines). [#25005](https://github.com/sourcegraph/sourcegraph/pull/25005)
- Postgres exporter now exposes pg_stat_activity account to show the number of active DB connections. [#25086](https://github.com/sourcegraph/sourcegraph/pull/25086)

### Removed

- The `PRECISE_CODE_INTEL_DATA_TTL` environment variable is no longer read by the worker service. Instead, global and repository-specific data retention policies configurable in the UI by site-admins will control the length of time LSIF uploads are considered _fresh_. [#24793](https://github.com/sourcegraph/sourcegraph/pull/24793)
- The `repo.cloned` column was removed as it was deprecated in 3.26. [#25066](https://github.com/sourcegraph/sourcegraph/pull/25066)

## 3.31.2

### Fixed

- Fixed multiple CVEs for [libssl](https://cve.mitre.org/cgi-bin/cvename.cgi?name=CVE-2021-3711) and [Python3](https://cve.mitre.org/cgi-bin/cvename.cgi?name=CVE-2021-29921). [#24700](https://github.com/sourcegraph/sourcegraph/pull/24700) [#24620](https://github.com/sourcegraph/sourcegraph/pull/24620) [#24695](https://github.com/sourcegraph/sourcegraph/pull/24695)

## 3.31.1

### Added

- The required authentication scopes required to enable caching behaviour for GitHub repository permissions can now be requested via `allowGroupsPermissionsSync` in GitHub `auth.providers`. [#24328](https://github.com/sourcegraph/sourcegraph/pull/24328)

### Changed

- Caching behaviour for GitHub repository permissions enabled via the `authorization.groupsCacheTTL` field in the code host config can now leverage additional caching of team and organization permissions for repository permissions syncing (on top of the caching for user permissions syncing introduced in 3.31). [#24328](https://github.com/sourcegraph/sourcegraph/pull/24328)

## 3.31.0

### Added

- Backend Code Insights GraphQL queries now support arguments `includeRepoRegex` and `excludeRepoRegex` to filter on repository names. [#23256](https://github.com/sourcegraph/sourcegraph/pull/23256)
- Code Insights background queries now process in a priority order backwards through time. This will allow insights to populate concurrently. [#23101](https://github.com/sourcegraph/sourcegraph/pull/23101)
- Operator documentation has been added to the Search Reference sidebar section. [#23116](https://github.com/sourcegraph/sourcegraph/pull/23116)
- Syntax highlighting support for the [Cue](https://cuelang.org) language.
- Reintroduced a revised version of the Search Types sidebar section. [#23170](https://github.com/sourcegraph/sourcegraph/pull/23170)
- Improved usability where filters followed by a space in the search query will warn users that the filter value is empty. [#23646](https://github.com/sourcegraph/sourcegraph/pull/23646)
- Perforce: [`git p4`'s `--use-client-spec` option](https://git-scm.com/docs/git-p4#Documentation/git-p4.txt---use-client-spec) can now be enabled by configuring the `p4.client` field. [#23833](https://github.com/sourcegraph/sourcegraph/pull/23833), [#23845](https://github.com/sourcegraph/sourcegraph/pull/23845)
- Code Insights will do a one-time reset of ephemeral insights specific database tables to clean up stale and invalid data. Insight data will regenerate automatically. [23791](https://github.com/sourcegraph/sourcegraph/pull/23791)
- Perforce: added basic support for Perforce permission table path wildcards. [#23755](https://github.com/sourcegraph/sourcegraph/pull/23755)
- Added autocompletion and search filtering of branch/tag/commit revisions to the repository compare page. [#23977](https://github.com/sourcegraph/sourcegraph/pull/23977)
- Batch Changes changesets can now be [set to published when previewing new or updated batch changes](https://docs.sourcegraph.com/batch_changes/how-tos/publishing_changesets#within-the-ui). [#22912](https://github.com/sourcegraph/sourcegraph/issues/22912)
- Added Python3 to server and gitserver images to enable git-p4 support. [#24204](https://github.com/sourcegraph/sourcegraph/pull/24204)
- Code Insights drill-down filters now allow filtering insights data on the dashboard page using repo: filters. [#23186](https://github.com/sourcegraph/sourcegraph/issues/23186)
- GitHub repository permissions can now leverage caching of team and organization permissions for user permissions syncing. Caching behaviour can be enabled via the `authorization.groupsCacheTTL` field in the code host config. This can significantly reduce the amount of time it takes to perform a full permissions sync due to reduced instances of being rate limited by the code host. [#23978](https://github.com/sourcegraph/sourcegraph/pull/23978)

### Changed

- Code Insights will now always backfill from the time the data series was created. [#23430](https://github.com/sourcegraph/sourcegraph/pull/23430)
- Code Insights queries will now extract repository name out of the GraphQL response instead of going to the database. [#23388](https://github.com/sourcegraph/sourcegraph/pull/23388)
- Code Insights backend has moved from the `repo-updater` service to the `worker` service. [#23050](https://github.com/sourcegraph/sourcegraph/pull/23050)
- Code Insights feature flag `DISABLE_CODE_INSIGHTS` environment variable has moved from the `repo-updater` service to the `worker` service. Any users of this flag will need to update their `worker` service configuration to continue using it. [#23050](https://github.com/sourcegraph/sourcegraph/pull/23050)
- Updated Docker-Compose Caddy Image to v2.0.0-alpine. [#468](https://github.com/sourcegraph/deploy-sourcegraph-docker/pull/468)
- Code Insights historical samples will record using the timestamp of the commit that was searched. [#23520](https://github.com/sourcegraph/sourcegraph/pull/23520)
- Authorization checks are now handled using role based permissions instead of manually altering SQL statements. [23398](https://github.com/sourcegraph/sourcegraph/pull/23398)
- Docker Compose: the Jaeger container's `SAMPLING_STRATEGIES_FILE` now has a default value. If you are currently using a custom sampling strategies configuration, you may need to make sure your configuration is not overridden by the change when upgrading. [sourcegraph/deploy-sourcegraph#489](https://github.com/sourcegraph/deploy-sourcegraph-docker/pull/489)
- Code Insights historical samples will record using the most recent commit to the start of the frame instead of the middle of the frame. [#23573](https://github.com/sourcegraph/sourcegraph/pull/23573)
- The copy icon displayed next to files and repositories will now copy the file or repository path. Previously, this action copied the URL to clipboard. [#23390](https://github.com/sourcegraph/sourcegraph/pull/23390)
- Sourcegraph's Prometheus dependency has been upgraded to v2.28.1. [23663](https://github.com/sourcegraph/sourcegraph/pull/23663)
- Sourcegraph's Alertmanager dependency has been upgraded to v0.22.2. [23663](https://github.com/sourcegraph/sourcegraph/pull/23714)
- Code Insights will now schedule sample recordings for the first of the next month after creation or a previous recording. [#23799](https://github.com/sourcegraph/sourcegraph/pull/23799)
- Code Insights now stores data in a new format. Data points will store complete vectors for all repositories even if the underlying Sourcegraph queries were compressed. [#23768](https://github.com/sourcegraph/sourcegraph/pull/23768)
- Code Insights rate limit values have been tuned for a more reasonable performance. [#23860](https://github.com/sourcegraph/sourcegraph/pull/23860)
- Code Insights will now generate historical data once per month on the first of the month, up to the configured `insights.historical.frames` number of frames. [#23768](https://github.com/sourcegraph/sourcegraph/pull/23768)
- Code Insights will now schedule recordings for the first of the next calendar month after an insight is created or recorded. [#23799](https://github.com/sourcegraph/sourcegraph/pull/23799)
- Code Insights will attempt to sync insight definitions from settings to the database once every 10 minutes. [23805](https://github.com/sourcegraph/sourcegraph/pull/23805)
- Code Insights exposes information about queries that are flagged `dirty` through the `insights` GraphQL query. [#23857](https://github.com/sourcegraph/sourcegraph/pull/23857/)
- Code Insights GraphQL query `insights` will now fetch 12 months of data instead of 6 if a specific time range is not provided. [#23786](https://github.com/sourcegraph/sourcegraph/pull/23786)
- Code Insights will now generate 12 months of historical data during a backfill instead of 6. [#23860](https://github.com/sourcegraph/sourcegraph/pull/23860)
- The `sourcegraph-frontend.Role` in Kubernetes deployments was updated to permit statefulsets access in the Kubernetes API. This is needed to better support stable service discovery for stateful sets during deployments, which isn't currently possible by using service endpoints. [#3670](https://github.com/sourcegraph/deploy-sourcegraph/pull/3670) [#23889](https://github.com/sourcegraph/sourcegraph/pull/23889)
- For Docker-Compose and Kubernetes users, the built-in main Postgres and codeintel databases have switched to an alpine Docker image. This requires re-indexing the entire database. This process can take up to a few hours on systems with large datasets. [#23697](https://github.com/sourcegraph/sourcegraph/pull/23697)
- Results are now streamed from searcher by default, improving memory usage and latency for large, unindexed searches. [#23754](https://github.com/sourcegraph/sourcegraph/pull/23754)
- [`deploy-sourcegraph` overlays](https://docs.sourcegraph.com/admin/install/kubernetes/configure#overlays) now use `resources:` instead of the [deprecated `bases:` field](https://kubectl.docs.kubernetes.io/references/kustomize/kustomization/bases/) for referencing Kustomize bases. [deploy-sourcegraph#3606](https://github.com/sourcegraph/deploy-sourcegraph/pull/3606)
- The `deploy-sourcegraph-docker` Pure Docker deployment scripts and configuration has been moved to the `./pure-docker` subdirectory. [deploy-sourcegraph-docker#454](https://github.com/sourcegraph/deploy-sourcegraph-docker/pull/454)
- In Kubernetes deployments, setting the `SRC_GIT_SERVERS` environment variable explicitly is no longer needed. Addresses of the gitserver pods will be discovered automatically and in the same numerical order as with the static list. Unset the env var in your `frontend.Deployment.yaml` to make use of this feature. [#24094](https://github.com/sourcegraph/sourcegraph/pull/24094)
- The consistent hashing scheme used to distribute repositories across indexed-search replicas has changed to improve distribution and reduce load discrepancies. In the next upgrade, indexed-search pods will re-index the majority of repositories since the repo to replica assignments will change. This can take a few hours in large instances, but searches should succeed during that time since a replica will only delete a repo once it has been indexed in the new replica that owns it. You can monitor this process in the Zoekt Index Server Grafana dashboard - the "assigned" repos in "Total number of repos" will spike and then reduce until it becomes the same as "indexed". As a fail-safe, the old consistent hashing scheme can be enabled by setting the `SRC_ENDPOINTS_CONSISTENT_HASH` env var to `consistent(crc32ieee)` in the `sourcegraph-frontend` deployment. [#23921](https://github.com/sourcegraph/sourcegraph/pull/23921)
- In Kubernetes deployments an emptyDir (`/dev/shm`) is now mounted in the `pgsql` deployment to allow Postgres to access more than 64KB shared memory. This value should be configured to match the `shared_buffers` value in your Postgres configuration. [deploy-sourcegraph#3784](https://github.com/sourcegraph/deploy-sourcegraph/pull/3784/)

### Fixed

- The search reference will now show matching entries when using the filter input. [#23224](https://github.com/sourcegraph/sourcegraph/pull/23224)
- Graceful termination periods have been added to database deployments. [#3358](https://github.com/sourcegraph/deploy-sourcegraph/pull/3358) & [#477](https://github.com/sourcegraph/deploy-sourcegraph-docker/pull/477)
- All commit search results for `and`-expressions are now highlighted. [#23336](https://github.com/sourcegraph/sourcegraph/pull/23336)
- Email notifiers in `observability.alerts` now correctly respect the `email.smtp.noVerifyTLS` site configuration field. [#23636](https://github.com/sourcegraph/sourcegraph/issues/23636)
- Alertmanager (Prometheus) now respects `SMTPServerConfig.noVerifyTLS` field. [#23636](https://github.com/sourcegraph/sourcegraph/issues/23636)
- Clicking on symbols in the left search pane now renders hover tooltips for indexed repositories. [#23664](https://github.com/sourcegraph/sourcegraph/pull/23664)
- Fixed a result streaming throttling issue that was causing significantly increased latency for some searches. [#23736](https://github.com/sourcegraph/sourcegraph/pull/23736)
- GitCredentials passwords stored in AWS CodeCommit configuration is now redacted. [#23832](https://github.com/sourcegraph/sourcegraph/pull/23832)
- Patched a vulnerability in `apk-tools`. [#23917](https://github.com/sourcegraph/sourcegraph/pull/23917)
- Line content was being duplicated in unindexed search payloads, causing memory instability for some dense search queries. [#23918](https://github.com/sourcegraph/sourcegraph/pull/23918)
- Updating draft merge requests on GitLab from batch changes no longer removes the draft status. [#23944](https://github.com/sourcegraph/sourcegraph/issues/23944)
- Report highlight matches instead of line matches in search results. [#21443](https://github.com/sourcegraph/sourcegraph/issues/21443)
- Force the `codeinsights-db` database to read from the `configMap` configuration file by explicitly setting the `POSTGRESQL_CONF_DIR` environment variable to the `configMap` mount path. [deploy-sourcegraph#3788](https://github.com/sourcegraph/deploy-sourcegraph/pull/3788)

### Removed

- The old batch repository syncer was removed and can no longer be activated by setting `ENABLE_STREAMING_REPOS_SYNCER=false`. [#22949](https://github.com/sourcegraph/sourcegraph/pull/22949)
- Email notifications for saved searches are now deprecated in favor of Code Monitoring. Email notifications can no longer be enabled for saved searches. Saved searches that already have notifications enabled will continue to work, but there is now a button users can click to migrate to code monitors. Notifications for saved searches will be removed entirely in the future. [#23275](https://github.com/sourcegraph/sourcegraph/pull/23275)
- The `sg_service` Postgres role and `sg_repo_access_policy` policy on the `repo` table have been removed due to performance concerns. [#23622](https://github.com/sourcegraph/sourcegraph/pull/23622)
- Deprecated site configuration field `email.smtp.disableTLS` has been removed. [#23639](https://github.com/sourcegraph/sourcegraph/pull/23639)
- Deprecated language servers have been removed from `deploy-sourcegraph`. [deploy-sourcegraph#3605](https://github.com/sourcegraph/deploy-sourcegraph/pull/3605)
- The experimental `codeInsightsAllRepos` feature flag has been removed. [#23850](https://github.com/sourcegraph/sourcegraph/pull/23850)

## 3.30.4

### Added

- Add a new environment variable `SRC_HTTP_CLI_EXTERNAL_TIMEOUT` to control the timeout for all external HTTP requests. [#23620](https://github.com/sourcegraph/sourcegraph/pull/23620)

### Changed

- Postgres has been upgraded to `12.8` in the single-server Sourcegraph image [#23999](https://github.com/sourcegraph/sourcegraph/pull/23999)

## 3.30.3

**⚠️ Users on 3.29.x are advised to upgrade directly to 3.30.3**. If you have already upgraded to 3.30.0, 3.30.1, or 3.30.2 please follow [this migration guide](https://docs.sourcegraph.com/admin/migration/3_30).

### Fixed

- Codeintel-db database images have been reverted back to debian due to corruption caused by glibc and alpine. [23324](https://github.com/sourcegraph/sourcegraph/pull/23324)

## 3.30.2

**⚠️ Users on 3.29.x are advised to upgrade directly to 3.30.3**. If you have already upgraded to 3.30.0, 3.30.1, or 3.30.2 please follow [this migration guide](https://docs.sourcegraph.com/admin/migration/3_30).

### Fixed

- Postgres database images have been reverted back to debian due to corruption caused by glibc and alpine. [23302](https://github.com/sourcegraph/sourcegraph/pull/23302)

## 3.30.1

**⚠️ Users on 3.29.x are advised to upgrade directly to 3.30.3**. If you have already upgraded to 3.30.0, 3.30.1, or 3.30.2 please follow [this migration guide](https://docs.sourcegraph.com/admin/migration/3_30).

### Fixed

- An issue where the UI would occasionally display `lsifStore.Ranges: ERROR: relation \"lsif_documentation_mappings\" does not exist (SQLSTATE 42P01)` [#23115](https://github.com/sourcegraph/sourcegraph/pull/23115)
- Fixed a vulnerability in our Postgres Alpine image related to libgcrypt [#23174](https://github.com/sourcegraph/sourcegraph/pull/23174)
- When syncing in streaming mode, repo-updater will now ensure a repo's transaction is committed before notifying gitserver to update that repo. [#23169](https://github.com/sourcegraph/sourcegraph/pull/23169)
- When encountering spurious errors during streaming syncing (like temporary 500s from codehosts), repo-updater will no longer delete all associated repos that weren't seen. Deletion will happen only if there were no errors or if the error was one of "Unauthorized", "Forbidden" or "Account Suspended". [#23171](https://github.com/sourcegraph/sourcegraph/pull/23171)
- External HTTP requests are now automatically retried when appropriate. [#23131](https://github.com/sourcegraph/sourcegraph/pull/23131)

## 3.30.0

**⚠️ Users on 3.29.x are advised to upgrade directly to 3.30.3**. If you have already upgraded to 3.30.0, 3.30.1, or 3.30.2 please follow [this migration guide](https://docs.sourcegraph.com/admin/migration/3_30).

### Added

- Added support for `select:file.directory` in search queries, which returns unique directory paths for results that satisfy the query. [#22449](https://github.com/sourcegraph/sourcegraph/pull/22449)
- An `sg_service` Postgres role has been introduced, as well as an `sg_repo_access_policy` policy on the `repo` table that restricts access to that role. The role that owns the `repo` table will continue to get unrestricted access. [#22303](https://github.com/sourcegraph/sourcegraph/pull/22303)
- Every service that connects to the database (i.e. Postgres) now has a "Database connections" monitoring section in its Grafana dashboard. [#22570](https://github.com/sourcegraph/sourcegraph/pull/22570)
- A new bulk operation to close many changesets at once has been added to Batch Changes. [#22547](https://github.com/sourcegraph/sourcegraph/pull/22547)
- Backend Code Insights will aggregate viewable repositories based on the authenticated user. [#22471](https://github.com/sourcegraph/sourcegraph/pull/22471)
- Added support for highlighting .frugal files as Thrift syntax.
- Added `file:contains.content(regexp)` predicate, which filters only to files that contain matches of the given pattern. [#22666](https://github.com/sourcegraph/sourcegraph/pull/22666)
- Repository syncing is now done in streaming mode by default. Customers with many repositories should notice code host updates much faster, with repo-updater consuming less memory. Using the previous batch mode can be done by setting the `ENABLE_STREAMING_REPOS_SYNCER` environment variable to `false` in `repo-updater`. That environment variable will be deleted in the next release. [#22756](https://github.com/sourcegraph/sourcegraph/pull/22756)
- Enabled the ability to query Batch Changes changesets, changesets stats, and file diff stats for an individual repository via the Sourcegraph GraphQL API. [#22744](https://github.com/sourcegraph/sourcegraph/pull/22744/)
- Added "Groovy" to the initial `lang:` filter suggestions in the search bar. [#22755](https://github.com/sourcegraph/sourcegraph/pull/22755)
- The `lang:` filter suggestions now show all supported, matching languages as the user types a language name. [#22765](https://github.com/sourcegraph/sourcegraph/pull/22765)
- Code Insights can now be grouped into dashboards. [#22215](https://github.com/sourcegraph/sourcegraph/issues/22215)
- Batch Changes changesets can now be [published from the Sourcegraph UI](https://docs.sourcegraph.com/batch_changes/how-tos/publishing_changesets#within-the-ui). [#18277](https://github.com/sourcegraph/sourcegraph/issues/18277)
- The repository page now has a new button to view batch change changesets created in that specific repository, with a badge indicating how many changesets are currently open. [#22804](https://github.com/sourcegraph/sourcegraph/pull/22804)
- Experimental: Search-based code insights can run over all repositories on the instance. To enable, use the feature flag `"experimentalFeatures": { "codeInsightsAllRepos": true }` and tick the checkbox in the insight creation/edit UI. [#22759](https://github.com/sourcegraph/sourcegraph/issues/22759)
- Search References is a new search sidebar section to simplify learning about the available search filters directly where they are used. [#21539](https://github.com/sourcegraph/sourcegraph/issues/21539)

### Changed

- Backend Code Insights only fills historical data frames that have changed to reduce the number of searches required. [#22298](https://github.com/sourcegraph/sourcegraph/pull/22298)
- Backend Code Insights displays data points for a fixed 6 months period in 2 week intervals, and will carry observations forward that are missing. [#22298](https://github.com/sourcegraph/sourcegraph/pull/22298)
- Backend Code Insights now aggregate over 26 weeks instead of 6 months. [#22527](https://github.com/sourcegraph/sourcegraph/pull/22527)
- Search queries now disallow specifying `rev:` without `repo:`. Note that to search across potentially multiple revisions, a query like `repo:.* rev:<revision>` remains valid. [#22705](https://github.com/sourcegraph/sourcegraph/pull/22705)
- The extensions status bar on diff pages has been redesigned and now shows information for both the base and head commits. [#22123](https://github.com/sourcegraph/sourcegraph/pull/22123/files)
- The `applyBatchChange` and `createBatchChange` mutations now accept an optional `publicationStates` argument to set the publication state of specific changesets within the batch change. [#22485](https://github.com/sourcegraph/sourcegraph/pull/22485) and [#22854](https://github.com/sourcegraph/sourcegraph/pull/22854)
- Search queries now return up to 80 suggested filters. Previously we returned up to 24. [#22863](https://github.com/sourcegraph/sourcegraph/pull/22863)
- GitHub code host connections can now include `repositoryQuery` entries that match more than 1000 repositories from the GitHub search API without requiring the previously documented work-around of splitting the query up with `created:` qualifiers, which is now done automatically. [#2562](https://github.com/sourcegraph/sourcegraph/issues/2562)

### Fixed

- The Batch Changes user and site credential encryption migrators added in Sourcegraph 3.28 could report zero progress when encryption was disabled, even though they had nothing to do. This has been fixed, and progress will now be correctly reported. [#22277](https://github.com/sourcegraph/sourcegraph/issues/22277)
- Listing Github Entreprise org repos now returns internal repos as well. [#22339](https://github.com/sourcegraph/sourcegraph/pull/22339)
- Jaeger works in Docker-compose deployments again. [#22691](https://github.com/sourcegraph/sourcegraph/pull/22691)
- A bug where the pattern `)` makes the browser unresponsive. [#22738](https://github.com/sourcegraph/sourcegraph/pull/22738)
- An issue where using `select:repo` in conjunction with `and` patterns did not yield expected repo results. [#22743](https://github.com/sourcegraph/sourcegraph/pull/22743)
- The `isLocked` and `isDisabled` fields of GitHub repositories are now fetched correctly from the GraphQL API of GitHub Enterprise instances. Users that rely on the `repos` config in GitHub code host connections should update so that locked and disabled repositories defined in that list are actually skipped. [#22788](https://github.com/sourcegraph/sourcegraph/pull/22788)
- Homepage no longer fails to load if there are invalid entries in user's search history. [#22857](https://github.com/sourcegraph/sourcegraph/pull/22857)
- An issue where regexp query highlighting in the search bar would render incorrectly on Firefox. [#23043](https://github.com/sourcegraph/sourcegraph/pull/23043)
- Code intelligence uploads and indexes are restricted to only site-admins. It was read-only for any user. [#22890](https://github.com/sourcegraph/sourcegraph/pull/22890)
- Daily usage statistics are restricted to only site-admins. It was read-only for any user. [#23026](https://github.com/sourcegraph/sourcegraph/pull/23026)
- Ephemeral storage requests now match their cache size requests for Kubernetes deployments. [#2953](https://github.com/sourcegraph/deploy-sourcegraph/pull/2953)

### Removed

- The experimental paginated search feature (the `stable:` keyword) has been removed, to be replaced with streaming search. [#22428](https://github.com/sourcegraph/sourcegraph/pull/22428)
- The experimental extensions view page has been removed. [#22565](https://github.com/sourcegraph/sourcegraph/pull/22565)
- A search query diagnostic that previously warned the user when quotes are interpreted literally has been removed. The literal meaning has been Sourcegraph's default search behavior for some time now. [#22892](https://github.com/sourcegraph/sourcegraph/pull/22892)
- Non-root overlays were removed for `deploy-sourcegraph` in favor of using `non-privileged`. [#3404](https://github.com/sourcegraph/deploy-sourcegraph/pull/3404)

### API docs (experimental)

API docs is a new experimental feature of Sourcegraph ([learn more](https://docs.sourcegraph.com/code_intelligence/apidocs)). It is enabled by default in Sourcegraph 3.30.0.

- API docs is enabled by default in Sourcegraph 3.30.0. It can be disabled by adding `"apiDocs": false` to the `experimentalFeatures` section of user settings.
- The API docs landing page now indicates what API docs are and provide more info.
- The API docs landing page now represents the code in the repository root, instead of an empty page.
- Pages now correctly indicate it is an experimental feature, and include a feedback widget.
- Subpages linked via the sidebar are now rendered much better, and have an expandable section.
- Symbols in documentation now have distinct icons for e.g. functions/vars/consts/etc.
- Symbols are now sorted in exported-first, alphabetical order.
- Repositories without LSIF documentation data now show a friendly error page indicating what languages are supported, how to set it up, etc.
- API docs can now distinguish between different types of symbols, tests, examples, benchmarks, etc. and whether symbols are public/private - to support filtering in the future.
- Only public/exported symbols are included by default for now.
- URL paths for Go packages are now friendlier, e.g. `/-/docs/cmd/frontend/auth` instead of `/-/docs/cmd-frontend-auth`.
- URLs are now formatted by the language indexer, in a way that makes sense for the language, e.g. `#Mocks.CreateUserAndSave` instead of `#ypeMocksCreateUserAndSave` for a Go method `CreateUserAndSave` on type `Mocks`.
- Go blank identifier assignments `var _ = ...` are no longer incorrectly included.
- Go symbols defined within functions, e.g. a `var` inside a `func` scope are no longer incorrectly included.
- `Functions`, `Variables`, and other top-level sections are no longer rendered empty if there are none in that section.
- A new test suite for LSIF indexers implementing the Sourcegraph documentation extension to LSIF [is available](https://github.com/sourcegraph/lsif-static-doc).
- We now emit the LSIF data needed to in the future support "Jump to API docs" from code views, "View code" from API docs, usage examples in API docs, and search indexing.
- Various UI style issues, color contrast issues, etc. have been fixed.
- Major improvements to the GraphQL APIs for API documentation.

## 3.29.0

### Added

- Code Insights queries can now run concurrently up to a limit set by the `insights.query.worker.concurrency` site config. [#21219](https://github.com/sourcegraph/sourcegraph/pull/21219)
- Code Insights workers now support a rate limit for query execution and historical data frame analysis using the `insights.query.worker.rateLimit` and `insights.historical.worker.rateLimit` site configurations. [#21533](https://github.com/sourcegraph/sourcegraph/pull/21533)
- The GraphQL `Site` `SettingsSubject` type now has an `allowSiteSettingsEdits` field to allow clients to determine whether the instance uses the `GLOBAL_SETTINGS_FILE` environment variable. [#21827](https://github.com/sourcegraph/sourcegraph/pull/21827)
- The Code Insights creation UI now remembers previously filled-in field values when returning to the form after having navigated away. [#21744](https://github.com/sourcegraph/sourcegraph/pull/21744)
- The Code Insights creation UI now shows autosuggestions for the repository field. [#21699](https://github.com/sourcegraph/sourcegraph/pull/21699)
- A new bulk operation to retry many changesets at once has been added to Batch Changes. [#21173](https://github.com/sourcegraph/sourcegraph/pull/21173)
- A `security_event_logs` database table has been added in support of upcoming security-related efforts. [#21949](https://github.com/sourcegraph/sourcegraph/pull/21949)
- Added featured Sourcegraph extensions query to the GraphQL API, as well as a section in the extension registry to display featured extensions. [#21665](https://github.com/sourcegraph/sourcegraph/pull/21665)
- The search page now has a `create insight` button to create search-based insight based on your search query [#21943](https://github.com/sourcegraph/sourcegraph/pull/21943)
- Added support for Terraform syntax highlighting. [#22040](https://github.com/sourcegraph/sourcegraph/pull/22040)
- A new bulk operation to merge many changesets at once has been added to Batch Changes. [#21959](https://github.com/sourcegraph/sourcegraph/pull/21959)
- Pings include aggregated usage for the Code Insights creation UI, organization visible insight count per insight type, and insight step size in days. [#21671](https://github.com/sourcegraph/sourcegraph/pull/21671)
- Search-based insight creation UI now supports `count:` filter in data series query input. [#22049](https://github.com/sourcegraph/sourcegraph/pull/22049)
- Code Insights background workers will now index commits in a new table `commit_index` for future optimization efforts. [#21994](https://github.com/sourcegraph/sourcegraph/pull/21994)
- The creation UI for search-based insights now supports the `count:` filter in the data series query input. [#22049](https://github.com/sourcegraph/sourcegraph/pull/22049)
- A new service, `worker`, has been introduced to run background jobs that were previously run in the frontend. See the [deployment documentation](https://docs.sourcegraph.com/admin/workers) for additional details. [#21768](https://github.com/sourcegraph/sourcegraph/pull/21768)

### Changed

- SSH public keys generated to access code hosts with batch changes now include a comment indicating they originated from Sourcegraph. [#20523](https://github.com/sourcegraph/sourcegraph/issues/20523)
- The copy query button is now permanently enabled and `experimentalFeatures.copyQueryButton` setting has been deprecated. [#21364](https://github.com/sourcegraph/sourcegraph/pull/21364)
- Search streaming is now permanently enabled and `experimentalFeatures.searchStreaming` setting has been deprecated. [#21522](https://github.com/sourcegraph/sourcegraph/pull/21522)
- Pings removes the collection of aggregate search filter usage counts and adds a smaller set of aggregate usage counts for query operators, predicates, and pattern counts. [#21320](https://github.com/sourcegraph/sourcegraph/pull/21320)
- Sourcegraph will now refuse to start if there are unfinished [out-of-band-migrations](https://docs.sourcegraph.com/admin/migrations) that are deprecated in the current version. See the [upgrade documentation](https://docs.sourcegraph.com/admin/updates) for changes to the upgrade process. [#20967](https://github.com/sourcegraph/sourcegraph/pull/20967)
- Code Insight pages now have new URLs [#21856](https://github.com/sourcegraph/sourcegraph/pull/21856)
- We are proud to bring you [an entirely new visual design for the Sourcegraph UI](https://about.sourcegraph.com/blog/introducing-sourcegraphs-new-ui/). We think you’ll find this new design improves your experience and sets the stage for some incredible features to come. Some of the highlights include:

  - **Refined search results:** The redesigned search bar provides more space for expressive queries, and the new results sidebar helps to discover search syntax without referencing documentation.
  - **Improved focus on code:** We’ve reduced non-essential UI elements to provide greater focus on the code itself, and positioned the most important items so they’re unobtrusive and located exactly where they are needed.
  - **Improved layouts:** We’ve improved pages like diff views to make them easier to use and to help find information quickly.
  - **New navigation:** A new global navigation provides immediate discoverability and access to current and future functionality.
  - **Promoting extensibility:** We've brought the extension registry back to the main navigation and improved its design and navigation.

  With bulk of the redesign complete, future releases will include more improvements and refinements.

### Fixed

- Stricter validation of structural search queries. The `type:` parameter is not supported for structural searches and returns an appropriate alert. [#21487](https://github.com/sourcegraph/sourcegraph/pull/21487)
- Batch changeset specs that are not attached to changesets will no longer prematurely expire before the batch specs that they are associated with. [#21678](https://github.com/sourcegraph/sourcegraph/pull/21678)
- The Y-axis of Code Insights line charts no longer start at a negative value. [#22018](https://github.com/sourcegraph/sourcegraph/pull/22018)
- Correctly handle field aliases in the query (like `r:` versus `repo:`) when used with `contains` predicates. [#22105](https://github.com/sourcegraph/sourcegraph/pull/22105)
- Running a code insight over a timeframe when the repository didn't yet exist doesn't break the entire insight anymore. [#21288](https://github.com/sourcegraph/sourcegraph/pull/21288)

### Removed

- The deprecated GraphQL `icon` field on CommitSearchResult and Repository was removed. [#21310](https://github.com/sourcegraph/sourcegraph/pull/21310)
- The undocumented `index` filter was removed from search type-ahead suggestions. [#18806](https://github.com/sourcegraph/sourcegraph/issues/18806)
- Code host connection tokens aren't used for creating changesets anymore when the user is site admin and no credential has been specified. [#16814](https://github.com/sourcegraph/sourcegraph/issues/16814)

## 3.28.0

### Added

- Added `select:commit.diff.added` and `select:commit.diff.removed` for `type:diff` search queries. These selectors return commit diffs only if a pattern matches in `added` (respespectively, `removed`) lines. [#20328](https://github.com/sourcegraph/sourcegraph/pull/20328)
- Additional language autocompletions for the `lang:` filter in the search bar. [#20535](https://github.com/sourcegraph/sourcegraph/pull/20535)
- Steps in batch specs can now have an `if:` attribute to enable conditional execution of different steps. [#20701](https://github.com/sourcegraph/sourcegraph/pull/20701)
- Extensions can now log messages through `sourcegraph.app.log` to aid debugging user issues. [#20474](https://github.com/sourcegraph/sourcegraph/pull/20474)
- Bulk comments on many changesets are now available in Batch Changes. [#20361](https://github.com/sourcegraph/sourcegraph/pull/20361)
- Batch specs are now viewable when previewing changesets. [#19534](https://github.com/sourcegraph/sourcegraph/issues/19534)
- Added a new UI for creating code insights. [#20212](https://github.com/sourcegraph/sourcegraph/issues/20212)

### Changed

- User and site credentials used in Batch Changes are now encrypted in the database if encryption is enabled with the `encryption.keys` config. [#19570](https://github.com/sourcegraph/sourcegraph/issues/19570)
- All Sourcegraph images within [deploy-sourcegraph](https://github.com/sourcegraph/deploy-sourcegraph) now specify the registry. Thanks! @k24dizzle [#2901](https://github.com/sourcegraph/deploy-sourcegraph/pull/2901).
- Default reviewers are now added to Bitbucket Server PRs opened by Batch Changes. [#20551](https://github.com/sourcegraph/sourcegraph/pull/20551)
- The default memory requirements for the `redis-*` containers have been raised by 1GB (to a new total of 7GB). This change allows Redis to properly run its key-eviction routines (when under memory pressure) without getting killed by the host machine. This affects both the docker-compose and Kubernetes deployments. [sourcegraph/deploy-sourcegraph-docker#373](https://github.com/sourcegraph/deploy-sourcegraph-docker/pull/373) and [sourcegraph/deploy-sourcegraph#2898](https://github.com/sourcegraph/deploy-sourcegraph/pull/2898)
- Only site admins can now list users on an instance. [#20619](https://github.com/sourcegraph/sourcegraph/pull/20619)
- Repository permissions can now be enabled for site admins via the `authz.enforceForSiteAdmins` setting. [#20674](https://github.com/sourcegraph/sourcegraph/pull/20674)
- Site admins can no longer view user added code host configuration. [#20851](https://github.com/sourcegraph/sourcegraph/pull/20851)
- Site admins cannot add access tokens for any user by default. [#20988](https://github.com/sourcegraph/sourcegraph/pull/20988)
- Our namespaced overlays now only scrape container metrics within that namespace. [#2969](https://github.com/sourcegraph/deploy-sourcegraph/pull/2969)
- The extension registry main page has a new visual design that better conveys the most useful information about extensions, and individual extension pages have better information architecture. [#20822](https://github.com/sourcegraph/sourcegraph/pull/20822)

### Fixed

- Search returned inconsistent result counts when a `count:` limit was not specified.
- Indexed search failed when the `master` branch needed indexing but was not the default. [#20260](https://github.com/sourcegraph/sourcegraph/pull/20260)
- `repo:contains(...)` built-in did not respect parameters that affect repo filtering (e.g., `repogroup`, `fork`). It now respects these. [#20339](https://github.com/sourcegraph/sourcegraph/pull/20339)
- An issue where duplicate results would render for certain `or`-expressions. [#20480](https://github.com/sourcegraph/sourcegraph/pull/20480)
- Issue where the search query bar suggests that some `lang` values are not valid. [#20534](https://github.com/sourcegraph/sourcegraph/pull/20534)
- Pull request event webhooks received from GitHub with unexpected actions no longer cause panics. [#20571](https://github.com/sourcegraph/sourcegraph/pull/20571)
- Repository search patterns like `^repo/(prefix-suffix|prefix)$` now correctly match both `repo/prefix-suffix` and `repo/prefix`. [#20389](https://github.com/sourcegraph/sourcegraph/issues/20389)
- Ephemeral storage requests and limits now match the default cache size to avoid Symbols pods being evicted. The symbols pod now requires 10GB of ephemeral space as a minimum to scheduled. [#2369](https://github.com/sourcegraph/deploy-sourcegraph/pull/2369)
- Minor query syntax highlighting bug for `repo:contains` predicate. [#21038](https://github.com/sourcegraph/sourcegraph/pull/21038)
- An issue causing diff and commit results with file filters to return invalid results. [#21039](https://github.com/sourcegraph/sourcegraph/pull/21039)
- All databases now have the Kubernetes Quality of Service class of 'Guaranteed' which should reduce the chance of them
  being evicted during NodePressure events. [#2900](https://github.com/sourcegraph/deploy-sourcegraph/pull/2900)
- An issue causing diff views to display without syntax highlighting [#21160](https://github.com/sourcegraph/sourcegraph/pull/21160)

### Removed

- The deprecated `SetRepositoryEnabled` mutation was removed. [#21044](https://github.com/sourcegraph/sourcegraph/pull/21044)

## 3.27.5

### Fixed

- Fix scp style VCS url parsing. [#20799](https://github.com/sourcegraph/sourcegraph/pull/20799)

## 3.27.4

### Fixed

- Fixed an issue related to Gitolite repos with `@` being prepended with a `?`. [#20297](https://github.com/sourcegraph/sourcegraph/pull/20297)
- Add missing return from handler when DisableAutoGitUpdates is true. [#20451](https://github.com/sourcegraph/sourcegraph/pull/20451)

## 3.27.3

### Fixed

- Pushing batch changes to Bitbucket Server code hosts over SSH was broken in 3.27.0, and has been fixed. [#20324](https://github.com/sourcegraph/sourcegraph/issues/20324)

## 3.27.2

### Fixed

- Fixed an issue with our release tooling that was preventing all images from being tagged with the correct version.
  All sourcegraph images have the proper release version now.

## 3.27.1

### Fixed

- Indexed search failed when the `master` branch needed indexing but was not the default. [#20260](https://github.com/sourcegraph/sourcegraph/pull/20260)
- Fixed a regression that caused "other" code hosts urls to not be built correctly which prevents code to be cloned / updated in 3.27.0. This change will provoke some cloning errors on repositories that are already sync'ed, until the next code host sync. [#20258](https://github.com/sourcegraph/sourcegraph/pull/20258)

## 3.27.0

### Added

- `count:` now supports "all" as value. Queries with `count:all` will return up to 999999 results. [#19756](https://github.com/sourcegraph/sourcegraph/pull/19756)
- Credentials for Batch Changes are now validated when adding them. [#19602](https://github.com/sourcegraph/sourcegraph/pull/19602)
- Batch Changes now ignore repositories that contain a `.batchignore` file. [#19877](https://github.com/sourcegraph/sourcegraph/pull/19877) and [src-cli#509](https://github.com/sourcegraph/src-cli/pull/509)
- Side-by-side diff for commit visualization. [#19553](https://github.com/sourcegraph/sourcegraph/pull/19553)
- The site configuration now supports defining batch change rollout windows, which can be used to slow or disable pushing changesets at particular times of day or days of the week. [#19796](https://github.com/sourcegraph/sourcegraph/pull/19796), [#19797](https://github.com/sourcegraph/sourcegraph/pull/19797), and [#19951](https://github.com/sourcegraph/sourcegraph/pull/19951).
- Search functionality via built-in `contains` predicate: `repo:contains(...)`, `repo:contains.file(...)`, `repo:contains.content(...)`, repo:contains.commit.after(...)`. [#18584](https://github.com/sourcegraph/sourcegraph/issues/18584)
- Database encryption, external service config & user auth data can now be encrypted in the database using the `encryption.keys` config. See [the docs](https://docs.sourcegraph.com/admin/encryption) for more info.
- Repositories that gitserver fails to clone or fetch are now gradually moved to the back of the background update queue instead of remaining at the front. [#20204](https://github.com/sourcegraph/sourcegraph/pull/20204)
- The new `disableAutoCodeHostSyncs` setting allows site admins to disable any periodic background syncing of configured code host connections. That includes syncing of repository metadata (i.e. not git updates, use `disableAutoGitUpdates` for that), permissions and batch changes changesets, but may include other data we'd sync from the code host API in the future.

### Changed

- Bumped the minimum supported version of Postgres from `9.6` to `12`. The upgrade procedure is mostly automated for existing deployments, but may require action if using the single-container deployment or an external database. See the [upgrade documentation](https://docs.sourcegraph.com/admin/updates) for your deployment type for detailed instructions.
- Changesets in batch changes will now be marked as archived instead of being detached when a new batch spec that doesn't include the changesets is applied. Once they're archived users can manually detach them in the UI. [#19527](https://github.com/sourcegraph/sourcegraph/pull/19527)
- The default replica count on `sourcegraph-frontend` and `precise-code-intel-worker` for Kubernetes has changed from `1` -> `2`.
- Changes to code monitor trigger search queries [#19680](https://github.com/sourcegraph/sourcegraph/pull/19680)
  - A `repo:` filter is now required. This is due to an existing limitations where only 50 repositories can be searched at a time, so using a `repo:` filter makes sure the right code is being searched. Any existing code monitor without `repo:` in the trigger query will continue to work (with the limitation that not all repositories will be searched) but will require a `repo:` filter to be added when making any changes to it.
  - A `patternType` filter is no longer required. `patternType:literal` will be added to a code monitor query if not specified.
  - Added a new checklist UI to make it more intuitive to create code monitor trigger queries.
- Deprecated the GraphQL `icon` field on `GenericSearchResultInterface`. It will be removed in a future release. [#20028](https://github.com/sourcegraph/sourcegraph/pull/20028/files)
- Creating changesets through Batch Changes as a site-admin without configured Batch Changes credentials has been deprecated. Please configure user or global credentials before Sourcegraph 3.29 to not experience any interruptions in changeset creation. [#20143](https://github.com/sourcegraph/sourcegraph/pull/20143)
- Deprecated the GraphQL `limitHit` field on `LineMatch`. It will be removed in a future release. [#20164](https://github.com/sourcegraph/sourcegraph/pull/20164)

### Fixed

- A regression caused by search onboarding tour logic to never focus input in the search bar on the homepage. Input now focuses on the homepage if the search tour isn't in effect. [#19678](https://github.com/sourcegraph/sourcegraph/pull/19678)
- New changes of a Perforce depot will now be reflected in `master` branch after the initial clone. [#19718](https://github.com/sourcegraph/sourcegraph/pull/19718)
- Gitolite and Other type code host connection configuration can be correctly displayed. [#19976](https://github.com/sourcegraph/sourcegraph/pull/19976)
- Fixed a regression that caused user and code host limits to be ignored. [#20089](https://github.com/sourcegraph/sourcegraph/pull/20089)
- A regression where incorrect query highlighting happens for certain quoted values. [#20110](https://github.com/sourcegraph/sourcegraph/pull/20110)
- We now respect the `disableAutoGitUpdates` setting when cloning or fetching repos on demand and during cleanup tasks that may re-clone old repos. [#20194](https://github.com/sourcegraph/sourcegraph/pull/20194)

## 3.26.3

### Fixed

- Setting `gitMaxCodehostRequestsPerSecond` to `0` now actually blocks all Git operations happening on the gitserver. [#19716](https://github.com/sourcegraph/sourcegraph/pull/19716)

## 3.26.2

### Fixed

- Our indexed search logic now correctly handles de-duplication of search results across multiple replicas. [#19743](https://github.com/sourcegraph/sourcegraph/pull/19743)

## 3.26.1

### Added

- Experimental: Sync permissions of Perforce depots through the Sourcegraph UI. To enable, use the feature flag `"experimentalFeatures": { "perforce": "enabled" }`. For more information, see [how to enable permissions for your Perforce depots](https://docs.sourcegraph.com/admin/repo/perforce). [#16705](https://github.com/sourcegraph/sourcegraph/issues/16705)
- Added support for user email headers in the HTTP auth proxy. See [HTTP Auth Proxy docs](https://docs.sourcegraph.com/admin/auth#http-authentication-proxies) for more information.
- Ignore locked and disabled GitHub Enterprise repositories. [#19500](https://github.com/sourcegraph/sourcegraph/pull/19500)
- Remote code host git operations (such as `clone` or `ls-remote`) can now be rate limited beyond concurrency (which was already possible with `gitMaxConcurrentClones`). Set `gitMaxCodehostRequestsPerSecond` in site config to control the maximum rate of these operations per git-server instance. [#19504](https://github.com/sourcegraph/sourcegraph/pull/19504)

### Changed

-

### Fixed

- Commit search returning duplicate commits. [#19460](https://github.com/sourcegraph/sourcegraph/pull/19460)
- Clicking the Code Monitoring tab tries to take users to a non-existent repo. [#19525](https://github.com/sourcegraph/sourcegraph/pull/19525)
- Diff and commit search not highlighting search terms correctly for some files. [#19543](https://github.com/sourcegraph/sourcegraph/pull/19543), [#19639](https://github.com/sourcegraph/sourcegraph/pull/19639)
- File actions weren't appearing on large window sizes in Firefox and Safari. [#19380](https://github.com/sourcegraph/sourcegraph/pull/19380)

### Removed

-

## 3.26.0

### Added

- Searches are streamed into Sourcegraph by default. [#19300](https://github.com/sourcegraph/sourcegraph/pull/19300)
  - This gives a faster time to first result.
  - Several heuristics around result limits have been improved. You should see more consistent result counts now.
  - Can be disabled with the setting `experimentalFeatures.streamingSearch`.
- Opsgenie API keys can now be added via an environment variable. [#18662](https://github.com/sourcegraph/sourcegraph/pull/18662)
- It's now possible to control where code insights are displayed through the boolean settings `insights.displayLocation.homepage`, `insights.displayLocation.insightsPage` and `insights.displayLocation.directory`. [#18979](https://github.com/sourcegraph/sourcegraph/pull/18979)
- Users can now create changesets in batch changes on repositories that are cloned using SSH. [#16888](https://github.com/sourcegraph/sourcegraph/issues/16888)
- Syntax highlighting for Elixir, Elm, REG, Julia, Move, Nix, Puppet, VimL, Coq. [#19282](https://github.com/sourcegraph/sourcegraph/pull/19282)
- `BUILD.in` files are now highlighted as Bazel/Starlark build files. Thanks to @jjwon0 [#19282](https://github.com/sourcegraph/sourcegraph/pull/19282)
- `*.pyst` and `*.pyst-include` are now highlighted as Python files. Thanks to @jjwon0 [#19282](https://github.com/sourcegraph/sourcegraph/pull/19282)
- The code monitoring feature flag is now enabled by default. [#19295](https://github.com/sourcegraph/sourcegraph/pull/19295)
- New query field `select` enables returning only results of the desired type. See [documentation](https://docs.sourcegraph.com/code_search/reference/language#select) for details. [#19236](https://github.com/sourcegraph/sourcegraph/pull/19236)
- Syntax highlighting for Elixer, Elm, REG, Julia, Move, Nix, Puppet, VimL thanks to @rvantonder
- `BUILD.in` files are now highlighted as Bazel/Starlark build files. Thanks to @jjwon0
- `*.pyst` and `*.pyst-include` are now highlighted as Python files. Thanks to @jjwon0
- Added a `search.defaultCaseSensitive` setting to configure whether query patterns should be treated case sensitivitely by default.

### Changed

- Campaigns have been renamed to Batch Changes! See [#18771](https://github.com/sourcegraph/sourcegraph/issues/18771) for a detailed log on what has been renamed.
  - A new [Sourcegraph CLI](https://docs.sourcegraph.com/cli) version will use `src batch [preview|apply]` commands, while keeping the old ones working to be used with older Sourcegraph versions.
  - Old URLs in the application and in the documentation will redirect.
  - GraphQL API entities with "campaign" in their name have been deprecated and have new Batch Changes counterparts:
    - Deprecated GraphQL entities: `CampaignState`, `Campaign`, `CampaignSpec`, `CampaignConnection`, `CampaignsCodeHostConnection`, `CampaignsCodeHost`, `CampaignsCredential`, `CampaignDescription`
    - Deprecated GraphQL mutations: `createCampaign`, `applyCampaign`, `moveCampaign`, `closeCampaign`, `deleteCampaign`, `createCampaignSpec`, `createCampaignsCredential`, `deleteCampaignsCredential`
    - Deprecated GraphQL queries: `Org.campaigns`, `User.campaigns`, `User.campaignsCodeHosts`, `camapigns`, `campaign`
  - Site settings with `campaigns` in their name have been replaced with equivalent `batchChanges` settings.
- A repository's `remote.origin.url` is not stored on gitserver disk anymore. Note: if you use the experimental feature `customGitFetch` your setting may need to be updated to specify the remote URL. [#18535](https://github.com/sourcegraph/sourcegraph/pull/18535)
- Repositories and files containing spaces will now render with escaped spaces in the query bar rather than being
  quoted. [#18642](https://github.com/sourcegraph/sourcegraph/pull/18642)
- Sourcegraph is now built with Go 1.16. [#18447](https://github.com/sourcegraph/sourcegraph/pull/18447)
- Cursor hover information in the search query bar will now display after 150ms (previously 0ms). [#18916](https://github.com/sourcegraph/sourcegraph/pull/18916)
- The `repo.cloned` column is deprecated in favour of `gitserver_repos.clone_status`. It will be removed in a subsequent release.
- Precision class indicators have been improved for code intelligence results in both the hover overlay as well as the definition and references locations panel. [#18843](https://github.com/sourcegraph/sourcegraph/pull/18843)
- Pings now contain added, aggregated campaigns usage data: aggregate counts of unique monthly users and Weekly campaign and changesets counts for campaign cohorts created in the last 12 months. [#18604](https://github.com/sourcegraph/sourcegraph/pull/18604)

### Fixed

- Auto complete suggestions for repositories and files containing spaces will now be automatically escaped when accepting the suggestion. [#18635](https://github.com/sourcegraph/sourcegraph/issues/18635)
- An issue causing repository results containing spaces to not be clickable in some cases. [#18668](https://github.com/sourcegraph/sourcegraph/pull/18668)
- Closing a batch change now correctly closes the entailed changesets, when requested by the user. [#18957](https://github.com/sourcegraph/sourcegraph/pull/18957)
- TypesScript highlighting bug. [#15930](https://github.com/sourcegraph/sourcegraph/issues/15930)
- The number of shards is now reported accurately in Site Admin > Repository Status > Settings > Indexing. [#19265](https://github.com/sourcegraph/sourcegraph/pull/19265)

### Removed

- Removed the deprecated GraphQL fields `SearchResults.repositoriesSearched` and `SearchResults.indexedRepositoriesSearched`.
- Removed the deprecated search field `max`
- Removed the `experimentalFeatures.showBadgeAttachments` setting

## 3.25.2

### Fixed

- A security vulnerability with in the authentication workflow has been fixed. [#18686](https://github.com/sourcegraph/sourcegraph/pull/18686)

## 3.25.1

### Added

- Experimental: Sync Perforce depots directly through the Sourcegraph UI. To enable, use the feature flag `"experimentalFeatures": { "perforce": "enabled" }`. For more information, see [how to add your Perforce depots](https://docs.sourcegraph.com/admin/repo/perforce). [#16703](https://github.com/sourcegraph/sourcegraph/issues/16703)

## 3.25.0

**IMPORTANT** Sourcegraph now uses Go 1.15. This may break AWS RDS database connections with older x509 certificates. Please follow the Amazon [docs](https://docs.aws.amazon.com/AmazonRDS/latest/UserGuide/UsingWithRDS.SSL-certificate-rotation.html) to rotate your certificate.

### Added

- New site config option `"log": { "sentry": { "backendDSN": "<REDACTED>" } }` to use a separate Sentry project for backend errors. [#17363](https://github.com/sourcegraph/sourcegraph/pull/17363)
- Structural search now supports searching indexed branches other than default. [#17726](https://github.com/sourcegraph/sourcegraph/pull/17726)
- Structural search now supports searching unindexed revisions. [#17967](https://github.com/sourcegraph/sourcegraph/pull/17967)
- New site config option `"allowSignup"` for SAML authentication to determine if automatically create new users is allowed. [#17989](https://github.com/sourcegraph/sourcegraph/pull/17989)
- Experimental: The webapp can now stream search results to the client, improving search performance. To enable it, add `{ "experimentalFeatures": { "searchStreaming": true } }` in user settings. [#16097](https://github.com/sourcegraph/sourcegraph/pull/16097)
- New product research sign-up page. This can be accessed by all users in their user settings. [#17945](https://github.com/sourcegraph/sourcegraph/pull/17945)
- New site config option `productResearchPage.enabled` to disable access to the product research sign-up page. [#17945](https://github.com/sourcegraph/sourcegraph/pull/17945)
- Pings now contain Sourcegraph extension activation statistics. [#16421](https://github.com/sourcegraph/sourcegraph/pull/16421)
- Pings now contain aggregate Sourcegraph extension activation statistics: the number of users and number of activations per (public) extension per week, and the number of total extension users per week and average extensions activated per user. [#16421](https://github.com/sourcegraph/sourcegraph/pull/16421)
- Pings now contain aggregate code insights usage data: total insight views, interactions, edits, creations, removals, and counts of unique users that view and create insights. [#16421](https://github.com/sourcegraph/sourcegraph/pull/17805)
- When previewing a campaign spec, changesets can be filtered by current state or the action(s) to be performed. [#16960](https://github.com/sourcegraph/sourcegraph/issues/16960)

### Changed

- Alert solutions links included in [monitoring alerts](https://docs.sourcegraph.com/admin/observability/alerting) now link to the relevant documentation version. [#17828](https://github.com/sourcegraph/sourcegraph/pull/17828)
- Secrets (such as access tokens and passwords) will now appear as REDACTED when editing external service config, and in graphql API responses. [#17261](https://github.com/sourcegraph/sourcegraph/issues/17261)
- Sourcegraph is now built with Go 1.15
  - Go `1.15` introduced changes to SSL/TLS connection validation which requires certificates to include a `SAN`. This field was not included in older certificates and clients relied on the `CN` field. You might see an error like `x509: certificate relies on legacy Common Name field`. We recommend that customers using Sourcegraph with an external database and connecting to it using SSL/TLS check whether the certificate is up to date.
  - RDS Customers please reference [AWS' documentation on updating the SSL/TLS certificate](https://docs.aws.amazon.com/AmazonRDS/latest/UserGuide/UsingWithRDS.SSL-certificate-rotation.html).
- Search results on `.rs` files now recommend `lang:rust` instead of `lang:renderscript` as a filter. [#18316](https://github.com/sourcegraph/sourcegraph/pull/18316)
- Campaigns users creating Personal Access Tokens on GitHub are now asked to request the `user:email` scope in addition to the [previous scopes](https://docs.sourcegraph.com/@3.24/admin/external_service/github#github-api-token-and-access). This will be used in a future Sourcegraph release to display more fine-grained information on the progress of pull requests. [#17555](https://github.com/sourcegraph/sourcegraph/issues/17555)

### Fixed

- Fixes an issue that prevented the hard deletion of a user if they had saved searches. [#17461](https://github.com/sourcegraph/sourcegraph/pull/17461)
- Fixes an issue that caused some missing results for `type:commit` when a pattern was used instead of the `message` field. [#17490](https://github.com/sourcegraph/sourcegraph/pull/17490#issuecomment-764004758)
- Fixes an issue where cAdvisor-based alerts would not fire correctly for services with multiple replicas. [#17600](https://github.com/sourcegraph/sourcegraph/pull/17600)
- Significantly improved performance of structural search on monorepo deployments [#17846](https://github.com/sourcegraph/sourcegraph/pull/17846)
- Fixes an issue where upgrades on Kubernetes may fail due to null environment variable lists in deployment manifests [#1781](https://github.com/sourcegraph/deploy-sourcegraph/pull/1781)
- Fixes an issue where counts on search filters were inaccurate. [#18158](https://github.com/sourcegraph/sourcegraph/pull/18158)
- Fixes services with emptyDir volumes being evicted from nodes. [#1852](https://github.com/sourcegraph/deploy-sourcegraph/pull/1852)

### Removed

- Removed the `search.migrateParser` setting. As of 3.20 and onward, a new parser processes search queries by default. Previously, `search.migrateParser` was available to enable the legacy parser. Enabling/disabling this setting now no longer has any effect. [#17344](https://github.com/sourcegraph/sourcegraph/pull/17344)

## 3.24.1

### Fixed

- Fixes an issue that SAML is not able to proceed with the error `Expected Enveloped and C14N transforms`. [#13032](https://github.com/sourcegraph/sourcegraph/issues/13032)

## 3.24.0

### Added

- Panels in the [Sourcegraph monitoring dashboards](https://docs.sourcegraph.com/admin/observability/metrics#grafana) now:
  - include links to relevant alerts documentation and the new [monitoring dashboards reference](https://docs.sourcegraph.com/admin/observability/dashboards). [#16939](https://github.com/sourcegraph/sourcegraph/pull/16939)
  - include alert events and version changes annotations that can be enabled from the top of each service dashboard. [#17198](https://github.com/sourcegraph/sourcegraph/pull/17198)
- Suggested filters in the search results page can now be scrolled. [#17097](https://github.com/sourcegraph/sourcegraph/pull/17097)
- Structural search queries can now be used in saved searches by adding `patternType:structural`. [#17265](https://github.com/sourcegraph/sourcegraph/pull/17265)

### Changed

- Dashboard links included in [monitoring alerts](https://docs.sourcegraph.com/admin/observability/alerting) now:
  - link directly to the relevant Grafana panel, instead of just the service dashboard. [#17014](https://github.com/sourcegraph/sourcegraph/pull/17014)
  - link to a time frame relevant to the alert, instead of just the past few hours. [#17034](https://github.com/sourcegraph/sourcegraph/pull/17034)
- Added `serviceKind` field of the `ExternalServiceKind` type to `Repository.externalURLs` GraphQL API, `serviceType` field is deprecated and will be removed in the future releases. [#14979](https://github.com/sourcegraph/sourcegraph/issues/14979)
- Deprecated the GraphQL fields `SearchResults.repositoriesSearched` and `SearchResults.indexedRepositoriesSearched`.
- The minimum Kubernetes version required to use the [Kubernetes deployment option](https://docs.sourcegraph.com/admin/install/kubernetes) is now [v1.15 (released June 2019)](https://kubernetes.io/blog/2019/06/19/kubernetes-1-15-release-announcement/).

### Fixed

- Imported changesets acquired an extra button to download the "generated diff", which did nothing, since imported changesets don't have a generated diff. This button has been removed. [#16778](https://github.com/sourcegraph/sourcegraph/issues/16778)
- Quoted global filter values (case, patterntype) are now properly extracted and set in URL parameters. [#16186](https://github.com/sourcegraph/sourcegraph/issues/16186)
- The endpoint for "Open in Sourcegraph" functionality in editor extensions now uses code host connection information to resolve the repository, which makes it more correct and respect the `repositoryPathPattern` setting. [#16846](https://github.com/sourcegraph/sourcegraph/pull/16846)
- Fixed an issue that prevented search expressions of the form `repo:foo (rev:a or rev:b)` from evaluating all revisions [#16873](https://github.com/sourcegraph/sourcegraph/pull/16873)
- Updated language detection library. Includes language detection for `lang:starlark`. [#16900](https://github.com/sourcegraph/sourcegraph/pull/16900)
- Fixed retrieving status for indexed tags and deduplicated main branches in the indexing settings page. [#13787](https://github.com/sourcegraph/sourcegraph/issues/13787)
- Specifying a ref that doesn't exist would show an alert, but still return results [#15576](https://github.com/sourcegraph/sourcegraph/issues/15576)
- Fixed search highlighting the wrong line. [#10468](https://github.com/sourcegraph/sourcegraph/issues/10468)
- Fixed an issue where searches of the form `foo type:file` returned results of type `path` too. [#17076](https://github.com/sourcegraph/sourcegraph/issues/17076)
- Fixed queries like `(type:commit or type:diff)` so that if the query matches both the commit message and the diff, both are returned as results. [#16899](https://github.com/sourcegraph/sourcegraph/issues/16899)
- Fixed container monitoring and provisioning dashboard panels not displaying metrics in certain deployment types and environments. If you continue to have issues with these panels not displaying any metrics after upgrading, please [open an issue](https://github.com/sourcegraph/sourcegraph/issues/new).
- Fixed a nonexistent field in site configuration being marked as "required" when configuring PagerDuty alert notifications. [#17277](https://github.com/sourcegraph/sourcegraph/pull/17277)
- Fixed cases of incorrect highlighting for symbol definitions in the definitions panel. [#17258](https://github.com/sourcegraph/sourcegraph/pull/17258)
- Fixed a Cross-Site Scripting vulnerability where quick links created on the homepage were not sanitized and allowed arbitrary JavaScript execution. [#17099](https://github.com/sourcegraph/sourcegraph/pull/17099)

### Removed

- Interactive mode has now been removed. [#16868](https://github.com/sourcegraph/sourcegraph/pull/16868).

## 3.23.0

### Added

- Password reset link expiration can be customized via `auth.passwordResetLinkExpiry` in the site config. [#13999](https://github.com/sourcegraph/sourcegraph/issues/13999)
- Campaign steps may now include environment variables from outside of the campaign spec using [array syntax](http://docs.sourcegraph.com/campaigns/references/campaign_spec_yaml_reference#environment-array). [#15822](https://github.com/sourcegraph/sourcegraph/issues/15822)
- The total size of all Git repositories and the lines of code for indexed branches are displayed in the site admin overview. [#15125](https://github.com/sourcegraph/sourcegraph/issues/15125)
- Extensions can now add decorations to files on the sidebar tree view and tree page through the experimental `FileDecoration` API. [#15833](https://github.com/sourcegraph/sourcegraph/pull/15833)
- Extensions can now easily query the Sourcegraph GraphQL API through a dedicated API method. [#15566](https://github.com/sourcegraph/sourcegraph/pull/15566)
- Individual changesets can now be downloaded as a diff. [#16098](https://github.com/sourcegraph/sourcegraph/issues/16098)
- The campaigns preview page is much more detailed now, especially when updating existing campaigns. [#16240](https://github.com/sourcegraph/sourcegraph/pull/16240)
- When a newer version of a campaign spec is uploaded, a message is now displayed when viewing the campaign or an outdated campaign spec. [#14532](https://github.com/sourcegraph/sourcegraph/issues/14532)
- Changesets in a campaign can now be searched by title and repository name. [#15781](https://github.com/sourcegraph/sourcegraph/issues/15781)
- Experimental: [`transformChanges` in campaign specs](https://docs.sourcegraph.com/campaigns/references/campaign_spec_yaml_reference#transformchanges) is now available as a feature preview to allow users to create multiple changesets in a single repository. [#16235](https://github.com/sourcegraph/sourcegraph/pull/16235)
- The `gitUpdateInterval` site setting was added to allow custom git update intervals based on repository names. [#16765](https://github.com/sourcegraph/sourcegraph/pull/16765)
- Various additions to syntax highlighting and hover tooltips in the search query bar (e.g., regular expressions). Can be disabled with `{ "experimentalFeatures": { "enableSmartQuery": false } }` in case of unlikely adverse effects. [#16742](https://github.com/sourcegraph/sourcegraph/pull/16742)
- Search queries may now scope subexpressions across repositories and files, and also allow greater freedom for combining search filters. See the updated documentation on [search subexpressions](https://docs.sourcegraph.com/code_search/tutorials/search_subexpressions) to learn more. [#16866](https://github.com/sourcegraph/sourcegraph/pull/16866)

### Changed

- Search indexer tuned to wait longer before assuming a deadlock has occurred. Previously if the indexserver had many cores (40+) and indexed a monorepo it could give up. [#16110](https://github.com/sourcegraph/sourcegraph/pull/16110)
- The total size of all Git repositories and the lines of code for indexed branches will be sent back in pings as part of critical telemetry. [#16188](https://github.com/sourcegraph/sourcegraph/pull/16188)
- The `gitserver` container now has a dependency on Postgres. This does not require any additional configuration unless access to Postgres requires a sidecar proxy / firewall rules. [#16121](https://github.com/sourcegraph/sourcegraph/pull/16121)
- Licensing is now enforced for campaigns: creating a campaign with more than five changesets requires a valid license. Please [contact Sourcegraph with any licensing questions](https://about.sourcegraph.com/contact/sales/). [#15715](https://github.com/sourcegraph/sourcegraph/issues/15715)

### Fixed

- Syntax highlighting on files with mixed extension case (e.g. `.CPP` vs `.cpp`) now works as expected. [#11327](https://github.com/sourcegraph/sourcegraph/issues/11327)
- After applying a campaign, some GitLab MRs might have had outdated state shown in the UI until the next sync with the code host. [#16100](https://github.com/sourcegraph/sourcegraph/pull/16100)
- The web app no longer sends stale text document content to extensions. [#14965](https://github.com/sourcegraph/sourcegraph/issues/14965)
- The blob viewer now supports multiple decorations per line as intended. [#15063](https://github.com/sourcegraph/sourcegraph/issues/15063)
- Repositories with plus signs in their name can now be navigated to as expected. [#15079](https://github.com/sourcegraph/sourcegraph/issues/15079)

### Removed

-

## 3.22.1

### Changed

- Reduced memory and CPU required for updating the code intelligence commit graph [#16517](https://github.com/sourcegraph/sourcegraph/pull/16517)

## 3.22.0

### Added

- GraphQL and TOML syntax highlighting is now back (special thanks to @rvantonder) [#13935](https://github.com/sourcegraph/sourcegraph/issues/13935)
- Zig and DreamMaker syntax highlighting.
- Campaigns now support publishing GitHub draft PRs and GitLab WIP MRs. [#7998](https://github.com/sourcegraph/sourcegraph/issues/7998)
- `indexed-searcher`'s watchdog can be configured and has additional instrumentation. This is useful when diagnosing [zoekt-webserver is restarting due to watchdog](https://docs.sourcegraph.com/admin/observability/troubleshooting#scenario-zoekt-webserver-is-restarting-due-to-watchdog). [#15148](https://github.com/sourcegraph/sourcegraph/pull/15148)
- Pings now contain Redis & Postgres server versions. [14405](https://github.com/sourcegraph/sourcegraph/14405)
- Aggregated usage data of the search onboarding tour is now included in pings. The data tracked are: total number of views of the onboarding tour, total number of views of each step in the onboarding tour, total number of tours closed. [#15113](https://github.com/sourcegraph/sourcegraph/pull/15113)
- Users can now specify credentials for code hosts to enable campaigns for non site-admin users. [#15506](https://github.com/sourcegraph/sourcegraph/pull/15506)
- A `campaigns.restrictToAdmins` site configuration option has been added to prevent non site-admin users from using campaigns. [#15785](https://github.com/sourcegraph/sourcegraph/pull/15785)
- Number of page views on campaign apply page, page views on campaign details page after create/update, closed campaigns, created campaign specs and changesets specs and the sum of changeset diff stats will be sent back in pings. [#15279](https://github.com/sourcegraph/sourcegraph/pull/15279)
- Users can now explicitly set their primary email address. [#15683](https://github.com/sourcegraph/sourcegraph/pull/15683)
- "[Why code search is still needed for monorepos](https://docs.sourcegraph.com/adopt/code_search_in_monorepos)" doc page

### Changed

- Improved contrast / visibility in comment syntax highlighting. [#14546](https://github.com/sourcegraph/sourcegraph/issues/14546)
- Campaigns are no longer in beta. [#14900](https://github.com/sourcegraph/sourcegraph/pull/14900)
- Campaigns now have a fancy new icon. [#14740](https://github.com/sourcegraph/sourcegraph/pull/14740)
- Search queries with an unbalanced closing paren `)` are now invalid, since this likely indicates an error. Previously, patterns with dangling `)` were valid in some cases. Note that patterns with dangling `)` can still be searched, but should be quoted via `content:"foo)"`. [#15042](https://github.com/sourcegraph/sourcegraph/pull/15042)
- Extension providers can now return AsyncIterables, enabling dynamic provider results without dependencies. [#15042](https://github.com/sourcegraph/sourcegraph/issues/15061)
- Deprecated the `"email.smtp": { "disableTLS" }` site config option, this field has been replaced by `"email.smtp": { "noVerifyTLS" }`. [#15682](https://github.com/sourcegraph/sourcegraph/pull/15682)

### Fixed

- The `file:` added to the search field when navigating to a tree or file view will now behave correctly when the file path contains spaces. [#12296](https://github.com/sourcegraph/sourcegraph/issues/12296)
- OAuth login now respects site configuration `experimentalFeatures: { "tls.external": {...} }` for custom certificates and skipping TLS verify. [#14144](https://github.com/sourcegraph/sourcegraph/issues/14144)
- If the `HEAD` file in a cloned repo is absent or truncated, background cleanup activities will use a best-effort default to remedy the situation. [#14962](https://github.com/sourcegraph/sourcegraph/pull/14962)
- Search input will always show suggestions. Previously we only showed suggestions for letters and some special characters. [#14982](https://github.com/sourcegraph/sourcegraph/pull/14982)
- Fixed an issue where `not` keywords were not recognized inside expression groups, and treated incorrectly as patterns. [#15139](https://github.com/sourcegraph/sourcegraph/pull/15139)
- Fixed an issue where hover pop-ups would not show on the first character of a valid hover range in search queries. [#15410](https://github.com/sourcegraph/sourcegraph/pull/15410)
- Fixed an issue where submodules configured with a relative URL resulted in non-functional hyperlinks in the file tree UI. [#15286](https://github.com/sourcegraph/sourcegraph/issues/15286)
- Pushing commits to public GitLab repositories with campaigns now works, since we use the configured token even if the repository is public. [#15536](https://github.com/sourcegraph/sourcegraph/pull/15536)
- `.kts` is now highlighted properly as Kotlin code, fixed various other issues in Kotlin syntax highlighting.
- Fixed an issue where the value of `content:` was treated literally when the regular expression toggle is active. [#15639](https://github.com/sourcegraph/sourcegraph/pull/15639)
- Fixed an issue where non-site admins were prohibited from updating some of their other personal metadata when `auth.enableUsernameChanges` was `false`. [#15663](https://github.com/sourcegraph/sourcegraph/issues/15663)
- Fixed the `url` fields of repositories and trees in GraphQL returning URLs that were not %-encoded (e.g. when the repository name contained spaces). [#15667](https://github.com/sourcegraph/sourcegraph/issues/15667)
- Fixed "Find references" showing errors in the references panel in place of the syntax-highlighted code for repositories with spaces in their name. [#15618](https://github.com/sourcegraph/sourcegraph/issues/15618)
- Fixed an issue where specifying the `repohasfile` filter did not return results as expected unless `repo` was specified. [#15894](https://github.com/sourcegraph/sourcegraph/pull/15894)
- Fixed an issue causing user input in the search query field to be erased in some cases. [#15921](https://github.com/sourcegraph/sourcegraph/issues/15921).

### Removed

-

## 3.21.2

:warning: WARNING :warning: For users of single-image Sourcegraph instance, please delete the secret key file `/var/lib/sourcegraph/token` inside the container before attempting to upgrade to 3.21.x.

### Fixed

- Fix externalURLs alert logic [#14980](https://github.com/sourcegraph/sourcegraph/pull/14980)

## 3.21.1

:warning: WARNING :warning: For users of single-image Sourcegraph instance, please delete the secret key file `/var/lib/sourcegraph/token` inside the container before attempting to upgrade to 3.21.x.

### Fixed

- Fix alerting for native integration condition [#14775](https://github.com/sourcegraph/sourcegraph/pull/14775)
- Fix query with large repo count hanging [#14944](https://github.com/sourcegraph/sourcegraph/pull/14944)
- Fix server upgrade where codeintel database does not exist [#14953](https://github.com/sourcegraph/sourcegraph/pull/14953)
- CVE-2019-18218 in postgres docker image [#14954](https://github.com/sourcegraph/sourcegraph/pull/14954)
- Fix an issue where .git/HEAD in invalid [#14962](https://github.com/sourcegraph/sourcegraph/pull/14962)
- Repository syncing will not happen more frequently than the repoListUpdateInterval config value [#14901](https://github.com/sourcegraph/sourcegraph/pull/14901) [#14983](https://github.com/sourcegraph/sourcegraph/pull/14983)

## 3.21.0

:warning: WARNING :warning: For users of single-image Sourcegraph instance, please delete the secret key file `/var/lib/sourcegraph/token` inside the container before attempting to upgrade to 3.21.x.

### Added

- The new GraphQL API query field `namespaceByName(name: String!)` makes it easier to look up the user or organization with the given name. Previously callers needed to try looking up the user and organization separately.
- Changesets created by campaigns will now include a link back to the campaign in their body text. [#14033](https://github.com/sourcegraph/sourcegraph/issues/14033)
- Users can now preview commits that are going to be created in their repositories in the campaign preview UI. [#14181](https://github.com/sourcegraph/sourcegraph/pull/14181)
- If emails are configured, the user will be sent an email when important account information is changed. This currently encompasses changing/resetting the password, adding/removing emails, and adding/removing access tokens. [#14320](https://github.com/sourcegraph/sourcegraph/pull/14320)
- A subset of changesets can now be published by setting the `published` flag in campaign specs [to an array](https://docs.sourcegraph.com/@main/campaigns/campaign_spec_yaml_reference#publishing-only-specific-changesets), which allows only specific changesets within a campaign to be published based on the repository name. [#13476](https://github.com/sourcegraph/sourcegraph/pull/13476)
- Homepage panels are now enabled by default. [#14287](https://github.com/sourcegraph/sourcegraph/issues/14287)
- The most recent ping data is now available to site admins via the Site-admin > Pings page. [#13956](https://github.com/sourcegraph/sourcegraph/issues/13956)
- Homepage panel engagement metrics will be sent back in pings. [#14589](https://github.com/sourcegraph/sourcegraph/pull/14589)
- Homepage now has a footer with links to different extensibility features. [#14638](https://github.com/sourcegraph/sourcegraph/issues/14638)
- Added an onboarding tour of Sourcegraph for new users. It can be enabled in user settings with `experimentalFeatures.showOnboardingTour` [#14636](https://github.com/sourcegraph/sourcegraph/pull/14636)
- Added an onboarding tour of Sourcegraph for new users. [#14636](https://github.com/sourcegraph/sourcegraph/pull/14636)
- Repository GraphQL queries now support an `after` parameter that permits cursor-based pagination. [#13715](https://github.com/sourcegraph/sourcegraph/issues/13715)
- Searches in the Recent Searches panel and other places are now syntax highlighted. [#14443](https://github.com/sourcegraph/sourcegraph/issues/14443)

### Changed

- Interactive search mode is now disabled by default because the new plain text search input is smarter. To reenable it, add `{ "experimentalFeatures": { "splitSearchModes": true } }` in user settings.
- The extension registry has been redesigned to make it easier to find non-default Sourcegraph extensions.
- Tokens and similar sensitive information included in the userinfo portion of remote repository URLs will no longer be visible on the Mirroring settings page. [#14153](https://github.com/sourcegraph/sourcegraph/pull/14153)
- The sign in and sign up forms have been redesigned with better input validation.
- Kubernetes admins mounting [configuration files](https://docs.sourcegraph.com/admin/config/advanced_config_file#kubernetes-configmap) are encouraged to change how the ConfigMap is mounted. See the new documentation. Previously our documentation suggested using subPath. However, this lead to Kubernetes not automatically updating the files on configuration change. [#14297](https://github.com/sourcegraph/sourcegraph/pull/14297)
- The precise code intel bundle manager will now expire any converted LSIF data that is older than `PRECISE_CODE_INTEL_MAX_DATA_AGE` (30 days by default) that is also not visible from the tip of the default branch.
- `SRC_LOG_LEVEL=warn` is now the default in Docker Compose and Kubernetes deployments, reducing the amount of uninformative log spam. [#14458](https://github.com/sourcegraph/sourcegraph/pull/14458)
- Permissions data that were stored in deprecated binary format are abandoned. Downgrade from 3.21 to 3.20 is OK, but to 3.19 or prior versions might experience missing/incomplete state of permissions for a short period of time. [#13740](https://github.com/sourcegraph/sourcegraph/issues/13740)
- The query builder page is now disabled by default. To reenable it, add `{ "experimentalFeatures": { "showQueryBuilder": true } }` in user settings.
- The GraphQL `updateUser` mutation now returns the updated user (instead of an empty response).

### Fixed

- Git clone URLs now validate their format correctly. [#14313](https://github.com/sourcegraph/sourcegraph/pull/14313)
- Usernames set in Slack `observability.alerts` now apply correctly. [#14079](https://github.com/sourcegraph/sourcegraph/pull/14079)
- Path segments in breadcrumbs get truncated correctly again on small screen sizes instead of inflating the header bar. [#14097](https://github.com/sourcegraph/sourcegraph/pull/14097)
- GitLab pipelines are now parsed correctly and show their current status in campaign changesets. [#14129](https://github.com/sourcegraph/sourcegraph/pull/14129)
- Fixed an issue where specifying any repogroups would effectively search all repositories for all repogroups. [#14190](https://github.com/sourcegraph/sourcegraph/pull/14190)
- Changesets that were previously closed after being detached from a campaign are now reopened when being reattached. [#14099](https://github.com/sourcegraph/sourcegraph/pull/14099)
- Previously large files that match the site configuration [search.largeFiles](https://docs.sourcegraph.com/admin/config/site_config#search-largeFiles) would not be indexed if they contained a large number of unique trigrams. We now index those files as well. Note: files matching the glob still need to be valid utf-8. [#12443](https://github.com/sourcegraph/sourcegraph/issues/12443)
- Git tags without a `creatordate` value will no longer break tag search within a repository. [#5453](https://github.com/sourcegraph/sourcegraph/issues/5453)
- Campaigns pages now work properly on small viewports. [#14292](https://github.com/sourcegraph/sourcegraph/pull/14292)
- Fix an issue with viewing repositories that have spaces in the repository name [#2867](https://github.com/sourcegraph/sourcegraph/issues/2867)

### Removed

- Syntax highlighting for GraphQL, INI, TOML, and Perforce files has been removed [due to incompatible/absent licenses](https://github.com/sourcegraph/sourcegraph/issues/13933). We plan to [add it back in the future](https://github.com/sourcegraph/sourcegraph/issues?q=is%3Aissue+is%3Aopen+add+syntax+highlighting+for+develop+a+).
- Search scope pages (`/search/scope/:id`) were removed.
- User-defined search scopes are no longer shown below the search bar on the homepage. Use the [`quicklinks`](https://docs.sourcegraph.com/user/personalization/quick_links) setting instead to display links there.
- The explore page (`/explore`) was removed.
- The sign out page was removed.
- The unused GraphQL types `DiffSearchResult` and `DeploymentConfiguration` were removed.
- The deprecated GraphQL mutation `updateAllMirrorRepositories`.
- The deprecated GraphQL field `Site.noRepositoriesEnabled`.
- Total counts of users by product area have been removed from pings.
- Aggregate daily, weekly, and monthly latencies (in ms) of code intelligence events (e.g., hover tooltips) have been removed from pings.

## 3.20.1

### Fixed

- gomod: rollback go-diff to v0.5.3 (v0.6.0 causes panic in certain cases) [#13973](https://github.com/sourcegraph/sourcegraph/pull/13973).
- Fixed an issue causing the scoped query in the search field to be erased when viewing files. [#13954](https://github.com/sourcegraph/sourcegraph/pull/13954).

## 3.20.0

### Added

- Site admins can now force a specific user to re-authenticate on their next request or visit. [#13647](https://github.com/sourcegraph/sourcegraph/pull/13647)
- Sourcegraph now watches its [configuration files](https://docs.sourcegraph.com/admin/config/advanced_config_file) (when using external files) and automatically applies the changes to Sourcegraph's configuration when they change. For example, this allows Sourcegraph to detect when a Kubernetes ConfigMap changes. [#13646](https://github.com/sourcegraph/sourcegraph/pull/13646)
- To define repository groups (`search.repositoryGroups` in global, org, or user settings), you can now specify regular expressions in addition to single repository names. [#13730](https://github.com/sourcegraph/sourcegraph/pull/13730)
- The new site configuration property `search.limits` configures the maximum search timeout and the maximum number of repositories to search for various types of searches. [#13448](https://github.com/sourcegraph/sourcegraph/pull/13448)
- Files and directories can now be excluded from search by adding the file `.sourcegraph/ignore` to the root directory of a repository. Each line in the _ignore_ file is interpreted as a globbing pattern. [#13690](https://github.com/sourcegraph/sourcegraph/pull/13690)
- Structural search syntax now allows regular expressions in patterns. Also, `...` can now be used in place of `:[_]`. See the [documentation](https://docs.sourcegraph.com/@main/code_search/reference/structural) for example syntax. [#13809](https://github.com/sourcegraph/sourcegraph/pull/13809)
- The total size of all Git repositories and the lines of code for indexed branches will be sent back in pings. [#13764](https://github.com/sourcegraph/sourcegraph/pull/13764)
- Experimental: A new homepage UI for Sourcegraph Server shows the user their recent searches, repositories, files, and saved searches. It can be enabled with `experimentalFeatures.showEnterpriseHomePanels`. [#13407](https://github.com/sourcegraph/sourcegraph/issues/13407)

### Changed

- Campaigns are enabled by default for all users. Site admins may view and create campaigns; everyone else may only view campaigns. The new site configuration property `campaigns.enabled` can be used to disable campaigns for all users. The properties `campaigns.readAccess`, `automation.readAccess.enabled`, and `"experimentalFeatures": { "automation": "enabled" }}` are deprecated and no longer have any effect.
- Diff and commit searches are limited to 10,000 repositories (if `before:` or `after:` filters are used), or 50 repositories (if no time filters are used). You can configure this limit in the site configuration property `search.limits`. [#13386](https://github.com/sourcegraph/sourcegraph/pull/13386)
- The site configuration `maxReposToSearch` has been deprecated in favor of the property `maxRepos` on `search.limits`. [#13439](https://github.com/sourcegraph/sourcegraph/pull/13439)
- Search queries are now processed by a new parser that will always be enabled going forward. There should be no material difference in behavior. In case of adverse effects, the previous parser can be reenabled by setting `"search.migrateParser": false` in settings. [#13435](https://github.com/sourcegraph/sourcegraph/pull/13435)
- It is now possible to search for file content that excludes a term using the `NOT` operator. [#12412](https://github.com/sourcegraph/sourcegraph/pull/12412)
- `NOT` is available as an alternative syntax of `-` on supported keywords `repo`, `file`, `content`, `lang`, and `repohasfile`. [#12412](https://github.com/sourcegraph/sourcegraph/pull/12412)
- Negated content search is now also supported for unindexed repositories. Previously it was only supported for indexed repositories [#13359](https://github.com/sourcegraph/sourcegraph/pull/13359).
- The experimental feature flag `andOrQuery` is deprecated. [#13435](https://github.com/sourcegraph/sourcegraph/pull/13435)
- After a user's password changes, they will be signed out on all devices and must sign in again. [#13647](https://github.com/sourcegraph/sourcegraph/pull/13647)
- `rev:` is available as alternative syntax of `@` for searching revisions instead of the default branch [#13133](https://github.com/sourcegraph/sourcegraph/pull/13133)
- Campaign URLs have changed to use the campaign name instead of an opaque ID. The old URLs no longer work. [#13368](https://github.com/sourcegraph/sourcegraph/pull/13368)
- A new `external_service_repos` join table was added. The migration required to make this change may take a few minutes.

### Fixed

- User satisfaction/NPS surveys will now correctly provide a range from 0–10, rather than 0–9. [#13163](https://github.com/sourcegraph/sourcegraph/pull/13163)
- Fixed a bug where we returned repositories with invalid revisions in the search results. Now, if a user specifies an invalid revision, we show an alert. [#13271](https://github.com/sourcegraph/sourcegraph/pull/13271)
- Previously it wasn't possible to search for certain patterns containing `:` because they would not be considered valid filters. We made these checks less strict. [#10920](https://github.com/sourcegraph/sourcegraph/pull/10920)
- When a user signs out of their account, all of their sessions will be invalidated, not just the session where they signed out. [#13647](https://github.com/sourcegraph/sourcegraph/pull/13647)
- URL information will no longer be leaked by the HTTP referer header. This prevents the user's password reset code from being leaked. [#13804](https://github.com/sourcegraph/sourcegraph/pull/13804)
- GitLab OAuth2 user authentication now respects `tls.external` site setting. [#13814](https://github.com/sourcegraph/sourcegraph/pull/13814)

### Removed

- The smartSearchField feature is now always enabled. The `experimentalFeatures.smartSearchField` settings option has been removed.

## 3.19.2

### Fixed

- search: always limit commit and diff to less than 10,000 repos [a97f81b0f7](https://github.com/sourcegraph/sourcegraph/commit/a97f81b0f79535253bd7eae6c30d5c91d48da5ca)
- search: configurable limits on commit/diff search [1c22d8ce1](https://github.com/sourcegraph/sourcegraph/commit/1c22d8ce13c149b3fa3a7a26f8cb96adc89fc556)
- search: add site configuration for maxTimeout [d8d61b43c0f](https://github.com/sourcegraph/sourcegraph/commit/d8d61b43c0f0d229d46236f2f128ca0f93455172)

## 3.19.1

### Fixed

- migrations: revert migration causing deadlocks in some deployments [#13194](https://github.com/sourcegraph/sourcegraph/pull/13194)

## 3.19.0

### Added

- Emails can be now be sent to SMTP servers with self-signed certificates, using `email.smtp.disableTLS`. [#12243](https://github.com/sourcegraph/sourcegraph/pull/12243)
- Saved search emails now include a link to the user's saved searches page. [#11651](https://github.com/sourcegraph/sourcegraph/pull/11651)
- Campaigns can now be synced using GitLab webhooks. [#12139](https://github.com/sourcegraph/sourcegraph/pull/12139)
- Configured `observability.alerts` can now be tested using a GraphQL endpoint, `triggerObservabilityTestAlert`. [#12532](https://github.com/sourcegraph/sourcegraph/pull/12532)
- The Sourcegraph CLI can now serve local repositories for Sourcegraph to clone. This was previously in a command called `src-expose`. See [serving local repositories](https://docs.sourcegraph.com/admin/external_service/src_serve_git) in our documentation to find out more. [#12363](https://github.com/sourcegraph/sourcegraph/issues/12363)
- The count of retained, churned, resurrected, new and deleted users will be sent back in pings. [#12136](https://github.com/sourcegraph/sourcegraph/pull/12136)
- Saved search usage will be sent back in pings. [#12956](https://github.com/sourcegraph/sourcegraph/pull/12956)
- Any request with `?trace=1` as a URL query parameter will enable Jaeger tracing (if Jaeger is enabled). [#12291](https://github.com/sourcegraph/sourcegraph/pull/12291)
- Password reset emails will now be automatically sent to users created by a site admin if email sending is configured and password reset is enabled. Previously, site admins needed to manually send the user this password reset link. [#12803](https://github.com/sourcegraph/sourcegraph/pull/12803)
- Syntax highlighting for `and` and `or` search operators. [#12694](https://github.com/sourcegraph/sourcegraph/pull/12694)
- It is now possible to search for file content that excludes a term using the `NOT` operator. Negating pattern syntax requires setting `"search.migrateParser": true` in settings and is currently only supported for literal and regexp queries on indexed repositories. [#12412](https://github.com/sourcegraph/sourcegraph/pull/12412)
- `NOT` is available as an alternative syntax of `-` on supported keywords `repo`, `file`, `content`, `lang`, and `repohasfile`. `NOT` requires setting `"search.migrateParser": true` option in settings. [#12520](https://github.com/sourcegraph/sourcegraph/pull/12520)

### Changed

- Repository permissions are now always checked and updated asynchronously ([background permissions syncing](https://docs.sourcegraph.com/admin/repo/permissions#background-permissions-syncing)) instead of blocking each operation. The site config option `permissions.backgroundSync` (which enabled this behavior in previous versions) is now a no-op and is deprecated.
- [Background permissions syncing](https://docs.sourcegraph.com/admin/repo/permissions#background-permissions-syncing) (`permissions.backgroundSync`) has become the only option for mirroring repository permissions from code hosts. All relevant site configurations are deprecated.

### Fixed

- Fixed site admins are getting errors when visiting user settings page in OSS version. [#12313](https://github.com/sourcegraph/sourcegraph/pull/12313)
- `github-proxy` now respects the environment variables `HTTP_PROXY`, `HTTPS_PROXY` and `NO_PROXY` (or the lowercase versions thereof). Other services already respect these variables, but this was missed. If you need a proxy to access github.com set the environment variable for the github-proxy container. [#12377](https://github.com/sourcegraph/sourcegraph/issues/12377)
- `sourcegraph-frontend` now respects the `tls.external` experimental setting as well as the proxy environment variables. In proxy environments this allows Sourcegraph to fetch extensions. [#12633](https://github.com/sourcegraph/sourcegraph/issues/12633)
- Fixed a bug that would sometimes cause trailing parentheses to be removed from search queries upon page load. [#12960](https://github.com/sourcegraph/sourcegraph/issues/12690)
- Indexed search will no longer stall if a specific index job stalls. Additionally at scale many corner cases causing indexing to stall have been fixed. [#12502](https://github.com/sourcegraph/sourcegraph/pull/12502)
- Indexed search will quickly recover from rebalancing / roll outs. When a indexed search shard goes down, its repositories are re-indexed by other shards. This takes a while and during a rollout leads to effectively re-indexing all repositories. We now avoid indexing the redistributed repositories once a shard comes back online. [#12474](https://github.com/sourcegraph/sourcegraph/pull/12474)
- Indexed search has many improvements to observability. More detailed Jaeger traces, detailed logging during startup and more prometheus metrics.
- The site admin repository needs-index page is significantly faster. Previously on large instances it would usually timeout. Now it should load within a second. [#12513](https://github.com/sourcegraph/sourcegraph/pull/12513)
- User password reset page now respects the value of site config `auth.minPasswordLength`. [#12971](https://github.com/sourcegraph/sourcegraph/pull/12971)
- Fixed an issue where duplicate search results would show for queries with `or`-expressions. [#12531](https://github.com/sourcegraph/sourcegraph/pull/12531)
- Faster indexed search queries over a large number of repositories. Searching 100k+ repositories is now ~400ms faster and uses much less memory. [#12546](https://github.com/sourcegraph/sourcegraph/pull/12546)

### Removed

- Deprecated site settings `lightstepAccessToken` and `lightstepProject` have been removed. We now only support sending traces to Jaeger. Configure Jaeger with `observability.tracing` site setting.
- Removed `CloneInProgress` option from GraphQL Repositories API. [#12560](https://github.com/sourcegraph/sourcegraph/pull/12560)

## 3.18.0

### Added

- To search across multiple revisions of the same repository, list multiple branch names (or other revspecs) separated by `:` in your query, as in `repo:myrepo@branch1:branch2:branch2`. To search all branches, use `repo:myrepo@*refs/heads/`. Previously this was only supported for diff and commit searches and only available via the experimental site setting `searchMultipleRevisionsPerRepository`.
- The "Add repositories" page (/site-admin/external-services/new) now displays a dismissible notification explaining how and why we access code host data. [#11789](https://github.com/sourcegraph/sourcegraph/pull/11789).
- New `observability.alerts` features:
  - Notifications now provide more details about relevant alerts.
  - Support for email and OpsGenie notifications has been added. Note that to receive email alerts, `email.address` and `email.smtp` must be configured.
  - Some notifiers now have new options:
    - PagerDuty notifiers: `severity` and `apiUrl`
    - Webhook notifiers: `bearerToken`
  - A new `disableSendResolved` option disables notifications for when alerts resolve themselves.
- Recently firing critical alerts can now be displayed to admins via site alerts, use the flag `{ "alerts.hideObservabilitySiteAlerts": false }` to enable these alerts in user configuration.
- Specific alerts can now be silenced using `observability.silenceAlerts`. [#12087](https://github.com/sourcegraph/sourcegraph/pull/12087)
- Revisions listed in `experimentalFeatures.versionContext` will be indexed for faster searching. This is the first support towards indexing non-default branches. [#6728](https://github.com/sourcegraph/sourcegraph/issues/6728)
- Revisions listed in `experimentalFeatures.versionContext` or `experimentalFeatures.search.index.branches` will be indexed for faster searching. This is the first support towards indexing non-default branches. [#6728](https://github.com/sourcegraph/sourcegraph/issues/6728)
- Campaigns are now supported on GitLab.
- Campaigns now support GitLab and allow users to create, update and track merge requests on GitLab instances.
- Added a new section on the search homepage on Sourcegraph.com. It is currently feature flagged behind `experimentalFeatures.showRepogroupHomepage` in settings.
- Added new repository group pages.

### Changed

- Some monitoring alerts now have more useful descriptions. [#11542](https://github.com/sourcegraph/sourcegraph/pull/11542)
- Searching `fork:true` or `archived:true` has the same behaviour as searching `fork:yes` or `archived:yes` respectively. Previously it incorrectly had the same behaviour as `fork:only` and `archived:only` respectively. [#11740](https://github.com/sourcegraph/sourcegraph/pull/11740)
- Configuration for `observability.alerts` has changed and notifications are now provided by Prometheus Alertmanager. [#11832](https://github.com/sourcegraph/sourcegraph/pull/11832)
  - Removed: `observability.alerts.id`.
  - Removed: Slack notifiers no longer accept `mentionUsers`, `mentionGroups`, `mentionChannel`, and `token` options.

### Fixed

- The single-container `sourcegraph/server` image now correctly reports its version.
- An issue where repositories would not clone and index in some edge cases where the clones were deleted or not successful on gitserver. [#11602](https://github.com/sourcegraph/sourcegraph/pull/11602)
- An issue where repositories previously deleted on gitserver would not immediately reclone on system startup. [#11684](https://github.com/sourcegraph/sourcegraph/issues/11684)
- An issue where the sourcegraph/server Jaeger config was invalid. [#11661](https://github.com/sourcegraph/sourcegraph/pull/11661)
- An issue where valid search queries were improperly hinted as being invalid in the search field. [#11688](https://github.com/sourcegraph/sourcegraph/pull/11688)
- Reduce frontend memory spikes by limiting the number of goroutines launched by our GraphQL resolvers. [#11736](https://github.com/sourcegraph/sourcegraph/pull/11736)
- Fixed a bug affecting Sourcegraph icon display in our Phabricator native integration [#11825](https://github.com/sourcegraph/sourcegraph/pull/11825).
- Improve performance of site-admin repositories status page. [#11932](https://github.com/sourcegraph/sourcegraph/pull/11932)
- An issue where search autocomplete for files didn't add the right path. [#12241](https://github.com/sourcegraph/sourcegraph/pull/12241)

### Removed

- Backwards compatibility for "critical configuration" (a type of configuration that was deprecated in December 2019) was removed. All critical configuration now belongs in site configuration.
- Experimental feature setting `{ "experimentalFeatures": { "searchMultipleRevisionsPerRepository": true } }` will be removed in 3.19. It is now always on. Please remove references to it.
- Removed "Cloning" tab in site-admin Repository Status page. [#12043](https://github.com/sourcegraph/sourcegraph/pull/12043)
- The `blacklist` configuration option for Gitolite that was deprecated in 3.17 has been removed in 3.19. Use `exclude.pattern` instead. [#12345](https://github.com/sourcegraph/sourcegraph/pull/12345)

## 3.17.3

### Fixed

- git: Command retrying made a copy that was never used [#11807](https://github.com/sourcegraph/sourcegraph/pull/11807)
- frontend: Allow opt out of EnsureRevision when making a comparison query [#11811](https://github.com/sourcegraph/sourcegraph/pull/11811)
- Fix Phabricator icon class [#11825](https://github.com/sourcegraph/sourcegraph/pull/11825)

## 3.17.2

### Fixed

- An issue where repositories previously deleted on gitserver would not immediately reclone on system startup. [#11684](https://github.com/sourcegraph/sourcegraph/issues/11684)

## 3.17.1

### Added

- Improved search indexing metrics

### Changed

- Some monitoring alerts now have more useful descriptions. [#11542](https://github.com/sourcegraph/sourcegraph/pull/11542)

### Fixed

- The single-container `sourcegraph/server` image now correctly reports its version.
- An issue where repositories would not clone and index in some edge cases where the clones were deleted or not successful on gitserver. [#11602](https://github.com/sourcegraph/sourcegraph/pull/11602)
- An issue where the sourcegraph/server Jaeger config was invalid. [#11661](https://github.com/sourcegraph/sourcegraph/pull/11661)

## 3.17.0

### Added

- The search results page now shows a small UI notification if either repository forks or archives are excluded, when `fork` or `archived` options are not explicitly set. [#10624](https://github.com/sourcegraph/sourcegraph/pull/10624)
- Prometheus metric `src_gitserver_repos_removed_disk_pressure` which is incremented everytime we remove a repository due to disk pressure. [#10900](https://github.com/sourcegraph/sourcegraph/pull/10900)
- `gitolite.exclude` setting in [Gitolite external service config](https://docs.sourcegraph.com/admin/external_service/gitolite#configuration) now supports a regular expression via the `pattern` field. This is consistent with how we exclude in other external services. Additionally this is a replacement for the deprecated `blacklist` configuration. [#11403](https://github.com/sourcegraph/sourcegraph/pull/11403)
- Notifications about Sourcegraph being out of date will now be shown to site admins and users (depending on how out-of-date it is).
- Alerts are now configured using `observability.alerts` in the site configuration, instead of via the Grafana web UI. This does not yet support all Grafana notification channel types, and is not yet supported on `sourcegraph/server` ([#11473](https://github.com/sourcegraph/sourcegraph/issues/11473)). For more details, please refer to the [Sourcegraph alerting guide](https://docs.sourcegraph.com/admin/observability/alerting).
- Experimental basic support for detecting if your Sourcegraph instance is over or under-provisioned has been added through a set of dashboards and warning-level alerts based on container utilization.
- Query [operators](https://docs.sourcegraph.com/code_search/reference/queries#boolean-operators) `and` and `or` are now enabled by default in all search modes for searching file content. [#11521](https://github.com/sourcegraph/sourcegraph/pull/11521)

### Changed

- Repository search within a version context will link to the revision in the version context. [#10860](https://github.com/sourcegraph/sourcegraph/pull/10860)
- Background permissions syncing becomes the default method to sync permissions from code hosts. Please [read our documentation for things to keep in mind before upgrading](https://docs.sourcegraph.com/admin/repo/permissions#background-permissions-syncing). [#10972](https://github.com/sourcegraph/sourcegraph/pull/10972)
- The styling of the hover overlay was overhauled to never have badges or the close button overlap content while also always indicating whether the overlay is currently pinned. The styling on code hosts was also improved. [#10956](https://github.com/sourcegraph/sourcegraph/pull/10956)
- Previously, it was required to quote most patterns in structural search. This is no longer a restriction and single and double quotes in structural search patterns are interpreted literally. Note: you may still use `content:"structural-pattern"` if the pattern without quotes conflicts with other syntax. [#11481](https://github.com/sourcegraph/sourcegraph/pull/11481)

### Fixed

- Dynamic repo search filters on branches which contain special characters are correctly escaped now. [#10810](https://github.com/sourcegraph/sourcegraph/pull/10810)
- Forks and archived repositories at a specific commit are searched without the need to specify "fork:yes" or "archived:yes" in the query. [#10864](https://github.com/sourcegraph/sourcegraph/pull/10864)
- The git history for binary files is now correctly shown. [#11034](https://github.com/sourcegraph/sourcegraph/pull/11034)
- Links to AWS Code Commit repositories have been fixed after the URL schema has been changed. [#11019](https://github.com/sourcegraph/sourcegraph/pull/11019)
- A link to view all repositories will now always appear on the Explore page. [#11113](https://github.com/sourcegraph/sourcegraph/pull/11113)
- The Site-admin > Pings page no longer incorrectly indicates that pings are disabled when they aren't. [#11229](https://github.com/sourcegraph/sourcegraph/pull/11229)
- Match counts are now accurately reported for indexed search. [#11242](https://github.com/sourcegraph/sourcegraph/pull/11242)
- When background permissions syncing is enabled, it is now possible to only enforce permissions for repositories from selected code hosts (instead of enforcing permissions for repositories from all code hosts). [#11336](https://github.com/sourcegraph/sourcegraph/pull/11336)
- When more than 200+ repository revisions in a search are unindexed (very rare), the remaining repositories are reported as missing instead of Sourcegraph issuing e.g. several thousand unindexed search requests which causes system slowness and ultimately times out - ensuring searches are still fast even if there are indexing issues on a deployment of Sourcegraph. This does not apply if `index:no` is present in the query.

### Removed

- Automatic syncing of Campaign webhooks for Bitbucket Server. [#10962](https://github.com/sourcegraph/sourcegraph/pull/10962)
- The `blacklist` configuration option for Gitolite is DEPRECATED and will be removed in 3.19. Use `exclude.pattern` instead.

## 3.16.2

### Fixed

- Search: fix indexed search match count [#7fc96](https://github.com/sourcegraph/sourcegraph/commit/7fc96d319f49f55da46a7649ccf261aa7e8327c3)
- Sort detected languages properly [#e7750](https://github.com/sourcegraph/sourcegraph/commit/e77507d060a40355e7b86fb093d21a7149ea03ac)

## 3.16.1

### Fixed

- Fix repo not found error for patches [#11021](https://github.com/sourcegraph/sourcegraph/pull/11021).
- Show expired license screen [#10951](https://github.com/sourcegraph/sourcegraph/pull/10951).
- Sourcegraph is now built with Go 1.14.3, fixing issues running Sourcegraph onUbuntu 19 and 20. [#10447](https://github.com/sourcegraph/sourcegraph/issues/10447)

## 3.16.0

### Added

- Autocompletion for `repogroup` filters in search queries. [#10141](https://github.com/sourcegraph/sourcegraph/pull/10286)
- If the experimental feature flag `codeInsights` is enabled, extensions can contribute content to directory pages through the experimental `ViewProvider` API. [#10236](https://github.com/sourcegraph/sourcegraph/pull/10236)
  - Directory pages are then represented as an experimental `DirectoryViewer` in the `visibleViewComponents` of the extension API. **Note: This may break extensions that were assuming `visibleViewComponents` were always `CodeEditor`s and did not check the `type` property.** Extensions checking the `type` property will continue to work. [#10236](https://github.com/sourcegraph/sourcegraph/pull/10236)
- [Major syntax highlighting improvements](https://github.com/sourcegraph/syntect_server/pull/29), including:
  - 228 commits / 1 year of improvements to the syntax highlighter library Sourcegraph uses ([syntect](https://github.com/trishume/syntect)).
  - 432 commits / 1 year of improvements to the base syntax definitions for ~36 languages Sourcegraph uses ([sublimehq/Packages](https://github.com/sublimehq/Packages)).
  - 30 new file extensions/names now detected.
  - Likely fixes other major instability and language support issues. #9557
  - Added [Smarty](#2885), [Ethereum / Solidity / Vyper)](#2440), [Cuda](#5907), [COBOL](#10154), [vb.NET](#4901), and [ASP.NET](#4262) syntax highlighting.
  - Fixed OCaml syntax highlighting #3545
  - Bazel/Starlark support improved (.star, BUILD, and many more extensions now properly highlighted). #8123
- New permissions page in both user and repository settings when background permissions syncing is enabled (`"permissions.backgroundSync": {"enabled": true}`). [#10473](https://github.com/sourcegraph/sourcegraph/pull/10473) [#10655](https://github.com/sourcegraph/sourcegraph/pull/10655)
- A new dropdown for choosing version contexts appears on the left of the query input when version contexts are specified in `experimentalFeatures.versionContext` in site configuration. Version contexts allow you to scope your search to specific sets of repos at revisions.
- Campaign changeset usage counts including changesets created, added and merged will be sent back in pings. [#10591](https://github.com/sourcegraph/sourcegraph/pull/10591)
- Diff views now feature syntax highlighting and can be properly copy-pasted. [#10437](https://github.com/sourcegraph/sourcegraph/pull/10437)
- Admins can now download an anonymized usage statistics ZIP archive in the **Site admin > Usage stats**. Opting to share this archive with the Sourcegraph team helps us make the product even better. [#10475](https://github.com/sourcegraph/sourcegraph/pull/10475)
- Extension API: There is now a field `versionContext` and subscribable `versionContextChanges` in `Workspace` to allow extensions to respect the instance's version context.
- The smart search field, providing syntax highlighting, hover tooltips, and validation on filters in search queries, is now activated by default. It can be disabled by setting `{ "experimentalFeatures": { "smartSearchField": false } }` in global settings.

### Changed

- The `userID` and `orgID` fields in the SavedSearch type in the GraphQL API have been replaced with a `namespace` field. To get the ID of the user or org that owns the saved search, use `namespace.id`. [#5327](https://github.com/sourcegraph/sourcegraph/pull/5327)
- Tree pages now redirect to blob pages if the path is not a tree and vice versa. [#10193](https://github.com/sourcegraph/sourcegraph/pull/10193)
- Files and directories that are not found now return a 404 status code. [#10193](https://github.com/sourcegraph/sourcegraph/pull/10193)
- The site admin flag `disableNonCriticalTelemetry` now allows Sourcegraph admins to disable most anonymous telemetry. Visit https://docs.sourcegraph.com/admin/pings to learn more. [#10402](https://github.com/sourcegraph/sourcegraph/pull/10402)

### Fixed

- In the OSS version of Sourcegraph, authorization providers are properly initialized and GraphQL APIs are no longer blocked. [#3487](https://github.com/sourcegraph/sourcegraph/issues/3487)
- Previously, GitLab repository paths containing certain characters could not be excluded (slashes and periods in parts of the paths). These characters are now allowed, so the repository paths can be excluded. [#10096](https://github.com/sourcegraph/sourcegraph/issues/10096)
- Symbols for indexed commits in languages Haskell, JSONNet, Kotlin, Scala, Swift, Thrift, and TypeScript will show up again. Previously our symbol indexer would not know how to extract symbols for those languages even though our unindexed symbol service did. [#10357](https://github.com/sourcegraph/sourcegraph/issues/10357)
- When periodically re-cloning a repository it will still be available. [#10663](https://github.com/sourcegraph/sourcegraph/pull/10663)

### Removed

- The deprecated feature discussions has been removed. [#9649](https://github.com/sourcegraph/sourcegraph/issues/9649)

## 3.15.2

### Fixed

- Fix repo not found error for patches [#11021](https://github.com/sourcegraph/sourcegraph/pull/11021).
- Show expired license screen [#10951](https://github.com/sourcegraph/sourcegraph/pull/10951).

## 3.15.1

### Fixed

- A potential security vulnerability with in the authentication workflow has been fixed. [#10167](https://github.com/sourcegraph/sourcegraph/pull/10167)
- An issue where `sourcegraph/postgres-11.4:3.15.0` was incorrectly an older version of the image incompatible with non-root Kubernetes deployments. `sourcegraph/postgres-11.4:3.15.1` now matches the same image version found in Sourcegraph 3.14.3 (`20-04-07_56b20163`).
- An issue that caused the search result type tabs to be overlapped in Safari. [#10191](https://github.com/sourcegraph/sourcegraph/pull/10191)

## 3.15.0

### Added

- Users and site administrators can now view a log of their actions/events in the user settings. [#9141](https://github.com/sourcegraph/sourcegraph/pull/9141)
- With the new `visibility:` filter search results can now be filtered based on a repository's visibility (possible filter values: `any`, `public` or `private`). [#8344](https://github.com/sourcegraph/sourcegraph/issues/8344)
- [`sourcegraph/git-extras`](https://sourcegraph.com/extensions/sourcegraph/git-extras) is now enabled by default on new instances [#3501](https://github.com/sourcegraph/sourcegraph/issues/3501)
- The Sourcegraph Docker image will now copy `/etc/sourcegraph/gitconfig` to `$HOME/.gitconfig`. This is a convenience similiar to what we provide for [repositories that need HTTP(S) or SSH authentication](https://docs.sourcegraph.com/admin/repo/auth). [#658](https://github.com/sourcegraph/sourcegraph/issues/658)
- Permissions background syncing is now supported for GitHub via site configuration `"permissions.backgroundSync": {"enabled": true}`. [#8890](https://github.com/sourcegraph/sourcegraph/issues/8890)
- Search: Adding `stable:true` to a query ensures a deterministic search result order. This is an experimental parameter. It applies only to file contents, and is limited to at max 5,000 results (consider using [the paginated search API](https://docs.sourcegraph.com/api/graphql/search#sourcegraph-3-9-experimental-paginated-search) if you need more than that.). [#9681](https://github.com/sourcegraph/sourcegraph/pull/9681).
- After completing the Sourcegraph user feedback survey, a button may appear for tweeting this feedback at [@sourcegraph](https://twitter.com/sourcegraph). [#9728](https://github.com/sourcegraph/sourcegraph/pull/9728)
- `git fetch` and `git clone` now inherit the parent process environment variables. This allows site admins to set `HTTPS_PROXY` or [git http configurations](https://git-scm.com/docs/git-config/2.26.0#Documentation/git-config.txt-httpproxy) via environment variables. For cluster environments site admins should set this on the gitserver container. [#250](https://github.com/sourcegraph/sourcegraph/issues/250)
- Experimental: Search for file contents using `and`- and `or`-expressions in queries. Enabled via the global settings value `{"experimentalFeatures": {"andOrQuery": "enabled"}}`. [#8567](https://github.com/sourcegraph/sourcegraph/issues/8567)
- Always include forks or archived repositories in searches via the global/org/user settings with `"search.includeForks": true` or `"search.includeArchived": true` respectively. [#9927](https://github.com/sourcegraph/sourcegraph/issues/9927)
- observability (debugging): It is now possible to log all Search and GraphQL requests slower than N milliseconds, using the new site configuration options `observability.logSlowGraphQLRequests` and `observability.logSlowSearches`.
- observability (monitoring): **More metrics monitored and alerted on, more legible dashboards**
  - Dashboard panels now show an orange/red background color when the defined warning/critical alert threshold has been met, making it even easier to see on a dashboard what is in a bad state.
  - Symbols: failing `symbols` -> `frontend-internal` requests are now monitored. [#9732](https://github.com/sourcegraph/sourcegraph/issues/9732)
  - Frontend dasbhoard: Search error types are now broken into distinct panels for improved visibility/legibility.
    - **IMPORTANT**: If you have previously configured alerting on any of these panels or on "hard search errors", you will need to reconfigure it after upgrading.
  - Frontend dasbhoard: Search error and latency are now broken down by type: Browser requests, search-based code intel requests, and API requests.
- observability (debugging): **Distributed tracing is a powerful tool for investigating performance issues.** The following changes have been made with the goal of making it easier to use distributed tracing with Sourcegraph:

  - The site configuration field `"observability.tracing": { "sampling": "..." }` allows a site admin to control which requests generate tracing data.
    - `"all"` will trace all requests.
    - `"selective"` (recommended) will trace all requests initiated from an end-user URL with `?trace=1`. Non-end-user-initiated requests can set a HTTP header `X-Sourcegraph-Should-Trace: true`. This is the recommended setting, as `"all"` can generate large amounts of tracing data that may cause network and memory resource contention in the Sourcegraph instance.
    - `"none"` (default) turns off tracing.
  - Jaeger is now the officially supported distributed tracer. The following is the recommended site configuration to connect Sourcegraph to a Jaeger agent (which must be deployed on the same host and listening on the default ports):

    ```
    "observability.tracing": {
      "sampling": "selective"
    }
    ```

  - Jaeger is now included in the Sourcegraph deployment configuration by default if you are using Kubernetes, Docker Compose, or the pure Docker cluster deployment model. (It is not yet included in the single Docker container distribution.) It will be included as part of upgrading to 3.15 in these deployment models, unless disabled.
  - The site configuration field, `useJaeger`, is deprecated in favor of `observability.tracing`.
  - Support for configuring Lightstep as a distributed tracer is deprecated and will be removed in a subsequent release. Instances that use Lightstep with Sourcegraph are encouraged to migrate to Jaeger (directions for running Jaeger alongside Sourcegraph are included in the installation instructions).

### Changed

- Multiple backwards-incompatible changes in the parts of the GraphQL API related to Campaigns [#9106](https://github.com/sourcegraph/sourcegraph/issues/9106):
  - `CampaignPlan.status` has been removed, since we don't need it anymore after moving execution of campaigns to src CLI in [#8008](https://github.com/sourcegraph/sourcegraph/pull/8008).
  - `CampaignPlan` has been renamed to `PatchSet`.
  - `ChangesetPlan`/`ChangesetPlanConnection` has been renamed to `Patch`/`PatchConnection`.
  - `CampaignPlanPatch` has been renamed to `PatchInput`.
  - `Campaign.plan` has been renamed to `Campaign.patchSet`.
  - `Campaign.changesetPlans` has been renamed to `campaign.changesetPlan`.
  - `createCampaignPlanFromPatches` mutation has been renamed to `createPatchSetFromPatches`.
- Removed the scoped search field on tree pages. When browsing code, the global search query will now get scoped to the current tree or file. [#9225](https://github.com/sourcegraph/sourcegraph/pull/9225)
- Instances without a license key that exceed the published user limit will now display a notice to all users.

### Fixed

- `.*` in the filter pattern were ignored and led to missing search results. [#9152](https://github.com/sourcegraph/sourcegraph/pull/9152)
- The Phabricator integration no longer makes duplicate requests to Phabricator's API on diff views. [#8849](https://github.com/sourcegraph/sourcegraph/issues/8849)
- Changesets on repositories that aren't available on the instance anymore are now hidden instead of failing. [#9656](https://github.com/sourcegraph/sourcegraph/pull/9656)
- observability (monitoring):
  - **Dashboard and alerting bug fixes**
    - Syntect Server dashboard: "Worker timeouts" can no longer appear to go negative. [#9523](https://github.com/sourcegraph/sourcegraph/issues/9523)
    - Symbols dashboard: "Store fetch queue size" can no longer appear to go negative. [#9731](https://github.com/sourcegraph/sourcegraph/issues/9731)
    - Syntect Server dashboard: "Worker timeouts" no longer incorrectly shows multiple values. [#9524](https://github.com/sourcegraph/sourcegraph/issues/9524)
    - Searcher dashboard: "Search errors on unindexed repositories" no longer includes cancelled search requests (which are expected).
    - Fixed an issue where NaN could leak into the `alert_count` metric. [#9832](https://github.com/sourcegraph/sourcegraph/issues/9832)
    - Gitserver: "resolve_revision_duration_slow" alert is no longer flaky / non-deterministic. [#9751](https://github.com/sourcegraph/sourcegraph/issues/9751)
    - Git Server dashboard: there is now a panel to show concurrent command executions to match the defined alerts. [#9354](https://github.com/sourcegraph/sourcegraph/issues/9354)
    - Git Server dashboard: adjusted the critical disk space alert to 15% so it can now fire. [#9351](https://github.com/sourcegraph/sourcegraph/issues/9351)
  - **Dashboard visiblity and legibility improvements**
    - all: "frontend internal errors" are now broken down just by route, which makes reading the graph easier. [#9668](https://github.com/sourcegraph/sourcegraph/issues/9668)
    - Frontend dashboard: panels no longer show misleading duplicate labels. [#9660](https://github.com/sourcegraph/sourcegraph/issues/9660)
    - Syntect Server dashboard: panels are no longer compacted, for improved visibility. [#9525](https://github.com/sourcegraph/sourcegraph/issues/9525)
    - Frontend dashboard: panels are no longer compacted, for improved visibility. [#9356](https://github.com/sourcegraph/sourcegraph/issues/9356)
    - Searcher dashboard: "Search errors on unindexed repositories" is now broken down by code instead of instance for improved readability. [#9670](https://github.com/sourcegraph/sourcegraph/issues/9670)
    - Symbols dashboard: metrics are now aggregated instead of per-instance, for improved visibility. [#9730](https://github.com/sourcegraph/sourcegraph/issues/9730)
    - Firing alerts are now correctly sorted at the top of dashboards by default. [#9766](https://github.com/sourcegraph/sourcegraph/issues/9766)
    - Panels at the bottom of the home dashboard no longer appear clipped / cut off. [#9768](https://github.com/sourcegraph/sourcegraph/issues/9768)
    - Git Server dashboard: disk usage now shown in percentages to match the alerts that can fire. [#9352](https://github.com/sourcegraph/sourcegraph/issues/9352)
    - Git Server dashboard: the 'echo command duration test' panel now properly displays units in seconds. [#7628](https://github.com/sourcegraph/sourcegraph/issues/7628)
    - Dashboard panels showing firing alerts no longer over-count firing alerts due to the number of service replicas. [#9353](https://github.com/sourcegraph/sourcegraph/issues/9353)

### Removed

- The experimental feature discussions is marked as deprecated. GraphQL and configuration fields related to it will be removed in 3.16. [#9649](https://github.com/sourcegraph/sourcegraph/issues/9649)

## 3.14.4

### Fixed

- A potential security vulnerability with in the authentication workflow has been fixed. [#10167](https://github.com/sourcegraph/sourcegraph/pull/10167)

## 3.14.3

### Fixed

- phabricator: Duplicate requests to phabricator API from sourcegraph extensions. [#8849](https://github.com/sourcegraph/sourcegraph/issues/8849)

## 3.14.2

### Fixed

- campaigns: Ignore changesets where repo does not exist anymore. [#9656](https://github.com/sourcegraph/sourcegraph/pull/9656)

## 3.14.1

### Added

- monitoring: new Permissions dashboard to show stats of repository permissions.

### Changed

- Site-Admin/Instrumentation in the Kubernetes cluster deployment now includes indexed-search.

## 3.14.0

### Added

- Site-Admin/Instrumentation is now available in the Kubernetes cluster deployment [8805](https://github.com/sourcegraph/sourcegraph/pull/8805).
- Extensions can now specify a `baseUri` in the `DocumentFilter` when registering providers.
- Admins can now exclude GitHub forks and/or archived repositories from the set of repositories being mirrored in Sourcegraph with the `"exclude": [{"forks": true}]` or `"exclude": [{"archived": true}]` GitHub external service configuration. [#8974](https://github.com/sourcegraph/sourcegraph/pull/8974)
- Campaign changesets can be filtered by State, Review State and Check State. [#8848](https://github.com/sourcegraph/sourcegraph/pull/8848)
- Counts of users of and searches conducted with interactive and plain text search modes will be sent back in pings, aggregated daily, weekly, and monthly.
- Aggregated counts of daily, weekly, and monthly active users of search will be sent back in pings.
- Counts of number of searches conducted using each filter will be sent back in pings, aggregated daily, weekly, and monthly.
- Counts of number of users conducting searches containing each filter will be sent back in pings, aggregated daily, weekly, and monthly.
- Added more entries (Bash, Erlang, Julia, OCaml, Scala) to the list of suggested languages for the `lang:` filter.
- Permissions background sync is now supported for GitLab and Bitbucket Server via site configuration `"permissions.backgroundSync": {"enabled": true}`.
- Indexed search exports more prometheus metrics and debug logs to aid debugging performance issues. [#9111](https://github.com/sourcegraph/sourcegraph/issues/9111)
- monitoring: the Frontend dashboard now shows in excellent detail how search is behaving overall and at a glance.
- monitoring: added alerts for when hard search errors (both timeouts and general errors) are high.
- monitoring: added alerts for when partial search timeouts are high.
- monitoring: added alerts for when search 90th and 99th percentile request duration is high.
- monitoring: added alerts for when users are being shown an abnormally large amount of search alert user suggestions and no results.
- monitoring: added alerts for when the internal indexed and unindexed search services are returning bad responses.
- monitoring: added alerts for when gitserver may be under heavy load due to many concurrent command executions or under-provisioning.

### Changed

- The "automation" feature was renamed to "campaigns".
  - `campaigns.readAccess.enabled` replaces the deprecated site configuration property `automation.readAccess.enabled`.
  - The experimental feature flag was not renamed (because it will go away soon) and remains `{"experimentalFeatures": {"automation": "enabled"}}`.
- The [Kubernetes deployment](https://github.com/sourcegraph/deploy-sourcegraph) for **existing** installations requires a
  [migration step](https://github.com/sourcegraph/deploy-sourcegraph/blob/master/docs/migrate.md) when upgrading
  past commit [821032e2ee45f21f701](https://github.com/sourcegraph/deploy-sourcegraph/commit/821032e2ee45f21f701caac624e4f090c59fd259) or when upgrading to 3.14.
  New installations starting with the mentioned commit or with 3.14 do not need this migration step.
- Aggregated search latencies (in ms) of search queries are now included in [pings](https://docs.sourcegraph.com/admin/pings).
- The [Kubernetes deployment](https://github.com/sourcegraph/deploy-sourcegraph) frontend role has added services as a resource to watch/listen/get.
  This change does not affect the newly-introduced, restricted Kubernetes config files.
- Archived repositories are excluded from search by default. Adding `archived:yes` includes archived repositories.
- Forked repositories are excluded from search by default. Adding `fork:yes` includes forked repositories.
- CSRF and session cookies now set `SameSite=None` when Sourcegraph is running behind HTTPS and `SameSite=Lax` when Sourcegraph is running behind HTTP in order to comply with a [recent IETF proposal](https://web.dev/samesite-cookies-explained/#samesitenone-must-be-secure). As a side effect, the Sourcegraph browser extension and GitLab/Bitbucket native integrations can only connect to private instances that have HTTPS configured. If your private instance is only running behind HTTP, please configure your instance to use HTTPS in order to continue using these.
- The Bitbucket Server rate limit that Sourcegraph self-imposes has been raised from 120 req/min to 480 req/min to account for Sourcegraph instances that make use of Sourcegraphs' Bitbucket Server repository permissions and campaigns at the same time (which require a larger number of API requests against Bitbucket Server). The new number is based on Sourcegraph consuming roughly 8% the average API request rate of a large customers' Bitbucket Server instance. [#9048](https://github.com/sourcegraph/sourcegraph/pull/9048/files)
- If a single, unambiguous commit SHA is used in a search query (e.g., `repo@c98f56`) and a search index exists at this commit (i.e., it is the `HEAD` commit), then the query is searched using the index. Prior to this change, unindexed search was performed for any query containing an `@commit` specifier.

### Fixed

- Zoekt's watchdog ensures the service is down upto 3 times before exiting. The watchdog would misfire on startup on resource constrained systems, with the retries this should make a false positive far less likely. [#7867](https://github.com/sourcegraph/sourcegraph/issues/7867)
- A regression in repo-updater was fixed that lead to every repository's git clone being updated every time the list of repositories was synced from the code host. [#8501](https://github.com/sourcegraph/sourcegraph/issues/8501)
- The default timeout of indexed search has been increased. Previously indexed search would always return within 3s. This lead to broken behaviour on new instances which had yet to tune resource allocations. [#8720](https://github.com/sourcegraph/sourcegraph/pull/8720)
- Bitbucket Server older than 5.13 failed to sync since Sourcegraph 3.12. This was due to us querying for the `archived` label, but Bitbucket Server 5.13 does not support labels. [#8883](https://github.com/sourcegraph/sourcegraph/issues/8883)
- monitoring: firing alerts are now ordered at the top of the list in dashboards by default for better visibility.
- monitoring: fixed an issue where some alerts would fail to report in for the "Total alerts defined" panel in the overview dashboard.

### Removed

- The v3.11 migration to merge critical and site configuration has been removed. If you are still making use of the deprecated `CRITICAL_CONFIG_FILE`, your instance may not start up. See the [migration notes for Sourcegraph 3.11](https://docs.sourcegraph.com/admin/migration/3_11) for more information.

## 3.13.2

### Fixed

- The default timeout of indexed search has been increased. Previously indexed search would always return within 3s. This lead to broken behaviour on new instances which had yet to tune resource allocations. [#8720](https://github.com/sourcegraph/sourcegraph/pull/8720)
- Bitbucket Server older than 5.13 failed to sync since Sourcegraph 3.12. This was due to us querying for the `archived` label, but Bitbucket Server 5.13 does not support labels. [#8883](https://github.com/sourcegraph/sourcegraph/issues/8883)
- A regression in repo-updater was fixed that lead to every repository's git clone being updated every time the list of repositories was synced from the code host. [#8501](https://github.com/sourcegraph/sourcegraph/issues/8501)

## 3.13.1

### Fixed

- To reduce the chance of users running into "502 Bad Gateway" errors an internal timeout has been increased from 60 seconds to 10 minutes so that long running requests are cut short by the proxy in front of `sourcegraph-frontend` and correctly reported as "504 Gateway Timeout". [#8606](https://github.com/sourcegraph/sourcegraph/pull/8606)
- Sourcegraph instances that are not connected to the internet will no longer display errors when users submit NPS survey responses (the responses will continue to be stored locally). Rather, an error will be printed to the frontend logs. [#8598](https://github.com/sourcegraph/sourcegraph/issues/8598)
- Showing `head>` in the search results if the first line of the file is shown [#8619](https://github.com/sourcegraph/sourcegraph/issues/8619)

## 3.13.0

### Added

- Experimental: Added new field `experimentalFeatures.customGitFetch` that allows defining custom git fetch commands for code hosts and repositories with special settings. [#8435](https://github.com/sourcegraph/sourcegraph/pull/8435)
- Experimental: the search query input now provides syntax highlighting, hover tooltips, and diagnostics on filters in search queries. Requires the global settings value `{ "experimentalFeatures": { "smartSearchField": true } }`.
- Added a setting `search.hideSuggestions`, which when set to `true`, will hide search suggestions in the search bar. [#8059](https://github.com/sourcegraph/sourcegraph/pull/8059)
- Experimental: A tool, [src-expose](https://docs.sourcegraph.com/admin/external_service/other#experimental-src-expose), can be used to import code from any code host.
- Experimental: Added new field `certificates` as in `{ "experimentalFeatures" { "tls.external": { "certificates": ["<CERT>"] } } }`. This allows you to add certificates to trust when communicating with a code host (via API or git+http). We expect this to be useful for adding internal certificate authorities/self-signed certificates. [#71](https://github.com/sourcegraph/sourcegraph/issues/71)
- Added a setting `auth.minPasswordLength`, which when set, causes a minimum password length to be enforced when users sign up or change passwords. [#7521](https://github.com/sourcegraph/sourcegraph/issues/7521)
- GitHub labels associated with code change campaigns are now displayed. [#8115](https://github.com/sourcegraph/sourcegraph/pull/8115)
- GitHub labels associated with campaigns are now displayed. [#8115](https://github.com/sourcegraph/sourcegraph/pull/8115)
- When creating a campaign, users can now specify the branch name that will be used on code host. This is also a breaking change for users of the GraphQL API since the `branch` attribute is now required in `CreateCampaignInput` when a `plan` is also specified. [#7646](https://github.com/sourcegraph/sourcegraph/issues/7646)
- Added an optional `content:` parameter for specifying a search pattern. This parameter overrides any other search patterns in a query. Useful for unambiguously specifying what to search for when search strings clash with other query syntax. [#6490](https://github.com/sourcegraph/sourcegraph/issues/6490)
- Interactive search mode, which helps users construct queries using UI elements, is now made available to users by default. A dropdown to the left of the search bar allows users to toggle between interactive and plain text modes. The option to use interactive search mode can be disabled by adding `{ "experimentalFeatures": { "splitSearchModes": false } }` in global settings. [#8461](https://github.com/sourcegraph/sourcegraph/pull/8461)
- Our [upgrade policy](https://docs.sourcegraph.com/#upgrading-sourcegraph) is now enforced by the `sourcegraph-frontend` on startup to prevent admins from mistakenly jumping too many versions. [#8157](https://github.com/sourcegraph/sourcegraph/pull/8157) [#7702](https://github.com/sourcegraph/sourcegraph/issues/7702)
- Repositories with bad object packs or bad objects are automatically repaired. We now detect suspect output of git commands to mark a repository for repair. [#6676](https://github.com/sourcegraph/sourcegraph/issues/6676)
- Hover tooltips for Scala and Perl files now have syntax highlighting. [#8456](https://github.com/sourcegraph/sourcegraph/pull/8456) [#8307](https://github.com/sourcegraph/sourcegraph/issues/8307)

### Changed

- `experimentalFeatures.splitSearchModes` was removed as a site configuration option. It should be set in global/org/user settings.
- Sourcegraph now waits for `90s` instead of `5s` for Redis to be available before quitting. This duration is configurable with the new `SRC_REDIS_WAIT_FOR` environment variable.
- Code intelligence usage statistics will be sent back via pings by default. Aggregated event counts can be disabled via the site admin flag `disableNonCriticalTelemetry`.
- The Sourcegraph Docker image optimized its use of Redis to make start-up significantly faster in certain scenarios (e.g when container restarts were frequent). ([#3300](https://github.com/sourcegraph/sourcegraph/issues/3300), [#2904](https://github.com/sourcegraph/sourcegraph/issues/2904))
- Upgrading Sourcegraph is officially supported for one minor version increment (e.g., 3.12 -> 3.13). Previously, upgrades from 2 minor versions previous were supported. Please reach out to support@sourcegraph.com if you would like assistance upgrading from a much older version of Sourcegraph.
- The GraphQL mutation `previewCampaignPlan` has been renamed to `createCampaignPlan`. This mutation is part of campaigns, which is still in beta and behind a feature flag and thus subject to possible breaking changes while we still work on it.
- The GraphQL mutation `previewCampaignPlan` has been renamed to `createCampaignPlan`. This mutation is part of the campaigns feature, which is still in beta and behind a feature flag and thus subject to possible breaking changes while we still work on it.
- The GraphQL field `CampaignPlan.changesets` has been deprecated and will be removed in 3.15. A new field called `CampaignPlan.changesetPlans` has been introduced to make the naming more consistent with the `Campaign.changesetPlans` field. Please use that instead. [#7966](https://github.com/sourcegraph/sourcegraph/pull/7966)
- Long lines (>2000 bytes) are no longer highlighted, in order to prevent performance issues in browser rendering. [#6489](https://github.com/sourcegraph/sourcegraph/issues/6489)
- No longer requires `read:org` permissions for GitHub OAuth if `allowOrgs` is not enabled in the site configuration. [#8163](https://github.com/sourcegraph/sourcegraph/issues/8163)
- [Documentation](https://github.com/sourcegraph/deploy-sourcegraph/blob/master/configure/jaeger/README.md) in github.com/sourcegraph/deploy-sourcegraph for deploying Jaeger in Kubernetes clusters running Sourcegraph has been updated to use the [Jaeger Operator](https://www.jaegertracing.io/docs/1.16/operator/), the recommended standard way of deploying Jaeger in a Kubernetes cluster. We recommend existing customers that use Jaeger adopt this new method of deployment. Please reach out to support@sourcegraph.com if you'd like assistance updating.

### Fixed

- The syntax highlighter (syntect-server) no longer fails when run in environments without IPv6 support. [#8463](https://github.com/sourcegraph/sourcegraph/pull/8463)
- After adding/removing a gitserver replica the admin interface will correctly report that repositories that need to move replicas as cloning. [#7970](https://github.com/sourcegraph/sourcegraph/issues/7970)
- Show download button for images. [#7924](https://github.com/sourcegraph/sourcegraph/issues/7924)
- gitserver backoffs trying to re-clone repositories if they fail to clone. In the case of large monorepos that failed this lead to gitserver constantly cloning them and using many resources. [#7804](https://github.com/sourcegraph/sourcegraph/issues/7804)
- It is now possible to escape spaces using `\` in the search queries when using regexp. [#7604](https://github.com/sourcegraph/sourcegraph/issues/7604)
- Clicking filter chips containing whitespace is now correctly quoted in the web UI. [#6498](https://github.com/sourcegraph/sourcegraph/issues/6498)
- **Monitoring:** Fixed an issue with the **Frontend** -> **Search responses by status** panel which caused search response types to not be aggregated as expected. [#7627](https://github.com/sourcegraph/sourcegraph/issues/7627)
- **Monitoring:** Fixed an issue with the **Replacer**, **Repo Updater**, and **Searcher** dashboards would incorrectly report on a metric from the unrelated query-runner service. [#7531](https://github.com/sourcegraph/sourcegraph/issues/7531)
- Deterministic ordering of results from indexed search. Previously when refreshing a page with many results some results may come and go.
- Spread out periodic git reclones. Previously we would reclone all git repositories every 45 days. We now add in a jitter of 12 days to spread out the load for larger installations. [#8259](https://github.com/sourcegraph/sourcegraph/issues/8259)
- Fixed an issue with missing commit information in graphql search results. [#8343](https://github.com/sourcegraph/sourcegraph/pull/8343)

### Removed

- All repository fields related to `enabled` and `disabled` have been removed from the GraphQL API. These fields have been deprecated since 3.4. [#3971](https://github.com/sourcegraph/sourcegraph/pull/3971)
- The deprecated extension API `Hover.__backcompatContents` was removed.

## 3.12.10

This release backports the fixes released in `3.13.2` for customers still on `3.12`.

### Fixed

- The default timeout of indexed search has been increased. Previously indexed search would always return within 3s. This lead to broken behaviour on new instances which had yet to tune resource allocations. [#8720](https://github.com/sourcegraph/sourcegraph/pull/8720)
- Bitbucket Server older than 5.13 failed to sync since Sourcegraph 3.12. This was due to us querying for the `archived` label, but Bitbucket Server 5.13 does not support labels. [#8883](https://github.com/sourcegraph/sourcegraph/issues/8883)
- A regression in repo-updater was fixed that lead to every repository's git clone being updated every time the list of repositories was synced from the code host. [#8501](https://github.com/sourcegraph/sourcegraph/issues/8501)

## 3.12.9

This is `3.12.8` release with internal infrastructure fixes to publish the docker images.

## 3.12.8

### Fixed

- Extension API showInputBox and other Window methods now work on search results pages [#8519](https://github.com/sourcegraph/sourcegraph/issues/8519)
- Extension error notification styling is clearer [#8521](https://github.com/sourcegraph/sourcegraph/issues/8521)

## 3.12.7

### Fixed

- Campaigns now gracefully handle GitHub review dismissals when rendering the burndown chart.

## 3.12.6

### Changed

- When GitLab permissions are turned on using GitLab OAuth authentication, GitLab project visibility is fetched in batches, which is generally more efficient than fetching them individually. The `minBatchingThreshold` and `maxBatchRequests` fields of the `authorization.identityProvider` object in the GitLab repositories configuration control when such batch fetching is used. [#8171](https://github.com/sourcegraph/sourcegraph/pull/8171)

## 3.12.5

### Fixed

- Fixed an internal race condition in our Docker build process. The previous patch version 3.12.4 contained an lsif-server version that was newer than expected. The affected artifacts have since been removed from the Docker registry.

## 3.12.4

### Added

- New optional `apiURL` configuration option for Bitbucket Cloud code host connection [#8082](https://github.com/sourcegraph/sourcegraph/pull/8082)

## 3.12.3

### Fixed

- Fixed an issue in `sourcegraph/*` Docker images where data folders were either not created or had incorrect permissions - preventing the use of Docker volumes. [#7991](https://github.com/sourcegraph/sourcegraph/pull/7991)

## 3.12.2

### Added

- Experimental: The site configuration field `campaigns.readAccess.enabled` allows site-admins to give read-only access for code change campaigns to non-site-admins. This is a setting for the experimental feature campaigns and will only have an effect when campaigns are enabled under `experimentalFeatures`. [#8013](https://github.com/sourcegraph/sourcegraph/issues/8013)

### Fixed

- A regression in 3.12.0 which caused [find-leaked-credentials campaigns](https://docs.sourcegraph.com/user/campaigns#finding-leaked-credentials) to not return any results for private repositories. [#7914](https://github.com/sourcegraph/sourcegraph/issues/7914)
- Experimental: The site configuration field `campaigns.readAccess.enabled` allows site-admins to give read-only access for campaigns to non-site-admins. This is a setting for the experimental campaigns feature and will only have an effect when campaigns is enabled under `experimentalFeatures`. [#8013](https://github.com/sourcegraph/sourcegraph/issues/8013)

### Fixed

- A regression in 3.12.0 which caused find-leaked-credentials campaigns to not return any results for private repositories. [#7914](https://github.com/sourcegraph/sourcegraph/issues/7914)
- A regression in 3.12.0 which removed the horizontal bar between search result matches.
- Manual campaigns were wrongly displayed as being in draft mode. [#8009](https://github.com/sourcegraph/sourcegraph/issues/8009)
- Manual campaigns could be published and create the wrong changesets on code hosts, even though the campaign was never in draft mode (see line above). [#8012](https://github.com/sourcegraph/sourcegraph/pull/8012)
- A regression in 3.12.0 which caused manual campaigns to not properly update the UI after adding a changeset. [#8023](https://github.com/sourcegraph/sourcegraph/pull/8023)
- Minor improvements to manual campaign form fields. [#8033](https://github.com/sourcegraph/sourcegraph/pull/8033)

## 3.12.1

### Fixed

- The ephemeral `/site-config.json` escape-hatch config file has moved to `$HOME/site-config.json`, to support non-root container environments. [#7873](https://github.com/sourcegraph/sourcegraph/issues/7873)
- Fixed an issue where repository permissions would sometimes not be cached, due to improper Redis nil value handling. [#7912](https://github.com/sourcegraph/sourcegraph/issues/7912)

## 3.12.0

### Added

- Bitbucket Server repositories with the label `archived` can be excluded from search with `archived:no` [syntax](https://docs.sourcegraph.com/code_search/reference/queries). [#5494](https://github.com/sourcegraph/sourcegraph/issues/5494)
- Add button to download file in code view. [#5478](https://github.com/sourcegraph/sourcegraph/issues/5478)
- The new `allowOrgs` site config setting in GitHub `auth.providers` enables admins to restrict GitHub logins to members of specific GitHub organizations. [#4195](https://github.com/sourcegraph/sourcegraph/issues/4195)
- Support case field in repository search. [#7671](https://github.com/sourcegraph/sourcegraph/issues/7671)
- Skip LFS content when cloning git repositories. [#7322](https://github.com/sourcegraph/sourcegraph/issues/7322)
- Hover tooltips and _Find Reference_ results now display a badge to indicate when a result is search-based. These indicators can be disabled by adding `{ "experimentalFeatures": { "showBadgeAttachments": false } }` in global settings.
- Campaigns can now be created as drafts, which can be shared and updated without creating changesets (pull requests) on code hosts. When ready, a draft can then be published, either completely or changeset by changeset, to create changesets on the code host. [#7659](https://github.com/sourcegraph/sourcegraph/pull/7659)
- Experimental: feature flag `BitbucketServerFastPerm` can be enabled to speed up fetching ACL data from Bitbucket Server instances. This requires [Bitbucket Server Sourcegraph plugin](https://github.com/sourcegraph/bitbucket-server-plugin) to be installed.
- Experimental: A site configuration field `{ "experimentalFeatures" { "tls.external": { "insecureSkipVerify": true } } }` which allows you to configure SSL/TLS settings for Sourcegraph contacting your code hosts. Currently just supports turning off TLS/SSL verification. [#71](https://github.com/sourcegraph/sourcegraph/issues/71)
- Experimental: To search across multiple revisions of the same repository, list multiple branch names (or other revspecs) separated by `:` in your query, as in `repo:myrepo@branch1:branch2:branch2`. To search all branches, use `repo:myrepo@*refs/heads/`. Requires the site configuration value `{ "experimentalFeatures": { "searchMultipleRevisionsPerRepository": true } }`. Previously this was only supported for diff and commit searches.
- Experimental: interactive search mode, which helps users construct queries using UI elements. Requires the site configuration value `{ "experimentalFeatures": { "splitSearchModes": true } }`. The existing plain text search format is still available via the dropdown menu on the left of the search bar.
- A case sensitivity toggle now appears in the search bar.
- Add explicit repository permissions support with site configuration field `{ "permissions.userMapping" { "enabled": true, "bindID": "email" } }`.

### Changed

- The "Files" tab in the search results page has been renamed to "Filenames" for clarity.
- The search query builder now lives on its own page at `/search/query-builder`. The home search page has a link to it.
- User passwords when using builtin auth are limited to 256 characters. Existing passwords longer than 256 characters will continue to work.
- GraphQL API: Campaign.changesetCreationStatus has been renamed to Campaign.status to be aligned with CampaignPlan. [#7654](https://github.com/sourcegraph/sourcegraph/pull/7654)
- When using GitHub as an authentication provider, `read:org` scope is now required. This is used to support the new `allowOrgs` site config setting in the GitHub `auth.providers` configuration, which enables site admins to restrict GitHub logins to members of a specific GitHub organization. This for example allows having a Sourcegraph instance with GitHub sign in configured be exposed to the public internet without allowing everyone with a GitHub account access to your Sourcegraph instance.

### Fixed

- The experimental search pagination API no longer times out when large repositories are encountered. [#6384](https://github.com/sourcegraph/sourcegraph/issues/6384)
- We resolve relative symbolic links from the directory of the symlink, rather than the root of the repository. [#6034](https://github.com/sourcegraph/sourcegraph/issues/6034)
- Show errors on repository settings page when repo-updater is down. [#3593](https://github.com/sourcegraph/sourcegraph/issues/3593)
- Remove benign warning that verifying config took more than 10s when updating or saving an external service. [#7176](https://github.com/sourcegraph/sourcegraph/issues/7176)
- repohasfile search filter works again (regressed in 3.10). [#7380](https://github.com/sourcegraph/sourcegraph/issues/7380)
- Structural search can now run on very large repositories containing any number of files. [#7133](https://github.com/sourcegraph/sourcegraph/issues/7133)

### Removed

- The deprecated GraphQL mutation `setAllRepositoriesEnabled` has been removed. [#7478](https://github.com/sourcegraph/sourcegraph/pull/7478)
- The deprecated GraphQL mutation `deleteRepository` has been removed. [#7483](https://github.com/sourcegraph/sourcegraph/pull/7483)

## 3.11.4

### Fixed

- The `/.auth/saml/metadata` endpoint has been fixed. Previously it panicked if no encryption key was set.
- The version updating logic has been fixed for `sourcegraph/server`. Users running `sourcegraph/server:3.11.1` will need to manually modify their `docker run` command to use `sourcegraph/server:3.11.4` or higher. [#7442](https://github.com/sourcegraph/sourcegraph/issues/7442)

## 3.11.1

### Fixed

- The syncing process for newly created campaign changesets has been fixed again after they have erroneously been marked as deleted in the database. [#7522](https://github.com/sourcegraph/sourcegraph/pull/7522)
- The syncing process for newly created changesets (in campaigns) has been fixed again after they have erroneously been marked as deleted in the database. [#7522](https://github.com/sourcegraph/sourcegraph/pull/7522)

## 3.11.0

**Important:** If you use `SITE_CONFIG_FILE` or `CRITICAL_CONFIG_FILE`, please be sure to follow the steps in: [migration notes for Sourcegraph v3.11+](https://docs.sourcegraph.com/admin/migration/3_11.md) after upgrading.

### Added

- Language statistics by commit are available via the API. [#6737](https://github.com/sourcegraph/sourcegraph/pull/6737)
- Added a new page that shows [language statistics for the results of a search query](https://docs.sourcegraph.com/user/search#statistics).
- Global settings can be configured from a local file using the environment variable `GLOBAL_SETTINGS_FILE`.
- High-level health metrics and dashboards have been added to Sourcegraph's monitoring (found under the **Site admin** -> **Monitoring** area). [#7216](https://github.com/sourcegraph/sourcegraph/pull/7216)
- Logging for GraphQL API requests not issued by Sourcegraph is now much more verbose, allowing for easier debugging of problematic queries and where they originate from. [#5706](https://github.com/sourcegraph/sourcegraph/issues/5706)
- A new campaign type finds and removes leaked npm credentials. [#6893](https://github.com/sourcegraph/sourcegraph/pull/6893)
- Campaigns can now be retried to create failed changesets due to ephemeral errors (e.g. network problems when creating a pull request on GitHub). [#6718](https://github.com/sourcegraph/sourcegraph/issues/6718)
- The initial release of [structural code search](https://docs.sourcegraph.com/code_search/reference/structural).

### Changed

- `repohascommitafter:` search filter uses a more efficient git command to determine inclusion. [#6739](https://github.com/sourcegraph/sourcegraph/pull/6739)
- `NODE_NAME` can be specified instead of `HOSTNAME` for zoekt-indexserver. `HOSTNAME` was a confusing configuration to use in [Pure-Docker Sourcegraph deployments](https://github.com/sourcegraph/deploy-sourcegraph-docker). [#6846](https://github.com/sourcegraph/sourcegraph/issues/6846)
- The feedback toast now requests feedback every 60 days of usage (was previously only once on the 3rd day of use). [#7165](https://github.com/sourcegraph/sourcegraph/pull/7165)
- The lsif-server container now only has a dependency on Postgres, whereas before it also relied on Redis. [#6880](https://github.com/sourcegraph/sourcegraph/pull/6880)
- Renamed the GraphQL API `LanguageStatistics` fields to `name`, `totalBytes`, and `totalLines` (previously the field names started with an uppercase letter, which was inconsistent).
- Detecting a file's language uses a more accurate but slower algorithm. To revert to the old (faster and less accurate) algorithm, set the `USE_ENHANCED_LANGUAGE_DETECTION` env var to the string `false` (on the `sourcegraph/server` container, or if using the cluster deployment, on the `sourcegraph-frontend` pod).
- Diff and commit searches that make use of `before:` and `after:` filters to narrow their search area are now no longer subject to the 50-repository limit. This allows for creating saved searches on more than 50 repositories as before. [#7215](https://github.com/sourcegraph/sourcegraph/issues/7215)

### Fixed

- Changes to external service configurations are reflected much faster. [#6058](https://github.com/sourcegraph/sourcegraph/issues/6058)
- Deleting an external service will not show warnings for the non-existent service. [#5617](https://github.com/sourcegraph/sourcegraph/issues/5617)
- Suggested search filter chips are quoted if necessary. [#6498](https://github.com/sourcegraph/sourcegraph/issues/6498)
- Remove potential panic in gitserver if heavily loaded. [#6710](https://github.com/sourcegraph/sourcegraph/issues/6710)
- Multiple fixes to make the preview and creation of campaigns more robust and a smoother user experience. [#6682](https://github.com/sourcegraph/sourcegraph/pull/6682) [#6625](https://github.com/sourcegraph/sourcegraph/issues/6625) [#6658](https://github.com/sourcegraph/sourcegraph/issues/6658) [#7088](https://github.com/sourcegraph/sourcegraph/issues/7088) [#6766](https://github.com/sourcegraph/sourcegraph/issues/6766) [#6717](https://github.com/sourcegraph/sourcegraph/issues/6717) [#6659](https://github.com/sourcegraph/sourcegraph/issues/6659)
- Repositories referenced in campaigns that are removed in an external service configuration change won't lead to problems with the syncing process anymore. [#7015](https://github.com/sourcegraph/sourcegraph/pull/7015)
- The Searcher dashboard (and the `src_graphql_search_response` Prometheus metric) now properly account for search alerts instead of them being incorrectly added to the `timeout` category. [#7214](https://github.com/sourcegraph/sourcegraph/issues/7214)
- In the experimental search pagination API, the `cloning`, `missing`, and other repository fields now return a well-defined set of results. [#6000](https://github.com/sourcegraph/sourcegraph/issues/6000)

### Removed

- The management console has been removed. All critical configuration previously stored in the management console will be automatically migrated to your site configuration. For more information about this change, or if you use `SITE_CONFIG_FILE` / `CRITICAL_CONFIG_FILE`, please see the [migration notes for Sourcegraph v3.11+](https://docs.sourcegraph.com/admin/migration/3_11.md).

## 3.10.4

### Fixed

- An issue where diff/commit searches that would run over more than 50 repositories would incorrectly display a timeout error instead of the correct error suggesting users scope their query to less repositories. [#7090](https://github.com/sourcegraph/sourcegraph/issues/7090)

## 3.10.3

### Fixed

- A critical regression in 3.10.2 which caused diff, commit, and repository searches to timeout. [#7090](https://github.com/sourcegraph/sourcegraph/issues/7090)
- A critical regression in 3.10.2 which caused "No results" to appear frequently on pages with search results. [#7095](https://github.com/sourcegraph/sourcegraph/pull/7095)
- An issue where the built-in Grafana Searcher dashboard would show duplicate success/error metrics. [#7078](https://github.com/sourcegraph/sourcegraph/pull/7078)

## 3.10.2

### Added

- Site admins can now use the built-in Grafana Searcher dashboard to observe how many search requests are successful, or resulting in errors or timeouts. [#6756](https://github.com/sourcegraph/sourcegraph/issues/6756)

### Fixed

- When searches timeout, a consistent UI with clear actions like a button to increase the timeout is now returned. [#6754](https://github.com/sourcegraph/sourcegraph/issues/6754)
- To reduce the chance of search timeouts in some cases, the default indexed search timeout has been raised from 1.5s to 3s. [#6754](https://github.com/sourcegraph/sourcegraph/issues/6754)
- We now correctly inform users of the limitations of diff/commit search. If a diff/commit search would run over more than 50 repositories, users will be shown an error suggesting they scope their search to less repositories using the `repo:` filter. Global diff/commit search support is being tracked in [#6826](https://github.com/sourcegraph/sourcegraph/issues/6826). [#5519](https://github.com/sourcegraph/sourcegraph/issues/5519)

## 3.10.1

### Added

- Syntax highlighting for Starlark (Bazel) files. [#6827](https://github.com/sourcegraph/sourcegraph/issues/6827)

### Fixed

- The experimental search pagination API no longer times out when large repositories are encountered. [#6384](https://github.com/sourcegraph/sourcegraph/issues/6384) [#6383](https://github.com/sourcegraph/sourcegraph/issues/6383)
- In single-container deployments, the builtin `postgres_exporter` now correctly respects externally configured databases. This previously caused PostgreSQL metrics to not show up in Grafana when an external DB was in use. [#6735](https://github.com/sourcegraph/sourcegraph/issues/6735)

## 3.10.0

### Added

- Indexed Search supports horizontally scaling. Instances with large number of repositories can update the `replica` field of the `indexed-search` StatefulSet. See [configure indexed-search replica count](https://github.com/sourcegraph/deploy-sourcegraph/blob/master/docs/configure.md#configure-indexed-search-replica-count). [#5725](https://github.com/sourcegraph/sourcegraph/issues/5725)
- Bitbucket Cloud external service supports `exclude` config option. [#6035](https://github.com/sourcegraph/sourcegraph/issues/6035)
- `sourcegraph/server` Docker deployments now support the environment variable `IGNORE_PROCESS_DEATH`. If set to true the container will keep running, even if a subprocess has died. This is useful when manually fixing problems in the container which the container refuses to start. For example a bad database migration.
- Search input now offers filter type suggestions [#6105](https://github.com/sourcegraph/sourcegraph/pull/6105).
- The keyboard shortcut <kbd>Ctrl</kbd>+<kbd>Space</kbd> in the search input shows a list of available filter types.
- Sourcegraph Kubernetes cluster site admins can configure PostgreSQL by specifying `postgresql.conf` via ConfigMap. [sourcegraph/deploy-sourcegraph#447](https://github.com/sourcegraph/deploy-sourcegraph/pull/447)

### Changed

- **Required Kubernetes Migration:** The [Kubernetes deployment](https://github.com/sourcegraph/deploy-sourcegraph) manifest for indexed-search services has changed from a Normal Service to a Headless Service. This is to enable Sourcegraph to individually resolve indexed-search pods. Services are immutable, so please follow the [migration guide](https://github.com/sourcegraph/deploy-sourcegraph/blob/master/docs/migrate.md#310).
- Fields of type `String` in our GraphQL API that contain [JSONC](https://komkom.github.io/) now have the custom scalar type `JSONCString`. [#6209](https://github.com/sourcegraph/sourcegraph/pull/6209)
- `ZOEKT_HOST` environment variable has been deprecated. Please use `INDEXED_SEARCH_SERVERS` instead. `ZOEKT_HOST` will be removed in 3.12.
- Directory names on the repository tree page are now shown in bold to improve readability.
- Added support for Bitbucket Server pull request activity to the [campaign](https://about.sourcegraph.com/product/code-change-management/) burndown chart. When used, this feature leads to more requests being sent to Bitbucket Server, since Sourcegraph needs to keep track of how a pull request's state changes over time. With [the instance scoped webhooks](https://docs.google.com/document/d/1I3Aq1WSUh42BP8KvKr6AlmuCfo8tXYtJu40WzdNT6go/edit) in our [Bitbucket Server plugin](https://github.com/sourcegraph/bitbucket-server-plugin/pull/10) as well as up-coming [heuristical syncing changes](#6389), this additional load will be significantly reduced in the future.
- Added support for Bitbucket Server pull request activity to the campaign burndown chart. When used, this feature leads to more requests being sent to Bitbucket Server, since Sourcegraph needs to keep track of how a pull request's state changes over time. With [the instance scoped webhooks](https://docs.google.com/document/d/1I3Aq1WSUh42BP8KvKr6AlmuCfo8tXYtJu40WzdNT6go/edit) in our [Bitbucket Server plugin](https://github.com/sourcegraph/bitbucket-server-plugin/pull/10) as well as up-coming [heuristical syncing changes](#6389), this additional load will be significantly reduced in the future.

### Fixed

- Support hyphens in Bitbucket Cloud team names. [#6154](https://github.com/sourcegraph/sourcegraph/issues/6154)
- Server will run `redis-check-aof --fix` on startup to fix corrupted AOF files. [#651](https://github.com/sourcegraph/sourcegraph/issues/651)
- Authorization provider configuration errors in external services will be shown as site alerts. [#6061](https://github.com/sourcegraph/sourcegraph/issues/6061)

### Removed

## 3.9.4

### Changed

- The experimental search pagination API's `PageInfo` object now returns a `String` instead of an `ID` for its `endCursor`, and likewise for the `after` search field. Experimental paginated search API users may need to update their usages to replace `ID` cursor types with `String` ones.

### Fixed

- The experimental search pagination API no longer omits a single repository worth of results at the end of the result set. [#6286](https://github.com/sourcegraph/sourcegraph/issues/6286)
- The experimental search pagination API no longer produces search cursors that can get "stuck". [#6287](https://github.com/sourcegraph/sourcegraph/issues/6287)
- In literal search mode, searching for quoted strings now works as expected. [#6255](https://github.com/sourcegraph/sourcegraph/issues/6255)
- In literal search mode, quoted field values now work as expected. [#6271](https://github.com/sourcegraph/sourcegraph/pull/6271)
- `type:path` search queries now correctly work in indexed search again. [#6220](https://github.com/sourcegraph/sourcegraph/issues/6220)

## 3.9.3

### Changed

- Sourcegraph is now built using Go 1.13.3 [#6200](https://github.com/sourcegraph/sourcegraph/pull/6200).

## 3.9.2

### Fixed

- URI-decode the username, password, and pathname when constructing Postgres connection paramers in lsif-server [#6174](https://github.com/sourcegraph/sourcegraph/pull/6174). Fixes a crashing lsif-server process for users with passwords containing special characters.

## 3.9.1

### Changed

- Reverted [#6094](https://github.com/sourcegraph/sourcegraph/pull/6094) because it introduced a minor security hole involving only Grafana.
  [#6075](https://github.com/sourcegraph/sourcegraph/issues/6075) will be fixed with a different approach.

## 3.9.0

### Added

- Our external service syncing model will stream in new repositories to Sourcegraph. Previously we could only add a repository to our database and clone it once we had synced all information from all external services (to detect deletions and renames). Now adding a repository to an external service configuration should be reflected much sooner, even on large instances. [#5145](https://github.com/sourcegraph/sourcegraph/issues/5145)
- There is now an easy way for site admins to view and export settings and configuration when reporting a bug. The page for doing so is at /site-admin/report-bug, linked to from the site admin side panel under "Report a bug".
- An experimental search pagination API to enable better programmatic consumption of search results is now available to try. For more details and known limitations see [the documentation](https://docs.sourcegraph.com/api/graphql/search).
- Search queries can now be interpreted literally.
  - There is now a dot-star icon in the search input bar to toggle the pattern type of a query between regexp and literal.
  - There is a new `search.defaultPatternType` setting to configure the default pattern type, regexp or literal, for searches.
  - There is a new `patternType:` search token which overrides the `search.defaultPatternType` setting, and the active state of the dot-star icon in determining the pattern type of the query.
  - Old URLs without a patternType URL parameter will be redirected to the same URL with
    patternType=regexp appended to preserve intended behavior.
- Added support for GitHub organization webhooks to enable faster updates of metadata used by [campaigns](https://about.sourcegraph.com/product/code-change-management/), such as pull requests or issue comments. See the [GitHub webhook documentation](https://docs.sourcegraph.com/admin/external_service/github#webhooks) for instructions on how to enable webhooks.
- Added support for GitHub organization webhooks to enable faster updates of changeset metadata used by campaigns. See the [GitHub webhook documentation](https://docs.sourcegraph.com/admin/external_service/github#webhooks) for instructions on how to enable webhooks.
- Added burndown chart to visualize progress of campaigns.
- Added ability to edit campaign titles and descriptions.

### Changed

- **Recommended Kubernetes Migration:** The [Kubernetes deployment](https://github.com/sourcegraph/deploy-sourcegraph) manifest for indexed-search pods has changed from a Deployment to a StatefulSet. This is to enable future work on horizontally scaling indexed search. To retain your existing indexes there is a [migration guide](https://github.com/sourcegraph/deploy-sourcegraph/blob/master/docs/migrate.md#39).
- Allow single trailing hyphen in usernames and org names [#5680](https://github.com/sourcegraph/sourcegraph/pull/5680)
- Indexed search won't spam the logs on startup if the frontend API is not yet available. [zoekt#30](https://github.com/sourcegraph/zoekt/pull/30), [#5866](https://github.com/sourcegraph/sourcegraph/pull/5866)
- Search query fields are now case insensitive. For example `repoHasFile:` will now be recognized, not just `repohasfile:`. [#5168](https://github.com/sourcegraph/sourcegraph/issues/5168)
- Search queries are now interpreted literally by default, rather than as regular expressions. [#5899](https://github.com/sourcegraph/sourcegraph/pull/5899)
- The `search` GraphQL API field now takes a two new optional parameters: `version` and `patternType`. `version` determines the search syntax version to use, and `patternType` determines the pattern type to use for the query. `version` defaults to "V1", which is regular expression searches by default, if not explicitly passed in. `patternType` overrides the pattern type determined by version.
- Saved searches have been updated to support the new patternType filter. All existing saved searches have been updated to append `patternType:regexp` to the end of queries to ensure deterministic results regardless of the patternType configurations on an instance. All new saved searches are required to have a `patternType:` field in the query.
- Allow text selection in search result headers (to allow for e.g. copying filenames)

### Fixed

- Web app: Fix paths with special characters (#6050)
- Fixed an issue that rendered the search filter `repohascommitafter` unusable in the presence of an empty repository. [#5149](https://github.com/sourcegraph/sourcegraph/issues/5149)
- An issue where `externalURL` not being configured in the management console could go unnoticed. [#3899](https://github.com/sourcegraph/sourcegraph/issues/3899)
- Listing branches and refs now falls back to a fast path if there are a large number of branches. Previously we would time out. [#4581](https://github.com/sourcegraph/sourcegraph/issues/4581)
- Sourcegraph will now ignore the ambiguous ref HEAD if a repository contains it. [#5291](https://github.com/sourcegraph/sourcegraph/issues/5291)

### Removed

## 3.8.2

### Fixed

- Sourcegraph cluster deployments now run a more stable syntax highlighting server which can self-recover from rarer failure cases such as getting stuck at high CPU usage when highlighting some specific files. [#5406](https://github.com/sourcegraph/sourcegraph/issues/5406) This will be ported to single-container deployments [at a later date](https://github.com/sourcegraph/sourcegraph/issues/5841).

## 3.8.1

### Added

- Add `nameTransformations` setting to GitLab external service to help transform repository name that shows up in the Sourcegraph UI.

## 3.8.0

### Added

- A toggle button for browser extension to quickly enable/disable the core functionality without actually enable/disable the entire extension in the browser extension manager.
- Tabs to easily toggle between the different search result types on the search results page.

### Changed

- A `hardTTL` setting was added to the [Bitbucket Server `authorization` config](https://docs.sourcegraph.com/admin/external_service/bitbucketserver#configuration). This setting specifies a duration after which a user's cached permissions must be updated before any user action is authorized. This contrasts with the already existing `ttl` setting which defines a duration after which a user's cached permissions will get updated in the background, but the previously cached (and now stale) permissions are used to authorize any user action occuring before the update concludes. If your previous `ttl` value is larger than the default of the new `hardTTL` setting (i.e. **3 days**), you must change the `ttl` to be smaller or, `hardTTL` to be larger.

### Fixed

### Removed

- The `statusIndicator` feature flag has been removed from the site configuration's `experimentalFeatures` section. The status indicator has been enabled by default since 3.6.0 and you can now safely remove the feature flag from your configuration.
- Public usage is now only available on Sourcegraph.com. Because many core features rely on persisted user settings, anonymous usage leads to a degraded experience for most users. As a result, for self-hosted private instances it is preferable for all users to have accounts. But on sourcegraph.com, users will continue to have to opt-in to accounts, despite the degraded UX.

## 3.7.2

### Added

- A [migration guide for Sourcegraph v3.7+](https://docs.sourcegraph.com/admin/migration/3_7.md).

### Fixed

- Fixed an issue where some repositories with very long symbol names would fail to index after v3.7.
- We now retain one prior search index version after an upgrade, meaning upgrading AND downgrading from v3.6.2 <-> v3.7.2 is now 100% seamless and involves no downtime or negated search performance while repositories reindex. Please refer to the [v3.7+ migration guide](https://docs.sourcegraph.com/admin/migration/3_7.md) for details.

## 3.7.1

### Fixed

- When re-indexing repositories, we now continue to serve from the old index in the meantime. Thus, you can upgrade to 3.7.1 without downtime.
- Indexed symbol search is now faster, as we've fixed a performance issue that occurred when many repositories without any symbols existed.
- Indexed symbol search now uses less disk space when upgrading directly to v3.7.1 as we properly remove old indexes.

## 3.7.0

### Added

- Indexed search now supports symbol queries. This feature will require re-indexing all repositories. This will increase the disk and memory usage of indexed search by roughly 10%. You can disable the feature with the configuration `search.index.symbols.enabled`. [#3534](https://github.com/sourcegraph/sourcegraph/issues/3534)
- Multi-line search now works for non-indexed search. [#4518](https://github.com/sourcegraph/sourcegraph/issues/4518)
- When using `SITE_CONFIG_FILE` and `EXTSVC_CONFIG_FILE`, you [may now also specify e.g. `SITE_CONFIG_ALLOW_EDITS=true`](https://docs.sourcegraph.com/admin/config/advanced_config_file) to allow edits to be made to the config in the application which will be overwritten on the next process restart. [#4912](https://github.com/sourcegraph/sourcegraph/issues/4912)

### Changed

- In the [GitHub external service config](https://docs.sourcegraph.com/admin/external_service/github#configuration) it's now possible to specify `orgs` without specifying `repositoryQuery` or `repos` too.
- Out-of-the-box TypeScript code intelligence is much better with an updated ctags version with a built-in TypeScript parser.
- Sourcegraph uses Git protocol version 2 for increased efficiency and performance when fetching data from compatible code hosts.
- Searches with `repohasfile:` are faster at finding repository matches. [#4833](https://github.com/sourcegraph/sourcegraph/issues/4833).
- Zoekt now runs with GOGC=50 by default, helping to reduce the memory consumption of Sourcegraph. [#3792](https://github.com/sourcegraph/sourcegraph/issues/3792)
- Upgraded the version of Go in use, which improves security for publicly accessible Sourcegraph instances.

### Fixed

- Disk cleanup in gitserver is now done in terms of percentages to fix [#5059](https://github.com/sourcegraph/sourcegraph/issues/5059).
- Search results now correctly show highlighting of matches with runes like 'İ' that lowercase to runes with a different number of bytes in UTF-8 [#4791](https://github.com/sourcegraph/sourcegraph/issues/4791).
- Fixed an issue where search would sometimes crash with a panic due to a nil pointer. [#5246](https://github.com/sourcegraph/sourcegraph/issues/5246)

### Removed

## 3.6.2

### Fixed

- Fixed Phabricator external services so they won't stop the syncing process for repositories when Phabricator doesn't return clone URLs. [#5101](https://github.com/sourcegraph/sourcegraph/pull/5101)

## 3.6.1

### Added

- New site config option `branding.brandName` configures the brand name to display in the Sourcegraph \<title\> element.
- `repositoryPathPattern` option added to the "Other" external service type for repository name customization.

## 3.6.0

### Added

- The `github.exclude` setting in [GitHub external service config](https://docs.sourcegraph.com/admin/external_service/github#configuration) additionally allows you to specify regular expressions with `{"pattern": "regex"}`.
- A new [`quicklinks` setting](https://docs.sourcegraph.com/user/personalization/quick_links) allows adding links to be displayed on the homepage and search page for all users (or users in an organization).
- Compatibility with the [Sourcegraph for Bitbucket Server](https://github.com/sourcegraph/bitbucket-server-plugin) plugin.
- Support for [Bitbucket Cloud](https://bitbucket.org) as an external service.

### Changed

- Updating or creating an external service will no longer block until the service is synced.
- The GraphQL fields `Repository.createdAt` and `Repository.updatedAt` are deprecated and will be removed in 3.8. Now `createdAt` is always the current time and updatedAt is always null.
- In the [GitHub external service config](https://docs.sourcegraph.com/admin/external_service/github#configuration) and [Bitbucket Server external service config](https://docs.sourcegraph.com/admin/external_service/bitbucket_server#permissions) `repositoryQuery` is now only required if `repos` is not set.
- Log messages from query-runner when saved searches fail now include the raw query as part of the message.
- The status indicator in the navigation bar is now enabled by default
- Usernames and org names can now contain the `.` character. [#4674](https://github.com/sourcegraph/sourcegraph/issues/4674)

### Fixed

- Commit searches now correctly highlight unicode characters, for example 加. [#4512](https://github.com/sourcegraph/sourcegraph/issues/4512)
- Symbol searches now show the number of symbol matches rather than the number of file matches found. [#4578](https://github.com/sourcegraph/sourcegraph/issues/4578)
- Symbol searches with truncated results now show a `+` on the results page to signal that some results have been omitted. [#4579](https://github.com/sourcegraph/sourcegraph/issues/4579)

## 3.5.4

### Fixed

- Fixed Phabricator external services so they won't stop the syncing process for repositories when Phabricator doesn't return clone URLs. [#5101](https://github.com/sourcegraph/sourcegraph/pull/5101)

## 3.5.2

### Changed

- Usernames and org names can now contain the `.` character. [#4674](https://github.com/sourcegraph/sourcegraph/issues/4674)

### Added

- Syntax highlighting requests that fail are now logged and traced. A new Prometheus metric `src_syntax_highlighting_requests` allows monitoring and alerting. [#4877](https://github.com/sourcegraph/sourcegraph/issues/4877).
- Sourcegraph's SAML authentication now supports RSA PKCS#1 v1.5. [#4869](https://github.com/sourcegraph/sourcegraph/pull/4869)

### Fixed

- Increased nginx proxy buffer size to fix issue where login failed when SAML AuthnRequest was too large. [#4849](https://github.com/sourcegraph/sourcegraph/pull/4849)
- A regression in 3.3.8 where `"corsOrigin": "*"` was improperly forbidden. [#4424](https://github.com/sourcegraph/sourcegraph/issues/4424)

## 3.5.1

### Added

- A new [`quicklinks` setting](https://docs.sourcegraph.com/user/personalization/quick_links) allows adding links to be displayed on the homepage and search page for all users (or users in an organization).
- Site admins can prevent the icon in the top-left corner of the screen from spinning on hovers by setting `"branding": { "disableSymbolSpin": true }` in their site configuration.

### Fixed

- Fix `repository.language` GraphQL field (previously returned empty for most repositories).

## 3.5.0

### Added

- Indexed search now supports matching consecutive literal newlines, with queries like e.g. `foo\nbar.*` to search over multiple lines. [#4138](https://github.com/sourcegraph/sourcegraph/issues/4138)
- The `orgs` setting in [GitHub external service config](https://docs.sourcegraph.com/admin/external_service/github) allows admins to select all repositories from the specified organizations to be synced.
- A new experimental search filter `repohascommitafter:"30 days ago"` allows users to exclude stale repositories that don't contain commits (to the branch being searched over) past a specified date from their search query.
- The `authorization` setting in the [Bitbucket Server external service config](https://docs.sourcegraph.com/admin/external_service/bitbucket_server#permissions) enables Sourcegraph to enforce the repository permissions defined in Bitbucket Server.
- A new, experimental status indicator in the navigation bar allows admins to quickly see whether the configured repositories are up to date or how many are currently being updated in the background. You can enable the status indicator with the following site configuration: `"experimentalFeatures": { "statusIndicator": "enabled" }`.
- A new search filter `repohasfile` allows users to filter results to just repositories containing a matching file. For example `ubuntu file:Dockerfile repohasfile:\.py$` would find Dockerfiles mentioning Ubuntu in repositories that contain Python files. [#4501](https://github.com/sourcegraph/sourcegraph/pull/4501)

### Changed

- The saved searches UI has changed. There is now a Saved searches page in the user and organizations settings area. A saved search appears in the settings area of the user or organization it is associated with.

### Removed

### Fixed

- Fixed repository search patterns which contain `.*`. Previously our optimizer would ignore `.*`, which in some cases would lead to our repository search excluding some repositories from the results.
- Fixed an issue where the Phabricator native integration would be broken on recent Phabricator versions. This fix depends on v1.2 of the [Phabricator extension](https://github.com/sourcegraph/phabricator-extension).
- Fixed an issue where the "Empty repository" banner would be shown on a repository page when starting to clone a repository.
- Prevent data inconsistency on cached archives due to restarts. [#4366](https://github.com/sourcegraph/sourcegraph/pull/4366)
- On the /extensions page, the UI is now less ambiguous when an extension has not been activated. [#4446](https://github.com/sourcegraph/sourcegraph/issues/4446)

## 3.4.5

### Fixed

- Fixed an issue where syntax highlighting taking too long would result in errors or wait long amounts of time without properly falling back to plaintext rendering after a few seconds. [#4267](https://github.com/sourcegraph/sourcegraph/issues/4267) [#4268](https://github.com/sourcegraph/sourcegraph/issues/4268) (this fix was intended to be in 3.4.3, but was in fact left out by accident)
- Fixed an issue with `sourcegraph/server` Docker deployments where syntax highlighting could produce `server closed idle connection` errors. [#4269](https://github.com/sourcegraph/sourcegraph/issues/4269) (this fix was intended to be in 3.4.3, but was in fact left out by accident)
- Fix `repository.language` GraphQL field (previously returned empty for most repositories).

## 3.4.4

### Fixed

- Fixed an out of bounds error in the GraphQL repository query. [#4426](https://github.com/sourcegraph/sourcegraph/issues/4426)

## 3.4.3

### Fixed

- Improved performance of the /site-admin/repositories page significantly (prevents timeouts). [#4063](https://github.com/sourcegraph/sourcegraph/issues/4063)
- Fixed an issue where Gitolite repositories would be inaccessible to non-admin users after upgrading to 3.3.0+ from an older version. [#4263](https://github.com/sourcegraph/sourcegraph/issues/4263)
- Repository names are now treated as case-sensitive, fixing an issue where users saw `pq: duplicate key value violates unique constraint \"repo_name_unique\"` [#4283](https://github.com/sourcegraph/sourcegraph/issues/4283)
- Repositories containing submodules not on Sourcegraph will now load without error [#2947](https://github.com/sourcegraph/sourcegraph/issues/2947)
- HTTP metrics in Prometheus/Grafana now distinguish between different types of GraphQL requests.

## 3.4.2

### Fixed

- Fixed incorrect wording in site-admin onboarding. [#4127](https://github.com/sourcegraph/sourcegraph/issues/4127)

## 3.4.1

### Added

- You may now specify `DISABLE_CONFIG_UPDATES=true` on the management console to prevent updates to the critical configuration. This is useful when loading critical config via a file using `CRITICAL_CONFIG_FILE` on the frontend.

### Changed

- When `EXTSVC_CONFIG_FILE` or `SITE_CONFIG_FILE` are specified, updates to external services and the site config are now prevented.
- Site admins will now see a warning if creating or updating an external service was successful but the process could not complete entirely due to an ephemeral error (such as GitHub API search queries running into timeouts and returning incomplete results).

### Removed

### Fixed

- Fixed an issue where `EXTSVC_CONFIG_FILE` being specified would incorrectly cause a panic.
- Fixed an issue where user/org/global settings from old Sourcegraph versions (2.x) could incorrectly be null, leading to various errors.
- Fixed an issue where an ephemeral infrastructure error (`tar/archive: invalid tar header`) would fail a search.

## 3.4.0

### Added

- When `repositoryPathPattern` is configured, paths from the full long name will redirect to the configured name. Extensions will function with the configured name. `repositoryPathPattern` allows administrators to configure "nice names". For example `sourcegraph.example.com/github.com/foo/bar` can configured to be `sourcegraph.example.com/gh/foo/bar` with `"repositoryPathPattern": "gh/{nameWithOwner}"`. (#462)
- Admins can now turn off site alerts for patch version release updates using the `alerts.showPatchUpdates` setting. Alerts will still be shown for major and minor version updates.
- The new `gitolite.exclude` setting in [Gitolite external service config](https://docs.sourcegraph.com/admin/external_service/gitolite#configuration) allows you to exclude specific repositories by their Gitolite name so that they won't be mirrored. Upon upgrading, previously "disabled" repositories will be automatically migrated to this exclusion list.
- The new `aws_codecommit.exclude` setting in [AWS CodeCommit external service config](https://docs.sourcegraph.com/admin/external_service/aws_codecommit#configuration) allows you to exclude specific repositories by their AWS name or ID so that they won't be synced. Upon upgrading, previously "disabled" repositories will be automatically migrated to this exclusion list.
- Added a new, _required_ `aws_codecommit.gitCredentials` setting to the [AWS CodeCommit external service config](https://docs.sourcegraph.com/admin/external_service/aws_codecommit#configuration). These Git credentials are required to create long-lived authenticated clone URLs for AWS CodeCommit repositories. For more information about Git credentials, see the AWS CodeCommit documentation: https://docs.aws.amazon.com/IAM/latest/UserGuide/id_credentials_ssh-keys.html#git-credentials-code-commit. For detailed instructions on how to create the credentials in IAM, see this page: https://docs.aws.amazon.com/codecommit/latest/userguide/setting-up-gc.html
- Added support for specifying a URL formatted `gitolite.host` setting in [Gitolite external service config](https://docs.sourcegraph.com/admin/external_service/gitolite#configuration) (e.g. `ssh://git@gitolite.example.org:2222/`), in addition to the already supported SCP like format (e.g `git@gitolite.example.org`)
- Added support for overriding critical, site, and external service configurations via files. Specify `CRITICAL_CONFIG_FILE=critical.json`, `SITE_CONFIG_FILE=site.json`, and/or `EXTSVC_CONFIG_FILE=extsvc.json` on the `frontend` container to do this.

### Changed

- Kinds of external services in use are now included in [server pings](https://docs.sourcegraph.com/admin/pings).
- Bitbucket Server: An actual Bitbucket icon is now used for the jump-to-bitbucket action on repository pages instead of the previously generic icon.
- Default config for GitHub, GitHub Enterprise, GitLab, Bitbucket Server, and AWS Code Commit external services has been revised to make it easier for first time admins.

### Removed

- Fields related to Repository enablement have been deprecated. Mutations are now NOOPs, and for repositories returned the value is always true for Enabled. The enabled field and mutations will be removed in 3.6. Mutations: `setRepositoryEnabled`, `setAllRepositoriesEnabled`, `updateAllMirrorRepositories`, `deleteRepository`. Query parameters: `repositories.enabled`, `repositories.disabled`. Field: `Repository.enabled`.
- Global saved searches are now deprecated. Any existing global saved searches have been assigned to the Sourcegraph instance's first site admin's user account.
- The `search.savedQueries` configuration option is now deprecated. Existing entries remain in user and org settings for backward compatibility, but are unused as saved searches are now stored in the database.

### Fixed

- Fixed a bug where submitting a saved query without selecting the location would fail for non-site admins (#3628).
- Fixed settings editors only having a few pixels height.
- Fixed a bug where browser extension and code review integration usage stats were not being captured on the site-admin Usage Stats page.
- Fixed an issue where in some rare cases PostgreSQL starting up slowly could incorrectly trigger a panic in the `frontend` service.
- Fixed an issue where the management console password would incorrectly reset to a new secure one after a user account was created.
- Fixed a bug where gitserver would leak file descriptors when performing common operations.
- Substantially improved the performance of updating Bitbucket Server external service configurations on instances with thousands of repositories, going from e.g. several minutes to about a minute for ~20k repositories (#4037).
- Fully resolved the search performance regression in v3.2.0, restoring performance of search back to the same levels it was before changes made in v3.2.0.
- Fix a bug where using a repo search filter with the prefix `github.com` only searched for repos whose name starts with `github.com`, even though no `^` was specified in the search filter. (#4103)
- Fixed an issue where files that fail syntax highlighting would incorrectly render an error instead of gracefully falling back to their plaintext form.

## 3.3.9

### Added

- Syntax highlighting requests that fail are now logged and traced. A new Prometheus metric `src_syntax_highlighting_requests` allows monitoring and alerting. [#4877](https://github.com/sourcegraph/sourcegraph/issues/4877).

## 3.3.8

### Fixed

- Fully resolved the search performance regression in v3.2.0, restoring performance of search back to the same levels it was before changes made in v3.2.0.
- Fixed an issue where files that fail syntax highlighting would incorrectly render an error instead of gracefully falling back to their plaintext form.
- Fixed an issue introduced in v3.3 where Sourcegraph would under specific circumstances incorrectly have to re-clone and re-index repositories from Bitbucket Server and AWS CodeCommit.

## 3.3.7

### Added

- The `bitbucketserver.exclude` setting in [Bitbucket Server external service config](https://docs.sourcegraph.com/admin/external_service/bitbucketserver#configuration) additionally allows you to exclude repositories matched by a regular expression (so that they won't be synced).

### Changed

### Removed

### Fixed

- Fixed a major indexed search performance regression that occurred in v3.2.0. (#3685)
- Fixed an issue where Sourcegraph would fail to update repositories on some instances (`pq: duplicate key value violates unique constraint "repo_external_service_unique_idx"`) (#3680)
- Fixed an issue where Sourcegraph would not exclude unavailable Bitbucket Server repositories. (#3772)

## 3.3.6

## Changed

- All 24 language extensions are enabled by default.

## 3.3.5

## Changed

- Indexed search is now enabled by default for new Docker deployments. (#3540)

### Removed

- Removed smart-casing behavior from search.

### Fixed

- Removes corrupted archives in the searcher cache and tries to populate the cache again instead of returning an error.
- Fixed a bug where search scopes would not get merged, and only the lowest-level list of search scopes would appear.
- Fixed an issue where repo-updater was slower in performing its work which could sometimes cause other performance issues. https://github.com/sourcegraph/sourcegraph/pull/3633

## 3.3.4

### Fixed

- Fixed bundling of the Phabricator integration assets in the Sourcegraph docker image.

## 3.3.3

### Fixed

- Fixed bug that prevented "Find references" action from being completed in the activation checklist.

## 3.3.2

### Fixed

- Fixed an issue where the default `bitbucketserver.repositoryQuery` would not be created on migration from older Sourcegraph versions. https://github.com/sourcegraph/sourcegraph/issues/3591
- Fixed an issue where Sourcegraph would add deleted repositories to the external service configuration. https://github.com/sourcegraph/sourcegraph/issues/3588
- Fixed an issue where a repo-updater migration would hit code host rate limits. https://github.com/sourcegraph/sourcegraph/issues/3582
- The required `bitbucketserver.username` field of a [Bitbucket Server external service configuration](https://docs.sourcegraph.com/admin/external_service/bitbucketserver#configuration), if unset or empty, is automatically migrated to match the user part of the `url` (if defined). https://github.com/sourcegraph/sourcegraph/issues/3592
- Fixed a panic that would occur in indexed search / the frontend when a search error ocurred. https://github.com/sourcegraph/sourcegraph/issues/3579
- Fixed an issue where the repo-updater service could become deadlocked while performing a migration. https://github.com/sourcegraph/sourcegraph/issues/3590

## 3.3.1

### Fixed

- Fixed a bug that prevented external service configurations specifying client certificates from working (#3523)

## 3.3.0

### Added

- In search queries, treat `foo(` as `foo\(` and `bar[` as `bar\[` rather than failing with an error message.
- Enterprise admins can now customize the appearance of the homepage and search icon.
- A new settings property `notices` allows showing custom informational messages on the homepage and at the top of each page. The `motd` property is deprecated and its value is automatically migrated to the new `notices` property.
- The new `gitlab.exclude` setting in [GitLab external service config](https://docs.sourcegraph.com/admin/external_service/gitlab#configuration) allows you to exclude specific repositories matched by `gitlab.projectQuery` and `gitlab.projects` (so that they won't be synced). Upon upgrading, previously "disabled" repositories will be automatically migrated to this exclusion list.
- The new `gitlab.projects` setting in [GitLab external service config](https://docs.sourcegraph.com/admin/external_service/gitlab#configuration) allows you to select specific repositories to be synced.
- The new `bitbucketserver.exclude` setting in [Bitbucket Server external service config](https://docs.sourcegraph.com/admin/external_service/bitbucketserver#configuration) allows you to exclude specific repositories matched by `bitbucketserver.repositoryQuery` and `bitbucketserver.repos` (so that they won't be synced). Upon upgrading, previously "disabled" repositories will be automatically migrated to this exclusion list.
- The new `bitbucketserver.repos` setting in [Bitbucket Server external service config](https://docs.sourcegraph.com/admin/external_service/bitbucketserver#configuration) allows you to select specific repositories to be synced.
- The new required `bitbucketserver.repositoryQuery` setting in [Bitbucket Server external service configuration](https://docs.sourcegraph.com/admin/external_service/bitbucketserver#configuration) allows you to use Bitbucket API repository search queries to select repos to be synced. Existing configurations will be migrate to have it set to `["?visibility=public", "?visibility=private"]` which is equivalent to the previous implicit behaviour that this setting supersedes.
- "Quick configure" buttons for common actions have been added to the config editor for all external services.
- "Quick configure" buttons for common actions have been added to the management console.
- Site-admins now receive an alert every day for the seven days before their license key expires.
- The user menu (in global nav) now lists the user's organizations.
- All users on an instance now see a non-dismissible alert when when there's no license key in use and the limit of free user accounts is exceeded.
- All users will see a dismissible warning about limited search performance and accuracy on when using the sourcegraph/server Docker image with more than 100 repositories enabled.

### Changed

- Indexed searches that time out more consistently report a timeout instead of erroneously saying "No results."
- The symbols sidebar now only shows symbols defined in the current file or directory.
- The dynamic filters on search results pages will now display `lang:` instead of `file:` filters for language/file-extension filter suggestions.
- The default `github.repositoryQuery` of a [GitHub external service configuration](https://docs.sourcegraph.com/admin/external_service/github#configuration) has been changed to `["none"]`. Existing configurations that had this field unset will be migrated to have the previous default explicitly set (`["affiliated", "public"]`).
- The default `gitlab.projectQuery` of a [GitLab external service configuration](https://docs.sourcegraph.com/admin/external_service/gitlab#configuration) has been changed to `["none"]`. Existing configurations that had this field unset will be migrated to have the previous default explicitly set (`["?membership=true"]`).
- The default value of `maxReposToSearch` is now unlimited (was 500).
- The default `github.repositoryQuery` of a [GitHub external service configuration](https://docs.sourcegraph.com/admin/external_service/github#configuration) has been changed to `["none"]` and is now a required field. Existing configurations that had this field unset will be migrated to have the previous default explicitly set (`["affiliated", "public"]`).
- The default `gitlab.projectQuery` of a [GitLab external service configuration](https://docs.sourcegraph.com/admin/external_service/gitlab#configuration) has been changed to `["none"]` and is now a required field. Existing configurations that had this field unset will be migrated to have the previous default explicitly set (`["?membership=true"]`).
- The `bitbucketserver.username` field of a [Bitbucket Server external service configuration](https://docs.sourcegraph.com/admin/external_service/bitbucketserver#configuration) is now **required**. This field is necessary to authenticate with the Bitbucket Server API with either `password` or `token`.
- The settings and account pages for users and organizations are now combined into a single tab.

### Removed

- Removed the option to show saved searches on the Sourcegraph homepage.

### Fixed

- Fixed an issue where the site-admin repositories page `Cloning`, `Not Cloned`, `Needs Index` tabs were very slow on instances with thousands of repositories.
- Fixed an issue where failing to syntax highlight a single file would take down the entire syntax highlighting service.

## 3.2.6

### Fixed

- Fully resolved the search performance regression in v3.2.0, restoring performance of search back to the same levels it was before changes made in v3.2.0.

## 3.2.5

### Fixed

- Fixed a major indexed search performance regression that occurred in v3.2.0. (#3685)

## 3.2.4

### Fixed

- Fixed bundling of the Phabricator integration assets in the Sourcegraph docker image.

## 3.2.3

### Fixed

- Fixed https://github.com/sourcegraph/sourcegraph/issues/3336.
- Clearer error message when a repository sync fails due to the inability to clone a repository.
- Rewrite '@' character in Gitolite repository names to '-', which permits them to be viewable in the UI.

## 3.2.2

### Changed

- When using an external Zoekt instance (specified via the `ZOEKT_HOST` environment variable), sourcegraph/server no longer spins up a redundant internal Zoekt instance.

## 3.2.1

### Fixed

- Jaeger tracing, once enabled, can now be configured via standard [environment variables](https://github.com/jaegertracing/jaeger-client-go/blob/v2.14.0/README.md#environment-variables).
- Fixed an issue where some search and zoekt errors would not be logged.

## 3.2.0

### Added

- Sourcegraph can now automatically use the system's theme.
  To enable, open the user menu in the top right and make sure the theme dropdown is set to "System".
  This is currently supported on macOS Mojave with Safari Technology Preview 68 and later.
- The `github.exclude` setting was added to the [GitHub external service config](https://docs.sourcegraph.com/admin/external_service/github#configuration) to allow excluding repositories yielded by `github.repos` or `github.repositoryQuery` from being synced.

### Changed

- Symbols search is much faster now. After the initial indexing, you can expect code intelligence to be nearly instant no matter the size of your repository.
- Massively reduced the number of code host API requests Sourcegraph performs, which caused rate limiting issues such as slow search result loading to appear.
- The [`corsOrigin`](https://docs.sourcegraph.com/admin/config/site_config) site config property is no longer needed for integration with GitHub, GitLab, etc., via the [Sourcegraph browser extension](https://docs.sourcegraph.com/integration/browser_extension). Only the [Phabricator extension](https://github.com/sourcegraph/phabricator-extension) requires it.

### Fixed

- Fixed a bug where adding a search scope that adds a `repogroup` filter would cause invalid queries if `repogroup:sample` was already part of the query.
- An issue where errors during displaying search results would not be displayed.

### Removed

- The `"updateScheduler2"` experiment is now the default and it's no longer possible to configure.

## 3.1.2

### Added

- The `search.contextLines` setting was added to allow configuration of the number of lines of context to be displayed around search results.

### Changed

- Massively reduced the number of code host API requests Sourcegraph performs, which caused rate limiting issues such as slow search result loading to appear.
- Improved logging in various situations where Sourcegraph would potentially hit code host API rate limits.

### Fixed

- Fixed an issue where search results loading slowly would display a `Cannot read property "lastChild" of undefined` error.

## 3.1.1

### Added

- Query builder toggle (open/closed) state is now retained.

### Fixed

- Fixed an issue where single-term values entered into the "Exact match" field in the query builder were not getting wrapped in quotes.

## 3.1.0

### Added

- Added Docker-specific help text when running the Sourcegraph docker image in an environment with an sufficient open file descriptor limit.
- Added syntax highlighting for Kotlin and Dart.
- Added a management console environment variable to disable HTTPS, see [the docs](https://docs.sourcegraph.com/admin/management_console.md#can-i-disable-https-on-the-management-console) for more information.
- Added `auth.disableUsernameChanges` to critical configuration to prevent users from changing their usernames.
- Site admins can query a user by email address or username from the GraphQL API.
- Added a search query builder to the main search page. Click "Use search query builder" to open the query builder, which is a form with separate inputs for commonly used search keywords.

### Changed

- File match search results now show full repository name if there are results from mirrors on different code hosts (e.g. github.com/sourcegraph/sourcegraph and gitlab.com/sourcegraph/sourcegraph)
- Search queries now use "smart case" by default. Searches are case insensitive unless you use uppercase letters. To explicitly set the case, you can still use the `case` field (e.g. `case:yes`, `case:no`). To explicitly set smart case, use `case:auto`.

### Fixed

- Fixed an issue where the management console would improperly regenerate the TLS cert/key unless `CUSTOM_TLS=true` was set. See the documentation for [how to use your own TLS certificate with the management console](https://docs.sourcegraph.com/admin/management_console.md#how-can-i-use-my-own-tls-certificates-with-the-management-console).

## 3.0.1

### Added

- Symbol search now supports Elixir, Haskell, Kotlin, Scala, and Swift

### Changed

- Significantly optimized how file search suggestions are provided when using indexed search (cluster deployments).
- Both the `sourcegraph/server` image and the [Kubernetes deployment](https://github.com/sourcegraph/deploy-sourcegraph) manifests ship with Postgres `11.1`. For maximum compatibility, however, the minimum supported version remains `9.6`. The upgrade procedure is mostly automated for existing deployments. Please refer to [this page](https://docs.sourcegraph.com/admin/postgres) for detailed instructions.

### Removed

- The deprecated `auth.disableAccessTokens` site config property was removed. Use `auth.accessTokens` instead.
- The `disableBrowserExtension` site config property was removed. [Configure nginx](https://docs.sourcegraph.com/admin/nginx) instead to block clients (if needed).

## 3.0.0

See the changelog entries for 3.0.0 beta releases and our [3.0](https://docs.sourcegraph.com/admin/migration/3_0.md) upgrade guide if you are upgrading from 2.x.

## 3.0.0-beta.4

### Added

- Basic code intelligence for the top 10 programming languages works out of the box without any configuration. [TypeScript/JavaScript](https://sourcegraph.com/extensions/sourcegraph/typescript), [Python](https://sourcegraph.com/extensions/sourcegraph/python), [Java](https://sourcegraph.com/extensions/sourcegraph/java), [Go](https://sourcegraph.com/extensions/sourcegraph/go), [C/C++](https://sourcegraph.com/extensions/sourcegraph/cpp), [Ruby](https://sourcegraph.com/extensions/sourcegraph/ruby), [PHP](https://sourcegraph.com/extensions/sourcegraph/php), [C#](https://sourcegraph.com/extensions/sourcegraph/csharp), [Shell](https://sourcegraph.com/extensions/sourcegraph/shell), and [Scala](https://sourcegraph.com/extensions/sourcegraph/scala) are enabled by default, and you can find more in the [extension registry](https://sourcegraph.com/extensions?query=category%3A"Programming+languages").

## 3.0.0-beta.3

- Fixed an issue where the site admin is redirected to the start page instead of being redirected to the repositories overview page after deleting a repo.

## 3.0.0-beta

### Added

- Repositories can now be queried by a git clone URL through the GraphQL API.
- A new Explore area is linked from the top navigation bar (when the `localStorage.explore=true;location.reload()` feature flag is enabled).
- Authentication via GitHub is now supported. To enable, add an item to the `auth.providers` list with `type: "github"`. By default, GitHub identities must be linked to an existing Sourcegraph user account. To enable new account creation via GitHub, use the `allowSignup` option in the `GitHubConnection` config.
- Authentication via GitLab is now supported. To enable, add an item to the `auth.providers` list with `type: "gitlab"`.
- GitHub repository permissions are supported if authentication via GitHub is enabled. See the
  documentation for the `authorization` field of the `GitHubConnection` configuration.
- The repository settings mirroring page now shows when a repo is next scheduled for an update (requires experiment `"updateScheduler2": "enabled"`).
- Configured repositories are periodically scheduled for updates using a new algorithm. You can disable the new algorithm with the following site configuration: `"experimentalFeatures": { "updateScheduler2": "disabled" }`. If you do so, please file a public issue to describe why you needed to disable it.
- When using HTTP header authentication, [`stripUsernameHeaderPrefix`](https://docs.sourcegraph.com/admin/auth/#username-header-prefixes) field lets an admin specify a prefix to strip from the HTTP auth header when converting the header value to a username.
- Sourcegraph extensions whose package.json contains `"wip": true` are considered [work-in-progress extensions](https://docs.sourcegraph.com/extensions/authoring/publishing#wip-extensions) and are indicated as such to avoid users accidentally using them.
- Information about user survey submissions and a chart showing weekly active users is now displayed on the site admin Overview page.
- A new GraphQL API field `UserEmail.isPrimary` was added that indicates whether an email is the user's primary email.
- The filters bar in the search results page can now display filters from extensions.
- Extensions' `activate` functions now receive a `sourcegraph.ExtensionContext` parameter (i.e., `export function activate(ctx: sourcegraph.ExtensionContext): void { ... }`) to support deactivation and running multiple extensions in the same process.
- Users can now request an Enterprise trial license from the site init page.
- When searching, a filter button `case:yes` will now appear when relevant. This helps discovery and makes it easier to use our case-sensitive search syntax.
- Extensions can now report progress in the UI through the `withProgress()` extension API.
- When calling `editor.setDecorations()`, extensions must now provide an instance of `TextDocumentDecorationType` as first argument. This helps gracefully displaying decorations from several extensions.

### Changed

- The Postgres database backing Sourcegraph has been upgraded from 9.4 to 11.1. Existing Sourcegraph users must conduct an [upgrade procedure](https://docs.sourcegraph.com/admin/postgres_upgrade)
- Code host configuration has moved out of the site config JSON into the "External services" area of the site admin web UI. Sourcegraph instances will automatically perform a one time migration of existing data in the site config JSON. After the migration these keys can be safely deleted from the site config JSON: `awsCodeCommit`, `bitbucketServer`, `github`, `gitlab`, `gitolite`, and `phabricator`.
- Site and user usage statistics are now visible to all users. Previously only site admins (and users, for their own usage statistics) could view this information. The information consists of aggregate counts of actions such as searches, page views, etc.
- The Git blame information shown at the end of a line is now provided by the [Git extras extension](https://sourcegraph.com/extensions/sourcegraph/git-extras). You must add that extension to continue using this feature.
- The `appURL` site configuration option was renamed to `externalURL`.
- The repository and directory pages now show all entries together instead of showing files and (sub)directories separately.
- Extensions no longer can specify titles (in the `title` property in the `package.json` extension manifest). Their extension ID (such as `alice/myextension`) is used.

### Fixed

- Fixed an issue where the site admin License page showed a count of current users, rather than the max number of users over the life of the license.
- Fixed number formatting issues on site admin Overview and Survey Response pages.
- Fixed resolving of git clone URLs with `git+` prefix through the GraphQL API
- Fixed an issue where the graphql Repositories endpoint would order by a field which was not indexed. Times on Sourcegraph.com went from 10s to 200ms.
- Fixed an issue where whitespace was not handled properly in environment variable lists (`SYMBOLS_URL`, `SEARCHER_URL`).
- Fixed an issue where clicking inside the repository popover or clicking "Show more" would dismiss the popover.

### Removed

- The `siteID` site configuration option was removed because it is no longer needed. If you previously specified this in site configuration, a new, random site ID will be generated upon server startup. You can safely remove the existing `siteID` value from your site configuration after upgrading.
- The **Info** panel was removed. The information it presented can be viewed in the hover.
- The top-level `repos.list` site configuration was removed in favour of each code-host's equivalent options,
  now configured via the new _External Services UI_ available at `/site-admin/external-services`. Equivalent options in code hosts configuration:
  - GitHub via [`github.repos`](https://docs.sourcegraph.com/admin/site_config/all#repos-array)
  - Gitlab via [`gitlab.projectQuery`](https://docs.sourcegraph.com/admin/site_config/all#projectquery-array)
  - Phabricator via [`phabricator.repos`](https://docs.sourcegraph.com/admin/site_config/all#phabricator-array)
  - [Other external services](https://docs.sourcegraph.com/admin/repo/add_from_other_external_services)
- Removed the `httpStrictTransportSecurity` site configuration option. Use [nginx configuration](https://docs.sourcegraph.com/admin/nginx) for this instead.
- Removed the `tls.letsencrypt` site configuration option. Use [nginx configuration](https://docs.sourcegraph.com/admin/nginx) for this instead.
- Removed the `tls.cert` and `tls.key` site configuration options. Use [nginx configuration](https://docs.sourcegraph.com/admin/nginx) for this instead.
- Removed the `httpToHttpsRedirect` and `experimentalFeatures.canonicalURLRedireect` site configuration options. Use [nginx configuration](https://docs.sourcegraph.com/admin/nginx) for these instead.
- Sourcegraph no longer requires access to `/var/run/docker.sock`.

## 2.13.6

### Added

- The `/-/editor` endpoint now accepts a `hostname_patterns` URL parameter, which specifies a JSON
  object mapping from hostname to repository name pattern. This serves as a hint to Sourcegraph when
  resolving git clone URLs to repository names. The name pattern is the same style as is used in
  code host configurations. The default value is `{hostname}/{path}`.

## 2.13.5

### Fixed

- Fixed another issue where Sourcegraph would try to fetch more than the allowed number of repositories from AWS CodeCommit.

## 2.13.4

### Changed

- The default for `experimentalFeatures.canonicalURLRedirect` in site config was changed back to `disabled` (to avoid [#807](https://github.com/sourcegraph/sourcegraph/issues/807)).

## 2.13.3

### Fixed

- Fixed an issue that would cause the frontend health check endpoint `/healthz` to not respond. This only impacts Kubernetes deployments.
- Fixed a CORS policy issue that caused requests to be rejected when they come from origins not in our [manifest.json](https://sourcegraph.com/github.com/sourcegraph/sourcegraph/-/blob/browser/src/extension/manifest.spec.json#L72) (i.e. requested via optional permissions by the user).
- Fixed an issue that prevented `repositoryQuery` from working correctly on GitHub enterprise instances.

## 2.13.2

### Fixed

- Fixed an issue where Sourcegraph would try to fetch more than the allowed number of repositories from AWS CodeCommit.

## 2.13.1

### Changed

- The timeout when running `git ls-remote` to determine if a remote url is cloneable has been increased from 5s to 30s.
- Git commands now use [version 2 of the Git wire protocol](https://opensource.googleblog.com/2018/05/introducing-git-protocol-version-2.html), which should speed up certain operations (e.g. `git ls-remote`, `git fetch`) when communicating with a v2 enabled server.

## 2.13.0

### Added

- A new site config option `search.index.enabled` allows toggling on indexed search.
- Search now uses [Sourcegraph extensions](https://docs.sourcegraph.com/extensions) that register `queryTransformer`s.
- GitLab repository permissions are now supported. To enable this, you will need to set the `authz`
  field in the `GitLabConnection` configuration object and ensure that the access token set in the
  `token` field has both `sudo` and `api` scope.

### Changed

- When the `DEPLOY_TYPE` environment variable is incorrectly specified, Sourcegraph now shuts down and logs an error message.
- The `experimentalFeatures.canonicalURLRedirect` site config property now defaults to `enabled`. Set it to `disabled` to disable redirection to the `appURL` from other hosts.
- Updating `maxReposToSearch` site config no longer requires a server restart to take effect.
- The update check page no longer shows an error if you are using an insiders build. Insiders builds will now notify site administrators that updates are available 40 days after the release date of the installed build.
- The `github.repositoryQuery` site config property now accepts arbitrary GitHub repository searches.

### Fixed

- The user account sidebar "Password" link (to the change-password form) is now shown correctly.
- Fixed an issue where GitHub rate limits were underutilized if the remaining
  rate limit dropped below 150.
- Fixed an issue where GraphQL field `elapsedMilliseconds` returned invalid value on empty searches
- Editor extensions now properly search the selection as a literal string, instead of incorrectly using regexp.
- Fixed a bug where editing and deleting global saved searches was not possible.
- In index search, if the search regex produces multiline matches, search results are still processed per line and highlighted correctly.
- Go-To-GitHub and Go-To-GitLab buttons now link to the right branch, line and commit range.
- Go-to-GitHub button links to default branch when no rev is given.
- The close button in the panel header stays located on the top.
- The Phabricator icon is now displayed correctly.
- The view mode button in the BlobPage now shows the correct view mode to switch to.

### Removed

- The experimental feature flag to disable the new repo update scheduler has been removed.
- The `experimentalFeatures.configVars` feature flag was removed.
- The `experimentalFeatures.multipleAuthProviders` feature flag was removed because the feature is now always enabled.
- The following deprecated auth provider configuration properties were removed: `auth.provider`, `auth.saml`, `auth.openIDConnect`, `auth.userIdentityHTTPHeader`, and `auth.allowSignup`. Use `auth.providers` for all auth provider configuration. (If you were still using the deprecated properties and had no `auth.providers` set, all access to your instance will be rejected until you manually set `auth.providers`.)
- The deprecated site configuration properties `search.scopes` and `settings` were removed. Define search scopes and settings in global settings in the site admin area instead of in site configuration.
- The `pendingContents` property has been removed from our GraphQL schema.
- The **Explore** page was replaced with a **Repositories** search link in the top navigation bar.

## 2.12.3

### Fixed

- Fixed an error that prevented users without emails from submitting satisfaction surveys.

## 2.12.2

### Fixed

- Fixed an issue where private GitHub Enterprise repositories were not fetched.

## 2.12.1

### Fixed

- We use GitHub's REST API to query affliated repositories. This API has wider support on older GitHub enterprise versions.
- Fixed an issue that prevented users without email addresses from signing in (https://github.com/sourcegraph/sourcegraph/issues/426).

## 2.12.0

### Changed

- Reduced the size of in-memory data structured used for storing search results. This should reduce the backend memory usage of large result sets.
- Code intelligence is now provided by [Sourcegraph extensions](https://docs.sourcegraph.com/extensions). The extension for each language in the site configuration `langservers` property is automatically enabled.
- Support for multiple authentication providers is now enabled by default. To disable it, set the `experimentalFeatures.multipleAuthProviders` site config option to `"disabled"`. This only applies to Sourcegraph Enterprise.
- When using the `http-header` auth provider, valid auth cookies (from other auth providers that are currently configured or were previously configured) are now respected and will be used for authentication. These auth cookies also take precedence over the `http-header` auth. Previously, the `http-header` auth took precedence.
- Bitbucket Server username configuration is now used to clone repositories if the Bitbucket Server API does not set a username.
- Code discussions: On Sourcegraph.com / when `discussions.abuseProtection` is enabled in the site config, rate limits to thread creation, comment creation, and @mentions are now applied.

### Added

- Search syntax for filtering archived repositories. `archived:no` will exclude archived repositories from search results, `archived:only` will search over archived repositories only. This applies for GitHub and GitLab repositories.
- A Bitbucket Server option to exclude personal repositories in the event that you decide to give an admin-level Bitbucket access token to Sourcegraph and do not want to create a bot account. See https://docs.sourcegraph.com/integration/bitbucket_server#excluding-personal-repositories for more information.
- Site admins can now see when users of their Sourcegraph instance last used it via a code host integration (e.g. Sourcegraph browser extensions). Visit the site admin Analytics page (e.g. https://sourcegraph.example.com/site-admin/analytics) to view this information.
- A new site config option `extensions.allowRemoteExtensions` lets you explicitly specify the remote extensions (from, e.g., Sourcegraph.com) that are allowed.
- Pings now include a total count of user accounts.

### Fixed

- Files with the gitattribute `export-ignore` are no longer excluded for language analysis and search.
- "Discard changes?" confirmation popup doesn't pop up every single time you try to navigate to a new page after editting something in the site settings page anymore.
- Fixed an issue where Git repository URLs would sometimes be logged, potentially containing e.g. basic auth tokens.
- Fixed date formatting on the site admin Analytics page.
- File names of binary and large files are included in search results.

### Removed

- The deprecated environment variables `SRC_SESSION_STORE_REDIS` and `REDIS_MASTER_ENDPOINT` are no longer used to configure alternative redis endpoints. For more information, see "[using external services with Sourcegraph](https://docs.sourcegraph.com/admin/external_services)".

## 2.11.1

### Added

- A new site config option `git.cloneURLToRepositoryName` specifies manual mapping from Git clone URLs to Sourcegraph repository names. This is useful, for example, for Git submodules that have local clone URLs.

### Fixed

- Slack notifications for saved searches have been fixed.

## 2.11.0

### Changed

### Added

- Support for ACME "tls-alpn-01" challenges to obtain LetsEncrypt certificates. Previously Sourcegraph only supported ACME "http-01" challenges which required port 80 to be accessible.
- gitserver periodically removes stale lock files that git can leave behind.
- Commits with empty trees no longer return 404.
- Clients (browser/editor extensions) can now query configuration details from the `ClientConfiguration` GraphQL API.
- The config field `auth.accessTokens.allow` allows or restricts use of access tokens. It can be set to one of three values: "all-users-create" (the default), "none" (all access tokens are disabled), and "site-admin-create" (access tokens are enabled, but only site admins can create new access tokens). The field `auth.disableAccessTokens` is now deprecated in favor of this new field.
- A webhook endpoint now exists to trigger repository updates. For example, `curl -XPOST -H 'Authorization: token $ACCESS_TOKEN' $SOURCEGRAPH_ORIGIN/.api/repos/$REPO_URI/-/refresh`.
- Git submodules entries in the file tree now link to the submodule repository.

### Fixed

- An issue / edge case where the Code Intelligence management admin page would incorrectly show language servers as `Running` when they had been removed from Docker.
- Log level is respected in lsp-proxy logs.
- Fixed an error where text searches could be routed to a faulty search worker.
- Gitolite integration should correctly detect names which Gitolite would consider to be patterns, and not treat them as repositories.
- repo-updater backs off fetches on a repo that's failing to fetch.
- Attempts to add a repo with an empty string for the name are checked for and ignored.
- Fixed an issue where non-site-admin authenticated users could modify global settings (not site configuration), other organizations' settings, and other users' settings.
- Search results are rendered more eagerly, resulting in fewer blank file previews
- An issue where automatic code intelligence would fail to connect to the underlying `lsp` network, leading to `dial tcp: lookup lang on 0.0.0.0:53: no such host` errors.
- More useful error messages from lsp-proxy when a language server can't get a requested revision of a repository.
- Creation of a new user with the same name as an existing organization (and vice versa) is prevented.

### Removed

## 2.10.5

### Fixed

- Slack notifications for saved searches have been fixed.

## 2.10.4

### Fixed

- Fixed an issue that caused the frontend to return a HTTP 500 and log an error message like:
  ```
  lvl=eror msg="ui HTTP handler error response" method=GET status_code=500 error="Post http://127.0.0.1:3182/repo-lookup: context canceled"
  ```

## 2.10.3

### Fixed

- The SAML AuthnRequest signature when using HTTP redirect binding is now computed using a URL query string with correct ordering of parameters. Previously, the ordering was incorrect and caused errors when the IdP was configured to check the signature in the AuthnRequest.

## 2.10.2

### Fixed

- SAML IdP-initiated login previously failed with the IdP set a RelayState value. This now works.

## 2.10.1

### Changed

- Most `experimentalFeatures` in the site configuration now respond to configuration changes live, without requiring a server restart. As usual, you will be prompted for a restart after saving your configuration changes if one is required.
- Gravatar image avatars are no longer displayed for committers.

## 2.10.0

### Changed

- In the file tree, if a directory that contains only a single directory is expanded, its child directory is now expanded automatically.

### Fixed

- Fixed an issue where `sourcegraph/server` would not start code intelligence containers properly when the `sourcegraph/server` container was shut down non-gracefully.
- Fixed an issue where the file tree would return an error when navigating between repositories.

## 2.9.4

### Changed

- Repo-updater has a new and improved scheduler for periodic repo fetches. If you have problems with it, you can revert to the old behavior by adding `"experimentalFeatures": { "updateScheduler": "disabled" }` to your `config.json`.
- A once-off migration will run changing the layout of cloned repos on disk. This should only affect installations created January 2018 or before. There should be no user visible changes.
- Experimental feature flag "updateScheduler" enables a smarter and less spammy algorithm for automatic repository updates.
- It is no longer possible to disable code intelligence by unsetting the LSP_PROXY environment variable. Instead, code intelligence can be disabled per language on the site admin page (e.g. https://sourcegraph.example.com/site-admin/code-intelligence).
- Bitbucket API requests made by Sourcegraph are now under a self-enforced API rate limit (since Bitbucket Server does not have a concept of rate limiting yet). This will reduce any chance of Sourcegraph slowing down or causing trouble for Bitbucket Server instances connected to it. The limits are: 7,200 total requests/hr, with a bucket size / maximum burst size of 500 requests.
- Global, org, and user settings are now validated against the schema, so invalid settings will be shown in the settings editor with a red squiggly line.
- The `http-header` auth provider now supports being used with other auth providers (still only when `experimentalFeatures.multipleAuthProviders` is `true`).
- Periodic fetches of Gitolite-hosted repositories are now handled internally by repo-updater.

### Added

- The `log.sentry.dsn` field in the site config makes Sourcegraph log application errors to a Sentry instance.
- Two new repository page hotkeys were added: <kbd>r</kbd> to open the repositories menu and <kbd>v</kbd> to open the revision selector.
- Repositories are periodically (~45 days) recloned from the codehost. The codehost can be relied on to give an efficient packing. This is an alternative to running a memory and CPU intensive git gc and git prune.
- The `auth.sessionExpiry` field sets the session expiration age in seconds (defaults to 90 days).

### Fixed

- Fixed a bug in the API console that caused it to display as a blank page in some cases.
- Fixed cases where GitHub rate limit wasn't being respected.
- Fixed a bug where scrolling in references, history, etc. file panels was not possible in Firefox.
- Fixed cases where gitserver directory structure migration could fail/crash.
- Fixed "Generate access token" link on user settings page. Previously, this link would 404.
- Fixed a bug where the search query was not updated in the search bar when searching from the homepage.
- Fixed a possible crash in github-proxy.
- Fixed a bug where file matching for diff search was case sensitive by default.

### Removed

- `SOURCEGRAPH_CONFIG` environment variable has been removed. Site configuration is always read from and written to disk. You can configure the location by providing `SOURCEGRAPH_CONFIG_FILE`. The default path is `/etc/sourcegraph/config.json`.

## 2.9.3

### Changed

- The search results page will merge duplicated lines of context.
- The following deprecated site configuration properties have been removed: `github[].preemptivelyClone`, `gitOriginMap`, `phabricatorURL`, `githubPersonalAccessToken`, `githubEnterpriseURL`, `githubEnterpriseCert`, and `githubEnterpriseAccessToken`.
- The `settings` field in the site config file is deprecated and will not be supported in a future release. Site admins should move those settings (if any) to global settings (in the site admin UI). Global settings are preferred to site config file settings because the former can be applied without needing to restart/redeploy the Sourcegraph server or cluster.

### Fixed

- Fixed a goroutine leak which occurs when search requests are canceled.
- Console output should have fewer spurious line breaks.
- Fixed an issue where it was not possible to override the `StrictHostKeyChecking` SSH option in the SSH configuration.
- Cross-repository code intelligence indexing for non-Go languages is now working again (originally broken in 2.9.2).

## 2.9.1

### Fixed

- Fixed an issue where saving an organization's configuration would hang indefinitely.

## 2.9.0

### Changed

- Hover tooltips were rewritten to fix a couple of issues and are now much more robust, received a new design and show more information.
- The `max:` search flag was renamed to `count:` in 2.8.8, but for backward compatibility `max:` has been added back as a deprecated alias for `count:`.
- Drastically improved the performance / load time of the Code Intelligence site admin page.

### Added

- The site admin code intelligence page now displays an error or reason whenever language servers are unable to be managed from the UI or Sourcegraph API.
- The ability to directly specify the root import path of a repository via `.sourcegraph/config.json` in the repo root, instead of relying on the heuristics of the Go language server to detect it.

### Fixed

- Configuring Bitbucket Server now correctly suppresses the the toast message "Configure repositories and code hosts to add to Sourcegraph."
- A bug where canonical import path comments would not be detected by the Go language server's heuristics under `cmd/` folders.
- Fixed an issue where a repository would only be refreshed on demand by certain user actions (such as a page reload) and would otherwise not be updated when expected.
- If a code host returned a repository-not-found or unauthorized error (to `repo-updater`) for a repository that previously was known to Sourcegraph, then in some cases a misleading "Empty repository" screen was shown. Now the repository is displayed as though it still existed, using cached data; site admins must explicitly delete repositories on Sourcegraph after they have been deleted on the code host.
- Improved handling of GitHub API rate limit exhaustion cases. Cached repository metadata and Git data will be used to provide full functionality during this time, and log messages are more informative. Previously, in some cases, repositories would become inaccessible.
- Fixed an issue where indexed search would sometimes not indicate that there were more results to show for a given file.
- Fixed an issue where the code intelligence admin page would never finish loading language servers.

## 2.9.0-pre0

### Changed

- Search scopes have been consolidated into the "Filters" bar on the search results page.
- Usernames and organization names of up to 255 characters are allowed. Previously the max length was 38.

### Fixed

- The target commit ID of a Git tag object (i.e., not lightweight Git tag refs) is now dereferenced correctly. Previously the tag object's OID was given.
- Fixed an issue where AWS Code Commit would hit the rate limit.
- Fixed an issue where dismissing the search suggestions dropdown did not unfocus previously highlighted suggestions.
- Fixed an issue where search suggestions would appear twice.
- Indexed searches now return partial results if they timeout.
- Git repositories with files whose paths contain `.git` path components are now usable (via indexed and non-indexed search and code intelligence). These corrupt repositories are rare and generally were created by converting some other VCS repository to Git (the Git CLI will forbid creation of such paths).
- Various diff search performance improvements and bug fixes.
- New Phabricator extension versions would used cached stylesheets instead of the upgraded version.
- Fixed an issue where hovers would show an error for Rust and C/C++ files.

### Added

- The `sourcegraph/server` container now emits the most recent log message when redis terminates to make it easier to debug why redis stopped.
- Organization invites (which allow users to invite other users to join organizations) are significantly improved. A new accept-invitation page was added.
- The new help popover allows users to easily file issues in the Sourcegraph public issue tracker and view documentation.
- An issue where Java files would be highlighted incorrectly if they contained JavaDoc blocks with an uneven number of opening/closing `*`s.

### Removed

- The `secretKey` site configuration value is no longer needed. It was only used for generating tokens for inviting a user to an organization. The invitation is now stored in the database associated with the recipient, so a secret token is no longer needed.
- The `experimentalFeatures.searchTimeoutParameter` site configuration value has been removed. It defaulted to `enabled` in 2.8 and it is no longer possible to disable.

### Added

- Syntax highlighting for:
  - TOML files (including Go `Gopkg.lock` and Rust `Cargo.lock` files).
  - Rust files.
  - GraphQL files.
  - Protobuf files.
  - `.editorconfig` files.

## 2.8.9

### Changed

- The "invite user" site admin page was moved to a sub-page of the users page (`/site-admin/users/new`).
- It is now possible for a site admin to create a new user without providing an email address.

### Fixed

- Checks for whether a repo is cloned will no longer exhaust open file pools over time.

### Added

- The Phabricator extension shows code intelligence status and supports enabling / disabling code intelligence for files.

## 2.8.8

### Changed

- Queries for repositories (in the explore, site admin repositories, and repository header dropdown) are matched on case-insensitive substrings, not using fuzzy matching logic.
- HTTP Authorization headers with an unrecognized scheme are ignored; they no longer cause the HTTP request to be rejected with HTTP 401 Unauthorized and an "Invalid Authorization header." error.
- Renamed the `max` search flag to `count`. Searches that specify `count:` will fetch at least that number of results, or the full result set.
- Bumped `lsp-proxy`'s `initialize` timeout to 3 minutes for every language.
- Search results are now sorted by repository and file name.
- More easily accessible "Show more" button at the top of the search results page.
- Results from user satisfaction surveys are now always hosted locally and visible to admins. The `"experimentalFeatures": { "hostSurveysLocally" }` config option has been deprecated.
- If the OpenID Connect authentication provider reports that a user's email address is not verified, the authentication attempt will fail.

### Fixed

- Fixed an issue where the search results page would not update its title.
- The session cookie name is now `sgs` (not `sg-session`) so that Sourcegraph 2.7 and Sourcegraph 2.8 can be run side-by-side temporarily during a rolling update without clearing each other's session cookies.
- Fixed the default hostnames of the C# and R language servers
- Fixed an issue where deleting an organization prevented the creation of organizations with the name of the deleted organization.
- Non-UTF8 encoded files (e.g. ISO-8859-1/Latin1, UTF16, etc) are now displayed as text properly rather than being detected as binary files.
- Improved error message when lsp-proxy's initalize timeout occurs
- Fixed compatibility issues and added [instructions for using Microsoft ADFS 2.1 and 3.0 for SAML authentication](https://docs.sourcegraph.com/admin/auth/saml_with_microsoft_adfs).
- Fixed an issue where external accounts associated with deleted user accounts would still be returned by the GraphQL API. This caused the site admin external accounts page to fail to render in some cases.
- Significantly reduced the number of code host requests for non github.com or gitlab.com repositories.

### Added

- The repository revisions popover now shows the target commit's last-committed/authored date for branches and tags.
- Setting the env var `INSECURE_SAML_LOG_TRACES=1` on the server (or the `sourcegraph-frontend` pod in Kubernetes) causes all SAML requests and responses to be logged, which helps with debugging SAML.
- Site admins can now view user satisfaction surveys grouped by user, in addition to chronological order, and aggregate summary values (including the average score and the net promoter score over the last 30 days) are now displayed.
- The site admin overview page displays the site ID, the primary admin email, and premium feature usage information.
- Added Haskell as an experimental language server on the code intelligence admin page.

## 2.8.0

### Changed

- `gitMaxConcurrentClones` now also limits the concurrency of updates to repos in addition to the initial clone.
- In the GraphQL API, `site.users` has been renamed to `users`, `site.orgs` has been renamed to `organizations`, and `site.repositories` has been renamed to `repositories`.
- An authentication provider must be set in site configuration (see [authentication provider documentation](https://docs.sourcegraph.com/admin/auth)). Previously the server defaulted to builtin auth if none was set.
- If a process dies inside the Sourcegraph container the whole container will shut down. We suggest operators configure a [Docker Restart Policy](https://docs.docker.com/config/containers/start-containers-automatically/#restart-policy-details) or a [Kubernetes Restart Policy](https://kubernetes.io/docs/concepts/workloads/pods/pod-lifecycle/#restart-policy). Previously the container would operate in a degraded mode if a process died.
- Changes to the `auth.public` site config are applied immediately in `sourcegraph/server` (no restart needed).
- The new search timeout behavior is now enabled by default. Set `"experimentalFeatures": {"searchTimeoutParameter": "disabled"}` in site config to disable it.
- Search includes files up to 1MB (previous limit was 512KB for unindexed search and 128KB for indexed search).
- Usernames and email addresses reported by OpenID Connect and SAML auth providers are now trusted, and users will sign into existing Sourcegraph accounts that match on the auth provider's reported username or email.
- The repository sidebar file tree is much, much faster on massive repositories (200,000+ files)
- The SAML authentication provider was significantly improved. Users who were signed in using SAML previously will need to reauthenticate via SAML next time they visit Sourcegraph.
- The SAML `serviceProviderCertificate` and `serviceProviderPrivateKey` site config properties are now optional.

### Fixed

- Fixed an issue where Index Search status page failed to render.
- User data on the site admin Analytics page is now paginated, filterable by a user's recent activity, and searchable.
- The link to the root of a repository in the repository header now preserves the revision you're currently viewing.
- When using the `http-header` auth provider, signin/signup/signout links are now hidden.
- Repository paths beginning with `go/` are no longer reservered by Sourcegraph.
- Interpret `X-Forwarded-Proto` HTTP header when `httpToHttpsRedirect` is set to `load-balanced`.
- Deleting a user account no longer prevents the creation of a new user account with the same username and/or association with authentication provider account (SAML/OpenID/etc.)
- It is now possible for a user to verify an email address that was previously associated with now-deleted user account.
- Diff searches over empty repositories no longer fail (this was not an issue for Sourcegraph cluster deployments).
- Stray `tmp_pack_*` files from interrupted fetches should now go away.
- When multiple `repo:` tokens match the same repo, process @revspec requirements from all of them, not just the first one in the search.

### Removed

- The `ssoUserHeader` site config property (deprecated since January 2018) has been removed. The functionality was moved to the `http-header` authentication provider.
- The experiment flag `showMissingReposEnabled`, which defaulted to enabled, has been removed so it is no longer possible to disable this feature.
- Event-level telemetry has been completely removed from self-hosted Sourcegraph instances. As a result, the `disableTelemetry` site configuration option has been deprecated. The new site-admin Pings page clarifies the only high-level telemetry being sent to Sourcegraph.com.
- The deprecated `adminUsernames` site config property (deprecated since January 2018) has been removed because it is no longer necessary. Site admins can designate other users as site admins in the site admin area, and the first user to sign into a new instance always becomes a site admin (even when using an external authentication provider).

### Added

- The new repository contributors page (linked from the repository homepage) displays the top Git commit authors in a repository, with filtering options.
- Custom language servers in the site config may now specify a `metadata` property containing things like homepage/docs/issues URLs for the language server project, as well as whether or not the language server should be considered experimental (not ready for prime-time). This `metadata` will be displayed in the UI to better communicate the status of a language server project.
- Access tokens now have scopes (which define the set of operations they permit). All access tokens still provide full control of all resources associated with the user account (the `user:all` scope, which is now explicitly displayed).
- The new access token scope `site-admin:sudo` allows the holder to perform any action as any other user. Only site admins may create this token.
- Links to Sourcegraph's changelog have been added to the site admin Updates page and update alert.
- If the site configuration is invalid or uses deprecated properties, a global alert will be shown to all site admins.
- There is now a code intelligence status indicator when viewing files. It contains information about the capabailities of the language server that is providing code intelligence for the file.
- Java code intelligence can now be enabled for repositories that aren't automatically supported using a
  `javaconfig.json` file. For Gradle plugins, this file can be generated using
  the [Javaconfig Gradle plugin](https://docs.sourcegraph.com/extensions/language_servers/java#gradle-execution).
- The new `auth.providers` site config is an array of authentication provider objects. Currently only 1 auth provider is supported. The singular `auth.provider` is deprecated.
- Users authenticated with OpenID Connect are now able to sign out of Sourcegraph (if the provider supports token revocation or the end-session endpoint).
- Users can now specify the number of days, weeks, and months of site activity to query through the GraphQL API.
- Added 14 new experimental language servers on the code intelligence admin page.
- Added `httpStrictTransportSecurity` site configuration option to customize the Strict-Transport-Security HTTP header. It defaults to `max-age=31536000` (one year).
- Added `nameIDFormat` in the `saml` auth provider to set the SAML NameID format. The default changed from transient to persistent.
- (This feature has been removed.) Experimental env var expansion in site config JSON: set `SOURCEGRAPH_EXPAND_CONFIG_VARS=1` to replace `${var}` or `$var` (based on environment variables) in any string value in site config JSON (except for JSON object property names).
- The new (optional) SAML `serviceProviderIssuer` site config property (in an `auth.providers` array entry with `{"type":"saml", ...}`) allows customizing the SAML Service Provider issuer name.
- The site admin area now has an "Auth" section that shows the enabled authentication provider(s) and users' external accounts.

## 2.7.6

### Fixed

- If a user's account is deleted, session cookies for that user are no longer considered valid.

## 2.7.5

### Changed

- When deploying Sourcegraph to Kubernetes, RBAC is now used by default. Most Kubernetes clusters require it. See the Kubernetes installation instructions for more information (including disabling if needed).
- Increased git ssh connection timeout to 30s from 7s.
- The Phabricator integration no longer requires staging areas, but using them is still recommended because it improves performance.

### Fixed

- Fixed an issue where language servers that were not enabled would display the "Restart" button in the Code Intelligence management panel.
- Fixed an issue where the "Update" button in the Code Intelligence management panel would be displayed inconsistently.
- Fixed an issue where toggling a dynamic search scope would not also remove `@rev` (if specified)
- Fixed an issue where where modes that can only be determined by the full filename (not just the file extension) of a path weren't supported (Dockerfiles are the first example of this).
- Fixed an issue where the GraphiQL console failed when variables are specified.
- Indexed search no longer maintains its own git clones. For Kubernetes cluster deployments, this significantly reduces disk size requirements for the indexed-search pod.
- Fixed an issue where language server Docker containers would not be automatically restarted if they crashed (`sourcegraph/server` only).
- Fixed an issue where if the first user on a site authenticated via SSO, the site would remain stuck in uninitialized mode.

### Added

- More detailed progress information is displayed on pages that are waiting for repositories to clone.
- Admins can now see charts with daily, weekly, and monthly unique user counts by visiting the site-admin Analytics page.
- Admins can now host and see results from Sourcegraph user satisfaction surveys locally by setting the `"experimentalFeatures": { "hostSurveysLocally": "enabled"}` site config option. This feature will be enabled for all instances once stable.
- Access tokens are now supported for all authentication providers (including OpenID Connect and SAML, which were previously not supported).
- The new `motd` setting (in global, organization, and user settings) displays specified messages at the top of all pages.
- Site admins may now view all access tokens site-wide (for all users) and revoke tokens from the new access tokens page in the site admin area.

## 2.7.0

### Changed

- Missing repositories no longer appear as search results. Instead, a count of repositories that were not found is displayed above the search results. Hovering over the count will reveal the names of the missing repositories.
- "Show more" on the search results page will now reveal results that have already been fetched (if such results exist) without needing to do a new query.
- The bottom panel (on a file) now shows more tabs, including docstrings, multiple definitions, references (as before), external references grouped by repository, implementations (if supported by the language server), and file history.
- The repository sidebar file tree is much faster on massive repositories (200,000+ files)

### Fixed

- Searches no longer block if the index is unavailable (e.g. after the index pod restarts). Instead, it respects the normal search timeout and reports the situation to the user if the index is not yet available.
- Repository results are no longer returned for filters that are not supported (e.g. if `file:` is part of the search query)
- Fixed an issue where file tree elements may be scrolled out of view on page load.
- Fixed an issue that caused "Could not ensure repository updated" log messages when trying to update a large number of repositories from gitolite.
- When using an HTTP authentication proxy (`"auth.provider": "http-header"`), usernames are now properly normalized (special characters including `.` replaced with `-`). This fixes an issue preventing users from signing in if their username contained these special characters.
- Fixed an issue where the site-admin Updates page would incorrectly report that update checking was turned off when `telemetryDisabled` was set, even as it continued to report new updates.
- `repo:` filters that match multiple repositories and contain a revision specifier now correctly return partial results even if some of the matching repositories don't have a matching revision.
- Removed hardcoded list of supported languages for code intelligence. Any language can work now and support is determined from the server response.
- Fixed an issue where modifying `config.json` on disk would not correctly mark the server as needing a restart.
- Fixed an issue where certain diff searches (with very sparse matches in a repository's history) would incorrectly report no results found.
- Fixed an issue where the `langservers` field in the site-configuration didn't require both the `language` and `address` field to be specified for each entry

### Added

- Users (and site admins) may now create and manage access tokens to authenticate API clients. The site config `auth.disableAccessTokens` (renamed to `auth.accessTokens` in 2.11) disables this new feature. Access tokens are currently only supported when using the `builtin` and `http-header` authentication providers (not OpenID Connect or SAML).
- User and site admin management capabilities for user email addresses are improved.
- The user and organization management UI has been greatly improved. Site admins may now administer all organizations (even those they aren't a member of) and may edit profile info and configuration for all users.
- If SSO is enabled (via OpenID Connect or SAML) and the SSO system provides user avatar images and/or display names, those are now used by Sourcegraph.
- Enable new search timeout behavior by setting `"experimentalFeatures": { "searchTimeoutParameter": "enabled"}` in your site config.
  - Adds a new `timeout:` parameter to customize the timeout for searches. It defaults to 10s and may not be set higher than 1m.
  - The value of the `timeout:` parameter is a string that can be parsed by [time.Duration](https://golang.org/pkg/time/#ParseDuration) (e.g. "100ms", "2s").
  - When `timeout:` is not provided, search optimizes for retuning results as soon as possible and will include slower kinds of results (e.g. symbols) only if they are found quickly.
  - When `timeout:` is provided, all result kinds are given the full timeout to complete.
- A new user settings tokens page was added that allows users to obtain a token that they can use to authenticate to the Sourcegraph API.
- Code intelligence indexes are now built for all repositories in the background, regardless of whether or not they are visited directly by a user.
- Language servers are now automatically enabled when visiting a repository. For example, visiting a Go repository will now automatically download and run the relevant Docker container for Go code intelligence.
  - This change only affects when Sourcegraph is deployed using the `sourcegraph/server` Docker image (not using Kubernetes).
  - You will need to use the new `docker run` command at https://docs.sourcegraph.com/#quick-install in order for this feature to be enabled. Otherwise, you will receive errors in the log about `/var/run/docker.sock` and things will work just as they did before. See https://docs.sourcegraph.com/extensions/language_servers for more information.
- The site admin Analytics page will now display the number of "Code Intelligence" actions each user has made, including hovers, jump to definitions, and find references, on the Sourcegraph webapp or in a code host integration or extension.
- An experimental cross repository jump to definition which consults the OSS index on Sourcegraph.com. This is disabled by default; use `"experimentalFeatures": { "jumpToDefOSSIndex": "enabled" }` in your site configuration to enable it.
- Users can now view Git branches, tags, and commits, and compare Git branches and revisions on Sourcegraph. (The code host icon in the header takes you to the commit on the code host.)
- A new admin panel allows you to view and manage language servers. For Docker deployments, it allows you to enable/disable/update/restart language servers at the click of a button. For cluster deployments, it shows the current status of language servers.
- Users can now tweet their feedback about Sourcegraph when clicking on the feedback smiley located in the navbar and filling out a Twitter feedback form.
- A new button in the repository header toggles on/off the Git history panel for the current file.

## 2.6.8

### Bug fixes

- Searches of `type:repo` now work correctly with "Show more" and the `max` parameter.
- Fixes an issue where the server would crash if the DB was not available upon startup.

## 2.6.7

### Added

- The duration that the frontend waits for the PostgreSQL database to become available is now configurable with the `DB_STARTUP_TIMEOUT` env var (the value is any valid Go duration string).
- Dynamic search filters now suggest exclusions of Go test files, vendored files and node_modules files.

## 2.6.6

### Added

- Authentication to Bitbucket Server using username-password credentials is now supported (in the `bitbucketServer` site config `username`/`password` options), for servers running Bitbucket Server version 2.4 and older (which don't support personal access tokens).

## 2.6.5

### Added

- The externally accessible URL path `/healthz` performs a basic application health check, returning HTTP 200 on success and HTTP 500 on failure.

### Behavior changes

- Read-only forks on GitHub are no longer synced by default. If you want to add a readonly fork, navigate directly to the repository page on Sourcegraph to add it (e.g. https://sourcegraph.mycompany.internal/github.com/owner/repo). This prevents your repositories list from being cluttered with a large number of private forks of a private repository that you have access to. One notable example is https://github.com/EpicGames/UnrealEngine.
- SAML cookies now expire after 90 days. The previous behavior was every 1 hour, which was unintentionally low.

## 2.6.4

### Added

- Improve search timeout error messages
- Performance improvements for searching regular expressions that do not start with a literal.

## 2.6.3

### Bug fixes

- Symbol results are now only returned for searches that contain `type:symbol`

## 2.6.2

### Added

- More detailed logging to help diagnose errors with third-party authentication providers.
- Anchors (such as `#my-section`) in rendered Markdown files are now supported.
- Instrumentation section for admins. For each service we expose pprof, prometheus metrics and traces.

### Bug fixes

- Applies a 1s timeout to symbol search if invoked without specifying `type:` to not block plain text results. No change of behaviour if `type:symbol` is given explicitly.
- Only show line wrap toggle for code-view-rendered files.

## 2.6.1

### Bug fixes

- Fixes a bug where typing in the search query field would modify the expanded state of file search results.
- Fixes a bug where new logins via OpenID Connect would fail with the error `SSO error: ID Token verification failed`.

## 2.6.0

### Added

- Support for [Bitbucket Server](https://www.atlassian.com/software/bitbucket/server) as a codehost. Configure via the `bitbucketServer` site config field.
- Prometheus gauges for git clone queue depth (`src_gitserver_clone_queue`) and git ls-remote queue depth (`src_gitserver_lsremote_queue`).
- Slack notifications for saved searches may now be added for individual users (not just organizations).
- The new search filter `lang:` filters results by programming language (example: `foo lang:go` or `foo -lang:clojure`).
- Dynamic filters: filters generated from your search results to help refine your results.
- Search queries that consist only of `file:` now show files whose path matches the filters (instead of no results).
- Sourcegraph now automatically detects basic `$GOPATH` configurations found in `.envrc` files in the root of repositories.
- You can now configure the effective `$GOPATH`s of a repository by adding a `.sourcegraph/config.json` file to your repository with the contents `{"go": {"GOPATH": ["mygopath"]}}`.
- A new `"blacklistGoGet": ["mydomain.org,myseconddomain.com"]` offers users a quick escape hatch in the event that Sourcegraph is making unwanted `go get` or `git clone` requests to their website due to incorrectly-configured monorepos. Most users will never use this option.
- Search suggestions and results now include symbol results. The new filter `type:symbol` causes only symbol results to be shown.
  Additionally, symbols for a repository can be browsed in the new symbols sidebar.
- You can now expand and collapse all items on a search results page or selectively expand and collapse individual items.

### Configuration changes

- Reduced the `gitMaxConcurrentClones` site config option's default value from 100 to 5, to help prevent too many concurrent clones from causing issues on code hosts.
- Changes to some site configuration options are now automatically detected and no longer require a server restart. After hitting Save in the UI, you will be informed if a server restart is required, per usual.
- Saved search notifications are now only sent to the owner of a saved search (all of an organization's members for an organization-level saved search, or a single user for a user-level saved search). The `notifyUsers` and `notifyOrganizations` properties underneath `search.savedQueries` have been removed.
- Slack webhook URLs are now defined in user/organization JSON settings, not on the organization profile page. Previously defined organization Slack webhook URLs are automatically migrated to the organization's JSON settings.
- The "unlimited" value for `maxReposToSearch` is now `-1` instead of `0`, and `0` now means to use the default.
- `auth.provider` must be set (`builtin`, `openidconnect`, `saml`, `http-header`, etc.) to configure an authentication provider. Previously you could just set the detailed configuration property (`"auth.openIDConnect": {...}`, etc.) and it would implicitly enable that authentication provider.
- The `autoRepoAdd` site configuration property was removed. Site admins can add repositories via site configuration.

### Bug fixes

- Only cross reference index enabled repositories.
- Fixed an issue where search would return results with empty file contents for matches in submodules with indexing enabled. Searching over submodules is not supported yet, so these (empty) results have been removed.
- Fixed an issue where match highlighting would be incorrect on lines that contained multibyte characters.
- Fixed an issue where search suggestions would always link to master (and 404) even if the file only existed on a branch. Now suggestions always link to the revision that is being searched over.
- Fixed an issue where all file and repository links on the search results page (for all search results types) would always link to master branch, even if the results only existed in another branch. Now search results links always link to the revision that is being searched over.
- The first user to sign up for a (not-yet-initialized) server is made the site admin, even if they signed up using SSO. Previously if the first user signed up using SSO, they would not be a site admin and no site admin could be created.
- Fixed an issue where our code intelligence archive cache (in `lsp-proxy`) would not evict items from the disk. This would lead to disks running out of free space.

## 2.5.16, 2.5.17

- Version bump to keep deployment variants in sync.

## 2.5.15

### Bug fixes

- Fixed issue where a Sourcegraph cluster would incorrectly show "An update is available".
- Fixed Phabricator links to repositories
- Searches over a single repository are now less likely to immediately time out the first time they are searched.
- Fixed a bug where `auth.provider == "http-header"` would incorrectly require builtin authentication / block site access when `auth.public == "false"`.

### Phabricator Integration Changes

We now display a "View on Phabricator" link rather than a "View on other code host" link if you are using Phabricator and hosting on GitHub or another code host with a UI. Commit links also will point to Phabricator.

### Improvements to SAML authentication

You may now optionally provide the SAML Identity Provider metadata XML file contents directly, with the `auth.saml` `identityProviderMetadata` site configuration property. (Previously, you needed to specify the URL where that XML file was available; that is still possible and is more common.) The new option is useful for organizations whose SAML metadata is not web-accessible or while testing SAML metadata configuration changes.

## 2.5.13

### Improvements to builtin authentication

When using `auth.provider == "builtin"`, two new important changes mean that a Sourcegraph server will be locked down and only accessible to users who are invited by an admin user (previously, we advised users to place their own auth proxy in front of Sourcegraph servers).

1.  When `auth.provider == "builtin"` Sourcegraph will now by default require an admin to invite users instead of allowing anyone who can visit the site to sign up. Set `auth.allowSignup == true` to retain the old behavior of allowing anyone who can access the site to signup.
2.  When `auth.provider == "builtin"`, Sourcegraph will now respects a new `auth.public` site configuration option (default value: `false`). When `auth.public == false`, Sourcegraph will not allow anyone to access the site unless they have an account and are signed in.

## 2.4.3

### Added

- Code Intelligence support
- Custom links to code hosts with the `links:` config options in `repos.list`

### Changed

- Search by file path enabled by default

## 2.4.2

### Added

- Repository settings mirror/cloning diagnostics page

### Changed

- Repositories added from GitHub are no longer enabled by default. The site admin UI for enabling/disabling repositories is improved.

## 2.4.0

### Added

- Search files by name by including `type:path` in a search query
- Global alerts for configuration-needed and cloning-in-progress
- Better list interfaces for repositories, users, organizations, and threads
- Users can change their own password in settings
- Repository groups can now be specified in settings by site admins, organizations, and users. Then `repogroup:foo` in a search query will search over only those repositories specified for the `foo` repository group.

### Changed

- Log messages are much quieter by default

## 2.3.11

### Added

- Added site admin updates page and update checking
- Added site admin telemetry page

### Changed

- Enhanced site admin panel
- Changed repo- and SSO-related site config property names to be consistent, updated documentation

## 2.3.10

### Added

- Online site configuration editing and reloading

### Changed

- Site admins are now configured in the site admin area instead of in the `adminUsernames` config key or `ADMIN_USERNAMES` env var. Users specified in those deprecated configs will be designated as site admins in the database upon server startup until those configs are removed in a future release.

## 2.3.9

### Fixed

- An issue that prevented creation and deletion of saved queries

## 2.3.8

### Added

- Built-in authentication: you can now sign up without an SSO provider.
- Faster default branch code search via indexing.

### Fixed

- Many performance improvements to search.
- Much log spam has been eliminated.

### Changed

- We optionally read `SOURCEGRAPH_CONFIG` from `$DATA_DIR/config.json`.
- SSH key required to clone repositories from GitHub Enterprise when using a self-signed certificate.

## 0.3 - 13 December 2017

The last version without a CHANGELOG.<|MERGE_RESOLUTION|>--- conflicted
+++ resolved
@@ -25,11 +25,8 @@
 ### Changed
 
 - Code Insights: Added warnings about adding `context:` and `repo:` filters in search query.
-<<<<<<< HEAD
 - Batch Changes: The credentials of the last applying user will now be used to sync changesets when available. If unavailable, then the previous behaviour of using a site or code host configuration credential is retained. [#33413](https://github.com/sourcegraph/sourcegraph/issues/33413)
-=======
 - Gitserver: we disable automatic git-gc for invocations of git-fetch to avoid corruption of repositories by competing git-gc processes. [#36274](https://github.com/sourcegraph/sourcegraph/pull/36274)
->>>>>>> 0c0e3af8
 
 ### Fixed
 
