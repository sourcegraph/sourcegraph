<!-- **NOTE:** this changelog should always be read on `master` branch. Its contents on version
branches do not necessarily reflect the changes that have gone into that branch. -->

# Changelog

All notable changes to Sourcegraph are documented in this file.

## Unreleased

### Added

- Added Docker-specific help text when running the Sourcegraph docker image in an environment with an sufficient open file descriptor limit.
- Added syntax highlighting for Kotlin and Dart.
- Added `auth.disableUsernameChanges` to critical configuration to prevent users from changing their usernames.
<<<<<<< HEAD
- Site admins can query a user by email address or username from the GraphQL API.
=======
- Added a search query builder to the main search page. Click "Use search query builder" to open the query builder, which is a form with separate inputs for commonly used search keywords.
>>>>>>> 0f79d58b

### Changed

- File match search results now show full repo name if there are results from mirrors on different code hosts (e.g. github.com/sourcegraph/sourcegraph and gitlab.com/sourcegraph/sourcegraph)
- Search queries now use "smart case" by default. Searches are case insensitive unless you use uppercase letters. To explicitely set the case, you can still use the `case` field (e.g. `case:yes`, `case:no`). To explicitely set smart case, use `case:auto`.

### Fixed

- Fixed an issue where the management console would improperly regenerate the TLS cert/key unless `CUSTOM_TLS=true` was set. See the documentation for [how to use your own TLS certificate with the management console](doc/admin/management_console.md#how-can-i-use-my-own-tls-certificates-with-the-management-console).

### Removed

## 3.0.1

### Added

- Symbol search now supports Elixir, Haskell, Kotlin, Scala, and Swift

### Changed

- Significantly optimized how file search suggestions are provided when using indexed search (cluster deployments).
- Both the `sourcegraph/server` image and the [Kubernetes deployment](https://github.com/sourcegraph/deploy-sourcegraph) manifests ship with Postgres `11.1`. For maximum compatibility, however, the minimum supported version remains `9.6`. The upgrade procedure is mostly automated for existing deployments. Please refer to [this page](https://docs.sourcegraph.com/admin/postgres) for detailed instructions.

### Removed

- The deprecated `auth.disableAccessTokens` site config property was removed. Use `auth.accessTokens` instead.
- The `disableBrowserExtension` site config property was removed. [Configure nginx](https://docs.sourcegraph.com/admin/nginx) instead to block clients (if needed).

## 3.0.0

See the changelog entries for 3.0.0 beta releases and our [3.0](doc/admin/migration/3_0.md) upgrade guide if you are upgrading from 2.x.

## 3.0.0-beta.4

### Added

- Basic code intelligence for the top 10 programming languages works out of the box without any configuration. [TypeScript/JavaScript](https://sourcegraph.com/extensions/sourcegraph/typescript), [Python](https://sourcegraph.com/extensions/sourcegraph/python), [Java](https://sourcegraph.com/extensions/sourcegraph/java), [Go](https://sourcegraph.com/extensions/sourcegraph/go), [C/C++](https://sourcegraph.com/extensions/sourcegraph/cpp), [Ruby](https://sourcegraph.com/extensions/sourcegraph/ruby), [PHP](https://sourcegraph.com/extensions/sourcegraph/php), [C#](https://sourcegraph.com/extensions/sourcegraph/csharp), [Shell](https://sourcegraph.com/extensions/sourcegraph/shell), and [Scala](https://sourcegraph.com/extensions/sourcegraph/scala) are enabled by default, and you can find more in the [extension registry](https://sourcegraph.com/extensions?query=category%3A"Programming+languages").

## 3.0.0-beta.3

- Fixed an issue where the site admin is redirected to the start page instead of being redirected to the repositories overview page after deleting a repo.

## 3.0.0-beta

### Added

- Repositories can now be queried by a git clone URL through the GraphQL API.
- A new Explore area is linked from the top navigation bar (when the `localStorage.explore=true;location.reload()` feature flag is enabled).
- Authentication via GitHub is now supported. To enable, add an item to the `auth.providers` list with `type: "github"`. By default, GitHub identities must be linked to an existing Sourcegraph user account. To enable new account creation via GitHub, use the `allowSignup` option in the `GitHubConnection` config.
- Authentication via GitLab is now supported. To enable, add an item to the `auth.providers` list with `type: "gitlab"`.
- GitHub repository permissions are supported if authentication via GitHub is enabled. See the
  documentation for the `authorization` field of the `GitHubConnection` configuration.
- The repository settings mirroring page now shows when a repo is next scheduled for an update (requires experiment `"updateScheduler2": "enabled"`).
- Configured repositories are periodically scheduled for updates using a new algorithm. You can disable the new algorithm with the following site configuration: `"experimentalFeatures": { "updateScheduler2": "disabled" }`. If you do so, please file a public issue to describe why you needed to disable it.
- When using HTTP header authentication, [`stripUsernameHeaderPrefix`](https://docs.sourcegraph.com/admin/auth/#username-header-prefixes) field lets an admin specify a prefix to strip from the HTTP auth header when converting the header value to a username.
- Sourcegraph extensions whose package.json contains `"wip": true` are considered [work-in-progress extensions](https://docs.sourcegraph.com/extensions/authoring/publishing#wip-extensions) and are indicated as such to avoid users accidentally using them.
- Information about user survey submissions and a chart showing weekly active users is now displayed on the site admin Overview page.
- A new GraphQL API field `UserEmail.isPrimary` was added that indicates whether an email is the user's primary email.
- The filters bar in the search results page can now display filters from extensions.
- Extensions' `activate` functions now receive a `sourcegraph.ExtensionContext` parameter (i.e., `export function activate(ctx: sourcegraph.ExtensionContext): void { ... }`) to support deactivation and running multiple extensions in the same process.
- Users can now request an Enterprise trial license from the site init page.
- When searching, a filter button `case:yes` will now appear when relevant. This helps discovery and makes it easier to use our case-sensitive search syntax.
- Extensions can now report progress in the UI through the `withProgress()` extension API.
- When calling `editor.setDecorations()`, extensions must now provide an instance of `TextDocumentDecorationType` as first argument. This helps gracefully displaying decorations from several extensions.

### Changed

- The Postgres database backing Sourcegraph has been upgraded from 9.4 to 11.1. Existing Sourcegraph users must conduct an [upgrade procedure](https://docs.sourcegraph.com/admin/postgres_upgrade)
- Code host configuration has moved out of the site config JSON into the "External services" area of the site admin web UI. Sourcegraph instances will automatically perform a one time migration of existing data in the site config JSON. After the migration these keys can be safely deleted from the site config JSON: `awsCodeCommit`, `bitbucketServer`, `github`, `gitlab`, `gitolite`, and `phabricator`.
- Site and user usage statistics are now visible to all users. Previously only site admins (and users, for their own usage statistics) could view this information. The information consists of aggregate counts of actions such as searches, page views, etc.
- The Git blame information shown at the end of a line is now provided by the [Git extras extension](https://sourcegraph.com/extensions/sourcegraph/git-extras). You must add that extension to continue using this feature.
- The `appURL` site configuration option was renamed to `externalURL`.
- The repository and directory pages now show all entries together instead of showing files and (sub)directories separately.
- Extensions no longer can specify titles (in the `title` property in the `package.json` extension manifest). Their extension ID (such as `alice/myextension`) is used.

### Fixed

- Fixed an issue where the site admin License page showed a count of current users, rather than the max number of users over the life of the license.
- Fixed number formatting issues on site admin Overview and Survey Response pages.
- Fixed resolving of git clone URLs with `git+` prefix through the GraphQL API
- Fixed an issue where the graphql Repositories endpoint would order by a field which was not indexed. Times on Sourcegraph.com went from 10s to 200ms.
- Fixed an issue where whitespace was not handled properly in environment variable lists (`SYMBOLS_URL`, `SEARCHER_URL`).
- Fixed an issue where clicking inside the repository popover or clicking "Show more" would dismiss the popover.

### Removed

- The `siteID` site configuration option was removed because it is no longer needed. If you previously specified this in site configuration, a new, random site ID will be generated upon server startup. You can safely remove the existing `siteID` value from your site configuration after upgrading.
- The **Info** panel was removed. The information it presented can be viewed in the hover.
- The top-level `repos.list` site configuration was removed in favour of each code-host's equivalent options,
  now configured via the new _External Services UI_ available at `/site-admin/external-services`. Equivalent options in code hosts configuration:
  - Github via [`github.repos`](https://docs.sourcegraph.com/admin/site_config/all#repos-array)
  - Gitlab via [`gitlab.projectQuery`](https://docs.sourcegraph.com/admin/site_config/all#projectquery-array)
  - Phabricator via [`phabricator.repos`](https://docs.sourcegraph.com/admin/site_config/all#phabricator-array)
  - [Other external services](https://docs.sourcegraph.com/admin/repo/add_from_other_external_services)
- Removed the `httpStrictTransportSecurity` site configuration option. Use [nginx configuration](https://docs.sourcegraph.com/admin/nginx) for this instead.
- Removed the `tls.letsencrypt` site configuration option. Use [nginx configuration](https://docs.sourcegraph.com/admin/nginx) for this instead.
- Removed the `tls.cert` and `tls.key` site configuration options. Use [nginx configuration](https://docs.sourcegraph.com/admin/nginx) for this instead.
- Removed the `httpToHttpsRedirect` and `experimentalFeatures.canonicalURLRedireect` site configuration options. Use [nginx configuration](https://docs.sourcegraph.com/admin/nginx) for these instead.
- Sourcegraph no longer requires access to `/var/run/docker.sock`.

## 2.13.6

### Added

- The `/-/editor` endpoint now accepts a `hostname_patterns` URL parameter, which specifies a JSON
  object mapping from hostname to repository name pattern. This serves as a hint to Sourcegraph when
  resolving git clone URLs to repository names. The name pattern is the same style as is used in
  code host configurations. The default value is `{hostname}/{path}`.

## 2.13.5

### Fixed

- Fixed another issue where Sourcegraph would try to fetch more than the allowed number of repositories from AWS CodeCommit.

## 2.13.4

### Changed

- The default for `experimentalFeatures.canonicalURLRedirect` in site config was changed back to `disabled` (to avoid [#807](https://github.com/sourcegraph/sourcegraph/issues/807)).

## 2.13.3

### Fixed

- Fixed an issue that would cause the frontend health check endpoint `/healthz` to not respond. This only impacts Kubernetes deployments.
- Fixed a CORS policy issue that caused requests to be rejected when they come from origins not in our [manifest.json](https://sourcegraph.com/github.com/sourcegraph/sourcegraph/-/blob/client/browser/src/extension/manifest.spec.json#L72) (i.e. requested via optional permissions by the user).
- Fixed an issue that prevented `repositoryQuery` from working correctly on GitHub enterprise instances.

## 2.13.2

### Fixed

- Fixed an issue where Sourcegraph would try to fetch more than the allowed number of repositories from AWS CodeCommit.

## 2.13.1

### Changed

- The timeout when running `git ls-remote` to determine if a remote url is cloneable has been increased from 5s to 30s.
- Git commands now use [version 2 of the Git wire protocol](https://opensource.googleblog.com/2018/05/introducing-git-protocol-version-2.html), which should speed up certain operations (e.g. `git ls-remote`, `git fetch`) when communicating with a v2 enabled server.

## 2.13.0

### Added

- A new site config option `search.index.enabled` allows toggling on indexed search.
- Search now uses [Sourcegraph extensions](https://docs.sourcegraph.com/extensions) that register `queryTransformer`s.
- GitLab repository permissions are now supported. To enable this, you will need to set the `authz`
  field in the `GitLabConnection` configuration object and ensure that the access token set in the
  `token` field has both `sudo` and `api` scope.

### Changed

- When the `DEPLOY_TYPE` environment variable is incorrectly specified, Sourcegraph now shuts down and logs an error message.
- The `experimentalFeatures.canonicalURLRedirect` site config property now defaults to `enabled`. Set it to `disabled` to disable redirection to the `appURL` from other hosts.
- Updating `maxReposToSearch` site config no longer requires a server restart to take effect.
- The update check page no longer shows an error if you are using an insiders build. Insiders builds will now notify site administrators that updates are available 40 days after the release date of the installed build.
- The `github.repositoryQuery` site config property now accepts arbitrary GitHub repository searches.

### Fixed

- The user account sidebar "Password" link (to the change-password form) is now shown correctly.
- Fixed an issue where GitHub rate limits were underutilized if the remaining
  rate limit dropped below 150.
- Fixed an issue where GraphQL field `elapsedMilliseconds` returned invalid value on empty searches
- Editor extensions now properly search the selection as a literal string, instead of incorrectly using regexp.
- Fixed a bug where editing and deleting global saved searches was not possible.
- In index search, if the search regex produces multiline matches, search results are still processed per line and highlighted correctly.
- Go-To-GitHub and Go-To-GitLab buttons now link to the right branch, line and commit range.
- Go-to-GitHub button links to default branch when no rev is given.
- The close button in the panel header stays located on the top.
- The Phabricator icon is now displayed correctly.
- The view mode button in the BlobPage now shows the correct view mode to switch to.

### Removed

- The experimental feature flag to disable the new repo update scheduler has been removed.
- The `experimentalFeatures.configVars` feature flag was removed.
- The `experimentalFeatures.multipleAuthProviders` feature flag was removed because the feature is now always enabled.
- The following deprecated auth provider configuration properties were removed: `auth.provider`, `auth.saml`, `auth.openIDConnect`, `auth.userIdentityHTTPHeader`, and `auth.allowSignup`. Use `auth.providers` for all auth provider configuration. (If you were still using the deprecated properties and had no `auth.providers` set, all access to your instance will be rejected until you manually set `auth.providers`.)
- The deprecated site configuration properties `search.scopes` and `settings` were removed. Define search scopes and settings in global settings in the site admin area instead of in site configuration.
- The `pendingContents` property has been removed from our GraphQL schema.
- The **Explore** page was replaced with a **Repositories** search link in the top navigation bar.

## 2.12.3

### Fixed

- Fixed an error that prevented users without emails from submitting satisfaction surveys.

## 2.12.2

### Fixed

- Fixed an issue where private GitHub Enterprise repositories were not fetched.

## 2.12.1

### Fixed

- We use GitHub's REST API to query affliated repositories. This API has wider support on older GitHub enterprise versions.
- Fixed an issue that prevented users without email addresses from signing in (https://github.com/sourcegraph/sourcegraph/issues/426).

## 2.12.0

### Changed

- Reduced the size of in-memory data structured used for storing search results. This should reduce the backend memory usage of large result sets.
- Code intelligence is now provided by [Sourcegraph extensions](https://docs.sourcegraph.com/extensions). The extension for each language in the site configuration `langservers` property is automatically enabled.
- Support for multiple authentication providers is now enabled by default. To disable it, set the `experimentalFeatures.multipleAuthProviders` site config option to `"disabled"`. This only applies to Sourcegraph Enterprise.
- When using the `http-header` auth provider, valid auth cookies (from other auth providers that are currently configured or were previously configured) are now respected and will be used for authentication. These auth cookies also take precedence over the `http-header` auth. Previously, the `http-header` auth took precedence.
- Bitbucket Server username configuration is now used to clone repositories if the Bitbucket Server API does not set a username.
- Code discussions: On Sourcegraph.com / when `discussions.abuseProtection` is enabled in the site config, rate limits to thread creation, comment creation, and @mentions are now applied.

### Added

- Search syntax for filtering archived repositories. `archived:no` will exclude archived repositories from search results, `archived:only` will search over archived repositories only. This applies for GitHub and GitLab repositories.
- A Bitbucket Server option to exclude personal repositories in the event that you decide to give an admin-level Bitbucket access token to Sourcegraph and do not want to create a bot account. See https://docs.sourcegraph.com/integration/bitbucket_server#excluding-personal-repositories for more information.
- Site admins can now see when users of their Sourcegraph instance last used it via a code host integration (e.g. Sourcegraph browser extensions). Visit the site admin Analytics page (e.g. https://sourcegraph.example.com/site-admin/analytics) to view this information.
- A new site config option `extensions.allowRemoteExtensions` lets you explicitly specify the remote extensions (from, e.g., Sourcegraph.com) that are allowed.
- Pings now include a total count of user accounts.

### Fixed

- Files with the gitattribute `export-ignore` are no longer excluded for language analysis and search.
- "Discard changes?" confirmation popup doesn't pop up every single time you try to navigate to a new page after editting something in the site settings page anymore.
- Fixed an issue where Git repository URLs would sometimes be logged, potentially containing e.g. basic auth tokens.
- Fixed date formatting on the site admin Analytics page.
- File names of binary and large files are included in search results.

### Removed

- The deprecated environment variables `SRC_SESSION_STORE_REDIS` and `REDIS_MASTER_ENDPOINT` are no longer used to configure alternative redis endpoints. For more information, see "[Using external databases with Sourcegraph](https://docs.sourcegraph.com/admin/external_database)".

## 2.11.1

### Added

- A new site config option `git.cloneURLToRepositoryName` specifies manual mapping from Git clone URLs to Sourcegraph repository names. This is useful, for example, for Git submodules that have local clone URLs.

### Fixed

- Slack notifications for saved searches have been fixed.

## 2.11.0

### Changed

### Added

- Support for ACME "tls-alpn-01" challenges to obtain LetsEncrypt certificates. Previously Sourcegraph only supported ACME "http-01" challenges which required port 80 to be accessible.
- gitserver periodically removes stale lock files that git can leave behind.
- Commits with empty trees no longer return 404.
- Clients (browser/editor extensions) can now query configuration details from the `ClientConfiguration` GraphQL API.
- The config field `auth.accessTokens.allow` allows or restricts use of access tokens. It can be set to one of three values: "all-users-create" (the default), "none" (all access tokens are disabled), and "site-admin-create" (access tokens are enabled, but only site admins can create new access tokens). The field `auth.disableAccessTokens` is now deprecated in favor of this new field.
- A webhook endpoint now exists to trigger repository updates. For example, `curl -XPOST -H 'Authorization: token $ACCESS_TOKEN' $SOURCEGRAPH_ORIGIN/.api/repos/$REPO_URI/-/refresh`.
- Git submodules entries in the file tree now link to the submodule repository.

### Fixed

- An issue / edge case where the Code Intelligence management admin page would incorrectly show language servers as `Running` when they had been removed from Docker.
- Log level is respected in lsp-proxy logs.
- Fixed an error where text searches could be routed to a faulty search worker.
- Gitolite integration should correctly detect names which Gitolite would consider to be patterns, and not treat them as repositories.
- repo-updater backs off fetches on a repo that's failing to fetch.
- Attempts to add a repo with an empty string for the name are checked for and ignored.
- Fixed an issue where non-site-admin authenticated users could modify global settings (not site configuration), other organizations' settings, and other users' settings.
- Search results are rendered more eagerly, resulting in fewer blank file previews
- An issue where automatic code intelligence would fail to connect to the underlying `lsp` network, leading to `dial tcp: lookup lang on 0.0.0.0:53: no such host` errors.
- More useful error messages from lsp-proxy when a language server can't get a requested revision of a repository.
- Creation of a new user with the same name as an existing organization (and vice versa) is prevented.

### Removed

## 2.10.5

### Fixed

- Slack notifications for saved searches have been fixed.

## 2.10.4

### Fixed

- Fixed an issue that caused the frontend to return a HTTP 500 and log an error message like:
  ```
  lvl=eror msg="ui HTTP handler error response" method=GET status_code=500 error="Post http://127.0.0.1:3182/repo-lookup: context canceled"
  ```

## 2.10.3

### Fixed

- The SAML AuthnRequest signature when using HTTP redirect binding is now computed using a URL query string with correct ordering of parameters. Previously, the ordering was incorrect and caused errors when the IdP was configured to check the signature in the AuthnRequest.

## 2.10.2

### Fixed

- SAML IdP-initiated login previously failed with the IdP set a RelayState value. This now works.

## 2.10.1

### Changed

- Most `experimentalFeatures` in the site configuration now respond to configuration changes live, without requiring a server restart. As usual, you will be prompted for a restart after saving your configuration changes if one is required.
- Gravatar image avatars are no longer displayed for committers.

## 2.10.0

### Changed

- In the file tree, if a directory that contains only a single directory is expanded, its child directory is now expanded automatically.

### Fixed

- Fixed an issue where `sourcegraph/server` would not start code intelligence containers properly when the `sourcegraph/server` container was shut down non-gracefully.
- Fixed an issue where the file tree would return an error when navigating between repositories.

## 2.9.4

### Changed

- Repo-updater has a new and improved scheduler for periodic repo fetches. If you have problems with it, you can revert to the old behavior by adding `"experimentalFeatures": { "updateScheduler": "disabled" }` to your `config.json`.
- A once-off migration will run changing the layout of cloned repos on disk. This should only affect installations created January 2018 or before. There should be no user visible changes.
- Experimental feature flag "updateScheduler" enables a smarter and less spammy algorithm for automatic repository updates.
- It is no longer possible to disable code intelligence by unsetting the LSP_PROXY environment variable. Instead, code intelligence can be disabled per language on the site admin page (e.g. https://sourcegraph.example.com/site-admin/code-intelligence).
- Bitbucket API requests made by Sourcegraph are now under a self-enforced API rate limit (since Bitbucket Server does not have a concept of rate limiting yet). This will reduce any chance of Sourcegraph slowing down or causing trouble for Bitbucket Server instances connected to it. The limits are: 7,200 total requests/hr, with a bucket size / maximum burst size of 500 requests.
- Global, org, and user settings are now validated against the schema, so invalid settings will be shown in the settings editor with a red squiggly line.
- The `http-header` auth provider now supports being used with other auth providers (still only when `experimentalFeatures.multipleAuthProviders` is `true`).
- Periodic fetches of Gitolite-hosted repositories are now handled internally by repo-updater.

### Added

- The `log.sentry.dsn` field in the site config makes Sourcegraph log application errors to a Sentry instance.
- Two new repository page hotkeys were added: <kbd>r</kbd> to open the repositories menu and <kbd>v</kbd> to open the revision selector.
- Repositories are periodically (~45 days) recloned from the codehost. The codehost can be relied on to give an efficient packing. This is an alternative to running a memory and CPU intensive git gc and git prune.
- The `auth.sessionExpiry` field sets the session expiration age in seconds (defaults to 90 days).

### Fixed

- Fixed a bug in the API console that caused it to display as a blank page in some cases.
- Fixed cases where GitHub rate limit wasn't being respected.
- Fixed a bug where scrolling in references, history, etc. file panels was not possible in Firefox.
- Fixed cases where gitserver directory structure migration could fail/crash.
- Fixed "Generate access token" link on user settings page. Previously, this link would 404.
- Fixed a bug where the search query was not updated in the search bar when searching from the homepage.
- Fixed a possible crash in github-proxy.
- Fixed a bug where file matching for diff search was case sensitive by default.

### Removed

- `SOURCEGRAPH_CONFIG` environment variable has been removed. Site configuration is always read from and written to disk. You can configure the location by providing `SOURCEGRAPH_CONFIG_FILE`. The default path is `/etc/sourcegraph/config.json`.

## 2.9.3

### Changed

- The search results page will merge duplicated lines of context.
- The following deprecated site configuration properties have been removed: `github[].preemptivelyClone`, `gitOriginMap`, `phabricatorURL`, `githubPersonalAccessToken`, `githubEnterpriseURL`, `githubEnterpriseCert`, and `githubEnterpriseAccessToken`.
- The `settings` field in the site config file is deprecated and will not be supported in a future release. Site admins should move those settings (if any) to global settings (in the site admin UI). Global settings are preferred to site config file settings because the former can be applied without needing to restart/redeploy the Sourcegraph server or cluster.

### Fixed

- Fixed a goroutine leak which occurs when search requests are canceled.
- Console output should have fewer spurious line breaks.
- Fixed an issue where it was not possible to override the `StrictHostKeyChecking` SSH option in the SSH configuration.
- Cross-repository code intelligence indexing for non-Go languages is now working again (originally broken in 2.9.2).

## 2.9.1

### Fixed

- Fixed an issue where saving an organization's configuration would hang indefinitely.

## 2.9.0

### Changed

- Hover tooltips were rewritten to fix a couple of issues and are now much more robust, received a new design and show more information.
- The `max:` search flag was renamed to `count:` in 2.8.8, but for backward compatibility `max:` has been added back as a deprecated alias for `count:`.
- Drastically improved the performance / load time of the Code Intelligence site admin page.

### Added

- The site admin code intelligence page now displays an error or reason whenever language servers are unable to be managed from the UI or Sourcegraph API.
- The ability to directly specify the root import path of a repository via `.sourcegraph/config.json` in the repo root, instead of relying on the heuristics of the Go language server to detect it.

### Fixed

- Configuring Bitbucket Server now correctly suppresses the the toast message "Configure repositories and code hosts to add to Sourcegraph."
- A bug where canonical import path comments would not be detected by the Go language server's heuristics under `cmd/` folders.
- Fixed an issue where a repository would only be refreshed on demand by certain user actions (such as a page reload) and would otherwise not be updated when expected.
- If a code host returned a repository-not-found or unauthorized error (to `repo-updater`) for a repository that previously was known to Sourcegraph, then in some cases a misleading "Empty repository" screen was shown. Now the repository is displayed as though it still existed, using cached data; site admins must explicitly delete repositories on Sourcegraph after they have been deleted on the code host.
- Improved handling of GitHub API rate limit exhaustion cases. Cached repository metadata and Git data will be used to provide full functionality during this time, and log messages are more informative. Previously, in some cases, repositories would become inaccessible.
- Fixed an issue where indexed search would sometimes not indicate that there were more results to show for a given file.
- Fixed an issue where the code intelligence admin page would never finish loading language servers.

## 2.9.0-pre0

### Changed

- Search scopes have been consolidated into the "Filters" bar on the search results page.
- Usernames and organization names of up to 255 characters are allowed. Previously the max length was 38.

### Fixed

- The target commit ID of a Git tag object (i.e., not lightweight Git tag refs) is now dereferenced correctly. Previously the tag object's OID was given.
- Fixed an issue where AWS Code Commit would hit the rate limit.
- Fixed an issue where dismissing the search suggestions dropdown did not unfocus previously highlighted suggestions.
- Fixed an issue where search suggestions would appear twice.
- Indexed searches now return partial results if they timeout.
- Git repositories with files whose paths contain `.git` path components are now usable (via indexed and non-indexed search and code intelligence). These corrupt repositories are rare and generally were created by converting some other VCS repository to Git (the Git CLI will forbid creation of such paths).
- Various diff search performance improvements and bug fixes.
- New Phabricator extension versions would used cached stylesheets instead of the upgraded version.
- Fixed an issue where hovers would show an error for Rust and C/C++ files.

### Added

- The `sourcegraph/server` container now emits the most recent log message when redis terminates to make it easier to debug why redis stopped.
- Organization invites (which allow users to invite other users to join organizations) are significantly improved. A new accept-invitation page was added.
- The new help popover allows users to easily file issues in the Sourcegraph public issue tracker and view documentation.
- An issue where Java files would be highlighted incorrectly if they contained JavaDoc blocks with an uneven number of opening/closing `*`s.

### Removed

- The `secretKey` site configuration value is no longer needed. It was only used for generating tokens for inviting a user to an organization. The invitation is now stored in the database associated with the recipient, so a secret token is no longer needed.
- The `experimentalFeatures.searchTimeoutParameter` site configuration value has been removed. It defaulted to `enabled` in 2.8 and it is no longer possible to disable.

### Added

- Syntax highlighting for:
  - TOML files (including Go `Gopkg.lock` and Rust `Cargo.lock` files).
  - Rust files.
  - GraphQL files.
  - Protobuf files.
  - `.editorconfig` files.

## 2.8.9

### Changed

- The "invite user" site admin page was moved to a sub-page of the users page (`/site-admin/users/new`).
- It is now possible for a site admin to create a new user without providing an email address.

### Fixed

- Checks for whether a repo is cloned will no longer exhaust open file pools over time.

### Added

- The Phabricator extension shows code intelligence status and supports enabling / disabling code intelligence for files.

## 2.8.8

### Changed

- Queries for repositories (in the explore, site admin repositories, and repository header dropdown) are matched on case-insensitive substrings, not using fuzzy matching logic.
- HTTP Authorization headers with an unrecognized scheme are ignored; they no longer cause the HTTP request to be rejected with HTTP 401 Unauthorized and an "Invalid Authorization header." error.
- Renamed the `max` search flag to `count`. Searches that specify `count:` will fetch at least that number of results, or the full result set.
- Bumped `lsp-proxy`'s `initialize` timeout to 3 minutes for every language.
- Search results are now sorted by repository and file name.
- More easily accessible "Show more" button at the top of the search results page.
- Results from user satisfaction surveys are now always hosted locally and visible to admins. The `"experimentalFeatures": { "hostSurveysLocally" }` config option has been deprecated.
- If the OpenID Connect authentication provider reports that a user's email address is not verified, the authentication attempt will fail.

### Fixed

- Fixed an issue where the search results page would not update its title.
- The session cookie name is now `sgs` (not `sg-session`) so that Sourcegraph 2.7 and Sourcegraph 2.8 can be run side-by-side temporarily during a rolling update without clearing each other's session cookies.
- Fixed the default hostnames of the C# and R language servers
- Fixed an issue where deleting an organization prevented the creation of organizations with the name of the deleted organization.
- Non-UTF8 encoded files (e.g. ISO-8859-1/Latin1, UTF16, etc) are now displayed as text properly rather than being detected as binary files.
- Improved error message when lsp-proxy's initalize timeout occurs
- Fixed compatibility issues and added [instructions for using Microsoft ADFS 2.1 and 3.0 for SAML authentication](https://docs.sourcegraph.com/admin/auth/saml_with_microsoft_adfs).
- Fixed an issue where external accounts associated with deleted user accounts would still be returned by the GraphQL API. This caused the site admin external accounts page to fail to render in some cases.
- Significantly reduced the number of code host requests for non github.com or gitlab.com repositories.

### Added

- The repository revisions popover now shows the target commit's last-committed/authored date for branches and tags.
- Setting the env var `INSECURE_SAML_LOG_TRACES=1` on the server (or the `sourcegraph-frontend` pod in Kubernetes) causes all SAML requests and responses to be logged, which helps with debugging SAML.
- Site admins can now view user satisfaction surveys grouped by user, in addition to chronological order, and aggregate summary values (including the average score and the net promoter score over the last 30 days) are now displayed.
- The site admin overview page displays the site ID, the primary admin email, and premium feature usage information.
- Added Haskell as an experimental language server on the code intelligence admin page.

## 2.8.0

### Changed

- `gitMaxConcurrentClones` now also limits the concurrency of updates to repos in addition to the initial clone.
- In the GraphQL API, `site.users` has been renamed to `users`, `site.orgs` has been renamed to `organizations`, and `site.repositories` has been renamed to `repositories`.
- An authentication provider must be set in site configuration (see [authentication provider documentation](https://docs.sourcegraph.com/admin/auth)). Previously the server defaulted to builtin auth if none was set.
- If a process dies inside the Sourcegraph container the whole container will shut down. We suggest operators configure a [Docker Restart Policy](https://docs.docker.com/config/containers/start-containers-automatically/#restart-policy-details) or a [Kubernetes Restart Policy](https://kubernetes.io/docs/concepts/workloads/pods/pod-lifecycle/#restart-policy). Previously the container would operate in a degraded mode if a process died.
- Changes to the `auth.public` site config are applied immediately in `sourcegraph/server` (no restart needed).
- The new search timeout behavior is now enabled by default. Set `"experimentalFeatures": {"searchTimeoutParameter": "disabled"}` in site config to disable it.
- Search includes files up to 1MB (previous limit was 512KB for unindexed search and 128KB for indexed search).
- Usernames and email addresses reported by OpenID Connect and SAML auth providers are now trusted, and users will sign into existing Sourcegraph accounts that match on the auth provider's reported username or email.
- The repository sidebar file tree is much, much faster on massive repositories (200,000+ files)
- The SAML authentication provider was significantly improved. Users who were signed in using SAML previously will need to reauthenticate via SAML next time they visit Sourcegraph.
- The SAML `serviceProviderCertificate` and `serviceProviderPrivateKey` site config properties are now optional.

### Fixed

- Fixed an issue where Index Search status page failed to render.
- User data on the site admin Analytics page is now paginated, filterable by a user's recent activity, and searchable.
- The link to the root of a repository in the repository header now preserves the revision you're currently viewing.
- When using the `http-header` auth provider, signin/signup/signout links are now hidden.
- Repository paths beginning with `go/` are no longer reservered by Sourcegraph.
- Interpret `X-Forwarded-Proto` HTTP header when `httpToHttpsRedirect` is set to `load-balanced`.
- Deleting a user account no longer prevents the creation of a new user account with the same username and/or association with authentication provider account (SAML/OpenID/etc.)
- It is now possible for a user to verify an email address that was previously associated with now-deleted user account.
- Diff searches over empty repositories no longer fail (this was not an issue for Sourcegraph cluster deployments).
- Stray `tmp_pack_*` files from interrupted fetches should now go away.
- When multiple `repo:` tokens match the same repo, process @revspec requirements from all of them, not just the first one in the search.

### Removed

- The `ssoUserHeader` site config property (deprecated since January 2018) has been removed. The functionality was moved to the `http-header` authentication provider.
- The experiment flag `showMissingReposEnabled`, which defaulted to enabled, has been removed so it is no longer possible to disable this feature.
- Event-level telemetry has been completely removed from self-hosted Sourcegraph instances. As a result, the `disableTelemetry` site configuration option has been deprecated. The new site-admin Pings page clarifies the only high-level telemetry being sent to Sourcegraph.com.
- The deprecated `adminUsernames` site config property (deprecated since January 2018) has been removed because it is no longer necessary. Site admins can designate other users as site admins in the site admin area, and the first user to sign into a new instance always becomes a site admin (even when using an external authentication provider).

### Added

- The new repository contributors page (linked from the repository homepage) displays the top Git commit authors in a repository, with filtering options.
- Custom language servers in the site config may now specify a `metadata` property containing things like homepage/docs/issues URLs for the language server project, as well as whether or not the language server should be considered experimental (not ready for prime-time). This `metadata` will be displayed in the UI to better communicate the status of a language server project.
- Access tokens now have scopes (which define the set of operations they permit). All access tokens still provide full control of all resources associated with the user account (the `user:all` scope, which is now explicitly displayed).
- The new access token scope `site-admin:sudo` allows the holder to perform any action as any other user. Only site admins may create this token.
- Links to Sourcegraph's changelog have been added to the site admin Updates page and update alert.
- If the site configuration is invalid or uses deprecated properties, a global alert will be shown to all site admins.
- There is now a code intelligence status indicator when viewing files. It contains information about the capabailities of the language server that is providing code intelligence for the file.
- Java code intelligence can now be enabled for repositories that aren't automatically supported using a
  `javaconfig.json` file. For Gradle plugins, this file can be generated using
  the [Javaconfig Gradle plugin](https://docs.sourcegraph.com/extensions/language_servers/java#gradle-execution).
- The new `auth.providers` site config is an array of authentication provider objects. Currently only 1 auth provider is supported. The singular `auth.provider` is deprecated.
- Users authenticated with OpenID Connect are now able to sign out of Sourcegraph (if the provider supports token revocation or the end-session endpoint).
- Users can now specify the number of days, weeks, and months of site activity to query through the GraphQL API.
- Added 14 new experimental language servers on the code intelligence admin page.
- Added `httpStrictTransportSecurity` site configuration option to customize the Strict-Transport-Security HTTP header. It defaults to `max-age=31536000` (one year).
- Added `nameIDFormat` in the `saml` auth provider to set the SAML NameID format. The default changed from transient to persistent.
- (This feature has been removed.) Experimental env var expansion in site config JSON: set `SOURCEGRAPH_EXPAND_CONFIG_VARS=1` to replace `${var}` or `$var` (based on environment variables) in any string value in site config JSON (except for JSON object property names).
- The new (optional) SAML `serviceProviderIssuer` site config property (in an `auth.providers` array entry with `{"type":"saml", ...}`) allows customizing the SAML Service Provider issuer name.
- The site admin area now has an "Auth" section that shows the enabled authentication provider(s) and users' external accounts.

## 2.7.6

### Fixed

- If a user's account is deleted, session cookies for that user are no longer considered valid.

## 2.7.5

### Changed

- When deploying Sourcegraph to Kubernetes, RBAC is now used by default. Most Kubernetes clusters require it. See the Kubernetes installation instructions for more information (including disabling if needed).
- Increased git ssh connection timeout to 30s from 7s.
- The Phabricator integration no longer requires staging areas, but using them is still recommended because it improves performance.

### Fixed

- Fixed an issue where language servers that were not enabled would display the "Restart" button in the Code Intelligence management panel.
- Fixed an issue where the "Update" button in the Code Intelligence management panel would be displayed inconsistently.
- Fixed an issue where toggling a dynamic search scope would not also remove `@rev` (if specified)
- Fixed an issue where where modes that can only be determined by the full filename (not just the file extension) of a path weren't supported (Dockerfiles are the first example of this).
- Fixed an issue where the GraphiQL console failed when variables are specified.
- Indexed search no longer maintains its own git clones. For Kubernetes cluster deployments, this significantly reduces disk size requirements for the indexed-search pod.
- Fixed an issue where language server Docker containers would not be automatically restarted if they crashed (`sourcegraph/server` only).
- Fixed an issue where if the first user on a site authenticated via SSO, the site would remain stuck in uninitialized mode.

### Added

- More detailed progress information is displayed on pages that are waiting for repositories to clone.
- Admins can now see charts with daily, weekly, and monthly unique user counts by visiting the site-admin Analytics page.
- Admins can now host and see results from Sourcegraph user satisfaction surveys locally by setting the `"experimentalFeatures": { "hostSurveysLocally": "enabled"}` site config option. This feature will be enabled for all instances once stable.
- Access tokens are now supported for all authentication providers (including OpenID Connect and SAML, which were previously not supported).
- The new `motd` setting (in global, organization, and user settings) displays specified messages at the top of all pages.
- Site admins may now view all access tokens site-wide (for all users) and revoke tokens from the new access tokens page in the site admin area.

## 2.7.0

### Changed

- Missing repositories no longer appear as search results. Instead, a count of repositories that were not found is displayed above the search results. Hovering over the count will reveal the names of the missing repositories.
- "Show more" on the search results page will now reveal results that have already been fetched (if such results exist) without needing to do a new query.
- The bottom panel (on a file) now shows more tabs, including docstrings, multiple definitions, references (as before), external references grouped by repository, implementations (if supported by the language server), and file history.
- The repository sidebar file tree is much faster on massive repositories (200,000+ files)

### Fixed

- Searches no longer block if the index is unavailable (e.g. after the index pod restarts). Instead, it respects the normal search timeout and reports the situation to the user if the index is not yet available.
- Repository results are no longer returned for filters that are not supported (e.g. if `file:` is part of the search query)
- Fixed an issue where file tree elements may be scrolled out of view on page load.
- Fixed an issue that caused "Could not ensure repository updated" log messages when trying to update a large number of repositories from gitolite.
- When using an HTTP authentication proxy (`"auth.provider": "http-header"`), usernames are now properly normalized (special characters including `.` replaced with `-`). This fixes an issue preventing users from signing in if their username contained these special characters.
- Fixed an issue where the site-admin Updates page would incorrectly report that update checking was turned off when `telemetryDisabled` was set, even as it continued to report new updates.
- `repo:` filters that match multiple repositories and contain a revision specifier now correctly return partial results even if some of the matching repositories don't have a matching revision.
- Removed hardcoded list of supported languages for code intelligence. Any language can work now and support is determined from the server response.
- Fixed an issue where modifying `config.json` on disk would not correctly mark the server as needing a restart.
- Fixed an issue where certain diff searches (with very sparse matches in a repository's history) would incorrectly report no results found.
- Fixed an issue where the `langservers` field in the site-configuration didn't require both the `language` and `address` field to be specified for each entry

### Added

- Users (and site admins) may now create and manage access tokens to authenticate API clients. The site config `auth.disableAccessTokens` (renamed to `auth.accessTokens` in 2.11) disables this new feature. Access tokens are currently only supported when using the `builtin` and `http-header` authentication providers (not OpenID Connect or SAML).
- User and site admin management capabilities for user email addresses are improved.
- The user and organization management UI has been greatly improved. Site admins may now administer all organizations (even those they aren't a member of) and may edit profile info and configuration for all users.
- If SSO is enabled (via OpenID Connect or SAML) and the SSO system provides user avatar images and/or display names, those are now used by Sourcegraph.
- Enable new search timeout behavior by setting `"experimentalFeatures": { "searchTimeoutParameter": "enabled"}` in your site config.
  - Adds a new `timeout:` parameter to customize the timeout for searches. It defaults to 10s and may not be set higher than 1m.
  - The value of the `timeout:` parameter is a string that can be parsed by [time.Duration](https://golang.org/pkg/time/#ParseDuration) (e.g. "100ms", "2s").
  - When `timeout:` is not provided, search optimizes for retuning results as soon as possible and will include slower kinds of results (e.g. symbols) only if they are found quickly.
  - When `timeout:` is provided, all result kinds are given the full timeout to complete.
- A new user settings tokens page was added that allows users to obtain a token that they can use to authenticate to the Sourcegraph API.
- Code intelligence indexes are now built for all repositories in the background, regardless of whether or not they are visited directly by a user.
- Language servers are now automatically enabled when visiting a repository. For example, visiting a Go repository will now automatically download and run the relevant Docker container for Go code intelligence.
  - This change only affects when Sourcegraph is deployed using the `sourcegraph/server` Docker image (not using Kubernetes).
  - You will need to use the new `docker run` command at https://docs.sourcegraph.com/#quickstart in order for this feature to be enabled. Otherwise, you will receive errors in the log about `/var/run/docker.sock` and things will work just as they did before. See https://docs.sourcegraph.com/extensions/language_servers for more information.
- The site admin Analytics page will now display the number of "Code Intelligence" actions each user has made, including hovers, jump to definitions, and find references, on the Sourcegraph webapp or in a code host integration or extension.
- An experimental cross repository jump to definition which consults the OSS index on Sourcegraph.com. This is disabled by default; use `"experimentalFeatures": { "jumpToDefOSSIndex": "enabled" }` in your site configuration to enable it.
- Users can now view Git branches, tags, and commits, and compare Git branches and revisions on Sourcegraph. (The code host icon in the header takes you to the commit on the code host.)
- A new admin panel allows you to view and manage language servers. For Docker deployments, it allows you to enable/disable/update/restart language servers at the click of a button. For cluster deployments, it shows the current status of language servers.
- Users can now tweet their feedback about Sourcegraph when clicking on the feedback smiley located in the navbar and filling out a Twitter feedback form.
- A new button in the repository header toggles on/off the Git history panel for the current file.

## 2.6.8

### Bug fixes

- Searches of `type:repo` now work correctly with "Show more" and the `max` parameter.
- Fixes an issue where the server would crash if the DB was not available upon startup.

## 2.6.7

### Added

- The duration that the frontend waits for the PostgreSQL database to become available is now configurable with the `DB_STARTUP_TIMEOUT` env var (the value is any valid Go duration string).
- Dynamic search filters now suggest exclusions of Go test files, vendored files and node_modules files.

## 2.6.6

### Added

- Authentication to Bitbucket Server using username-password credentials is now supported (in the `bitbucketServer` site config `username`/`password` options), for servers running Bitbucket Server version 2.4 and older (which don't support personal access tokens).

## 2.6.5

### Added

- The externally accessible URL path `/healthz` performs a basic application health check, returning HTTP 200 on success and HTTP 500 on failure.

### Behavior changes

- Read-only forks on GitHub are no longer synced by default. If you want to add a readonly fork, navigate directly to the repository page on Sourcegraph to add it (e.g. https://sourcegraph.mycompany.internal/github.com/owner/repo). This prevents your repositories list from being cluttered with a large number of private forks of a private repository that you have access to. One notable example is https://github.com/EpicGames/UnrealEngine.
- SAML cookies now expire after 90 days. The previous behavior was every 1 hour, which was unintentionally low.

## 2.6.4

### Added

- Improve search timeout error messages
- Performance improvements for searching regular expressions that do not start with a literal.

## 2.6.3

### Bug fixes

- Symbol results are now only returned for searches that contain `type:symbol`

## 2.6.2

### Added

- More detailed logging to help diagnose errors with third-party authentication providers.
- Anchors (such as `#my-section`) in rendered Markdown files are now supported.
- Instrumentation section for admins. For each service we expose pprof, prometheus metrics and traces.

### Bug fixes

- Applies a 1s timeout to symbol search if invoked without specifying `type:` to not block plain text results. No change of behaviour if `type:symbol` is given explicitly.
- Only show line wrap toggle for code-view-rendered files.

## 2.6.1

### Bug fixes

- Fixes a bug where typing in the search query field would modify the expanded state of file search results.
- Fixes a bug where new logins via OpenID Connect would fail with the error `SSO error: ID Token verification failed`.

## 2.6.0

### Added

- Support for [Bitbucket Server](https://www.atlassian.com/software/bitbucket/server) as a codehost. Configure via the `bitbucketServer` site config field.
- Prometheus gauges for git clone queue depth (`src_gitserver_clone_queue`) and git ls-remote queue depth (`src_gitserver_lsremote_queue`).
- Slack notifications for saved searches may now be added for individual users (not just organizations).
- The new search filter `lang:` filters results by programming language (example: `foo lang:go` or `foo -lang:clojure`).
- Dynamic filters: filters generated from your search results to help refine your results.
- Search queries that consist only of `file:` now show files whose path matches the filters (instead of no results).
- Sourcegraph now automatically detects basic `$GOPATH` configurations found in `.envrc` files in the root of repositories.
- You can now configure the effective `$GOPATH`s of a repository by adding a `.sourcegraph/config.json` file to your repository with the contents `{"go": {"GOPATH": ["mygopath"]}}`.
- A new `"blacklistGoGet": ["mydomain.org,myseconddomain.com"]` offers users a quick escape hatch in the event that Sourcegraph is making unwanted `go get` or `git clone` requests to their website due to incorrectly-configured monorepos. Most users will never use this option.
- Search suggestions and results now include symbol results. The new filter `type:symbol` causes only symbol results to be shown.
  Additionally, symbols for a repository can be browsed in the new symbols sidebar.
- You can now expand and collapse all items on a search results page or selectively expand and collapse individual items.

### Configuration changes

- Reduced the `gitMaxConcurrentClones` site config option's default value from 100 to 5, to help prevent too many concurrent clones from causing issues on code hosts.
- Changes to some site configuration options are now automatically detected and no longer require a server restart. After hitting Save in the UI, you will be informed if a server restart is required, per usual.
- Saved search notifications are now only sent to the owner of a saved search (all of an organization's members for an organization-level saved search, or a single user for a user-level saved search). The `notifyUsers` and `notifyOrganizations` properties underneath `search.savedQueries` have been removed.
- Slack webhook URLs are now defined in user/organization JSON settings, not on the organization profile page. Previously defined organization Slack webhook URLs are automatically migrated to the organization's JSON settings.
- The "unlimited" value for `maxReposToSearch` is now `-1` instead of `0`, and `0` now means to use the default.
- `auth.provider` must be set (`builtin`, `openidconnect`, `saml`, `http-header`, etc.) to configure an authentication provider. Previously you could just set the detailed configuration property (`"auth.openIDConnect": {...}`, etc.) and it would implicitly enable that authentication provider.
- The `autoRepoAdd` site configuration property was removed. Site admins can add repositories via site configuration.

### Bug fixes

- Only cross reference index enabled repositories.
- Fixed an issue where search would return results with empty file contents for matches in submodules with indexing enabled. Searching over submodules is not supported yet, so these (empty) results have been removed.
- Fixed an issue where match highlighting would be incorrect on lines that contained multibyte characters.
- Fixed an issue where search suggestions would always link to master (and 404) even if the file only existed on a branch. Now suggestions always link to the revision that is being searched over.
- Fixed an issue where all file and repository links on the search results page (for all search results types) would always link to master branch, even if the results only existed in another branch. Now search results links always link to the revision that is being searched over.
- The first user to sign up for a (not-yet-initialized) server is made the site admin, even if they signed up using SSO. Previously if the first user signed up using SSO, they would not be a site admin and no site admin could be created.
- Fixed an issue where our code intelligence archive cache (in `lsp-proxy`) would not evict items from the disk. This would lead to disks running out of free space.

## 2.5.16, 2.5.17

- Version bump to keep deployment variants in sync.

## 2.5.15

### Bug fixes

- Fixed issue where a Sourcegraph cluster would incorrectly show "An update is available".
- Fixed Phabricator links to repositories
- Searches over a single repository are now less likely to immediately time out the first time they are searched.
- Fixed a bug where `auth.provider == "http-header"` would incorrectly require builtin authentication / block site access when `auth.public == "false"`.

### Phabricator Integration Changes

We now display a "View on Phabricator" link rather than a "View on other code host" link if you are using Phabricator and hosting on Github or another code host with a UI. Commit links also will point to Phabricator.

### Improvements to SAML authentication

You may now optionally provide the SAML Identity Provider metadata XML file contents directly, with the `auth.saml` `identityProviderMetadata` site configuration property. (Previously, you needed to specify the URL where that XML file was available; that is still possible and is more common.) The new option is useful for organizations whose SAML metadata is not web-accessible or while testing SAML metadata configuration changes.

## 2.5.13

### Improvements to builtin authentication

When using `auth.provider == "builtin"`, two new important changes mean that a Sourcegraph server will be locked down and only accessible to users who are invited by an admin user (previously, we advised users to place their own auth proxy in front of Sourcegraph servers).

1.  When `auth.provider == "builtin"` Sourcegraph will now by default require an admin to invite users instead of allowing anyone who can visit the site to sign up. Set `auth.allowSignup == true` to retain the old behavior of allowing anyone who can access the site to signup.
2.  When `auth.provider == "builtin"`, Sourcegraph will now respects a new `auth.public` site configuration option (default value: `false`). When `auth.public == false`, Sourcegraph will not allow anyone to access the site unless they have an account and are signed in.

## 2.4.3

### Added

- Code Intelligence support
- Custom links to code hosts with the `links:` config options in `repos.list`

### Changed

- Search by file path enabled by default

## 2.4.2

### Added

- Repository settings mirror/cloning diagnostics page

### Changed

- Repositories added from GitHub are no longer enabled by default. The site admin UI for enabling/disabling repositories is improved.

## 2.4.0

### Added

- Search files by name by including `type:path` in a search query
- Global alerts for configuration-needed and cloning-in-progress
- Better list interfaces for repositories, users, organizations, and threads
- Users can change their own password in settings
- Repository groups can now be specified in settings by site admins, organizations, and users. Then `repogroup:foo` in a search query will search over only those repositories specified for the `foo` repository group.

### Changed

- Log messages are much quieter by default

## 2.3.11

### Added

- Added site admin updates page and update checking
- Added site admin telemetry page

### Changed

- Enhanced site admin panel
- Changed repo- and SSO-related site config property names to be consistent, updated documentation

## 2.3.10

### Added

- Online site configuration editing and reloading

### Changed

- Site admins are now configured in the site admin area instead of in the `adminUsernames` config key or `ADMIN_USERNAMES` env var. Users specified in those deprecated configs will be designated as site admins in the database upon server startup until those configs are removed in a future release.

## 2.3.9

### Fixed

- An issue that prevented creation and deletion of saved queries

## 2.3.8

### Added

- Built-in authentication: you can now sign up without an SSO provider.
- Faster default branch code search via indexing.

### Fixed

- Many performance improvements to search.
- Much log spam has been eliminated.

### Changed

- We optionally read `SOURCEGRAPH_CONFIG` from `$DATA_DIR/config.json`.
- SSH key required to clone repositories from GitHub Enterprise when using a self-signed certificate.

## 0.3 - 13 December 2017

The last version without a CHANGELOG.<|MERGE_RESOLUTION|>--- conflicted
+++ resolved
@@ -12,11 +12,8 @@
 - Added Docker-specific help text when running the Sourcegraph docker image in an environment with an sufficient open file descriptor limit.
 - Added syntax highlighting for Kotlin and Dart.
 - Added `auth.disableUsernameChanges` to critical configuration to prevent users from changing their usernames.
-<<<<<<< HEAD
 - Site admins can query a user by email address or username from the GraphQL API.
-=======
 - Added a search query builder to the main search page. Click "Use search query builder" to open the query builder, which is a form with separate inputs for commonly used search keywords.
->>>>>>> 0f79d58b
 
 ### Changed
 
