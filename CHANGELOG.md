--- conflicted
+++ resolved
@@ -26,11 +26,8 @@
 
 ### Fixed
 
-<<<<<<< HEAD
 - Newly created Code Insights will now display all data points that have zero results. [#42801](https://github.com/sourcegraph/sourcegraph/pull/42801), [#43166](https://github.com/sourcegraph/sourcegraph/pull/43166)
-=======
 - Fixed a bug where path matches on files in the root directory of a repository were not highlighted. [#43275](https://github.com/sourcegraph/sourcegraph/pull/43275)
->>>>>>> a5b1174e
 
 ### Removed
 
