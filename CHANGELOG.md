--- conflicted
+++ resolved
@@ -24,11 +24,8 @@
 - Auth providers now support a `noSignIn` option that, when set to true, will hide the auth provider from the sign in page, but still allow users to connect the external account from their Account Security page for permissions syncing. [#60722](https://github.com/sourcegraph/sourcegraph/pull/60722)
 - Added a "Commits" button to the folders in repos that shows commits for the items in that folder. [#60909](https://github.com/sourcegraph/sourcegraph/pull/60909)
 - The frontend Grafana dashboard has a new Prometheus metric that tracks the rate of requests that Sourcegraph issues to external services. [#61348](https://github.com/sourcegraph/sourcegraph/pull/61348)
-<<<<<<< HEAD
 - Added support for the `gitURLType` setting for Gerrit, Sourcegraph now supports cloning from Gerrit via SSH. Note: Not on Cloud yet, like for all code hosts. [#61537](https://github.com/sourcegraph/sourcegraph/pull/61537)
-=======
 - Support for OpenAI chat models for enterprise customers. [#61539](https://github.com/sourcegraph/sourcegraph/pull/61539)
->>>>>>> 8a6b0e25
 
 ### Changed
 
