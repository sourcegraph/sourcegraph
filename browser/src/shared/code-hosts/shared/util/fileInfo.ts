--- conflicted
+++ resolved
@@ -3,8 +3,7 @@
 
 import { isPrivateRepoPublicSourcegraphComErrorLike } from '../../../../../../shared/src/backend/errors'
 import { PlatformContext } from '../../../../../../shared/src/platform/context'
-<<<<<<< HEAD
-import { resolveRepo, resolveRev, retryWhenCloneInProgressError } from '../../../repo/backend'
+import { resolveRepo, resolveRevision, retryWhenCloneInProgressError } from '../../../repo/backend'
 import { FileInfo, FileInfoWithRepoName, DiffOrBlobInfo } from '../codeHost'
 
 /**
@@ -14,36 +13,6 @@
     ...fileInfo,
     repoName: fileInfo.rawRepoName,
 })
-=======
-import { resolveRepo, resolveRevision, retryWhenCloneInProgressError } from '../../../repo/backend'
-import { FileInfo, FileInfoWithRepoNames } from '../codeHost'
-
-export const ensureRevisionsAreCloned = (
-    { repoName, commitID, baseCommitID, ...rest }: FileInfoWithRepoNames,
-    requestGraphQL: PlatformContext['requestGraphQL']
-): Observable<FileInfoWithRepoNames> => {
-    // Although we get the commit SHA's from elsewhere, we still need to
-    // use `resolveRev` otherwise we can't guarantee Sourcegraph has the
-    // revision cloned.
-
-    // Head
-    const resolvingHeadRevision = resolveRevision({ repoName, revision: commitID, requestGraphQL }).pipe(
-        retryWhenCloneInProgressError()
-    )
-
-    const requests = [resolvingHeadRevision]
-
-    // If theres a base, resolve it as well.
-    if (baseCommitID) {
-        const resolvingBaseRevision = resolveRevision({ repoName, revision: baseCommitID, requestGraphQL }).pipe(
-            retryWhenCloneInProgressError()
-        )
-        requests.push(resolvingBaseRevision)
-    }
-
-    return zip(...requests).pipe(map(() => ({ repoName, commitID, baseCommitID, ...rest })))
-}
->>>>>>> 1f20637d
 
 /**
  * Resolve a `FileInfo`'s raw repo names to their Sourcegraph
@@ -52,43 +21,24 @@
 const resolveRepoNameForFileInfo = (
     fileInfo: FileInfo,
     requestGraphQL: PlatformContext['requestGraphQL']
-<<<<<<< HEAD
 ): Observable<FileInfoWithRepoName> =>
     resolveRepo({ rawRepoName: fileInfo.rawRepoName, requestGraphQL }).pipe(
         map(repoName => ({ ...fileInfo, repoName })),
-        catchError(err => {
+        catchError(error => {
             // ERPRIVATEREPOPUBLICSOURCEGRAPHCOM likely means that the user is viewing private code
             // without having pointed his browser extension to a self-hosted Sourcegraph instance that
             // has access to that code. In that case, it's impossible to resolve the repo names,
             // so we keep the repo names inferred from the code host's DOM.
-            if (isPrivateRepoPublicSourcegraphComErrorLike(err)) {
+            if (isPrivateRepoPublicSourcegraphComErrorLike(error)) {
                 return of(useRawRepoNameAsFallback(fileInfo))
-=======
-): Observable<FileInfoWithRepoNames> => {
-    const resolvingHeadRepoName = resolveRepo({ rawRepoName, requestGraphQL }).pipe(retryWhenCloneInProgressError())
-    const resolvingBaseRepoName = baseRawRepoName
-        ? resolveRepo({ rawRepoName: baseRawRepoName, requestGraphQL }).pipe(retryWhenCloneInProgressError())
-        : of(undefined)
-
-    return zip(resolvingHeadRepoName, resolvingBaseRepoName).pipe(
-        map(([repoName, baseRepoName]) => ({ repoName, baseRepoName, rawRepoName, baseRawRepoName, ...rest })),
-
-        // ERPRIVATEREPOPUBLICSOURCEGRAPHCOM likely means that the user is viewing private code
-        // without having pointed his browser extension to a self-hosted Sourcegraph instance that
-        // has access to that code. In that case, it's impossible to resolve the repo names,
-        // so we keep the repo names inferred from the code host's DOM.
-        catchError(error => {
-            if (isPrivateRepoPublicSourcegraphComErrorLike(error)) {
-                return [{ rawRepoName, baseRawRepoName, repoName: rawRepoName, baseRepoName: baseRawRepoName, ...rest }]
->>>>>>> 1f20637d
             }
             throw error
         })
     )
 
-export const defaultRevToCommitID = <T extends FileInfo>(fileInfo: T): T & { rev: string } => ({
+export const defaultRevisionToCommitID = <T extends FileInfo>(fileInfo: T): T & { revision: string } => ({
     ...fileInfo,
-    rev: fileInfo.rev || fileInfo.commitID,
+    revision: fileInfo.revision || fileInfo.commitID,
 })
 
 export const ensureRevisionIsClonedForFileInfo = (
@@ -99,7 +49,7 @@
     // use `resolveRev` otherwise we can't guarantee Sourcegraph has the
     // revision cloned.
     const { repoName, commitID } = fileInfo
-    return resolveRev({ repoName, rev: commitID, requestGraphQL }).pipe(retryWhenCloneInProgressError())
+    return resolveRevision({ repoName, revision: commitID, requestGraphQL }).pipe(retryWhenCloneInProgressError())
 }
 
 export const resolveRepoNamesForDiffOrFileInfo = (
