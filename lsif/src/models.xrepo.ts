--- conflicted
+++ resolved
@@ -33,13 +33,8 @@
 
     /**
      * A parent commit. Multiple parents are represented by distinct rows
-<<<<<<< HEAD
-     * with the same boolean fields. This value is an empty string for a
-     * commit with no parent.
-=======
      * with the same `repository` and `commit`` fields. This value is an
      * empty string for a commit with no parent.
->>>>>>> bb642787
      */
     @Column('text', { name: 'parent_commit' })
     public parentCommit!: string
@@ -153,11 +148,7 @@
  * we will also have access to the view.
  */
 @ViewEntity({
-<<<<<<< HEAD
-    name: 'commit_with_lsif_markers',
-=======
     name: 'commits_with_lsif_data_markers',
->>>>>>> bb642787
     expression: `
         select
             c.repository,
