--- conflicted
+++ resolved
@@ -1,11 +1,8 @@
 import * as lsp from 'vscode-languageserver-protocol'
 import { Connection } from 'typeorm'
-<<<<<<< HEAD
 import { ConnectionCache, DocumentCache } from './cache'
 import { databaseQueryDurationHistogram } from './metrics'
-=======
 import { groupBy } from 'lodash'
->>>>>>> 86a6a8e7
 import { decodeJSON } from './encoding'
 import { DefModel, DocumentModel, MetaModel, PackageModel, RefModel } from './models'
 import { DocumentData, FlattenedRange, MonikerData, RangeData, ResultSetData } from './entities'
