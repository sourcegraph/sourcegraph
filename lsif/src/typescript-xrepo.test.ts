import * as fs from 'mz/fs'
<<<<<<< HEAD
import * as path from 'path'
import * as zlib from 'mz/zlib'
=======
>>>>>>> d2aeb53a
import rmfr from 'rmfr'
import { ConnectionCache, DocumentCache, ResultChunkCache } from './cache'
import { convertLsif } from './conversion'
import { createCommit, createLocation, createRemoteLocation } from './test-utils'
import { createDatabaseFilename } from './util'
import { Database } from './database'
import { Readable } from 'stream'
import { XrepoDatabase } from './xrepo'

describe('Database', () => {
    let storageRoot!: string
    const connectionCache = new ConnectionCache(10)
    const documentCache = new DocumentCache(10)
    const resultChunkCache = new ResultChunkCache(10)

    beforeAll(async () => {
        storageRoot = await fs.mkdtemp('typescript-', { encoding: 'utf8' })
<<<<<<< HEAD
        const xrepoDatabase = new XrepoDatabase(connectionCache, path.join(storageRoot, 'xrepo.db'))
=======
        const backend = await createBackend(storageRoot, connectionCache, documentCache, resultChunkCache)
        const inputs: { input: Readable; repository: string; commit: string }[] = []

        for (const repository of ['a', 'b1', 'b2', 'b3', 'c1', 'c2', 'c3']) {
            const input = fs.createReadStream(`./test-data/typescript/xrepo/data/${repository}.lsif.gz`)
            const commit = createCommit(repository)
            inputs.push({ input, repository, commit })
        }
>>>>>>> d2aeb53a

        for (const { input, repository, commit } of createTestInputs()) {
            const database = createDatabaseFilename(storageRoot, repository, commit)
            const { packages, references } = await convertLsif(input, database)
            await xrepoDatabase.addPackagesAndReferences(repository, commit, packages, references)
        }
    })

    afterAll(async () => await rmfr(storageRoot))

    const createDatabase = (repository: string, commit: string): Database =>
        new Database(
            storageRoot,
            new XrepoDatabase(connectionCache, path.join(storageRoot, 'xrepo.db')),
            connectionCache,
            documentCache,
            resultChunkCache,
            repository,
            commit,
            createDatabaseFilename(storageRoot, repository, commit)
        )

    it('should find all defs of `add` from repo a', async () => {
        const db = createDatabase('a', createCommit('a'))
        const definitions = await db.definitions('src/index.ts', { line: 11, character: 18 })
        expect(definitions).toContainEqual(createLocation('src/index.ts', 0, 16, 0, 19))
        expect(definitions && definitions.length).toEqual(1)
    })

    it('should find all defs of `add` from repo b1', async () => {
        const db = createDatabase('b1', createCommit('b1'))
        const definitions = await db.definitions('src/index.ts', { line: 3, character: 12 })
        expect(definitions).toContainEqual(createRemoteLocation('a', 'src/index.ts', 0, 16, 0, 19))
        expect(definitions && definitions.length).toEqual(1)
    })

    it('should find all defs of `mul` from repo b1', async () => {
        const db = createDatabase('b1', createCommit('b1'))
        const definitions = await db.definitions('src/index.ts', { line: 3, character: 16 })
        expect(definitions).toContainEqual(createRemoteLocation('a', 'src/index.ts', 4, 16, 4, 19))
        expect(definitions && definitions.length).toEqual(1)
    })

    it('should find all refs of `mul` from repo a', async () => {
        const db = createDatabase('a', createCommit('a'))
        // TODO - (FIXME) why are these garbage results in the index
        const references = (await db.references('src/index.ts', { line: 4, character: 19 }))!.filter(
            l => !l.uri.includes('node_modules')
        )

        // TODO - should the definition be in this result set?
        expect(references).toContainEqual(createLocation('src/index.ts', 4, 16, 4, 19)) // def
        expect(references).toContainEqual(createRemoteLocation('b1', 'src/index.ts', 0, 14, 0, 17)) // import
        expect(references).toContainEqual(createRemoteLocation('b1', 'src/index.ts', 3, 15, 3, 18)) // 1st use
        expect(references).toContainEqual(createRemoteLocation('b1', 'src/index.ts', 3, 26, 3, 29)) // 2nd use
        expect(references).toContainEqual(createRemoteLocation('b2', 'src/index.ts', 0, 14, 0, 17)) // import
        expect(references).toContainEqual(createRemoteLocation('b2', 'src/index.ts', 3, 15, 3, 18)) // 1st use
        expect(references).toContainEqual(createRemoteLocation('b2', 'src/index.ts', 3, 26, 3, 29)) // 2nd use
        expect(references).toContainEqual(createRemoteLocation('b3', 'src/index.ts', 0, 14, 0, 17)) // import
        expect(references).toContainEqual(createRemoteLocation('b3', 'src/index.ts', 3, 15, 3, 18)) // 1st use
        expect(references).toContainEqual(createRemoteLocation('b3', 'src/index.ts', 3, 26, 3, 29)) // 2nd use

        // Ensure no additional references
        expect(references && references.length).toEqual(10)
    })

    it('should find all refs of `mul` from repo b1', async () => {
        const db = createDatabase('b1', createCommit('b1'))
        // TODO - (FIXME) why are these garbage results in the index
        const references = (await db.references('src/index.ts', { line: 3, character: 16 }))!.filter(
            l => !l.uri.includes('node_modules')
        )

        // TODO - should the definition be in this result set?
        expect(references).toContainEqual(createRemoteLocation('a', 'src/index.ts', 4, 16, 4, 19)) // def
        expect(references).toContainEqual(createLocation('src/index.ts', 0, 14, 0, 17)) // import
        expect(references).toContainEqual(createLocation('src/index.ts', 3, 15, 3, 18)) // 1st use
        expect(references).toContainEqual(createLocation('src/index.ts', 3, 26, 3, 29)) // 2nd use
        expect(references).toContainEqual(createRemoteLocation('b2', 'src/index.ts', 0, 14, 0, 17)) // import
        expect(references).toContainEqual(createRemoteLocation('b2', 'src/index.ts', 3, 15, 3, 18)) // 1st use
        expect(references).toContainEqual(createRemoteLocation('b2', 'src/index.ts', 3, 26, 3, 29)) // 2nd use
        expect(references).toContainEqual(createRemoteLocation('b3', 'src/index.ts', 0, 14, 0, 17)) // import
        expect(references).toContainEqual(createRemoteLocation('b3', 'src/index.ts', 3, 15, 3, 18)) // 1st use
        expect(references).toContainEqual(createRemoteLocation('b3', 'src/index.ts', 3, 26, 3, 29)) // 2nd use

        // Ensure no additional references
        expect(references && references.length).toEqual(10)
    })

    it('should find all refs of `add` from repo a', async () => {
        const db = createDatabase('a', createCommit('a'))
        // TODO - (FIXME) why are these garbage results in the index
        const references = (await db.references('src/index.ts', { line: 0, character: 17 }))!.filter(
            l => !l.uri.includes('node_modules')
        )

        // TODO - should the definition be in this result set?
        expect(references).toContainEqual(createLocation('src/index.ts', 0, 16, 0, 19)) // def
        expect(references).toContainEqual(createLocation('src/index.ts', 11, 18, 11, 21)) // 1st use
        expect(references).toContainEqual(createRemoteLocation('b1', 'src/index.ts', 0, 9, 0, 12)) // import
        expect(references).toContainEqual(createRemoteLocation('b1', 'src/index.ts', 3, 11, 3, 14)) // 1st use
        expect(references).toContainEqual(createRemoteLocation('b2', 'src/index.ts', 0, 9, 0, 12)) // import
        expect(references).toContainEqual(createRemoteLocation('b2', 'src/index.ts', 3, 11, 3, 14)) // 1st use
        expect(references).toContainEqual(createRemoteLocation('b3', 'src/index.ts', 0, 9, 0, 12)) // import
        expect(references).toContainEqual(createRemoteLocation('b3', 'src/index.ts', 3, 11, 3, 14)) // 1st use
        expect(references).toContainEqual(createRemoteLocation('c1', 'src/index.ts', 0, 9, 0, 12)) // import
        expect(references).toContainEqual(createRemoteLocation('c1', 'src/index.ts', 3, 11, 3, 14)) // 1st use
        expect(references).toContainEqual(createRemoteLocation('c1', 'src/index.ts', 3, 15, 3, 18)) // 2nd use
        expect(references).toContainEqual(createRemoteLocation('c1', 'src/index.ts', 3, 26, 3, 29)) // 3rd use
        expect(references).toContainEqual(createRemoteLocation('c2', 'src/index.ts', 0, 9, 0, 12)) // import
        expect(references).toContainEqual(createRemoteLocation('c2', 'src/index.ts', 3, 11, 3, 14)) // 1st use
        expect(references).toContainEqual(createRemoteLocation('c2', 'src/index.ts', 3, 15, 3, 18)) // 2nd use
        expect(references).toContainEqual(createRemoteLocation('c2', 'src/index.ts', 3, 26, 3, 29)) // 3rd use
        expect(references).toContainEqual(createRemoteLocation('c3', 'src/index.ts', 0, 9, 0, 12)) // import
        expect(references).toContainEqual(createRemoteLocation('c3', 'src/index.ts', 3, 11, 3, 14)) // 1st use
        expect(references).toContainEqual(createRemoteLocation('c3', 'src/index.ts', 3, 15, 3, 18)) // 2nd use
        expect(references).toContainEqual(createRemoteLocation('c3', 'src/index.ts', 3, 26, 3, 29)) // 3rd use

        // Ensure no additional references
        expect(references && references.length).toEqual(20)
    })

    it('should find all refs of `add` from repo c1', async () => {
        const db = createDatabase('c1', createCommit('c1'))
        // TODO - (FIXME) why are these garbage results in the index
        const references = (await db.references('src/index.ts', { line: 3, character: 16 }))!.filter(
            l => !l.uri.includes('node_modules')
        )

        // TODO - should the definition be in this result set?
        expect(references).toContainEqual(createRemoteLocation('a', 'src/index.ts', 0, 16, 0, 19)) // def
        expect(references).toContainEqual(createRemoteLocation('a', 'src/index.ts', 11, 18, 11, 21)) // 1st use
        expect(references).toContainEqual(createRemoteLocation('b1', 'src/index.ts', 0, 9, 0, 12)) // import
        expect(references).toContainEqual(createRemoteLocation('b1', 'src/index.ts', 3, 11, 3, 14)) // 1st use
        expect(references).toContainEqual(createRemoteLocation('b2', 'src/index.ts', 0, 9, 0, 12)) // import
        expect(references).toContainEqual(createRemoteLocation('b2', 'src/index.ts', 3, 11, 3, 14)) // 1st use
        expect(references).toContainEqual(createRemoteLocation('b3', 'src/index.ts', 0, 9, 0, 12)) // import
        expect(references).toContainEqual(createRemoteLocation('b3', 'src/index.ts', 3, 11, 3, 14)) // 1st use
        expect(references).toContainEqual(createLocation('src/index.ts', 0, 9, 0, 12)) // import
        expect(references).toContainEqual(createLocation('src/index.ts', 3, 11, 3, 14)) // 1st use
        expect(references).toContainEqual(createLocation('src/index.ts', 3, 15, 3, 18)) // 2nd use
        expect(references).toContainEqual(createLocation('src/index.ts', 3, 26, 3, 29)) // 3rd use
        expect(references).toContainEqual(createRemoteLocation('c2', 'src/index.ts', 0, 9, 0, 12)) // import
        expect(references).toContainEqual(createRemoteLocation('c2', 'src/index.ts', 3, 11, 3, 14)) // 1st use
        expect(references).toContainEqual(createRemoteLocation('c2', 'src/index.ts', 3, 15, 3, 18)) // 2nd use
        expect(references).toContainEqual(createRemoteLocation('c2', 'src/index.ts', 3, 26, 3, 29)) // 3rd use
        expect(references).toContainEqual(createRemoteLocation('c3', 'src/index.ts', 0, 9, 0, 12)) // import
        expect(references).toContainEqual(createRemoteLocation('c3', 'src/index.ts', 3, 11, 3, 14)) // 1st use
        expect(references).toContainEqual(createRemoteLocation('c3', 'src/index.ts', 3, 15, 3, 18)) // 2nd use
        expect(references).toContainEqual(createRemoteLocation('c3', 'src/index.ts', 3, 26, 3, 29)) // 3rd use

        // Ensure no additional references
        expect(references && references.length).toEqual(20)
    })
})

function createTestInputs(): {
    input: Readable
    repository: string
    commit: string
}[] {
    const repositories = ['a', 'b1', 'b2', 'b3', 'c1', 'c2', 'c3']

    const inputs = []
    for (const repository of repositories) {
        const input = fs
            .createReadStream(`./test-data/typescript/xrepo/data/${repository}.lsif.gz`)
            .pipe(zlib.createGunzip())
        const commit = createCommit(repository)
        inputs.push({ input, repository, commit })
    }

    return inputs
}<|MERGE_RESOLUTION|>--- conflicted
+++ resolved
@@ -1,17 +1,13 @@
-import * as fs from 'mz/fs'
-<<<<<<< HEAD
-import * as path from 'path'
-import * as zlib from 'mz/zlib'
-=======
->>>>>>> d2aeb53a
-import rmfr from 'rmfr'
-import { ConnectionCache, DocumentCache, ResultChunkCache } from './cache'
-import { convertLsif } from './conversion'
-import { createCommit, createLocation, createRemoteLocation } from './test-utils'
-import { createDatabaseFilename } from './util'
-import { Database } from './database'
-import { Readable } from 'stream'
-import { XrepoDatabase } from './xrepo'
+import * as fs from 'mz/fs';
+import * as path from 'path';
+import rmfr from 'rmfr';
+import { ConnectionCache, DocumentCache, ResultChunkCache } from './cache';
+import { convertLsif } from './conversion';
+import { createCommit, createLocation, createRemoteLocation } from './test-utils';
+import { createDatabaseFilename } from './util';
+import { Database } from './database';
+import { Readable } from 'stream';
+import { XrepoDatabase } from './xrepo';
 
 describe('Database', () => {
     let storageRoot!: string
@@ -21,10 +17,7 @@
 
     beforeAll(async () => {
         storageRoot = await fs.mkdtemp('typescript-', { encoding: 'utf8' })
-<<<<<<< HEAD
         const xrepoDatabase = new XrepoDatabase(connectionCache, path.join(storageRoot, 'xrepo.db'))
-=======
-        const backend = await createBackend(storageRoot, connectionCache, documentCache, resultChunkCache)
         const inputs: { input: Readable; repository: string; commit: string }[] = []
 
         for (const repository of ['a', 'b1', 'b2', 'b3', 'c1', 'c2', 'c3']) {
@@ -32,7 +25,6 @@
             const commit = createCommit(repository)
             inputs.push({ input, repository, commit })
         }
->>>>>>> d2aeb53a
 
         for (const { input, repository, commit } of createTestInputs()) {
             const database = createDatabaseFilename(storageRoot, repository, commit)
@@ -198,9 +190,7 @@
 
     const inputs = []
     for (const repository of repositories) {
-        const input = fs
-            .createReadStream(`./test-data/typescript/xrepo/data/${repository}.lsif.gz`)
-            .pipe(zlib.createGunzip())
+        const input = fs.createReadStream(`./test-data/typescript/xrepo/data/${repository}.lsif.gz`)
         const commit = createCommit(repository)
         inputs.push({ input, repository, commit })
     }
