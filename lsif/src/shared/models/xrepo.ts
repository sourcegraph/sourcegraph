import { Column, Entity, JoinColumn, OneToOne, PrimaryGeneratedColumn } from 'typeorm'
import { EncodedBloomFilter } from '../xrepo/bloom-filter'
import { MAX_POSTGRES_BATCH_SIZE } from '../constants'

/**
 * The possible states of an LsifUpload entity.
 */
export type LsifUploadState = 'queued' | 'completed' | 'errored' | 'processing'

/**
 * An entity within the cross-repo database. This entity carries the data necessary
 * to convert an LSIF upload out-of-band, and hold metadata about the conversion
 * process once it completes (or fails). These entities are not meant to exist
 * indefinitely and are removed from the table based on their age.
 */
@Entity({ name: 'lsif_uploads' })
export class LsifUpload {
    /**
     * The number of model instances that can be inserted at once.
     */
    public static BatchSize = MAX_POSTGRES_BATCH_SIZE

    /**
     * A unique ID required by typeorm entities.
     */
    @PrimaryGeneratedColumn('increment', { type: 'int' })
    public id!: number

    /**
     *  The name of the source repository.
     */
    @Column('text')
    public repository!: string

    /**
     *  The source commit.
     */
    @Column('text')
    public commit!: string

    /**
     *  The path at which this LSIF dump is mounted.
     */
    @Column('text')
    public root!: string

    /**
     * The temporary file the upload data is stored. As the file is deleted after
     * it has been converted, this value is only meaningful while the upload has
     * state `queued` or `processing`.
     */
    @Column('text')
    public filename!: string

    /**
     * The conversion state of the upload. May be `queued`, `processing`, `completed`,
     * or `errored`.
     */
    @Column('text')
    public state!: LsifUploadState

    /**
     * The error message that occurred during processing (if any).
     */
    @Column('text', { name: 'failure_summary', nullable: true })
    public failureSummary!: string

    /**
     * The stacktrace of the error that occurred during processing (if any).
     */
    @Column('text', { name: 'failure_stacktrace', nullable: true })
    public failureStacktrace!: string

    /**
     * The time the dump was uploaded.
     */
    @Column('timestamp with time zone', { name: 'uploaded_at' })
    public uploadedAt!: Date

    /**
     * The time the upload started its conversion.
     */
    @Column('timestamp with time zone', { name: 'started_at', nullable: true })
    public startedAt!: Date

    /**
     * The time the conversion completed or errored.
     */
<<<<<<< HEAD
    @Column('timestamp with time zone', { name: 'completed_or_errored_at', nullable: true })
    public completedOrErroredAt!: Date
=======
    @Column('timestamp with time zone', { name: 'finished_at', nullable: true })
    public finishedAt!: Date
>>>>>>> b7180d4c

    /**
     * The opentracing headers from the upload request.
     */
    @Column('text', { name: 'tracing_context' })
    public tracingContext!: string
}

/**
 * An entity within the cross-repo database. This tracks commit parentage and branch
 * heads for all known repositories.
 */
@Entity({ name: 'lsif_commits' })
export class Commit {
    /**
     * The number of model instances that can be inserted at once.
     */
    public static BatchSize = MAX_POSTGRES_BATCH_SIZE

    /**
     * A unique ID required by typeorm entities.
     */
    @PrimaryGeneratedColumn('increment', { type: 'int' })
    public id!: number

    /**
     * The name of the source repository.
     */
    @Column('text')
    public repository!: string

    /**
     * The source commit.
     */
    @Column('text')
    public commit!: string

    /**
     * A parent commit. Multiple parents are represented by distinct rows
     * with the same `repository` and `commit`` fields. This value is an
     * empty string for a commit with no parent.
     */
    @Column('text', { name: 'parent_commit', nullable: true })
    public parentCommit!: string | null
}

/**
 * The primary key of the `lsif_dumps` table.
 */
export type DumpId = number

/**
 * An entity within the cross-repo database. A row with a repository and commit
 * indicates that there exists LSIF data for that pair.
 */
@Entity({ name: 'lsif_dumps' })
export class LsifDump {
    /**
     * The number of model instances that can be inserted at once.
     */
    public static BatchSize = MAX_POSTGRES_BATCH_SIZE

    /**
     * A unique ID required by typeorm entities.
     */
    @PrimaryGeneratedColumn('increment', { type: 'int' })
    public id!: DumpId

    /**
     * The name of the source repository.
     */
    @Column('text')
    public repository!: string

    /**
     * The source commit.
     */
    @Column('text')
    public commit!: string

    /**
     * The path at which this LSIF dump is mounted. Roots for two different LSIF
     * dumps at the same repo@commit must not overlap (they are not allowed be
     * prefixes of one another). Defaults to the empty string, which indicates
     * this is the only LSIF dump for the repo@commit.
     */
    @Column('text')
    public root!: string

    /**
     * Whether or not this commit is visible at the tip of the default branch.
     */
    @Column('boolean', { name: 'visible_at_tip' })
    public visibleAtTip!: boolean

    /**
     * The time the dump was uploaded.
     */
    @Column('timestamp with time zone', { name: 'uploaded_at' })
    public uploadedAt!: Date

    /**
     * The time the dump was created.
     */
    @Column('timestamp with time zone', { name: 'processed_at' })
    public processedAt!: Date
}

/**
 * The base class for `PackageModel` and `ReferenceModel` as they have nearly
 * identical column descriptions.
 */
class Package {
    /**
     * A unique ID required by typeorm entities.
     */
    @PrimaryGeneratedColumn('increment', { type: 'int' })
    public id!: number

    /**
     * The name of the package type (e.g. npm, pip).
     */
    @Column('text')
    public scheme!: string

    /**
     * The name of the package this repository and commit provides.
     */
    @Column('text')
    public name!: string

    /**
     * The version of the package this repository and commit provides.
     */
    @Column('text', { nullable: true })
    public version!: string | null

    /**
     * The corresponding dump, `LsifDump` when querying and `DumpId` when
     * inserting.
     */
    @OneToOne(() => LsifDump, { eager: true })
    @JoinColumn({ name: 'dump_id' })
    public dump!: LsifDump

    /**
     * The foreign key to the dump.
     */
    @Column('integer')
    public dump_id!: DumpId
}

/**
 * An entity within the cross-repo database. This maps a given repository and commit
 * pair to the package that it provides to other projects.
 */
@Entity({ name: 'lsif_packages' })
export class PackageModel extends Package {
    /**
     * The number of model instances that can be inserted at once.
     */
    public static BatchSize = MAX_POSTGRES_BATCH_SIZE
}

/**
 * An entity within the cross-repo database. This lists the dependencies of a given
 * repository and commit pair to support find global reference operations.
 */
@Entity({ name: 'lsif_references' })
export class ReferenceModel extends Package {
    /**
     * The number of model instances that can be inserted at once.
     */
    public static BatchSize = MAX_POSTGRES_BATCH_SIZE

    /**
     * A serialized bloom filter that encodes the set of symbols that this repository
     * and commit imports from the given package. Testing this filter will prevent
     * the backend from opening databases that will yield no results for a particular
     * symbol.
     */
    @Column('bytea')
    public filter!: EncodedBloomFilter
}

/**
 * The entities composing the cross-repository database models.
 */
export const entities = [LsifUpload, Commit, LsifDump, PackageModel, ReferenceModel]<|MERGE_RESOLUTION|>--- conflicted
+++ resolved
@@ -86,13 +86,8 @@
     /**
      * The time the conversion completed or errored.
      */
-<<<<<<< HEAD
-    @Column('timestamp with time zone', { name: 'completed_or_errored_at', nullable: true })
-    public completedOrErroredAt!: Date
-=======
     @Column('timestamp with time zone', { name: 'finished_at', nullable: true })
     public finishedAt!: Date
->>>>>>> b7180d4c
 
     /**
      * The opentracing headers from the upload request.
