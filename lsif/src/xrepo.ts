import {
    bloomFilterEventsCounter,
    instrument,
    xrepoInsertionDurationHistogram,
    xrepoQueryDurationHistogram,
    xrepoQueryErrorsCounter,
} from './metrics'
import { Connection, EntityManager } from 'typeorm'
import { createFilter, testFilter } from './encoding'
import { PackageModel, ReferenceModel, Commit, LsifDataMarker } from './models.xrepo'
import { TableInserter } from './inserter'
import { discoverAndUpdateCommit } from './commits'

/**
 * The maximum traversal distance when finding the closest commit.
 */
export const MAX_TRAVERSAL_LIMIT = 100

/**
 * The insertion metrics for the cross-repo database.
 */
const insertionMetrics = {
    durationHistogram: xrepoInsertionDurationHistogram,
    errorsCounter: xrepoQueryErrorsCounter,
}

/**
 * Represents a package provided by a project or a package that is a dependency
 * of a project, depending on its use.
 */
export interface Package {
    /**
     * The scheme of the package (e.g. npm, pip).
     */
    scheme: string

    /**
     * The name of the package.
     */
    name: string

    /**
     * The version of the package.
     */
    version: string | null
}

/**
 * Represents a use of a set of symbols from a particular dependent package of
 * a project.
 */
export interface SymbolReferences {
    /**
     * The package from which the symbols are imported.
     */
    package: Package

    /**
     * The unique identifiers of the symbols imported from the package.
     */
    identifiers: string[]
}

/**
 * A wrapper around a SQLite database that stitches together the references
 * between projects at a specific commit. This is used for cross-repository
 * jump to definition and find references features.
 */
export class XrepoDatabase {
    /**
     * Create a new `XrepoDatabase` backed by the given database connection.
<<<<<<< HEAD
     *
     * @param connection The Postgres connection.
     */
    constructor(private connection: Connection) {}

    /**
     * Determine if we have commit parent data for this commit.
     *
     * @param repository The name of the repository.
     * @param commit The target commit.
     */
=======
     *
     * @param connection The Postgres connection.
     */
    constructor(private connection: Connection) {}

    /**
     * Determine if we have commit parent data for this commit.
     *
     * @param repository The name of the repository.
     * @param commit The target commit.
     */
>>>>>>> bb642787
    public isCommitTracked(repository: string, commit: string): Promise<boolean> {
        return this.withConnection(
            async connection =>
                (await connection.getRepository(Commit).findOne({ where: { repository, commit } })) !== undefined
        )
    }

    /**
     * Return the commit that has LSIF data 'closest' to the given target commit (a direct descendant
     * or ancestor of the target commit). If no closest commit can be determined, this method returns
<<<<<<< HEAD
     * undefined.
     *
     * @param repository The name of the repository.
     * @param commit The target commit.
     */
    public findClosestCommitWithData(repository: string, commit: string): Promise<string | undefined> {
=======
     * undefined.s
     *
     * @param repository The name of the repository.
     * @param commit The target commit.
     * @param gitserverUrls The set of ordered gitserver urls.
     */
    public async findClosestCommitWithData(
        repository: string,
        commit: string,
        gitserverUrls?: string[]
    ): Promise<string | undefined> {
        // Request updated commit data from gitserver if this commit isn't
        // already tracked. This will pull back ancestors for this commit
        // up to a certain (configurable) depth and insert them into the
        // cross-repository database. This populates the necessary data for
        // the following query.
        if (gitserverUrls) {
            await discoverAndUpdateCommit(this, repository, commit, gitserverUrls)
        }

>>>>>>> bb642787
        return this.withConnection(async connection => {
            const query = `
                with recursive lineage(repository, "commit", parent_commit, has_lsif_data, distance, direction) as (
                    -- seed result set with the target repository and commit marked
                    -- with both ancestor and descendant directions
                    select l.* from (
<<<<<<< HEAD
                        select c.*, 0, 'A' from commit_with_lsif_markers c union
                        select c.*, 0, 'D' from commit_with_lsif_markers c
=======
                        select c.*, 0, 'A' from commits_with_lsif_data_markers c union
                        select c.*, 0, 'D' from commits_with_lsif_data_markers c
>>>>>>> bb642787
                    ) l
                    where l.repository = $1 and l."commit" = $2

                    union

                    -- get the next commit in the ancestor or descendant direction
                    select c.*, l.distance + 1, l.direction from lineage l
<<<<<<< HEAD
                    join commit_with_lsif_markers c on (
=======
                    join commits_with_lsif_data_markers c on (
>>>>>>> bb642787
                        (l.direction = 'A' and c.repository = l.repository and c."commit" = l.parent_commit) or
                        (l.direction = 'D' and c.repository = l.repository and c.parent_commit = l."commit")
                    )
                    -- limit traversal distance
                    where l.distance < $3
                )

                -- lineage is ordered by distance to the target commit by
                -- construction; get the nearest commit that has LSIF data
                select l."commit" from lineage l where l.has_lsif_data limit 1
            `

            const results = (await connection.query(query, [repository, commit, MAX_TRAVERSAL_LIMIT])) as {
                commit: string
            }[]

            if (results.length === 0) {
                return undefined
            }

            return results[0].commit
        })
    }

    /**
     * Update the known commits for a repository. The given commits are pairs of revhashes, where
     * [`a`, `b`] indicates that one parent of `b` is `a`. If a commit has no parents, then there
     * should be a pair of the form [`a`, ``] (where the parent is an empty string).
     *
     * @param repository The name of the repository.
     * @param commits The commit parentage data.
     */
    public async updateCommits(repository: string, commits: [string, string][]): Promise<void> {
        return await this.withTransactionalEntityManager(async entityManager => {
            const commitInserter = new TableInserter(
                entityManager,
                Commit,
                Commit.BatchSize,
                insertionMetrics,
                true // Do nothing on conflict
            )

            for (const [commit, parentCommit] of commits) {
                await commitInserter.insert({ repository, commit, parentCommit })
            }

            await commitInserter.flush()
        })
    }

    /**
     * Find the package that defines the given `scheme`, `name`, and `version`.
     *
     * @param scheme The package manager scheme (e.g. npm, pip).
     * @param name The package name.
     * @param version The package version.
     */
    public getPackage(scheme: string, name: string, version: string | null): Promise<PackageModel | undefined> {
        return this.withConnection(connection =>
            connection.getRepository(PackageModel).findOne({
                where: {
                    scheme,
                    name,
                    version,
                },
            })
        )
    }

    /**
     * Correlate a `repository` and `commit` with a set of unique packages it defines and
     * with  the the names referenced from a particular dependent package.
     *
     * @param repository The repository being updated.
     * @param commit The commit of the being updated.
     * @param packages The list of packages that this repository defines (scheme, name, and version).
     * @param references The list of packages that this repository depends on (scheme, name, and version) and the symbols that the package references.
     */
    public addPackagesAndReferences(
        repository: string,
        commit: string,
        packages: Package[],
        references: SymbolReferences[]
    ): Promise<void> {
        return this.withTransactionalEntityManager(async entityManager => {
            const packageInserter = new TableInserter(
                entityManager,
                PackageModel,
                PackageModel.BatchSize,
                insertionMetrics,
                true // Do nothing on conflict
            )

            const referenceInserter = new TableInserter(
                entityManager,
                ReferenceModel,
                ReferenceModel.BatchSize,
                insertionMetrics
            )

            const lsifDataMarkerInserter = new TableInserter(
                entityManager,
                LsifDataMarker,
                LsifDataMarker.BatchSize,
                insertionMetrics,
                true // Do nothing on conflict
            )

            // Remove all previous package data for this repo/commit
            await entityManager
                .createQueryBuilder()
                .delete()
                .from(PackageModel)
                .where({ repository, commit })
                .execute()

            // Remove all previous reference data for this repo/commit
            await entityManager
                .createQueryBuilder()
                .delete()
                .from(ReferenceModel)
                .where({ repository, commit })
                .execute()

            for (const pkg of packages) {
                await packageInserter.insert({ repository, commit, ...pkg })
            }

            for (const reference of references) {
                await referenceInserter.insert({
                    repository,
                    commit,
                    filter: await createFilter(reference.identifiers),
                    ...reference.package,
                })
            }

            // Mark that we have data available for this commit
            await lsifDataMarkerInserter.insert({ repository, commit })

            await packageInserter.flush()
            await referenceInserter.flush()
            await lsifDataMarkerInserter.flush()
        })
    }

    /**
     * Find all repository/commit pairs that reference `value` in the given package. The
     * returned results will include only repositories that have a dependency on the given
     * package. The returned results may (but is not likely to) include a repository/commit
     * pair that does not reference `value`. See cache.ts for configuration values that tune
     * the bloom filter false positive rates.
     *
     * @param scheme The package manager scheme (e.g. npm, pip).
     * @param name The package name.
     * @param version The package version.
     * @param value The value to test.
     */
    public async getReferences({
        scheme,
        name,
        version,
        value,
    }: {
        scheme: string
        name: string
        version: string | null
        value: string
    }): Promise<ReferenceModel[]> {
        const results = await this.withConnection(connection =>
            connection.getRepository(ReferenceModel).find({ where: { scheme, name, version } })
        )

        // Test the bloom filter of each reference model concurrently
        const keepFlags = await Promise.all(results.map(result => testFilter(result.filter, value)))

        for (const flag of keepFlags) {
            // Record hit and miss counts
            bloomFilterEventsCounter.labels(flag ? 'hit' : 'miss').inc()
        }

        return results.filter((_, i) => keepFlags[i])
    }

    /**
     * Invoke `callback` with a SQLite connection object obtained from the
     * cache or created on cache miss.
     *
     * @param callback The function invoke with the SQLite connection.
     */
    private withConnection<T>(callback: (connection: Connection) => Promise<T>): Promise<T> {
        return instrument(xrepoQueryDurationHistogram, xrepoQueryErrorsCounter, () => callback(this.connection))
    }

    /**
     * Invoke `callback` with a transactional SQLite manager manager object
     * obtained from the cache or created on cache miss.
     *
     * @param callback The function invoke with the entity manager.
     */
    private withTransactionalEntityManager<T>(callback: (connection: EntityManager) => Promise<T>): Promise<T> {
        return this.withConnection(connection => connection.transaction(callback))
    }
}<|MERGE_RESOLUTION|>--- conflicted
+++ resolved
@@ -10,6 +10,7 @@
 import { PackageModel, ReferenceModel, Commit, LsifDataMarker } from './models.xrepo'
 import { TableInserter } from './inserter'
 import { discoverAndUpdateCommit } from './commits'
+import { MonitoringContext } from './monitoring'
 
 /**
  * The maximum traversal distance when finding the closest commit.
@@ -69,7 +70,6 @@
 export class XrepoDatabase {
     /**
      * Create a new `XrepoDatabase` backed by the given database connection.
-<<<<<<< HEAD
      *
      * @param connection The Postgres connection.
      */
@@ -81,19 +81,6 @@
      * @param repository The name of the repository.
      * @param commit The target commit.
      */
-=======
-     *
-     * @param connection The Postgres connection.
-     */
-    constructor(private connection: Connection) {}
-
-    /**
-     * Determine if we have commit parent data for this commit.
-     *
-     * @param repository The name of the repository.
-     * @param commit The target commit.
-     */
->>>>>>> bb642787
     public isCommitTracked(repository: string, commit: string): Promise<boolean> {
         return this.withConnection(
             async connection =>
@@ -104,23 +91,17 @@
     /**
      * Return the commit that has LSIF data 'closest' to the given target commit (a direct descendant
      * or ancestor of the target commit). If no closest commit can be determined, this method returns
-<<<<<<< HEAD
-     * undefined.
+     * undefined.s
      *
      * @param repository The name of the repository.
      * @param commit The target commit.
-     */
-    public findClosestCommitWithData(repository: string, commit: string): Promise<string | undefined> {
-=======
-     * undefined.s
-     *
-     * @param repository The name of the repository.
-     * @param commit The target commit.
+     * @param ctx The monitoring context.
      * @param gitserverUrls The set of ordered gitserver urls.
      */
     public async findClosestCommitWithData(
         repository: string,
         commit: string,
+        ctx: MonitoringContext,
         gitserverUrls?: string[]
     ): Promise<string | undefined> {
         // Request updated commit data from gitserver if this commit isn't
@@ -129,23 +110,17 @@
         // cross-repository database. This populates the necessary data for
         // the following query.
         if (gitserverUrls) {
-            await discoverAndUpdateCommit(this, repository, commit, gitserverUrls)
+            await discoverAndUpdateCommit(this, repository, commit, gitserverUrls, ctx)
         }
 
->>>>>>> bb642787
         return this.withConnection(async connection => {
             const query = `
                 with recursive lineage(repository, "commit", parent_commit, has_lsif_data, distance, direction) as (
                     -- seed result set with the target repository and commit marked
                     -- with both ancestor and descendant directions
                     select l.* from (
-<<<<<<< HEAD
-                        select c.*, 0, 'A' from commit_with_lsif_markers c union
-                        select c.*, 0, 'D' from commit_with_lsif_markers c
-=======
                         select c.*, 0, 'A' from commits_with_lsif_data_markers c union
                         select c.*, 0, 'D' from commits_with_lsif_data_markers c
->>>>>>> bb642787
                     ) l
                     where l.repository = $1 and l."commit" = $2
 
@@ -153,11 +128,7 @@
 
                     -- get the next commit in the ancestor or descendant direction
                     select c.*, l.distance + 1, l.direction from lineage l
-<<<<<<< HEAD
-                    join commit_with_lsif_markers c on (
-=======
                     join commits_with_lsif_data_markers c on (
->>>>>>> bb642787
                         (l.direction = 'A' and c.repository = l.repository and c."commit" = l.parent_commit) or
                         (l.direction = 'D' and c.repository = l.repository and c.parent_commit = l."commit")
                     )
