import * as fs from 'mz/fs'
import * as path from 'path'
import exitHook from 'async-exit-hook'
import express from 'express'
import promBundle from 'express-prom-bundle'
import uuid from 'uuid'
import { ConnectionCache } from './cache'
import { connectionCacheCapacityGauge } from './metrics'
import { convertLsif } from './importer'
import { createDatabaseFilename, ensureDirectory, logErrorAndExit, readEnvInt } from './util'
import { JobsHash, Worker } from 'node-resque'
import { XrepoDatabase } from './xrepo'

/**
 * Which port to run the worker metrics server on. Defaults to 3187.
 */
const WORKER_METRICS_PORT = readEnvInt('WORKER_METRICS_PORT', 3187)

/**
 * The host and port running the redis instance containing work queues.
 *
 * Set addresses. Prefer in this order:
 *   - Specific envvar REDIS_STORE_ENDPOINT
 *   - Fallback envvar REDIS_ENDPOINT
 *   - redis-store:6379
 *
 *  Additionally keep this logic in sync with pkg/redispool/redispool.go and cmd/server/redis.go
 */
const REDIS_ENDPOINT = process.env.REDIS_STORE_ENDPOINT || process.env.REDIS_ENDPOINT || 'redis-store:6379'

/**
 * The number of SQLite connections that can be opened at once. This
 * value may be exceeded for a short period if many handles are held
 * at once.
 */
const CONNECTION_CACHE_CAPACITY = readEnvInt('CONNECTION_CACHE_CAPACITY', 100)

/**
 * Whether or not to log a message when the HTTP server is ready and listening.
 */
const LOG_READY = process.env.DEPLOY_TYPE === 'dev'

/**
 * Where on the file system to store LSIF files.
 */
const STORAGE_ROOT = process.env.LSIF_STORAGE_ROOT || 'lsif-storage'

/**
 * Runs the worker which accepts LSIF conversion jobs from node-resque.
 */
async function main(): Promise<void> {
    // Update cache capacities on startup
    connectionCacheCapacityGauge.set(CONNECTION_CACHE_CAPACITY)

    // Ensure storage roots exist
    await ensureDirectory(STORAGE_ROOT)
    await ensureDirectory(path.join(STORAGE_ROOT, 'tmp'))
    await ensureDirectory(path.join(STORAGE_ROOT, 'uploads'))

    // Create backend
    const connectionCache = new ConnectionCache(CONNECTION_CACHE_CAPACITY)
    const filename = path.join(STORAGE_ROOT, 'xrepo.db')
    const xrepoDatabase = new XrepoDatabase(connectionCache, filename)

    const jobFunctions = {
        convert: createConvertJob(xrepoDatabase),
    }

    // Start metrics server
    startMetricsServer()

    // Create worker and start processing jobs
    await startWorker(jobFunctions)

    if (LOG_READY) {
        console.log('Listening for uploads')
    }
}

/**
 * Create a job that takes a repository, commit, and filename containing the gzipped
 * input of an LSIF dump and converts it to a SQLite database. This will also populate
 * the cross-repo database for this dump.
 *
 * @param xrepoDatabase The cross-repo database.
 */
function createConvertJob(
    xrepoDatabase: XrepoDatabase
): (repository: string, commit: string, filename: string) => Promise<void> {
    return async (repository, commit, filename) => {
        console.log(`Converting ${repository}@${commit}`)
<<<<<<< HEAD

        const input = fs.createReadStream(filename)
        const tempFile = path.join(STORAGE_ROOT, 'tmp', uuid.v4())

        try {
            // Create database in a temp path
            const { packages, references } = await convertLsif(input, tempFile)

            // Move the temp file where it can be found by the server
            await fs.rename(tempFile, createDatabaseFilename(STORAGE_ROOT, repository, commit))

            // Add the new database to the xrepo db
            await xrepoDatabase.addPackagesAndReferences(repository, commit, packages, references)
        } catch (e) {
            // Don't leave busted artifacts
            await fs.unlink(tempFile)
            throw e
        }

        // Remove input
=======
        const input = fs.createReadStream(filename)
        await backend.insertDump(input, repository, commit)
>>>>>>> 3eb7b621
        await fs.unlink(filename)
    }
}

/**
 * Connect to redis and begin processing work with the given hash of job functions.
 *
 * @param jobFunctions An object whose values are the functions to execute for a job name matching its key.
 */
async function startWorker(jobFunctions: { [name: string]: (...args: any[]) => Promise<any> }): Promise<void> {
    const [host, port] = REDIS_ENDPOINT.split(':', 2)

    const connectionOptions = {
        host,
        port: parseInt(port, 10),
        namespace: 'lsif',
    }

    const jobs: JobsHash = {}
    for (const key of Object.keys(jobFunctions)) {
        jobs[key] = { perform: jobFunctions[key] }
    }

    const worker = new Worker({ connection: connectionOptions, queues: ['lsif'] }, jobs)
    worker.on('error', logErrorAndExit)
    await worker.connect()
    exitHook(() => worker.end())
    await worker.start()
}

/**
 * Create an express server that only has /healthz and /metric endpoints.
 */
function startMetricsServer(): void {
    const app = express()
    app.get('/healthz', (_, res) => res.send('ok'))
    app.use(promBundle({}))

    app.listen(WORKER_METRICS_PORT, () => {
        if (LOG_READY) {
            console.log(`Listening for HTTP requests on port ${WORKER_METRICS_PORT}`)
        }
    })
}

main().catch(logErrorAndExit)<|MERGE_RESOLUTION|>--- conflicted
+++ resolved
@@ -89,7 +89,6 @@
 ): (repository: string, commit: string, filename: string) => Promise<void> {
     return async (repository, commit, filename) => {
         console.log(`Converting ${repository}@${commit}`)
-<<<<<<< HEAD
 
         const input = fs.createReadStream(filename)
         const tempFile = path.join(STORAGE_ROOT, 'tmp', uuid.v4())
@@ -110,10 +109,6 @@
         }
 
         // Remove input
-=======
-        const input = fs.createReadStream(filename)
-        await backend.insertDump(input, repository, commit)
->>>>>>> 3eb7b621
         await fs.unlink(filename)
     }
 }
