--- conflicted
+++ resolved
@@ -1,169 +1,171 @@
-import * as fs from 'mz/fs'
-import * as path from 'path'
-import * as zlib from 'mz/zlib'
-import bodyParser from 'body-parser'
-import exitHook from 'async-exit-hook'
-import express from 'express'
-<<<<<<< HEAD
-import uuid from 'uuid'
+import * as fs from "mz/fs";
+import * as path from "path";
+import * as zlib from "mz/zlib";
+import bodyParser from "body-parser";
+import exitHook from "async-exit-hook";
+import express from "express";
+import uuid from "uuid";
 import {
-    CONNECTION_CACHE_SIZE,
-    DOCUMENT_CACHE_SIZE,
-    HTTP_PORT,
-    REDIS_HOST,
-    REDIS_PORT,
-    STORAGE_ROOT,
-    LOG_READY,
-} from './settings'
-import { ConnectionCache, DocumentCache } from './cache'
-import { Database } from './database'
-import { hasErrorCode, makeFilename } from './util'
-import { Queue, Scheduler } from 'node-resque'
-import { wrap } from 'async-middleware'
-import { XrepoDatabase } from './xrepo'
-=======
-import { ConnectionCache, DocumentCache, ResultChunkCache } from './cache'
-import { ERRNOLSIFDATA, createBackend } from './backend'
-import { hasErrorCode, readEnvInt } from './util'
-import { wrap } from 'async-middleware'
-import * as zlib from 'mz/zlib'
+  CONNECTION_CACHE_SIZE,
+  DOCUMENT_CACHE_SIZE,
+  HTTP_PORT,
+  REDIS_HOST,
+  REDIS_PORT,
+  STORAGE_ROOT,
+  LOG_READY
+} from "./settings";
+import { ConnectionCache, DocumentCache } from "./cache";
+import { Database } from "./database";
+import { hasErrorCode, makeFilename } from "./util";
+import { Queue, Scheduler } from "node-resque";
+import { wrap } from "async-middleware";
+import { XrepoDatabase } from "./xrepo";
+import { ConnectionCache, DocumentCache, ResultChunkCache } from "./cache";
+import { ERRNOLSIFDATA, createBackend } from "./backend";
+import { hasErrorCode, readEnvInt } from "./util";
+import { wrap } from "async-middleware";
+import * as zlib from "mz/zlib";
 
 /**
  * Which port to run the LSIF server on. Defaults to 3186.
  */
-const HTTP_PORT = readEnvInt('LSIF_HTTP_PORT', 3186)
+const HTTP_PORT = readEnvInt("LSIF_HTTP_PORT", 3186);
 
 /**
  * The number of SQLite connections that can be opened at once. This
  * value may be exceeded for a short period if many handles are held
  * at once.
  */
-const CONNECTION_CACHE_SIZE = readEnvInt('CONNECTION_CACHE_SIZE', 1000)
+const CONNECTION_CACHE_SIZE = readEnvInt("CONNECTION_CACHE_SIZE", 1000);
 
 /**
  * The maximum number of documents that can be held in memory at once.
  */
-const DOCUMENT_CACHE_SIZE = readEnvInt('DOCUMENT_CACHE_SIZE', 1000)
+const DOCUMENT_CACHE_SIZE = readEnvInt("DOCUMENT_CACHE_SIZE", 1000);
 
 /**
  * The maximum number of result chunks that can be held in memory at once.
  */
-const RESULT_CHUNK_CACHE_SIZE = readEnvInt('RESULT_CHUNK_CACHE_SIZE', 1000)
+const RESULT_CHUNK_CACHE_SIZE = readEnvInt("RESULT_CHUNK_CACHE_SIZE", 1000);
 
 /**
  * Whether or not to log a message when the HTTP server is ready and listening.
  */
-const LOG_READY = process.env.DEPLOY_TYPE === 'dev'
->>>>>>> cc3578b5
+const LOG_READY = process.env.DEPLOY_TYPE === "dev";
 
 /**
  * Where on the file system to store LSIF files.
  */
-const STORAGE_ROOT = process.env.LSIF_STORAGE_ROOT || 'lsif-storage'
+const STORAGE_ROOT = process.env.LSIF_STORAGE_ROOT || "lsif-storage";
 
 /**
  * Runs the HTTP server which accepts LSIF dump uploads and responds to LSIF requests.
  */
 async function main(): Promise<void> {
-    await createDirectory(STORAGE_ROOT)
-    await createDirectory(path.join(STORAGE_ROOT, 'uploads'))
-
-    const connectionCache = new ConnectionCache(CONNECTION_CACHE_SIZE)
-    const documentCache = new DocumentCache(DOCUMENT_CACHE_SIZE)
-<<<<<<< HEAD
-    const xrepoDatabase = new XrepoDatabase(connectionCache)
-    const queue = await setupQueue()
-
-=======
-    const resultChunkCache = new ResultChunkCache(RESULT_CHUNK_CACHE_SIZE)
-    const backend = await createBackend(STORAGE_ROOT, connectionCache, documentCache, resultChunkCache)
->>>>>>> cc3578b5
-    const app = express()
-    app.use(errorHandler)
-
-    const createDatabase = async (repository: string, commit: string): Promise<Database | undefined> => {
-        const file = makeFilename(repository, commit)
-
-        try {
-            await fs.stat(file)
-        } catch (e) {
-            if (hasErrorCode(e, 'ENOENT')) {
-                return undefined
-            }
-
-            throw e
+  await createDirectory(STORAGE_ROOT);
+  await createDirectory(path.join(STORAGE_ROOT, "uploads"));
+
+  const connectionCache = new ConnectionCache(CONNECTION_CACHE_SIZE);
+  const documentCache = new DocumentCache(DOCUMENT_CACHE_SIZE);
+  const resultChunkCache = new ResultChunkCache(RESULT_CHUNK_CACHE_SIZE;
+  const xrepoDatabase = new XrepoDatabase(connectionCache);
+  const queue = await setupQueue();
+
+  const app = express();
+  app.use(errorHandler);
+
+  const createDatabase = async (
+    repository: string,
+    commit: string
+  ): Promise<Database | undefined> => {
+    const file = makeFilename(repository, commit);
+
+    try {
+      await fs.stat(file);
+    } catch (e) {
+      if (hasErrorCode(e, "ENOENT")) {
+        return undefined;
+      }
+
+      throw e;
+    }
+
+
+    return new Database(STORAGE_ROOT,xrepoDatabase, connectionCache, documentCache, resultChunkCache,repository,commit,file);
+  };
+
+  app.post(
+    "/upload",
+    wrap(
+      async (
+        req: express.Request,
+        res: express.Response,
+        next: express.NextFunction
+      ): Promise<void> => {
+        const { repository, commit } = req.query;
+        checkRepository(repository);
+        checkCommit(commit);
+        const filename = path.join(STORAGE_ROOT, "uploads", uuid.v4());
+        const writeStream = fs.createWriteStream(filename);
+        // TODO - do validation
+        req
+          .pipe(zlib.createGunzip())
+          .pipe(zlib.createGzip())
+          .pipe(writeStream);
+        await new Promise(resolve => writeStream.on("finish", resolve));
+        await queue.enqueue("lsif", "convert", [repository, commit, filename]);
+        res.json(null);
+      }
+    )
+  );
+
+  app.post(
+    "/exists",
+    wrap(
+      async (req: express.Request, res: express.Response): Promise<void> => {
+        const { repository, commit, file } = req.query;
+        checkRepository(repository);
+        checkCommit(commit);
+
+        const db = await createDatabase(repository, commit);
+        if (!db) {
+          res.json(false);
+          return;
         }
 
-        return new Database(xrepoDatabase, connectionCache, documentCache, file)
+        const result = !file || (await db.exists(file));
+        res.json(result);
+      }
+    )
+  );
+
+  app.post(
+    "/request",
+    bodyParser.json({ limit: "1mb" }),
+    wrap(
+      async (req: express.Request, res: express.Response): Promise<void> => {
+        const { repository, commit } = req.query;
+        const { path, position, method } = req.body;
+        checkRepository(repository);
+        checkCommit(commit);
+        checkMethod(method, ["definitions", "references", "hover"]);
+        const cleanMethod = method as "definitions" | "references" | "hover";
+
+        const db = await createDatabase(repository, commit);
+        if (!db) {
+          throw Object.assign(new Error("No LSIF data"), { status: 404 });
+        }
+
+        res.json(await db[cleanMethod](path, position));
+      }
+    )
+  );
+
+  app.listen(HTTP_PORT, () => {
+    if (LOG_READY) {
+      console.log(`Listening for HTTP requests on port ${HTTP_PORT}`);
     }
-
-    app.post(
-        '/upload',
-        wrap(
-            async (req: express.Request, res: express.Response, next: express.NextFunction): Promise<void> => {
-                const { repository, commit } = req.query
-                checkRepository(repository)
-                checkCommit(commit)
-                const filename = path.join(STORAGE_ROOT, 'uploads', uuid.v4())
-                const writeStream = fs.createWriteStream(filename)
-                // TODO - do validation
-                req.pipe(zlib.createGunzip())
-                    .pipe(zlib.createGzip())
-                    .pipe(writeStream)
-                await new Promise(resolve => writeStream.on('finish', resolve))
-                await queue.enqueue('lsif', 'convert', [repository, commit, filename])
-                res.json(null)
-            }
-        )
-    )
-
-    app.post(
-        '/exists',
-        wrap(
-            async (req: express.Request, res: express.Response): Promise<void> => {
-                const { repository, commit, file } = req.query
-                checkRepository(repository)
-                checkCommit(commit)
-
-                const db = await createDatabase(repository, commit)
-                if (!db) {
-                    res.json(false)
-                    return
-                }
-
-                const result = !file || (await db.exists(file))
-                res.json(result)
-            }
-        )
-    )
-
-    app.post(
-        '/request',
-        bodyParser.json({ limit: '1mb' }),
-        wrap(
-            async (req: express.Request, res: express.Response): Promise<void> => {
-                const { repository, commit } = req.query
-                const { path, position, method } = req.body
-                checkRepository(repository)
-                checkCommit(commit)
-                checkMethod(method, ['definitions', 'references', 'hover'])
-                const cleanMethod = method as 'definitions' | 'references' | 'hover'
-
-                const db = await createDatabase(repository, commit)
-                if (!db) {
-                    throw Object.assign(new Error('No LSIF data'), { status: 404 })
-                }
-
-                res.json(await db[cleanMethod](path, position))
-            }
-        )
-    )
-
-    app.listen(HTTP_PORT, () => {
-        if (LOG_READY) {
-            console.log(`Listening for HTTP requests on port ${HTTP_PORT}`)
-        }
-    })
+  });
 }
 
 /**
@@ -174,24 +176,24 @@
  * to the queue.
  */
 async function setupQueue(): Promise<Queue> {
-    const connectionOptions = {
-        host: REDIS_HOST,
-        port: REDIS_PORT,
-        namespace: 'lsif',
-    }
-
-    const queue = new Queue({ connection: connectionOptions })
-    queue.on('error', e => console.error(e))
-    await queue.connect()
-    exitHook(() => queue.end())
-
-    const scheduler = new Scheduler({ connection: connectionOptions })
-    scheduler.on('error', e => console.error(e))
-    await scheduler.connect()
-    exitHook(() => scheduler.end())
-    scheduler.start().catch(e => console.error(e))
-
-    return queue
+  const connectionOptions = {
+    host: REDIS_HOST,
+    port: REDIS_PORT,
+    namespace: "lsif"
+  };
+
+  const queue = new Queue({ connection: connectionOptions });
+  queue.on("error", e => console.error(e));
+  await queue.connect();
+  exitHook(() => queue.end());
+
+  const scheduler = new Scheduler({ connection: connectionOptions });
+  scheduler.on("error", e => console.error(e));
+  await scheduler.connect();
+  exitHook(() => scheduler.end());
+  scheduler.start().catch(e => console.error(e));
+
+  return queue;
 }
 
 /**
@@ -200,60 +202,82 @@
  * @param path The directory path.
  */
 async function createDirectory(path: string): Promise<void> {
-    try {
-        await fs.mkdir(path)
-    } catch (e) {
-        if (!hasErrorCode(e, 'EEXIST')) {
-            throw e
-        }
+  try {
+    await fs.mkdir(path);
+  } catch (e) {
+    if (!hasErrorCode(e, "EEXIST")) {
+      throw e;
     }
+  }
 }
 
 /**
  * Middleware function used to convert uncaught exceptions into 500 responses.
  */
-function errorHandler(err: any, req: express.Request, res: express.Response, next: express.NextFunction): void {
-    if (err && err.status) {
-        res.status(err.status).send({ message: err.message })
-        return
-    }
-
-    console.error(err)
-    res.status(500).send({ message: 'Unknown error' })
+function errorHandler(
+  err: any,
+  req: express.Request,
+  res: express.Response,
+  next: express.NextFunction
+): void {
+  if (err && err.status) {
+    res.status(err.status).send({ message: err.message });
+    return;
+  }
+
+  console.error(err);
+  res.status(500).send({ message: "Unknown error" });
 }
 
 /**
  * Throws an error with status 400 if the repository string is invalid.
  */
 export function checkRepository(repository: any): void {
-    if (typeof repository !== 'string') {
-        throw Object.assign(new Error('Must specify the repository (usually of the form github.com/user/repo)'), {
-            status: 400,
-        })
-    }
+  if (typeof repository !== "string") {
+    throw Object.assign(
+      new Error(
+        "Must specify the repository (usually of the form github.com/user/repo)"
+      ),
+      {
+        status: 400
+      }
+    );
+  }
 }
 
 /**
  * Throws an error with status 400 if the commit string is invalid.
  */
 export function checkCommit(commit: any): void {
-    if (typeof commit !== 'string' || commit.length !== 40 || !/^[0-9a-f]+$/.test(commit)) {
-        throw Object.assign(new Error('Must specify the commit as a 40 character hash ' + commit), { status: 400 })
-    }
+  if (
+    typeof commit !== "string" ||
+    commit.length !== 40 ||
+    !/^[0-9a-f]+$/.test(commit)
+  ) {
+    throw Object.assign(
+      new Error("Must specify the commit as a 40 character hash " + commit),
+      { status: 400 }
+    );
+  }
 }
 
 /**
  * Throws an error with status 422 if the requested method is not supported.
  */
 export function checkMethod(method: string, supportedMethods: string[]): void {
-    if (!supportedMethods.includes(method)) {
-        throw Object.assign(new Error(`Method must be one of ${Array.from(supportedMethods).join(', ')}`), {
-            status: 422,
-        })
-    }
+  if (!supportedMethods.includes(method)) {
+    throw Object.assign(
+      new Error(
+        `Method must be one of ${Array.from(supportedMethods).join(", ")}`
+      ),
+      {
+        status: 422
+      }
+    );
+  }
 }
 
 main().catch(e => {
-    console.error(e)
-    setTimeout(() => process.exit(1), 100)
-})+  console.error(e);
+  setTimeout(() => process.exit(1), 100);
+});