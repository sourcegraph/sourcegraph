--- conflicted
+++ resolved
@@ -18,12 +18,8 @@
 import { Queue, Scheduler } from 'node-resque'
 import { readGzippedJsonElements, stringifyJsonLines, validateLsifElements } from './input'
 import { wrap } from 'async-middleware'
-<<<<<<< HEAD
 import { XrepoDatabase } from './xrepo'
 import { updateCommits, GITSERVER_URLS } from './commits'
-=======
-import { XrepoDatabase } from './xrepo.js'
->>>>>>> a578fdaa
 
 const pipeline = promisify(_pipeline)
 
@@ -94,23 +90,13 @@
     await ensureDirectory(path.join(STORAGE_ROOT, 'tmp'))
     await ensureDirectory(path.join(STORAGE_ROOT, 'uploads'))
 
-<<<<<<< HEAD
     // Create queue to publish jobs for worker
     const queue = await setupQueue()
 
-=======
->>>>>>> a578fdaa
     // Prepare caches
     const connectionCache = new ConnectionCache(CONNECTION_CACHE_CAPACITY)
     const documentCache = new DocumentCache(DOCUMENT_CACHE_CAPACITY)
     const resultChunkCache = new ResultChunkCache(RESULT_CHUNK_CACHE_CAPACITY)
-<<<<<<< HEAD
-=======
-
-    // Create cross-repo database
-    const connection = await createPostgresConnection()
-    const xrepoDatabase = new XrepoDatabase(connection)
->>>>>>> a578fdaa
 
     // Create cross-repo database
     const connection = await createPostgresConnection()
