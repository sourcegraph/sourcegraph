import bodyParser from 'body-parser'
import express from 'express'
import { ConnectionCache, DocumentCache } from './cache'
import { ERRNOLSIFDATA, createBackend } from './backend'
import { hasErrorCode, readEnvInt } from './util'
import { wrap } from 'async-middleware'
import * as zlib from 'mz/zlib'

/**
 * Which port to run the LSIF server on. Defaults to 3186.
 */
const HTTP_PORT = readEnvInt('LSIF_HTTP_PORT', 3186)

/**
 * The maximum size of an LSIF dump upload.
 */
const MAX_UPLOAD = process.env.LSIF_MAX_UPLOAD || '100mb'

/**
 * The number of SQLite connections that can be opened at once. This
 * value may be exceeded for a short period if many handles are held
 * at once.
 */
const CONNECTION_CACHE_SIZE = readEnvInt('CONNECTION_CACHE_SIZE', 1000)

/**
 * The maximum number of documents that can be held in memory at once.
 */
const DOCUMENT_CACHE_SIZE = readEnvInt('DOCUMENT_CACHE_SIZE', 1000)

/**
 * Whether or not to log a message when the HTTP server is ready and listening.
 */
const LOG_READY = process.env.DEPLOY_TYPE === 'dev'

/**
 * Runs the HTTP server which accepts LSIF dump uploads and responds to LSIF requests.
 */
async function main(): Promise<void> {
    const connectionCache = new ConnectionCache(CONNECTION_CACHE_SIZE)
    const documentCache = new DocumentCache(DOCUMENT_CACHE_SIZE)
    const backend = await createBackend(connectionCache, documentCache)
    const app = express()
    app.use(errorHandler)

    app.get('/ping', (_, res) => {
        res.send({ pong: 'pong' })
    })

    app.post(
        '/upload',
        bodyParser.raw({ limit: MAX_UPLOAD }),
        wrap(
            async (req: express.Request, res: express.Response): Promise<void> => {
                const { repository, commit } = req.query
                checkRepository(repository)
                checkCommit(commit)
                await backend.insertDump(req.pipe(zlib.createGunzip()), repository, commit)
                res.json(null)
            }
        )
    )

    app.post(
        '/exists',
        wrap(
            async (req: express.Request, res: express.Response): Promise<void> => {
                const { repository, commit, file } = req.query
                checkRepository(repository)
                checkCommit(commit)

                try {
                    const db = await backend.createDatabase(repository, commit)
                    const result = !file || (await db.exists(file))
                    res.json(result)
                } catch (e) {
                    if (hasErrorCode(e, ERRNOLSIFDATA)) {
                        res.json(false)
                        return
                    }

                    throw e
                }
            }
<<<<<<< HEAD
        )
    )

    app.post(
        '/request',
        bodyParser.json({ limit: '1mb' }),
        wrap(
            async (req: express.Request, res: express.Response): Promise<void> => {
                const { repository, commit } = req.query
                const { path, position, method } = req.body
                checkRepository(repository)
                checkCommit(commit)
                checkMethod(method, ['definitions', 'references', 'hover'])
                const cleanMethod = method as 'definitions' | 'references' | 'hover'

                try {
                    const db = await backend.createDatabase(repository, commit)
                    res.json(await db[cleanMethod](path, position))
                } catch (e) {
                    if (hasErrorCode(e, ERRNOLSIFDATA)) {
                        throw Object.assign(e, { status: 404 })
                    }

                    throw e
=======
        } catch (e) {
            return next(e)
        }
    })

    app.post('/request', bodyParser.json({ limit: '1mb' }), async (req, res, next) => {
        try {
            const { repository, commit } = req.query
            const { path, position, method } = req.body
            checkRepository(repository)
            checkCommit(commit)
            checkMethod(method, ['definitions', 'references', 'hover'])
            const cleanMethod = method as 'definitions' | 'references' | 'hover'

            try {
                const db = await backend.createDatabase(repository, commit)
                res.json((await db[cleanMethod](path, position)) || null)
            } catch (e) {
                if (hasErrorCode(e, ERRNOLSIFDATA)) {
                    throw Object.assign(e, { status: 404 })
>>>>>>> b1f18581
                }
            }
        )
    )

    app.listen(HTTP_PORT, () => {
        if (LOG_READY) {
            console.log(`Listening for HTTP requests on port ${HTTP_PORT}`)
        }
    })
}

/* eslint-disable @typescript-eslint/no-unused-vars */
/* eslint-disable @typescript-eslint/no-explicit-any */

/**
 * Middleware function used to convert uncaught exceptions into 500 responses.
 */
function errorHandler(err: any, req: express.Request, res: express.Response, next: express.NextFunction): void {
    if (err && err.status) {
        res.status(err.status).send({ message: err.message })
        return
    }

    console.error(err)
    res.status(500).send({ message: 'Unknown error' })
}

/**
 * Throws an error with status 400 if the repository string is invalid.
 */
export function checkRepository(repository: any): void {
    if (typeof repository !== 'string') {
        throw Object.assign(new Error('Must specify the repository (usually of the form github.com/user/repo)'), {
            status: 400,
        })
    }
}

/**
 * Throws an error with status 400 if the commit string is invalid.
 */
export function checkCommit(commit: any): void {
    if (typeof commit !== 'string' || commit.length !== 40 || !/^[0-9a-f]+$/.test(commit)) {
        throw Object.assign(new Error('Must specify the commit as a 40 character hash ' + commit), { status: 400 })
    }
}

/**
 * Throws an error with status 422 if the requested method is not supported.
 */
export function checkMethod(method: string, supportedMethods: string[]): void {
    if (!supportedMethods.includes(method)) {
        throw Object.assign(new Error(`Method must be one of ${Array.from(supportedMethods).join(', ')}`), {
            status: 422,
        })
    }
}

main().catch(e => {
    console.error(e)
})<|MERGE_RESOLUTION|>--- conflicted
+++ resolved
@@ -82,7 +82,6 @@
                     throw e
                 }
             }
-<<<<<<< HEAD
         )
     )
 
@@ -100,35 +99,13 @@
 
                 try {
                     const db = await backend.createDatabase(repository, commit)
-                    res.json(await db[cleanMethod](path, position))
+                    res.json(await db[cleanMethod](path, position)) || null
                 } catch (e) {
                     if (hasErrorCode(e, ERRNOLSIFDATA)) {
                         throw Object.assign(e, { status: 404 })
                     }
 
                     throw e
-=======
-        } catch (e) {
-            return next(e)
-        }
-    })
-
-    app.post('/request', bodyParser.json({ limit: '1mb' }), async (req, res, next) => {
-        try {
-            const { repository, commit } = req.query
-            const { path, position, method } = req.body
-            checkRepository(repository)
-            checkCommit(commit)
-            checkMethod(method, ['definitions', 'references', 'hover'])
-            const cleanMethod = method as 'definitions' | 'references' | 'hover'
-
-            try {
-                const db = await backend.createDatabase(repository, commit)
-                res.json((await db[cleanMethod](path, position)) || null)
-            } catch (e) {
-                if (hasErrorCode(e, ERRNOLSIFDATA)) {
-                    throw Object.assign(e, { status: 404 })
->>>>>>> b1f18581
                 }
             }
         )
