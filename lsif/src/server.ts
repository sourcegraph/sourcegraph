--- conflicted
+++ resolved
@@ -267,15 +267,9 @@
         // up to a certain (configurable) depth and insert them into the
         // cross-repository database. This populates the necessary data for
         // the following query.
-<<<<<<< HEAD
-        if (!(await xrepoDatabase.isCommitTracked(repository, commit))) {
-            await monitor(ctx, 'updating commits for repo', (ctx: MonitoringContext) =>
-                updateCommits(GITSERVER_URLS, xrepoDatabase, repository, commit, ctx)
-            )
-        }
-=======
-        await updateCommits(GITSERVER_URLS, xrepoDatabase, repository, commit)
->>>>>>> 46a0e41c
+        await monitor(ctx, 'updating commits for repo', (ctx: MonitoringContext) =>
+            updateCommits(GITSERVER_URLS, xrepoDatabase, repository, commit, ctx)
+        )
 
         // Determine the closest commit that we actually have LSIF data for
         const commitWithData = await monitor(ctx, 'querying closest commit with LISF data', () =>
