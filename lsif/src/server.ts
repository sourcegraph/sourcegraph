--- conflicted
+++ resolved
@@ -14,11 +14,8 @@
 import { Queue, Scheduler } from 'node-resque'
 import { validateLsifInput } from './input'
 import { wrap } from 'async-middleware'
-<<<<<<< HEAD
 import { XrepoDatabase } from './xrepo.js'
-=======
 import uuid from 'uuid'
->>>>>>> 3eb7b621
 
 /**
  * Which port to run the LSIF server on. Defaults to 3186.
