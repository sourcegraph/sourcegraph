--- conflicted
+++ resolved
@@ -207,11 +207,8 @@
     visibility = ["//visibility:public"],  # must have public visibility
     deps = [
         "//dev/linters/bodyclose",
-<<<<<<< HEAD
+        "//dev/linters/forbidigo",
         "//dev/linters/ineffassign",
-=======
-        "//dev/linters/forbidigo",
->>>>>>> eccbef88
     ],
 )
 
