--- conflicted
+++ resolved
@@ -56,14 +56,10 @@
     "build-browser-extension": "pnpm --filter @sourcegraph/browser run build",
     "optimize-svg-assets": "svgo --multipass --config=\"./svgo.config.js\"",
     "build-vsce": "pnpm --filter @sourcegraph/vscode run build",
-<<<<<<< HEAD
-    "watch-vsce": "pnpm --filter @sourcegraph/vscode run watch"
-=======
     "watch-vsce": "pnpm --filter @sourcegraph/vscode run watch",
     "build-cody": "pnpm --filter cody-ai run build",
     "watch-cody": "pnpm --filter cody-ai run watch",
     "build-cody-windows": "bash ./enterprise/dev/app/build-windows.sh"
->>>>>>> 204cec78
   },
   "nyc": {
     "extends": "@istanbuljs/nyc-config-typescript",
