--- conflicted
+++ resolved
@@ -29,75 +29,4 @@
             $PSDefaultParameterValues['*GitHub*:Token'] = ConvertTo-SecureString -String $env:GITHUB_TOKEN -AsPlainText -Force
             $PSDefaultParameterValues['*GitHubBetaProject*:ProjectNodeId'] = 'MDExOlByb2plY3ROZXh0MzI3Ng==' # https://github.com/orgs/sourcegraph/projects/200
 
-<<<<<<< HEAD
-            $fixIssuePattern = "(?:close|fixe?|resolve)(?:[sd])? (?:#|(?<owner>[\w_-]+)/(?<repo>[\w_-]+)#|https://github\.com/(?<owner>[\w_-]+)/(?<repo>[\w_-]+)/issues/)(?<number>\d+)"
-
-            switch ($github.event_name) {
-
-              'issues' {
-                # Find project item for the issue
-                # THIS DOES NOT SCALE AS THE PROJECT GETS LARGE, but it's the only way possible afaict.
-                # One way this is mitigated is that this request is streamed/paginated in order of most-recent-first,
-                # which means we can hope the issue is usually found in the first page(s).
-
-                if (-not ($github.event.issue.labels | Where-Object { $_.name -eq 'team/code-insights' })) {
-                  Write-Information "Issue does not have team/code-insights label, exiting."
-                  return
-                }
-
-                $status = if ($github.event.action -eq 'closed') { 'Done' } else { 'In Progress' }
-
-                Get-GitHubBetaProjectItem |
-                  Where-Object { $_.content -and $_.content.number -eq $github.event.issue.number } |
-                  Select-Object -First 1 |
-                  Set-GitHubBetaProjectItemField -FieldName 'Status' -Value $status |
-                  ForEach-Object { Write-Information "Updated `"Status`" field of project item for $($_.content.url) to `"$status`"" }
-              }
-
-              'pull_request' {
-                $pr = $github.event.pull_request
-
-                # Ignore merged and closed PRs
-                if ($pr.state -ne 'open') {
-                  return
-                }
-
-                $status = if ($pr.draft) { 'In Progress' } else { 'In Review' }
-
-                # Get fixed team/code-insights issues from the PR description
-                $fixedIssues = [regex]::Matches($pr.body, $fixIssuePattern, [Text.RegularExpressions.RegexOptions]::IgnoreCase) |
-                  ForEach-Object {
-                    $owner = if ($_.Groups['owner'].Success) { $_.Groups['owner'].Value } else { $github.event.repository.owner.login }
-                    $repo = if ($_.Groups['repo'].Success) { $_.Groups['repo'].Value } else { $github.event.repository.name }
-                    $number = $_.Groups['number'].Value
-                    Get-GitHubIssue -Owner $owner -Repository $repo -Number $number
-                  } |
-                  Where-Object { $_.labels | Where-Object { $_.name -eq 'team/code-insights' } }
-
-                if (!$fixedIssues) {
-                  Write-Information "No fixed issues with team/code-insights label referenced from PR description, exiting."
-                  return
-                }
-
-                Write-Information "Fixed issues:"
-                $fixedIssues | ForEach-Object HtmlUrl | Write-Information
-
-                # Find project items for the issues the PR references
-                Get-GitHubBetaProjectItem |
-                  Where-Object {
-                    $item = $_
-                    $fixedIssues | Where-Object {
-                      $item.content -and
-                      $_.Number -eq $item.content.number -and
-                      $_.Owner -eq $item.content.repository.owner.login -and
-                      $_.RepositoryName -eq $item.content.repository.name
-                    }
-                  } |
-                  Select-Object -First $fixedIssues.Count |
-                  Set-GitHubBetaProjectItemField -FieldName 'Status' -Value $status |
-                  ForEach-Object { Write-Information "Updated `"Status`" field of project item for $($_.content.url) to `"$status`"" }
-              }
-            }
-=======
-            ./.github/workflows/update-project-item-statuses.ps1 -ProjectNodeId 'MDExOlByb2plY3ROZXh0MzI3Ng==' -TeamLabel 'team/code-insights'
->>>>>>> 48c9ac33
+            ./.github/workflows/update-project-item-statuses.ps1 -ProjectNodeId 'MDExOlByb2plY3ROZXh0MzI3Ng==' -TeamLabel 'team/code-insights'