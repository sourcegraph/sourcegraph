name: sg-binary-release

on:
  push:
    branches:
      - main
    paths:
      # Core sg code
      - 'dev/sg/**'
      - '.github/workflows/sg-binary-release.yml'
      # Core sg dependencies
      - 'lib/output/**'
      - 'lib/errors/**'
      - 'lib/group/**'
      # Important things sg imports
      - 'dev/ci/images/**'               # sg ops
      - 'internal/database/migration/**' # sg migration
      - 'monitoring/**'                  # sg monitoring
      - 'dev/managedservicesplatform/**' # sg msp
  # manual release
  workflow_dispatch: {}

env:
  GOFLAGS: -trimpath
  CGO_ENABLED: '1'

jobs:
  touch_sg:
    if: github.repository == 'sourcegraph/sourcegraph'
    name: Touch sourcegraph/sg
    runs-on: ubuntu-latest
    steps:
      - name: checkout-sourcegraph-sg
        uses: actions/checkout@v3
        with:
          repository: sourcegraph/sg
          token: ${{ secrets.SG_RELEASE_TOKEN }}
      - name: touch-sourcegraph-sg
        run: |
          today=$(date +'%Y-%m-%d-%H-%M')
          sed -i 's/Latest release: .*/Latest release: '"$today"'/' README.md
          git config user.name github-actions
          git config user.email github-actions@github.com
          git add README.md
          git commit -m "Update to latest release"
          git push

  create_release:
    name: create-github-release
    needs: touch_sg
    runs-on: ubuntu-latest
    outputs:
      release_name: ${{ steps.release.outputs.release_name }}
    steps:
      - name: create-github-release
        id: release
        run: |
          today=$(date +'%Y-%m-%d-%H-%M')
          short_sha=$(echo ${{ github.sha }} | cut -c1-8)

          # ATTENTION: release_name is a duplicate from the last step in this
          # file, because I can't get workflow outputs to work. If you change
          # one, make sure you change the other.
          release_name="${today}-${short_sha}"

          echo "### sg snapshot release" >> /tmp/release-notes.md
          echo "" >> /tmp/release-notes.md
          echo "Commit: https://github.com/sourcegraph/sourcegraph/commit/${{github.sha}}" >> /tmp/release-notes.md

          gh release delete -R="${repo}" ${release_name} || true
          gh release create -R="${repo}" ${release_name} --notes-file /tmp/release-notes.md

          echo "::set-output name=release_name::${release_name}"
        env:
          repo: sourcegraph/sg
          GITHUB_TOKEN: ${{ secrets.SG_RELEASE_TOKEN }}

  build:
    name: build
    needs: [create_release]
    runs-on: ${{ matrix.os }}
    strategy:
      fail-fast: false
      matrix:
        os:
          - ubuntu-latest
          - macos-latest
        arch:
          - amd64
          - arm64
        exclude:
          # Compiling for arm64 on Linux requires more work
          - os: ubuntu-latest
            arch: arm64

    steps:
      - name: Checkout
        uses: actions/checkout@v2

      - name: Install Go
        uses: actions/setup-go@v2
        with:
          go-version: 1.21.4

      - name: Build and upload macOS
        if: startsWith(matrix.os, 'macos-') == true
        run: |
          cd dev/sg
          GOARCH=${{ matrix.arch }} go build -o "sg_$(go env GOOS)_${{ matrix.arch }}" -trimpath -ldflags "-s -w -X main.BuildCommit=$(git rev-list -1 HEAD .)" .
          GOARCH=${{ matrix.arch }} go build -o "sg-msp_$(go env GOOS)_${{ matrix.arch }}" -tags=msp -trimpath -ldflags "-s -w -X main.BuildCommit=$(git rev-list -1 HEAD .)" .

      - name: Build and upload Linux
        if: startsWith(matrix.os, 'ubuntu-') == true
        run: |
          cd dev/sg
          GOARCH=${{ matrix.arch }} go build -o "sg_$(go env GOOS)_${{ matrix.arch }}" -trimpath -ldflags "-s -w -X main.BuildCommit=$(git rev-list -1 HEAD .)" .
          GOARCH=${{ matrix.arch }} go build -o "sg-msp_$(go env GOOS)_${{ matrix.arch }}" -tags=msp -trimpath -ldflags "-s -w -X main.BuildCommit=$(git rev-list -1 HEAD .)" .

      - name: Upload release asset
        run: |
          exit 1
          cd dev/sg
          release_name="${{ needs.create_release.outputs.release_name }}"
          gh release upload -R="${repo}" ${release_name} "sg_$(go env GOOS)_${{ matrix.arch }}"
          gh release upload -R="${repo}" ${release_name} "sg-msp_$(go env GOOS)_${{ matrix.arch }}"
        env:
          repo: sourcegraph/sg
          GITHUB_TOKEN: ${{ secrets.SG_RELEASE_TOKEN }}

<<<<<<< HEAD
      - name: report failure to sentry
        if: ${{ failure() }}
        run: |
          npm i -g @sentry/cli
          sentry-cli send-event -m "$GITHUB_WORKFLOW action failure - see run for exact failure" \
=======
      - name: Report failure to sentry
        if: ${{ failure() }}
        run: |
          npm i -g @sentry/cli
          sentry-cli send-event -m "Job '$GITHUB_JOB' in the $GITHUB_WORKFLOW action has failed - see run for exact failure" \
>>>>>>> 77ee8490
            -t "github-action:$GITHUB_WORKFLOW" \
            -t "branch:$GITHUB_REF_NAME" \
            -t "repository:$GITHUB_REPOSITORY" \
            -t "workflow-run:$GITHUB_SERVER_URL/$GITHUB_REPOSITORY/actions/runs/$GITHUB_RUN_ID"
        env:
          SENTRY_DSN: ${{ secrets.SENTRY_DEV_INFRA_DSN }}
          SENTRY_ORG: sourcegraph
          SENTRY_PROJECT: dev-infra<|MERGE_RESOLUTION|>--- conflicted
+++ resolved
@@ -118,7 +118,6 @@
 
       - name: Upload release asset
         run: |
-          exit 1
           cd dev/sg
           release_name="${{ needs.create_release.outputs.release_name }}"
           gh release upload -R="${repo}" ${release_name} "sg_$(go env GOOS)_${{ matrix.arch }}"
@@ -127,19 +126,11 @@
           repo: sourcegraph/sg
           GITHUB_TOKEN: ${{ secrets.SG_RELEASE_TOKEN }}
 
-<<<<<<< HEAD
-      - name: report failure to sentry
-        if: ${{ failure() }}
-        run: |
-          npm i -g @sentry/cli
-          sentry-cli send-event -m "$GITHUB_WORKFLOW action failure - see run for exact failure" \
-=======
       - name: Report failure to sentry
         if: ${{ failure() }}
         run: |
           npm i -g @sentry/cli
           sentry-cli send-event -m "Job '$GITHUB_JOB' in the $GITHUB_WORKFLOW action has failed - see run for exact failure" \
->>>>>>> 77ee8490
             -t "github-action:$GITHUB_WORKFLOW" \
             -t "branch:$GITHUB_REF_NAME" \
             -t "repository:$GITHUB_REPOSITORY" \
