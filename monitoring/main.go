--- conflicted
+++ resolved
@@ -47,11 +47,8 @@
 		definitions.Prometheus(),
 		definitions.Executor(),
 		definitions.Containers(),
-<<<<<<< HEAD
+		definitions.CodeIntelAutoIndexing(),
 		definitions.CodeIntelUploads(),
-=======
-		definitions.CodeIntelAutoIndexing(),
->>>>>>> 4f79e96c
 	); err != nil {
 		// Rely on the Generate function doing logging, so just exit with an appropriate
 		// error code here.
