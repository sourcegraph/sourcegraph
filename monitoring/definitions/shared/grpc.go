package shared

import (
	"fmt"
	"strings"

	"github.com/sourcegraph/sourcegraph/monitoring/monitoring"
)

type GRPCServerMetricsOptions struct {
	// HumanServiceName is the short, lowercase, human-readable name of the grpc service that we're gathering metrics for.
	//
	// Example: "gitserver"
	HumanServiceName string

	// MetricNamespace is the (optional) namespace that the service uses to prefix its grpc server metrics.
	//
	// Example: "gitserver"
	MetricNamespace string

	// MethodFilterRegex is the PromQL regex that's used to filter the
	// GRPC server metrics to only those emitted by the method(s) that were interested in.
	//
	// Example: (Search | Exec)
	MethodFilterRegex string

	// InstanceFilterRegex is the PromQL regex that's used to filter the
	// GRPC server metrics to only those emitted by the instance(s) that were interested in.
	//
	// Example: (gitserver-0 | gitserver-1)
	InstanceFilterRegex string
}

// NewGRPCServerMetricsGroup creates a group containing statistics (request rate, request duration, etc.) for the grpc service
// specified in the given opts.
func NewGRPCServerMetricsGroup(opts GRPCServerMetricsOptions, owner monitoring.ObservableOwner) monitoring.Group {
	metric := func(base string, labelFilters ...string) string {
		metric := base

		if opts.MetricNamespace != "" {
			metric = opts.MetricNamespace + "_" + base
		}

		if len(labelFilters) > 0 {
			metric = fmt.Sprintf("%s{%s}", metric, strings.Join(labelFilters, ","))
		}

		return metric
	}

	methodLabelFilter := fmt.Sprintf("grpc_method=~`%s`", opts.MethodFilterRegex)
	instanceLabelFilter := fmt.Sprintf("instance=~`%s`", opts.InstanceFilterRegex)
	failingCodeFilter := fmt.Sprintf("grpc_code!=%q", "OK")
	grpcStreamTypeFilter := fmt.Sprintf("grpc_type=%q", "server_stream")

	percentageQuery := func(numerator, denominator string) string {
		return fmt.Sprintf("(100.0 * ( (%s) / (%s) ))", numerator, denominator)
	}

	return monitoring.Group{
		Title:  "GRPC server metrics",
		Hidden: true,
		Rows: []monitoring.Row{

			// Track QPS
			{
				monitoring.Observable{
					Name:        fmt.Sprintf("%s_grpc_request_rate_all_methods", opts.HumanServiceName),
					Description: "request rate across all methods over 1m",
					Query:       fmt.Sprintf(`sum(rate(%s[1m]))`, metric("grpc_server_started_total", instanceLabelFilter)),
					Panel: monitoring.Panel().
						Unit(monitoring.RequestsPerSecond).
						With(monitoring.PanelOptions.LegendOnRight()),
					Owner:          owner,
					NoAlert:        true,
					Interpretation: "The number of gRPC requests received per second across all methods, aggregated across all instances.",
				},
				monitoring.Observable{
					Name:        fmt.Sprintf("%s_grpc_request_rate_per_method", opts.HumanServiceName),
					Description: "request rate per-method over 1m",
					Query:       fmt.Sprintf("sum(rate(%s[1m])) by (grpc_method)", metric("grpc_server_started_total", methodLabelFilter, instanceLabelFilter)),
					Panel: monitoring.Panel().LegendFormat("{{grpc_method}}").
						Unit(monitoring.RequestsPerSecond).
						With(monitoring.PanelOptions.LegendOnRight()),
					Owner:          owner,
					NoAlert:        true,
					Interpretation: "The number of gRPC requests received per second broken out per method, aggregated across all instances.",
				},
			},

			// Track error percentage
			{
				monitoring.Observable{
					Name:        fmt.Sprintf("%s_error_percentage_all_methods", opts.HumanServiceName),
					Description: "error percentage across all methods over 1m",
					Query: percentageQuery(
						fmt.Sprintf("sum(rate(%s[1m]))", metric("grpc_server_handled_total", failingCodeFilter, instanceLabelFilter)),
						fmt.Sprintf("sum(rate(%s[1m]))", metric("grpc_server_handled_total", instanceLabelFilter)),
					),
					Panel: monitoring.Panel().
						Unit(monitoring.Percentage).
						With(monitoring.PanelOptions.LegendOnRight()),
					Owner:          owner,
					NoAlert:        true,
					Interpretation: "The percentage of gRPC requests that fail across all methods, aggregated across all instances.",
				},

				monitoring.Observable{
					Name:        fmt.Sprintf("%s_grpc_error_percentage_per_method", opts.HumanServiceName),
					Description: "error percentage per-method over 1m",
					Query: percentageQuery(
						fmt.Sprintf("sum(rate(%s[1m])) by (grpc_method)", metric("grpc_server_handled_total", methodLabelFilter, failingCodeFilter, instanceLabelFilter)),
						fmt.Sprintf("sum(rate(%s[1m])) by (grpc_method)", metric("grpc_server_handled_total", methodLabelFilter, instanceLabelFilter)),
					),

					Panel: monitoring.Panel().LegendFormat("{{grpc_method}}").
						Unit(monitoring.Percentage).
						With(monitoring.PanelOptions.LegendOnRight()),
					Owner:          owner,
					NoAlert:        true,
					Interpretation: "The percentage of gRPC requests that fail per method, aggregated across all instances.",
				},
			},

			// Track response time per method
			{

				monitoring.Observable{
					Name:        fmt.Sprintf("%s_p99_response_time_per_method", opts.HumanServiceName),
					Description: "99th percentile response time per method over 1m",
					Query:       fmt.Sprintf("histogram_quantile(0.99, sum by (le, name, grpc_method)(rate(%s[1m])))", metric("grpc_server_handling_seconds_bucket", methodLabelFilter, instanceLabelFilter)),
					Panel: monitoring.Panel().LegendFormat("{{grpc_method}}").
						Unit(monitoring.Seconds).
						With(monitoring.PanelOptions.LegendOnRight()),
					Owner:          owner,
					NoAlert:        true,
					Interpretation: "The 99th percentile response time per method, aggregated across all instances.",
				},

				monitoring.Observable{
					Name:        fmt.Sprintf("%s_p90_response_time_per_method", opts.HumanServiceName),
					Description: "90th percentile response time per method over 1m",
					Query:       fmt.Sprintf("histogram_quantile(0.90, sum by (le, name, grpc_method)(rate(%s[1m])))", metric("grpc_server_handling_seconds_bucket", methodLabelFilter, instanceLabelFilter)),
					Panel: monitoring.Panel().LegendFormat("{{grpc_method}}").
						Unit(monitoring.Seconds).
						With(monitoring.PanelOptions.LegendOnRight()),
					Owner:          owner,
					NoAlert:        true,
					Interpretation: "The 90th percentile response time per method, aggregated across all instances.",
				},

				monitoring.Observable{
					Name:        fmt.Sprintf("%s_p75_response_time_per_method", opts.HumanServiceName),
					Description: "75th percentile response time per method over 1m",
					Query:       fmt.Sprintf("histogram_quantile(0.75, sum by (le, name, grpc_method)(rate(%s[1m])))", metric("grpc_server_handling_seconds_bucket", methodLabelFilter, instanceLabelFilter)),
					Panel: monitoring.Panel().LegendFormat("{{grpc_method}}").
						Unit(monitoring.Seconds).
						With(monitoring.PanelOptions.LegendOnRight()),
					Owner:          owner,
					NoAlert:        true,
					Interpretation: "The 75th percentile response time per method, aggregated across all instances.",
				},
			},

			// Track average response stream size per-method
			{
				monitoring.Observable{
					Name:        fmt.Sprintf("%s_grpc_response_stream_message_count_per_method", opts.HumanServiceName),
					Description: "average streaming response message count per-method over 1m",
					Query: fmt.Sprintf(`((%s)/(%s))`,
						fmt.Sprintf("sum(rate(%s[1m])) by (grpc_method)", metric("grpc_server_msg_sent_total", grpcStreamTypeFilter, instanceLabelFilter)),
						fmt.Sprintf("sum(rate(%s[1m])) by (grpc_method)", metric("grpc_server_started_total", grpcStreamTypeFilter, instanceLabelFilter)),
					),
					Panel: monitoring.Panel().LegendFormat("{{grpc_method}}").
						Unit(monitoring.Number).
						With(monitoring.PanelOptions.LegendOnRight()),
					Owner:          owner,
					NoAlert:        true,
					Interpretation: "The average number of response messages sent during a streaming RPC method, broken out per method, aggregated across all instances.",
				},
			},

			// Track rate across all gRPC response codes
			{
				monitoring.Observable{
					Name:        fmt.Sprintf("%s_grpc_all_codes_per_method", opts.HumanServiceName),
					Description: "response codes rate per-method over 1m",
					Query:       fmt.Sprintf(`sum(rate(%s[1m])) by (grpc_method, grpc_code)`, metric("grpc_server_handled_total", methodLabelFilter, instanceLabelFilter)),
					Panel: monitoring.Panel().LegendFormat("{{grpc_method}}: {{grpc_code}}").
						Unit(monitoring.RequestsPerSecond).
						With(monitoring.PanelOptions.LegendOnRight()),
					Owner:          owner,
					NoAlert:        true,
					Interpretation: "The rate of all generated gRPC response codes per method, aggregated across all instances.",
				},
			},
		},
	}
}

type GRPCInternalErrorMetricsOptions struct {
	// HumanServiceName is the short, lowercase, human-readable name of the grpc service that we're gathering metrics for.
	//
	// Example: "gitserver"
	HumanServiceName string

	// RawGRPCServiceName is the full, dot-separated, code-generated gRPC service name that we're gathering metrics for.
	//
	// Example: "gitserver.v1.GitserverService"
	RawGRPCServiceName string

	// MethodFilterRegex is the PromQL regex that's used to filter the
	// GRPC server metrics to only those emitted by the method(s) that were interested in.
	//
	// Example: (Search | Exec)
	MethodFilterRegex string
}

// NewGRPCInternalErrorMetricsGroup creates a Group containing metrics that track "internal" gRPC errors.
func NewGRPCInternalErrorMetricsGroup(opts GRPCInternalErrorMetricsOptions, owner monitoring.ObservableOwner) monitoring.Group {
	metric := func(base string, labelFilters ...string) string {
		m := base

		if len(labelFilters) > 0 {
			m = fmt.Sprintf("%s{%s}", m, strings.Join(labelFilters, ","))
		}
<<<<<<< HEAD

		return m
	}

	sum := func(metric, duration string, groupByLabels ...string) string {
		base := fmt.Sprintf("sum(rate(%s[%s]))", metric, duration)

		if len(groupByLabels) > 0 {
			base = fmt.Sprintf("%s by (%s)", base, strings.Join(groupByLabels, ", "))
		}

		return fmt.Sprintf("(%s)", base)
	}

	methodLabelFilter := fmt.Sprintf(`grpc_method=~"%s"`, opts.MethodFilterRegex)
	serviceLabelFilter := fmt.Sprintf(`grpc_service=~"%s"`, opts.RawGRPCServiceName)
	isInternalErrorFilter := fmt.Sprintf(`is_internal_error="%s"`, "true")
	failingCodeFilter := fmt.Sprintf("grpc_code!=%q", "OK")

	percentageQuery := func(numerator, denominator string) string {
		ratio := fmt.Sprintf("((%s) / (%s))", numerator, denominator)
		return fmt.Sprintf("(100.0 * (%s))", ratio)
	}

	sharedInternalErrorNote := func() string {
		first := strings.Join([]string{
			"**Note**: Internal errors are ones that appear to originate from the https://github.com/grpc/grpc-go library itself, rather than from any user-written application code.",
			fmt.Sprintf("These errors can be caused by a variety of issues, and can originate from either the code-generated %q gRPC client or gRPC server.", opts.HumanServiceName),
			"These errors might be solvable by adjusting the gRPC configuration, or they might indicate a bug from Sourcegraph's use of gRPC.",
		}, " ")

		second := strings.Join([]string{
			"**Note**: Internal errors are detected via a very coarse heuristic (seeing if the error starts with 'grpc:').",
			"Because of this, it's possible that some gRPC-specific issues might not be categorized as internal errors.",
		}, " ")

		return fmt.Sprintf("%s\n\n%s", first, second)
	}()

	return monitoring.Group{
		Title:  fmt.Sprintf("GRPC %q metrics", "internal error"),
		Hidden: true,
		Rows: []monitoring.Row{
			{
				monitoring.Observable{
					Name:        fmt.Sprintf("%s_grpc_clients_error_percentage_all_methods", opts.HumanServiceName),
					Description: "client baseline error percentage across all methods over 1m",
					Query: percentageQuery(
						sum(metric("src_grpc_method_status", serviceLabelFilter, failingCodeFilter), "1m"),
						sum(metric("src_grpc_method_status", serviceLabelFilter), "1m"),
					),
					Panel: monitoring.Panel().
						Unit(monitoring.Percentage).
						With(monitoring.PanelOptions.LegendOnRight()).
						With(monitoring.PanelOptions.ZeroIfNoData()),
					Owner:          owner,
					NoAlert:        true,
					Interpretation: fmt.Sprintf("The percentage of gRPC requests that fail across all methods (regardless of whether or not there was an internal error), aggregated across all %q clients.", opts.HumanServiceName),
				},

=======

		return m
	}

	sum := func(metric, duration string, groupByLabels ...string) string {
		base := fmt.Sprintf("sum(rate(%s[%s]))", metric, duration)

		if len(groupByLabels) > 0 {
			base = fmt.Sprintf("%s by (%s)", base, strings.Join(groupByLabels, ", "))
		}

		return fmt.Sprintf("(%s)", base)
	}

	methodLabelFilter := fmt.Sprintf(`grpc_method=~"%s"`, opts.MethodFilterRegex)
	serviceLabelFilter := fmt.Sprintf(`grpc_service=~"%s"`, opts.RawGRPCServiceName)
	isInternalErrorFilter := fmt.Sprintf(`is_internal_error="%s"`, "true")
	failingCodeFilter := fmt.Sprintf("grpc_code!=%q", "OK")

	percentageQuery := func(numerator, denominator string) string {
		ratio := fmt.Sprintf("((%s) / (%s))", numerator, denominator)
		return fmt.Sprintf("(100.0 * (%s))", ratio)
	}

	sharedInternalErrorNote := func() string {
		first := strings.Join([]string{
			"**Note**: Internal errors are ones that appear to originate from the https://github.com/grpc/grpc-go library itself, rather than from any user-written application code.",
			fmt.Sprintf("These errors can be caused by a variety of issues, and can originate from either the code-generated %q gRPC client or gRPC server.", opts.HumanServiceName),
			"These errors might be solvable by adjusting the gRPC configuration, or they might indicate a bug from Sourcegraph's use of gRPC.",
		}, " ")

		second := "When debugging, knowing that a particular error comes from the grpc-go library itself (an 'internal error') as opposed to 'normal' application code can be helpful when trying to fix it."

		third := strings.Join([]string{
			"**Note**: Internal errors are detected via a very coarse heuristic (seeing if the error starts with 'grpc:', etc.).",
			"Because of this, it's possible that some gRPC-specific issues might not be categorized as internal errors.",
		}, " ")

		return fmt.Sprintf("%s\n\n%s\n\n%s", first, second, third)
	}()

	return monitoring.Group{
		Title:  fmt.Sprintf("GRPC %q metrics", "internal error"),
		Hidden: true,
		Rows: []monitoring.Row{
			{
				monitoring.Observable{
					Name:        fmt.Sprintf("%s_grpc_clients_error_percentage_all_methods", opts.HumanServiceName),
					Description: "client baseline error percentage across all methods over 1m",
					Query: percentageQuery(
						sum(metric("src_grpc_method_status", serviceLabelFilter, failingCodeFilter), "1m"),
						sum(metric("src_grpc_method_status", serviceLabelFilter), "1m"),
					),
					Panel: monitoring.Panel().
						Unit(monitoring.Percentage).
						With(monitoring.PanelOptions.LegendOnRight()).
						With(monitoring.PanelOptions.ZeroIfNoData()),
					Owner:          owner,
					NoAlert:        true,
					Interpretation: fmt.Sprintf("The percentage of gRPC requests that fail across all methods (regardless of whether or not there was an internal error), aggregated across all %q clients.", opts.HumanServiceName),
				},

>>>>>>> 5d2b832d
				monitoring.Observable{
					Name:        fmt.Sprintf("%s_grpc_clients_error_percentage_per_method", opts.HumanServiceName),
					Description: "client baseline error percentage per-method over 1m",
					Query: percentageQuery(
						sum(metric("src_grpc_method_status", serviceLabelFilter, methodLabelFilter, failingCodeFilter), "1m", "grpc_method"),
						sum(metric("src_grpc_method_status", serviceLabelFilter, methodLabelFilter), "1m", "grpc_method"),
					),

					Panel: monitoring.Panel().LegendFormat("{{grpc_method}}").
						Unit(monitoring.Percentage).
						With(monitoring.PanelOptions.LegendOnRight()).
						With(monitoring.PanelOptions.ZeroIfNoData("grpc_method")),

					Owner:          owner,
					NoAlert:        true,
					Interpretation: fmt.Sprintf("The percentage of gRPC requests that fail per method (regardless of whether or not there was an internal error), aggregated across all %q clients.", opts.HumanServiceName),
				},

				monitoring.Observable{
					Name:        fmt.Sprintf("%s_grpc_clients_all_codes_per_method", opts.HumanServiceName),
					Description: "client baseline response codes rate per-method over 1m",
					Query:       sum(metric("src_grpc_method_status", serviceLabelFilter, methodLabelFilter), "1m", "grpc_method", "grpc_code"),
					Panel: monitoring.Panel().LegendFormat("{{grpc_method}}: {{grpc_code}}").
						Unit(monitoring.RequestsPerSecond).
						With(monitoring.PanelOptions.LegendOnRight()).
						With(monitoring.PanelOptions.ZeroIfNoData("grpc_method", "grpc_code")),
					Owner:          owner,
					NoAlert:        true,
					Interpretation: fmt.Sprintf("The rate of all generated gRPC response codes per method (regardless of whether or not there was an internal error), aggregated across all %q clients.", opts.HumanServiceName),
				},
			},
			{
				monitoring.Observable{
					Name:        fmt.Sprintf("%s_grpc_clients_internal_error_percentage_all_methods", opts.HumanServiceName),
					Description: "client-observed gRPC internal error percentage across all methods over 1m",
					Query: percentageQuery(
						sum(metric("src_grpc_method_status", serviceLabelFilter, failingCodeFilter, isInternalErrorFilter), "1m"),
						sum(metric("src_grpc_method_status", serviceLabelFilter), "1m"),
					),
					Panel: monitoring.Panel().
						Unit(monitoring.Percentage).
						With(monitoring.PanelOptions.LegendOnRight()).
						With(monitoring.PanelOptions.ZeroIfNoData()),
					Owner:          owner,
					NoAlert:        true,
<<<<<<< HEAD
					Interpretation: fmt.Sprintf("The percentage of gRPC requests that appear to fail due to gRPC internal errors across all methods, aggregated across all %q clients.\n%s", opts.HumanServiceName, sharedInternalErrorNote),
=======
					Interpretation: fmt.Sprintf("The percentage of gRPC requests that appear to fail due to gRPC internal errors across all methods, aggregated across all %q clients.\n\n%s", opts.HumanServiceName, sharedInternalErrorNote),
>>>>>>> 5d2b832d
				},

				monitoring.Observable{
					Name:        fmt.Sprintf("%s_grpc_clients_internal_error_percentage_per_method", opts.HumanServiceName),
					Description: "client-observed gRPC internal error percentage per-method over 1m",
					Query: percentageQuery(
						sum(metric("src_grpc_method_status", serviceLabelFilter, methodLabelFilter, failingCodeFilter, isInternalErrorFilter), "1m", "grpc_method"),
						sum(metric("src_grpc_method_status", serviceLabelFilter, methodLabelFilter), "1m", "grpc_method"),
					),

					Panel: monitoring.Panel().LegendFormat("{{grpc_method}}").
						Unit(monitoring.Percentage).
						With(monitoring.PanelOptions.LegendOnRight()).
						With(monitoring.PanelOptions.ZeroIfNoData("grpc_method")),
					Owner:          owner,
					NoAlert:        true,
<<<<<<< HEAD
					Interpretation: fmt.Sprintf("The percentage of gRPC requests that appear to fail to due to gRPC internal errors per method, aggregated across all %q clients.\n%s", opts.HumanServiceName, sharedInternalErrorNote),
=======
					Interpretation: fmt.Sprintf("The percentage of gRPC requests that appear to fail to due to gRPC internal errors per method, aggregated across all %q clients.\n\n%s", opts.HumanServiceName, sharedInternalErrorNote),
>>>>>>> 5d2b832d
				},

				monitoring.Observable{
					Name:        fmt.Sprintf("%s_grpc_clients_internal_error_all_codes_per_method", opts.HumanServiceName),
					Description: "client-observed gRPC internal error response code rate per-method over 1m",
					Query:       sum(metric("src_grpc_method_status", serviceLabelFilter, isInternalErrorFilter, methodLabelFilter), "1m", "grpc_method", "grpc_code"),
					Panel: monitoring.Panel().LegendFormat("{{grpc_method}}: {{grpc_code}}").
						Unit(monitoring.RequestsPerSecond).
						With(monitoring.PanelOptions.LegendOnRight()).
						With(monitoring.PanelOptions.ZeroIfNoData("grpc_method", "grpc_code")),
					Owner:          owner,
					NoAlert:        true,
<<<<<<< HEAD
					Interpretation: fmt.Sprintf("The rate of gRPC internal-error response codes per method, aggregated across all %q clients.\n%s", opts.HumanServiceName, sharedInternalErrorNote),
=======
					Interpretation: fmt.Sprintf("The rate of gRPC internal-error response codes per method, aggregated across all %q clients.\n\n%s", opts.HumanServiceName, sharedInternalErrorNote),
>>>>>>> 5d2b832d
				},
			},
		},
	}
}

// GRPCMethodVariable creates a container variable that contains all the gRPC methods
// exposed by the given service.
func GRPCMethodVariable(serviceNamespace string) monitoring.ContainerVariable {
	query := "grpc_server_started_total"
	if serviceNamespace != "" {
		query = fmt.Sprintf("%s_%s", serviceNamespace, query)
	}

	return monitoring.ContainerVariable{
		Label: "RPC Method",
		Name:  "method",
		OptionsLabelValues: monitoring.ContainerVariableOptionsLabelValues{
			Query:         query,
			LabelName:     "grpc_method",
			ExampleOption: "Exec",
		},
		Multi: true,
	}
}<|MERGE_RESOLUTION|>--- conflicted
+++ resolved
@@ -224,7 +224,6 @@
 		if len(labelFilters) > 0 {
 			m = fmt.Sprintf("%s{%s}", m, strings.Join(labelFilters, ","))
 		}
-<<<<<<< HEAD
 
 		return m
 	}
@@ -256,12 +255,14 @@
 			"These errors might be solvable by adjusting the gRPC configuration, or they might indicate a bug from Sourcegraph's use of gRPC.",
 		}, " ")
 
-		second := strings.Join([]string{
-			"**Note**: Internal errors are detected via a very coarse heuristic (seeing if the error starts with 'grpc:').",
+		second := "When debugging, knowing that a particular error comes from the grpc-go library itself (an 'internal error') as opposed to 'normal' application code can be helpful when trying to fix it."
+
+		third := strings.Join([]string{
+			"**Note**: Internal errors are detected via a very coarse heuristic (seeing if the error starts with 'grpc:', etc.).",
 			"Because of this, it's possible that some gRPC-specific issues might not be categorized as internal errors.",
 		}, " ")
 
-		return fmt.Sprintf("%s\n\n%s", first, second)
+		return fmt.Sprintf("%s\n\n%s\n\n%s", first, second, third)
 	}()
 
 	return monitoring.Group{
@@ -285,70 +286,6 @@
 					Interpretation: fmt.Sprintf("The percentage of gRPC requests that fail across all methods (regardless of whether or not there was an internal error), aggregated across all %q clients.", opts.HumanServiceName),
 				},
 
-=======
-
-		return m
-	}
-
-	sum := func(metric, duration string, groupByLabels ...string) string {
-		base := fmt.Sprintf("sum(rate(%s[%s]))", metric, duration)
-
-		if len(groupByLabels) > 0 {
-			base = fmt.Sprintf("%s by (%s)", base, strings.Join(groupByLabels, ", "))
-		}
-
-		return fmt.Sprintf("(%s)", base)
-	}
-
-	methodLabelFilter := fmt.Sprintf(`grpc_method=~"%s"`, opts.MethodFilterRegex)
-	serviceLabelFilter := fmt.Sprintf(`grpc_service=~"%s"`, opts.RawGRPCServiceName)
-	isInternalErrorFilter := fmt.Sprintf(`is_internal_error="%s"`, "true")
-	failingCodeFilter := fmt.Sprintf("grpc_code!=%q", "OK")
-
-	percentageQuery := func(numerator, denominator string) string {
-		ratio := fmt.Sprintf("((%s) / (%s))", numerator, denominator)
-		return fmt.Sprintf("(100.0 * (%s))", ratio)
-	}
-
-	sharedInternalErrorNote := func() string {
-		first := strings.Join([]string{
-			"**Note**: Internal errors are ones that appear to originate from the https://github.com/grpc/grpc-go library itself, rather than from any user-written application code.",
-			fmt.Sprintf("These errors can be caused by a variety of issues, and can originate from either the code-generated %q gRPC client or gRPC server.", opts.HumanServiceName),
-			"These errors might be solvable by adjusting the gRPC configuration, or they might indicate a bug from Sourcegraph's use of gRPC.",
-		}, " ")
-
-		second := "When debugging, knowing that a particular error comes from the grpc-go library itself (an 'internal error') as opposed to 'normal' application code can be helpful when trying to fix it."
-
-		third := strings.Join([]string{
-			"**Note**: Internal errors are detected via a very coarse heuristic (seeing if the error starts with 'grpc:', etc.).",
-			"Because of this, it's possible that some gRPC-specific issues might not be categorized as internal errors.",
-		}, " ")
-
-		return fmt.Sprintf("%s\n\n%s\n\n%s", first, second, third)
-	}()
-
-	return monitoring.Group{
-		Title:  fmt.Sprintf("GRPC %q metrics", "internal error"),
-		Hidden: true,
-		Rows: []monitoring.Row{
-			{
-				monitoring.Observable{
-					Name:        fmt.Sprintf("%s_grpc_clients_error_percentage_all_methods", opts.HumanServiceName),
-					Description: "client baseline error percentage across all methods over 1m",
-					Query: percentageQuery(
-						sum(metric("src_grpc_method_status", serviceLabelFilter, failingCodeFilter), "1m"),
-						sum(metric("src_grpc_method_status", serviceLabelFilter), "1m"),
-					),
-					Panel: monitoring.Panel().
-						Unit(monitoring.Percentage).
-						With(monitoring.PanelOptions.LegendOnRight()).
-						With(monitoring.PanelOptions.ZeroIfNoData()),
-					Owner:          owner,
-					NoAlert:        true,
-					Interpretation: fmt.Sprintf("The percentage of gRPC requests that fail across all methods (regardless of whether or not there was an internal error), aggregated across all %q clients.", opts.HumanServiceName),
-				},
-
->>>>>>> 5d2b832d
 				monitoring.Observable{
 					Name:        fmt.Sprintf("%s_grpc_clients_error_percentage_per_method", opts.HumanServiceName),
 					Description: "client baseline error percentage per-method over 1m",
@@ -394,11 +331,7 @@
 						With(monitoring.PanelOptions.ZeroIfNoData()),
 					Owner:          owner,
 					NoAlert:        true,
-<<<<<<< HEAD
-					Interpretation: fmt.Sprintf("The percentage of gRPC requests that appear to fail due to gRPC internal errors across all methods, aggregated across all %q clients.\n%s", opts.HumanServiceName, sharedInternalErrorNote),
-=======
 					Interpretation: fmt.Sprintf("The percentage of gRPC requests that appear to fail due to gRPC internal errors across all methods, aggregated across all %q clients.\n\n%s", opts.HumanServiceName, sharedInternalErrorNote),
->>>>>>> 5d2b832d
 				},
 
 				monitoring.Observable{
@@ -415,11 +348,7 @@
 						With(monitoring.PanelOptions.ZeroIfNoData("grpc_method")),
 					Owner:          owner,
 					NoAlert:        true,
-<<<<<<< HEAD
-					Interpretation: fmt.Sprintf("The percentage of gRPC requests that appear to fail to due to gRPC internal errors per method, aggregated across all %q clients.\n%s", opts.HumanServiceName, sharedInternalErrorNote),
-=======
 					Interpretation: fmt.Sprintf("The percentage of gRPC requests that appear to fail to due to gRPC internal errors per method, aggregated across all %q clients.\n\n%s", opts.HumanServiceName, sharedInternalErrorNote),
->>>>>>> 5d2b832d
 				},
 
 				monitoring.Observable{
@@ -432,11 +361,7 @@
 						With(monitoring.PanelOptions.ZeroIfNoData("grpc_method", "grpc_code")),
 					Owner:          owner,
 					NoAlert:        true,
-<<<<<<< HEAD
-					Interpretation: fmt.Sprintf("The rate of gRPC internal-error response codes per method, aggregated across all %q clients.\n%s", opts.HumanServiceName, sharedInternalErrorNote),
-=======
 					Interpretation: fmt.Sprintf("The rate of gRPC internal-error response codes per method, aggregated across all %q clients.\n\n%s", opts.HumanServiceName, sharedInternalErrorNote),
->>>>>>> 5d2b832d
 				},
 			},
 		},
