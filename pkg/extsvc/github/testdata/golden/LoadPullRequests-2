--- conflicted
+++ resolved
@@ -402,14 +402,26 @@
       },
       "CreatedAt": "2019-10-03T14:04:58Z"
      }
+    },
+    {
+     "Type": "ReviewRequestRemovedEvent",
+     "Item": {
+      "Actor": {
+       "AvatarURL": "https://avatars2.githubusercontent.com/u/1646931?v=4",
+       "Login": "beyang",
+       "URL": "https://github.com/beyang"
+      },
+      "RequestedReviewer": {
+       "AvatarURL": "https://avatars2.githubusercontent.com/u/1646931?v=4",
+       "Login": "beyang",
+       "URL": "https://github.com/beyang"
+      },
+      "CreatedAt": "2019-10-04T19:23:05Z"
+     }
     }
    ],
    "CreatedAt": "2019-10-02T14:49:31Z",
-<<<<<<< HEAD
-   "UpdatedAt": "2019-10-04T14:57:56Z"
-=======
-   "UpdatedAt": "2019-10-04T15:08:34Z"
->>>>>>> eb76bb77
+   "UpdatedAt": "2019-10-04T19:23:05Z"
   },
   {
    "ID": "MDExOlB1bGxSZXF1ZXN0MTMxMjUxNjg=",
