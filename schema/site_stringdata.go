--- conflicted
+++ resolved
@@ -71,8 +71,6 @@
           "type": "string",
           "enum": ["enabled", "disabled"],
           "default": "disabled"
-<<<<<<< HEAD
-=======
         },
         "structuralSearch": {
           "description": "Enables structural search.",
@@ -85,7 +83,6 @@
           "type": "string",
           "enum": ["enabled", "disabled"],
           "default": "disabled"
->>>>>>> 477cb560
         }
       },
       "group": "Experimental",
