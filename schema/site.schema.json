{
  "$schema": "http://json-schema.org/draft-07/schema#",
  "$id": "site.schema.json#",
  "title": "Site configuration",
  "description": "Configuration for a Sourcegraph site.",
  "allowComments": true,
  "type": "object",
  "additionalProperties": false,
  "properties": {
    "dontIncludeSymbolResultsByDefault": {
      "description": "Set to `true` to not include symbol results if no `type:` filter was given",
      "type": "boolean",
      "group": "Search"
    },
    "disableBuiltInSearches": {
      "description": "Whether built-in searches should be hidden on the Searches page.",
      "type": "boolean",
      "group": "Search"
    },
    "search.index.enabled": {
      "description": "Whether indexed search is enabled. If : unset Sourcegraph detects the environment to decide if indexed search is enabled. Indexed search is RAM heavy, and is disabled by default in the single docker image. All other environments will have it enabled by default. The size of all your repository working copies is the amount of additional RAM required.",
      "type": "boolean",
      "!go": { "pointer": true },
      "group": "Search"
    },
    "search.index.symbols.enabled": {
      "description": "Whether indexed symbol search is enabled. This is contingent on the indexed search configuration, and is true by default for instances with indexed search enabled. Enabling this will cause every repository to re-index, which is a time consuming (several hours) operation. Additionally, it requires more storage and ram to accommodate the added symbols information in the search index.",
      "type": "boolean",
      "!go": { "pointer": true },
      "group": "Search"
    },
    "search.largeFiles": {
      "description": "A list of file glob patterns where matching files will be indexed and searched regardless of their size. Files still need to be valid utf-8 to be indexed. The glob pattern syntax can be found here: https://github.com/bmatcuk/doublestar#patterns.",
      "type": "array",
      "items": {
        "type": "string"
      },
      "group": "Search",
      "examples": [["go.sum", "package-lock.json", "**/*.thrift"]]
    },
    "debug.search.symbolsParallelism": {
      "description": "(debug) controls the amount of symbol search parallelism. Defaults to 20. It is not recommended to change this outside of debugging scenarios. This option will be removed in a future version.",
      "type": "integer",
      "group": "Debug",
      "examples": [["20"]]
    },
    "apidocs.search.index-size-limit-factor": {
      "description": "Deprecated.",
      "type": "number",
      "default": 1.0,
      "additionalProperties": false
    },
    "cloneProgress.log": {
      "description": "Whether clone progress should be logged to a file. If enabled, logs are written to files in the OS default path for temporary files.",
      "type": "boolean",
      "default": false
    },
    "defaultRateLimit": {
      "description": "The rate limit (in requests per hour) for the default rate limiter in the rate limiters registry. By default this is disabled and the default rate limit is infinity.",
      "type": "number",
      "default": -1
    },
    "RedirectUnsupportedBrowser": {
      "description": "Prompts user to install new browser for non es5",
      "type": "boolean",
      "default": false
    },
    "exportUsageTelemetry": {
      "type": "object",
      "additionalProperties": false,
      "properties": {
        "enabled": {
          "description": "Toggles whether or not to export Sourcegraph telemetry. If enabled events will be scraped and sent to an analytics store. This is an opt-in setting, and only should only be enabled for customers that have agreed to event level data collection.",
          "type": "boolean",
          "default": false
        },
        "batchSize": {
          "description": "Maximum number of events scraped from the events table in a single scrape.",
          "type": "integer",
          "default": 5000,
          "minimum": 1
<<<<<<< HEAD
=======
        }
      }
    },
    "auth.passwordPolicy": {
      "type": "object",
      "additionalProperties": false,
      "description": "Enables and configures password policy. This will allow admins to enforce password complexity and length requirements.",
      "properties": {
        "enabled": {
          "description": "Enables password policy",
          "type": "boolean",
          "default": false
        },
        "numberOfSpecialCharacters": {
          "description": "The required number of special characters",
          "type": "integer",
          "length": 2
        },
        "requireAtLeastOneNumber": {
          "description": "Does the password require a number",
          "type": "boolean",
          "default": true
        },
        "requireUpperandLowerCase": {
          "description": "Require Mixed characters",
          "type": "boolean",
          "default": true
>>>>>>> 91724a10
        }
      }
    },
    "experimentalFeatures": {
      "description": "Experimental features to enable or disable. Features that are now enabled by default are marked as deprecated.",
      "type": "object",
      "additionalProperties": false,
      "properties": {
        "rateLimitAnonymous": {
          "description": "Configures the hourly rate limits for anonymous calls to the GraphQL API. Setting limit to 0 disables the limiter. This is only relevant if unauthenticated calls to the API are permitted.",
          "type": "integer",
          "default": 500
        },
        "eventLogging": {
          "description": "Enables user event logging inside of the Sourcegraph instance. This will allow admins to have greater visibility of user activity, such as frequently viewed pages, frequent searches, and more. These event logs (and any specific user actions) are only stored locally, and never leave this Sourcegraph instance.",
          "type": "string",
          "enum": ["enabled", "disabled"],
          "default": "enabled"
        },
        "passwordPolicy": {
          "description": "DEPRECATED: this is now a standard feature see: auth.passwordPolicy",
          "type": "object",
          "additionalProperties": false,
          "properties": {
            "enabled": {
              "description": "Enables password policy",
              "type": "boolean",
              "default": true
            },
            "minimumLength": {
              "description": "DEPRECATED: replaced by auth.minPasswordLength",
              "type": "integer",
              "default": 12
            },
            "numberOfSpecialCharacters": {
              "description": "The required number of special characters",
              "type": "integer",
              "default": 2
            },
            "requireAtLeastOneNumber": {
              "description": "Does the password require a number",
              "type": "boolean",
              "default": true
            },
            "requireUpperandLowerCase": {
              "description": "Require Mixed characters",
              "type": "boolean",
              "default": true
            }
          }
        },
        "debug.log": {
          "description": "Turns on debug logging for specific debugging scenarios.",
          "type": "object",
          "additionalProperties": false,
          "properties": {
            "extsvc.gitlab": {
              "description": "Log GitLab API requests.",
              "type": "boolean",
              "default": false
            }
          }
        },
        "apidocs.search.indexing": {
          "description": "Deprecated.",
          "type": "string",
          "enum": ["enabled", "disabled"],
          "default": "enabled"
        },
        "structuralSearch": {
          "description": "Enables structural search.",
          "type": "string",
          "enum": ["enabled", "disabled"],
          "default": "enabled"
        },
        "dependenciesSearch": {
          "description": "Enables support for repo:dependencies predicate queries.",
          "type": "string",
          "enum": ["enabled", "disabled"],
          "default": "enabled"
        },
        "andOrQuery": {
          "description": "DEPRECATED: Interpret a search input query as an and/or query.",
          "type": "string",
          "enum": ["enabled", "disabled"],
          "default": "enabled"
        },
        "bitbucketServerFastPerm": {
          "description": "DEPRECATED: Configure in Bitbucket Server config.",
          "type": "string",
          "enum": ["enabled", "disabled"],
          "default": "disabled"
        },
        "searchMultipleRevisionsPerRepository": {
          "description": "DEPRECATED. Always on. Will be removed in 3.19.",
          "type": "boolean",
          "default": false,
          "!go": { "pointer": true }
        },
        "perforce": {
          "description": "Allow adding Perforce code host connections",
          "type": "string",
          "enum": ["enabled", "disabled"],
          "default": "enabled"
        },
        "jvmPackages": {
          "description": "Allow adding JVM packages code host connections",
          "type": "string",
          "enum": ["enabled", "disabled"],
          "default": "enabled"
        },
        "pagure": {
          "description": "Allow adding Pagure code host connections",
          "type": "string",
          "enum": ["enabled", "disabled"],
          "default": "disabled"
        },
        "gerrit": {
          "description": "Allow adding Gerrit code host connections",
          "type": "string",
          "enum": ["enabled", "disabled"],
          "default": "disabled"
        },
        "subRepoPermissions": {
          "type": "object",
          "additionalProperties": false,
          "properties": {
            "enabled": {
              "description": "Enables sub-repo permission checking",
              "type": "boolean",
              "default": false
            },
            "userCacheSize": {
              "description": "The number of user permissions to cache",
              "type": "integer",
              "default": 1000,
              "minimum": 1
            },
            "userCacheTTLSeconds": {
              "description": "The TTL in seconds for cached user permissions",
              "type": "integer",
              "default": 10,
              "minimum": 1
            }
          }
        },
        "npmPackages": {
          "description": "Allow adding npm packages code host connections",
          "type": "string",
          "enum": ["enabled", "disabled"],
          "default": "enabled"
        },
        "tls.external": {
          "description": "Global TLS/SSL settings for Sourcegraph to use when communicating with code hosts.",
          "type": "object",
          "additionalProperties": false,
          "properties": {
            "insecureSkipVerify": {
              "description": "insecureSkipVerify controls whether a client verifies the server's certificate chain and host name.\nIf InsecureSkipVerify is true, TLS accepts any certificate presented by the server and any host name in that certificate. In this mode, TLS is susceptible to man-in-the-middle attacks.",
              "type": "boolean",
              "default": false
            },
            "certificates": {
              "description": "TLS certificates to accept. This is only necessary if you are using self-signed certificates or an internal CA. Can be an internal CA certificate or a self-signed certificate. To get the certificate of a webserver run `openssl s_client -connect HOST:443 -showcerts < /dev/null 2> /dev/null | openssl x509 -outform PEM`. To escape the value into a JSON string, you may want to use a tool like https://json-escape-text.now.sh.",
              "type": "array",
              "items": {
                "type": "string",
                "pattern": "^-----BEGIN CERTIFICATE-----\n",
                "examples": ["-----BEGIN CERTIFICATE-----\n..."]
              }
            }
          }
        },
        "customGitFetch": {
          "description": "JSON array of configuration that maps from Git clone URL domain/path to custom git fetch command.",
          "type": "array",
          "items": {
            "title": "CustomGitFetchMapping",
            "description": "Mapping from Git clone URl domain/path to git fetch command. The `domainPath` field contains the Git clone URL domain/path part. The `fetch` field contains the custom git fetch command.",
            "type": "object",
            "additionalProperties": false,
            "required": ["domainPath", "fetch"],
            "properties": {
              "domainPath": {
                "description": "Git clone URL domain/path",
                "type": "string"
              },
              "fetch": {
                "description": "Git fetch command",
                "type": "string",
                "minLength": 1
              }
            }
          },
          "examples": [
            [
              {
                "domainPath": "somecodehost.com/path/to/repo",
                "fetch": "customgitbinary someflag"
              },
              {
                "domainPath": "somecodehost.com/path/to/anotherrepo",
                "fetch": "customgitbinary someflag anotherflag"
              }
            ]
          ]
        },
        "search.index.revisions": {
          "description": "An array of objects describing rules for extra revisions (branch, ref, tag, commit sha, etc) to be indexed for all repositories that match them. We always index the default branch (\"HEAD\") and revisions in version contexts. This allows specifying additional revisions. Sourcegraph can index up to 64 branches per repository.",
          "type": "array",
          "items": {
            "type": "object",
            "title": "SearchIndexRevisionsRule",
            "additionalProperties": false,
            "required": ["revisions"],
            "anyOf": [{ "required": ["name"] }],
            "properties": {
              "name": {
                "description": "Regular expression which matches against the name of a repository (e.g. \"^github\\.com/owner/name$\").",
                "type": "string",
                "format": "regex"
              },
              "revisions": {
                "description": "Revisions to index",
                "type": "array",
                "items": {
                  "type": "string",
                  "minLength": 1
                }
              }
            }
          },
          "examples": [
            [
              {
                "name": "^github.com/org/.*",
                "revisions": ["3.17", "f6ca985c27486c2df5231ea3526caa4a4108ffb6", "v3.17.1"]
              }
            ]
          ]
        },
        "search.index.branches": {
          "description": "A map from repository name to a list of extra revs (branch, ref, tag, commit sha, etc) to index for a repository. We always index the default branch (\"HEAD\") and revisions in version contexts. This allows specifying additional revisions. Sourcegraph can index up to 64 branches per repository.",
          "type": "object",
          "additionalProperties": {
            "type": "array",
            "items": { "type": "string" },
            "maxItems": 64
          },
          "examples": [
            {
              "github.com/sourcegraph/sourcegraph": ["3.17", "f6ca985c27486c2df5231ea3526caa4a4108ffb6", "v3.17.1"],
              "name/of/repo": ["develop"]
            }
          ]
        },
        "search.index.query.contexts": {
          "description": "Enables indexing of revisions of repos matching any query defined in search contexts.",
          "type": "boolean",
          "default": false
        },
        "versionContexts": {
          "description": "DEPRECATED: Use search contexts instead.\n\nJSON array of version context configuration",
          "type": "array",
          "items": {
            "title": "VersionContext",
            "description": "Configuration of the version context",
            "type": "object",
            "additionalProperties": false,
            "required": ["name", "revisions"],
            "properties": {
              "name": {
                "description": "Name of the version context, it must be unique.",
                "type": "string",
                "minLength": 1,
                "maxLength": 50
              },
              "revisions": {
                "description": "List of repositories of the version context",
                "type": "array",
                "items": {
                  "title": "VersionContextRevision",
                  "description": "Description of the chosen repository and revision",
                  "type": "object",
                  "additionalProperties": false,
                  "required": ["repo", "rev"],
                  "properties": {
                    "repo": {
                      "description": "Repository name",
                      "type": "string"
                    },
                    "rev": {
                      "description": "Branch, tag, or commit hash. \"HEAD\" or \"\" can be used for the default branch.",
                      "type": "string"
                    }
                  }
                }
              },
              "description": {
                "description": "Description of the version context",
                "type": "string"
              }
            }
          },
          "examples": [
            {
              "name": "Release foo",
              "revisions": [
                {
                  "repo": "github.com/sourcegraph/sourcegraph",
                  "rev": "3.15"
                },
                {
                  "repo": "github.com/sourcegraph/lib1",
                  "rev": "23edr233r"
                },
                {
                  "repo": "github.com/sourcegraph/lib2",
                  "rev": "2.4"
                }
              ]
            }
          ]
        },
        "enablePermissionsWebhooks": {
          "description": "Enables webhook consumers to sync permissions from external services faster than the defaults schedule",
          "type": "boolean",
          "default": false,
          "!go": { "pointer": false }
        },
        "enablePostSignupFlow": {
          "description": "Enables post sign-up user flow to add code hosts and sync code",
          "type": "boolean",
          "default": false,
          "!go": { "pointer": false }
        },
        "ranking": {
          "description": "Experimental search result ranking options.",
          "type": "object",
          "properties": {
            "repoScores": {
              "description": "a map of URI directories to numeric scores for specifying search result importance, like {\"github.com\": 500, \"github.com/sourcegraph\": 300, \"github.com/sourcegraph/sourcegraph\": 100}. Would rank \"github.com/sourcegraph/sourcegraph\" as 500+300+100=900, and \"github.com/other/foo\" as 500.",
              "type": "object",
              "default": {},
              "group": "Search",
              "additionalProperties": {
                "type": "number"
              }
            },
            "maxReorderQueueSize": {
              "description": "The maximum number of search results that can be buffered to sort results. -1 is unbounded. The default is 24. Set this to small integers to limit latency increases from slow backends.",
              "default": 24,
              "type": "integer",
              "group": "Search",
              "!go": { "pointer": true }
            }
          }
        },
        "enableGithubInternalRepoVisibility": {
          "description": "Enable support for visilibity of internal Github repositories",
          "type": "boolean",
          "default": false
        },
        "enableGitServerCommandExecFilter": {
          "description": "DEPRECATED: Setting any value to this flag has no effect.",
          "type": "boolean",
          "default": true
        },
        "gitServerPinnedRepos": {
          "description": "List of repositories pinned to specific gitserver instances. The specified repositories will remain at their pinned servers on scaling the cluster. If the specified pinned server differs from the current server that stores the repository, then it must be re-cloned to the specified server.",
          "type": "object",
          "additionalProperties": {
            "type": "string"
          },
          "examples": [
            {
              "github.com/foo/bar": "gitserverHostname",
              "github.com/foo/bar2": "gitserverHostname2"
            }
          ]
        }
      },
      "examples": [
        {
          "customGitFetch": [
            {
              "domainPath": "somecodehost.com/path/to/repo",
              "fetch": "customgitbinary someflag"
            },
            {
              "domainPath": "somecodehost.com/path/to/anotherrepo",
              "fetch": "customgitbinary someflag anotherflag"
            }
          ]
        },
        {
          "tls.external": {
            "certificates": ["-----BEGIN CERTIFICATE-----\n..."],
            "insecureSkipVerify": true
          }
        }
      ],
      "group": "Experimental"
    },
    "campaigns.enabled": {
      "description": "DEPRECATED: Use batchChanges.enabled instead. This setting is non-functional.",
      "type": "boolean",
      "!go": { "pointer": true },
      "group": "Campaigns",
      "default": true
    },
    "campaigns.restrictToAdmins": {
      "description": "DEPRECATED: Use batchChanges.restrictToAdmins instead. This setting is non-functional.",
      "type": "boolean",
      "!go": { "pointer": true },
      "group": "Campaigns",
      "default": false
    },
    "batchChanges.enabled": {
      "description": "Enables/disables the Batch Changes feature.",
      "type": "boolean",
      "!go": { "pointer": true },
      "group": "BatchChanges",
      "default": true
    },
    "batchChanges.enforceForks": {
      "description": "When enabled, all branches created by batch changes will be pushed to forks of the original repository.",
      "type": "boolean",
      "group": "BatchChanges",
      "default": false
    },
    "batchChanges.restrictToAdmins": {
      "description": "When enabled, only site admins can create and apply batch changes.",
      "type": "boolean",
      "!go": { "pointer": true },
      "group": "BatchChanges",
      "default": false
    },
    "batchChanges.rolloutWindows": {
      "description": "Specifies specific windows, which can have associated rate limits, to be used when publishing changesets. All days and times are handled in UTC.",
      "type": "array",
      "!go": { "pointer": true },
      "group": "BatchChanges",
      "items": {
        "title": "BatchChangeRolloutWindow",
        "type": "object",
        "required": ["rate"],
        "additionalProperties": false,
        "properties": {
          "rate": {
            "description": "The rate changesets will be published at.",
            "oneOf": [
              { "type": "number", "minimum": 0, "maximum": 0 },
              {
                "type": "string",
                "pattern": "^(unlimited|[0-9]+\\/(sec|secs|second|seconds|min|mins|minute|minutes|hr|hrs|hour|hours))$"
              }
            ]
          },
          "start": {
            "description": "Window start time. If omitted, no time window is applied to the day(s) that match this rule.",
            "type": "string",
            "pattern": "^[0-9]?[0-9]:[0-9]{2}$"
          },
          "end": {
            "description": "Window end time. If omitted, no time window is applied to the day(s) that match this rule.",
            "type": "string",
            "pattern": "^[0-9]?[0-9]:[0-9]{2}$"
          },
          "days": {
            "description": "Day(s) the window applies to. If omitted, this rule applies to all days of the week.",
            "type": "array",
            "items": {
              "type": "string",
              "pattern": "^([mM]on(day)?|[tT]ue(s|sday)?|[wW]ed(nesday)?|[tT]hu(r|rs|rsday)?|[fF]ri(day)?|[sS]at(urday)?|[sS]un(day)?)$"
            }
          }
        },
        "dependencies": {
          "start": ["end"]
        }
      }
    },
    "batchChanges.disableWebhooksWarning": {
      "description": "Hides Batch Changes warnings about webhooks not being configured.",
      "type": "boolean",
      "group": "BatchChanges",
      "default": false
    },
    "batchChanges.changesetsRetention": {
      "description": "How long changesets will be retained after they have been detached from a batch change.",
      "type": "string",
      "group": "BatchChanges",
      "examples": ["336h", "48h", "5h30m40s"]
    },
    "codeIntelAutoIndexing.enabled": {
      "description": "Enables/disables the code intel auto-indexing feature. Currently experimental.",
      "type": "boolean",
      "!go": { "pointer": true },
      "group": "Code intelligence",
      "default": false
    },
    "codeIntelAutoIndexing.policyRepositoryMatchLimit": {
      "description": "The maximum number of repositories to which a single auto-indexing policy can apply. Default is -1, which is unlimited.",
      "type": "integer",
      "!go": { "pointer": true },
      "group": "Code intelligence",
      "default": -1
    },
    "codeIntelAutoIndexing.allowGlobalPolicies": {
      "description": "Whether auto-indexing policies may apply to all repositories on the Sourcegraph instance. Default is false. The policyRepositoryMatchLimit setting still applies to such auto-indexing policies.",
      "type": "boolean",
      "!go": { "pointer": true },
      "group": "Code intelligence",
      "default": false
    },
    "codeIntelLockfileIndexing.enabled": {
      "description": "Enables/disables the code intel lockfile-indexing feature. Currently experimental.",
      "type": "boolean",
      "!go": { "pointer": true },
      "group": "Code intelligence",
      "default": false
    },
    "corsOrigin": {
      "description": "Required when using any of the native code host integrations for Phabricator, GitLab, or Bitbucket Server. It is a space-separated list of allowed origins for cross-origin HTTP requests which should be the base URL for your Phabricator, GitLab, or Bitbucket Server instance.",
      "type": "string",
      "examples": ["https://my-phabricator.example.com https://my-bitbucket.example.com https://my-gitlab.example.com"],
      "pattern": "^((https?:\\/\\/[\\w-\\.]+)( https?:\\/\\/[\\w-\\.]+)*)|\\*$",
      "group": "Security"
    },
    "lsifEnforceAuth": {
      "description": "Whether or not LSIF uploads will be blocked unless a valid LSIF upload token is provided.",
      "type": "boolean",
      "default": false,
      "group": "Security"
    },
    "disableNonCriticalTelemetry": {
      "description": "Disable aggregated event counts from being sent to Sourcegraph.com via pings.",
      "type": "boolean",
      "default": false,
      "group": "Misc."
    },
    "disableAutoGitUpdates": {
      "description": "Disable periodically fetching git contents for existing repositories.",
      "type": "boolean",
      "default": false,
      "group": "External services"
    },
    "disableAutoCodeHostSyncs": {
      "description": "Disable periodic syncs of configured code host connections (repository metadata, permissions, batch changes changesets, etc)",
      "type": "boolean",
      "default": false,
      "group": "External services"
    },
    "gitUpdateInterval": {
      "description": "JSON array of repo name patterns and update intervals. If a repo matches a pattern, the associated interval will be used. If it matches no patterns a default backoff heuristic will be used. Pattern matches are attempted in the order they are provided.",
      "type": "array",
      "items": {
        "title": "UpdateIntervalRule",
        "type": "object",
        "required": ["pattern", "interval"],
        "additionalProperties": false,
        "properties": {
          "pattern": {
            "description": "A regular expression matching a repo name",
            "type": "string",
            "minLength": 1
          },
          "interval": {
            "description": "An integer representing the number of minutes to wait until the next update",
            "type": "integer",
            "minimum": 1
          }
        }
      },
      "group": "External services"
    },
    "disablePublicRepoRedirects": {
      "description": "Disable redirects to sourcegraph.com when visiting public repositories that can't exist on this server.",
      "type": "boolean",
      "group": "External services"
    },
    "git.cloneURLToRepositoryName": {
      "description": "JSON array of configuration that maps from Git clone URL to repository name. Sourcegraph automatically resolves remote clone URLs to their proper code host. However, there may be non-remote clone URLs (e.g., in submodule declarations) that Sourcegraph cannot automatically map to a code host. In this case, use this field to specify the mapping. The mappings are tried in the order they are specified and take precedence over automatic mappings.",
      "type": "array",
      "items": {
        "title": "CloneURLToRepositoryName",
        "description": "Describes a mapping from clone URL to repository name. The `from` field contains a regular expression with named capturing groups. The `to` field contains a template string that references capturing group names. For instance, if `from` is \"^../(?P<name>\\w+)$\" and `to` is \"github.com/user/{name}\", the clone URL \"../myRepository\" would be mapped to the repository name \"github.com/user/myRepository\".",
        "type": "object",
        "additionalProperties": false,
        "required": ["from", "to"],
        "properties": {
          "from": {
            "description": "A regular expression that matches a set of clone URLs. The regular expression should use the Go regular expression syntax (https://golang.org/pkg/regexp/) and contain at least one named capturing group. The regular expression matches partially by default, so use \"^...$\" if whole-string matching is desired.",
            "type": "string"
          },
          "to": {
            "description": "The repository name output pattern. This should use `{matchGroup}` syntax to reference the capturing groups from the `from` field.",
            "type": "string"
          }
        }
      },
      "group": "External services"
    },
    "githubClientID": {
      "description": "Client ID for GitHub. (DEPRECATED)",
      "type": "string",
      "group": "Internal",
      "hide": true
    },
    "githubClientSecret": {
      "description": "Client secret for GitHub. (DEPRECATED)",
      "type": "string",
      "group": "Internal",
      "hide": true
    },
    "gitLongCommandTimeout": {
      "description": "Maximum number of seconds that a long Git command (e.g. clone or remote update) is allowed to execute. The default is 3600 seconds, or 1 hour.",
      "type": "integer",
      "default": 3600,
      "group": "External services"
    },
    "gitMaxConcurrentClones": {
      "description": "Maximum number of git clone processes that will be run concurrently per gitserver to update repositories. Note: the global git update scheduler respects gitMaxConcurrentClones. However, we allow each gitserver to run upto gitMaxConcurrentClones to allow for urgent fetches. Urgent fetches are used when a user is browsing a PR and we do not have the commit yet.",
      "type": "integer",
      "default": 5,
      "group": "External services"
    },
    "gitMaxCodehostRequestsPerSecond": {
      "description": "Maximum number of remote code host git operations (e.g. clone or ls-remote) to be run per second per gitserver. Default is -1, which is unlimited.",
      "type": "integer",
      "!go": { "pointer": true },
      "default": -1,
      "group": "External services"
    },
    "syntaxHighlighting": {
      "title": "SyntaxHighlighting",
      "description": "Syntax highlighting configuration",
      "type": "object",
      "required": ["engine", "languages"],
      "properties": {
        "engine": {
          "title": "SyntaxHighlightingEngine",
          "type": "object",
          "required": ["default"],
          "properties": {
            "default": {
              "description": "The default syntax highlighting engine to use",
              "type": "string",
              "enum": ["tree-sitter", "syntect"]
            },
            "overrides": {
              "description": "Manually specify overrides for syntax highlighting engine per language",
              "type": "object",
              "additionalProperties": { "type": "string", "enum": ["tree-sitter", "syntect"] }
            }
          }
        },
        "languages": {
          "title": "SyntaxHighlightingLanguage",
          "type": "object",
          "required": ["extensions", "patterns"],
          "properties": {
            "extensions": {
              "description": "Map of extension to language",
              "type": "object",
              "additionalProperties": { "type": "string" }
            },
            "patterns": {
              "description": "Map of patterns to language. Will return after first match, if any.",
              "type": "array",
              "items": {
                "title": "SyntaxHighlightingLanguagePatterns",
                "type": "object",
                "required": ["pattern", "language"],
                "properties": {
                  "pattern": {
                    "description": "Regular expression which matches the filepath",
                    "type": "string",
                    "format": "regex"
                  },
                  "language": {
                    "description": "Name of the language if pattern matches",
                    "type": "string"
                  }
                }
              }
            }
          }
        }
      }
    },
    "repoListUpdateInterval": {
      "description": "Interval (in minutes) for checking code hosts (such as GitHub, Gitolite, etc.) for new repositories.",
      "type": "integer",
      "default": 1,
      "group": "External services"
    },
    "repoConcurrentExternalServiceSyncers": {
      "description": "The number of concurrent external service syncers that can run.",
      "type": "integer",
      "default": 3,
      "group": "External services"
    },
    "maxReposToSearch": {
      "description": "DEPRECATED: Configure maxRepos in search.limits. The maximum number of repositories to search across. The user is prompted to narrow their query if exceeded. Any value less than or equal to zero means unlimited.",
      "type": "integer",
      "default": -1,
      "group": "Search"
    },
    "search.limits": {
      "description": "Limits that search applies for number of repositories searched and timeouts.",
      "type": "object",
      "group": "Search",
      "additionalProperties": false,
      "properties": {
        "maxTimeoutSeconds": {
          "description": "The maximum value for \"timeout:\" that search will respect. \"timeout:\" values larger than maxTimeoutSeconds are capped at maxTimeoutSeconds. Note: You need to ensure your load balancer / reverse proxy in front of Sourcegraph won't timeout the request for larger values. Note: Too many large rearch requests may harm Soucregraph for other users. Defaults to 1 minute.",
          "type": "integer",
          "default": "60",
          "minimum": 1
        },
        "maxRepos": {
          "description": "The maximum number of repositories to search across. The user is prompted to narrow their query if exceeded. Any value less than or equal to zero means unlimited.",
          "type": "integer",
          "default": -1
        },
        "commitDiffMaxRepos": {
          "description": "The maximum number of repositories to search across when doing a \"type:diff\" or \"type:commit\". The user is prompted to narrow their query if the limit is exceeded. There is a separate limit (commitDiffWithTimeFilterMaxRepos) when \"after:\" or \"before:\" is specified because those queries are faster. Defaults to 50.",
          "type": "integer",
          "default": 50,
          "minimum": 1
        },
        "commitDiffWithTimeFilterMaxRepos": {
          "description": "The maximum number of repositories to search across when doing a \"type:diff\" or \"type:commit\" with a \"after:\" or \"before:\" filter. The user is prompted to narrow their query if the limit is exceeded. There is a separate limit (commitDiffMaxRepos) when \"after:\" or \"before:\" is not specified because those queries are slower. Defaults to 10000.",
          "type": "integer",
          "default": 10000,
          "minimum": 1
        }
      }
    },
    "parentSourcegraph": {
      "description": "URL to fetch unreachable repository details from. Defaults to \"https://sourcegraph.com\"",
      "type": "object",
      "additionalProperties": false,
      "properties": {
        "url": {
          "type": "string",
          "default": "https://sourcegraph.com"
        }
      },
      "group": "External services"
    },
    "auth.accessTokens": {
      "description": "Settings for access tokens, which enable external tools to access the Sourcegraph API with the privileges of the user.",
      "type": "object",
      "additionalProperties": false,
      "properties": {
        "allow": {
          "description": "Allow or restrict the use of access tokens. The default is \"all-users-create\", which enables all users to create access tokens. Use \"none\" to disable access tokens entirely. Use \"site-admin-create\" to restrict creation of new tokens to admin users (existing tokens will still work until revoked).",
          "type": "string",
          "enum": ["all-users-create", "site-admin-create", "none"],
          "default": "all-users-create"
        }
      },
      "default": {
        "allow": "all-users-create"
      },
      "examples": [
        {
          "allow": "site-admin-create"
        },
        { "allow": "none" }
      ],
      "group": "Security"
    },
    "authz.enforceForSiteAdmins": {
      "description": "When true, site admins will only be able to see private code they have access to via our authz system.",
      "type": "boolean",
      "default": false
    },
    "authz.refreshInterval": {
      "description": "Time interval (in seconds) of how often each component picks up authorization changes in external services.",
      "type": "integer",
      "default": 5
    },
    "externalService.userMode": {
      "description": "Enable to allow users to add external services for public and private repositories to the Sourcegraph instance.",
      "type": "string",
      "enum": ["public", "disabled", "all"],
      "default": "disabled"
    },
    "permissions.userMapping": {
      "description": "Settings for Sourcegraph permissions, which allow the site admin to explicitly manage repository permissions via the GraphQL API. This setting cannot be enabled if repository permissions for any specific external service are enabled (i.e., when the external service's `authorization` field is set).",
      "type": "object",
      "additionalProperties": false,
      "properties": {
        "enabled": {
          "description": "Whether permissions user mapping is enabled. There must be no `authorization` field in any external service configuration before enabling this.",
          "type": "boolean",
          "default": false
        },
        "bindID": {
          "description": "The type of identifier to identify a user. The default is \"email\", which uses the email address to identify a user. Use \"username\" to identify a user by their username. Changing this setting will erase any permissions created for users that do not yet exist.",
          "type": "string",
          "enum": ["email", "username"],
          "default": "email"
        }
      },
      "default": {
        "enabled": true,
        "bindID": "email"
      },
      "examples": [{ "bindID": "email" }, { "bindID": "username" }],
      "group": "Security"
    },
    "permissions.syncScheduleInterval": {
      "description": "Time interval (in seconds) of how often each component picks up authorization changes in external services.",
      "type": "integer",
      "default": 15
    },
    "permissions.syncOldestUsers": {
      "description": "Number of user permissions to schedule for syncing in single scheduler iteration.",
      "type": "integer",
      "default": 10
    },
    "permissions.syncOldestRepos": {
      "description": "Number of repo permissions to schedule for syncing in single scheduler iteration.",
      "type": "integer",
      "default": 10
    },
    "permissions.syncUsersBackoffSeconds": {
      "description": "Don't sync a user's permissions if they have synced within the last n seconds.",
      "type": "integer",
      "default": 60
    },
    "permissions.syncReposBackoffSeconds": {
      "description": "Don't sync a repo's permissions if it has synced within the last n seconds.",
      "type": "integer",
      "default": 60
    },
    "permissions.syncUsersMaxConcurrency": {
      "description": "The maximum number of user-centric permissions syncing jobs that can be spawned concurrently. Service restart is required to take effect for changes.",
      "type": "integer",
      "default": 1
    },
    "branding": {
      "description": "Customize Sourcegraph homepage logo and search icon.\n\nOnly available in Sourcegraph Enterprise.",
      "type": "object",
      "additionalProperties": false,
      "properties": {
        "light": {
          "$ref": "#/definitions/BrandAssets"
        },
        "dark": {
          "$ref": "#/definitions/BrandAssets"
        },
        "favicon": {
          "description": "The URL of the favicon to be used for your instance. We recommend using the following file format: ICO",
          "type": "string",
          "format": "uri"
        },
        "disableSymbolSpin": {
          "description": "Prevents the icon in the top-left corner of the screen from spinning on hover.",
          "type": "boolean",
          "default": false
        },
        "brandName": {
          "description": "String to display everywhere the brand name should be displayed. Defaults to \"Sourcegraph\"",
          "type": "string",
          "default": "Sourcegraph"
        }
      },
      "examples": [
        {
          "favicon": "https://example.com/favicon.ico",
          "light": {
            "logo": "https://example.com/logo_light.png",
            "symbol": "https://example.com/search_symbol_light_24x24.png"
          },
          "dark": {
            "logo": "https://example.com/logo_dark.png",
            "symbol": "https://example.com/search_symbol_dark_24x24.png"
          },
          "disableSymbolSpin": true
        }
      ]
    },
    "email.smtp": {
      "title": "SMTPServerConfig",
      "description": "The SMTP server used to send transactional emails.\nPlease see https://docs.sourcegraph.com/admin/config/email",
      "type": "object",
      "additionalProperties": false,
      "required": ["host", "port", "authentication"],
      "properties": {
        "host": {
          "description": "The SMTP server host.",
          "type": "string"
        },
        "port": {
          "description": "The SMTP server port.",
          "type": "integer"
        },
        "username": {
          "description": "The username to use when communicating with the SMTP server.",
          "type": "string"
        },
        "password": {
          "description": "The password to use when communicating with the SMTP server.",
          "type": "string"
        },
        "authentication": {
          "description": "The type of authentication to use for the SMTP server.",
          "type": "string",
          "enum": ["none", "PLAIN", "CRAM-MD5"]
        },
        "domain": {
          "description": "The HELO domain to provide to the SMTP server (if needed).",
          "type": "string"
        },
        "noVerifyTLS": {
          "description": "Disable TLS verification",
          "type": "boolean"
        }
      },
      "default": null,
      "examples": [
        {
          "host": "smtp.example.com",
          "port": 465,
          "username": "alice",
          "password": "mypassword",
          "authentication": "PLAIN"
        }
      ],
      "group": "Email"
    },
    "email.address": {
      "description": "The \"from\" address for emails sent by this server.\nPlease see https://docs.sourcegraph.com/admin/config/email",
      "type": "string",
      "format": "email",
      "group": "Email",
      "default": "noreply@sourcegraph.com"
    },
    "executors.frontendURL": {
      "description": "The frontend URL for Sourcegraph. Only root URLs are allowed. If not set, falls back to externalURL",
      "type": "string",
      "examples": ["https://sourcegraph.example.com"]
    },
    "executors.accessToken": {
      "description": "The shared secret between Sourcegraph and executors.",
      "type": "string",
      "minLength": 20
    },
    "extensions": {
      "description": "Configures Sourcegraph extensions.",
      "type": "object",
      "properties": {
        "disabled": {
          "description": "Disable all usage of extensions.",
          "type": "boolean",
          "default": false,
          "!go": { "pointer": true }
        },
        "remoteRegistry": {
          "description": "The remote extension registry URL, or `false` to not use a remote extension registry. If not set, the default remote extension registry URL is used.",
          "oneOf": [
            { "type": "string", "format": "uri" },
            { "type": "boolean", "const": false }
          ]
        },
        "allowRemoteExtensions": {
          "description": "Allow only the explicitly listed remote extensions (by extension ID, such as \"alice/myextension\") from the remote registry. If not set, all remote extensions may be used from the remote registry. To completely disable the remote registry, set `remoteRegistry` to `false`.\n\nOnly available in Sourcegraph Enterprise.",
          "type": "array",
          "items": {
            "type": "string"
          }
        },
        "allowOnlySourcegraphAuthoredExtensions": {
          "description": "Allow only Sourcegraph authored extensions from the default remote registry. If not set, all remote extensions may be used from the remote registry. If certain extensions are marked as allowed in `allowRemoteExtensions` field or `remoteRegistry` points to other than default registry, `allowOnlySourcegraphAuthoredExtensions` setting value will be ignored. To completely disable the remote registry, set `remoteRegistry` to `false`.",
          "type": "boolean",
          "default": false
        }
      },
      "default": {
        "remoteRegistry": "https://sourcegraph.com/.api/registry"
      },
      "examples": [
        {
          "remoteRegistry": "https://sourcegraph.com/.api/registry",
          "allowRemoteExtensions": ["sourcegraph/java"]
        }
      ],
      "group": "Extensions"
    },
    "auth.userOrgMap": {
      "description": "Ensure that matching users are members of the specified orgs (auto-joining users to the orgs if they are not already a member). Provide a JSON object of the form `{\"*\": [\"org1\", \"org2\"]}`, where org1 and org2 are orgs that all users are automatically joined to. Currently the only supported key is `\"*\"`.",
      "type": "object",
      "additionalProperties": {
        "type": "array",
        "items": {
          "type": "string"
        }
      },
      "examples": [{ "*": ["myorg1"] }],
      "hide": true
    },
    "log": {
      "description": "Configuration for logging and alerting, including to external services.",
      "type": "object",
      "additionalProperties": false,
      "properties": {
        "sentry": {
          "description": "Configuration for Sentry",
          "type": "object",
          "additionalProperties": false,
          "properties": {
            "dsn": {
              "description": "Sentry Data Source Name (DSN). Per the Sentry docs (https://docs.sentry.io/quickstart/#about-the-dsn), it should match the following pattern: '{PROTOCOL}://{PUBLIC_KEY}@{HOST}/{PATH}{PROJECT_ID}'.",
              "type": "string",
              "pattern": "^https?://"
            },
            "backendDSN": {
              "description": "Sentry Data Source Name (DSN) for backend errors. Per the Sentry docs (https://docs.sentry.io/quickstart/#about-the-dsn), it should match the following pattern: '{PROTOCOL}://{PUBLIC_KEY}@{HOST}/{PATH}{PROJECT_ID}'.",
              "type": "string",
              "pattern": "^https?://"
            },
            "codeIntelDSN": {
              "description": "Sentry Data Source Name (DSN) for code intel errors. Per the Sentry docs (https://docs.sentry.io/quickstart/#about-the-dsn), it should match the following pattern: '{PROTOCOL}://{PUBLIC_KEY}@{HOST}/{PATH}{PROJECT_ID}'.",
              "type": "string",
              "pattern": "^https?://"
            }
          }
        },
        "gitserver.accessLogs": {
          "description": "Enable gitserver access logging.",
          "type": "boolean",
          "default": false
        }
      }
    },
    "externalURL": {
      "description": "The externally accessible URL for Sourcegraph (i.e., what you type into your browser). Previously called `appURL`. Only root URLs are allowed.",
      "type": "string",
      "examples": ["https://sourcegraph.example.com"]
    },
    "observability.tracing": {
      "description": "Controls the settings for distributed tracing.",
      "type": "object",
      "properties": {
        "type": {
          "description": "Determines what tracing provider to enable. For \"opentracing\", the required backend is a Jaeger instance. For \"opentelemetry\" (EXPERIMENTAL), the required backend is a OpenTelemetry collector instance. \"datadog\" support has been removed, and the configuration option will be removed in a future release.",
          "type": "string",
          "enum": ["opentracing", "opentelemetry", "datadog"],
          "default": "opentracing"
        },
        "sampling": {
          "description": "Determines the requests for which distributed traces are recorded. \"none\" (default) turns off tracing entirely. \"selective\" sends traces whenever `?trace=1` is present in the URL. \"all\" sends traces on every request. Note that this only affects the behavior of the distributed tracing client. An appropriate tracing backend must be running for traces to be collected (for \"opentracing\", a Jaeger instance must be running as described in the Sourcegraph installation instructions). Additional downsampling can be configured in tracing backend (for Jaeger, see https://www.jaegertracing.io/docs/1.17/sampling).",
          "type": "string",
          "enum": ["selective", "all", "none"],
          "default": "selective"
        },
        "debug": {
          "description": "Turns on debug logging of tracing client requests. This can be useful for debugging connectivity issues between the tracing client and tracing backend, the performance overhead of tracing, and other issues related to the use of distributed tracing. May have performance implications in production.",
          "type": "boolean",
          "default": false
        }
      }
    },
    "observability.alerts": {
      "description": "Configure notifications for Sourcegraph's built-in alerts.",
      "type": "array",
      "items": {
        "type": "object",
        "required": ["level", "notifier"],
        "properties": {
          "level": {
            "description": "Sourcegraph alert level to subscribe to notifications for.",
            "type": "string",
            "enum": ["warning", "critical"]
          },
          "notifier": {
            "type": "object",
            "properties": {
              "type": {
                "type": "string",
                "enum": ["slack", "pagerduty", "webhook", "email", "opsgenie"]
              }
            },
            "oneOf": [
              { "$ref": "#/definitions/NotifierSlack" },
              { "$ref": "#/definitions/NotifierPagerduty" },
              { "$ref": "#/definitions/NotifierWebhook" },
              { "$ref": "#/definitions/NotifierEmail" },
              { "$ref": "#/definitions/NotifierOpsGenie" }
            ],
            "!go": {
              "taggedUnionType": true
            }
          },
          "disableSendResolved": {
            "description": "Disable notifications when alerts resolve themselves.",
            "type": "boolean",
            "default": false
          },
          "owners": {
            "description": "Do not use. When set, only receive alerts owned by the specified teams. Used by Sourcegraph internally.",
            "type": "array",
            "items": {
              "type": "string"
            }
          }
        },
        "default": {
          "level": "critical",
          "notifier": {
            "type": ""
          }
        }
      }
    },
    "observability.silenceAlerts": {
      "description": "Silence individual Sourcegraph alerts by identifier.",
      "type": "array",
      "items": {
        "type": "string"
      }
    },
    "observability.logSlowSearches": {
      "description": "(debug) logs all search queries (issued by users, code intelligence, or API requests) slower than the specified number of milliseconds.",
      "type": "integer",
      "group": "Debug",
      "examples": [["10000"]]
    },
    "observability.logSlowGraphQLRequests": {
      "description": "(debug) logs all GraphQL requests slower than the specified number of milliseconds.",
      "type": "integer",
      "group": "Debug",
      "examples": [["10000"]]
    },
    "insights.historical.frames": {
      "description": "(debug) number of historical insights timeframes to populate",
      "type": "integer",
      "group": "Debug",
      "examples": [["6"]]
    },
    "insights.historical.frameLength": {
      "description": "(debug) duration of historical insights timeframes, one point per repository will be recorded in each timeframe.",
      "type": "string",
      "group": "Debug",
      "examples": ["30d"]
    },
    "insights.historical.speedFactor": {
      "description": "(debug) Speed factor for building historical insights data. A value like 1.5 indicates approximately to use 1.5x as much repo-updater and gitserver resources.",
      "!go": { "pointer": true },
      "type": "number",
      "group": "Debug",
      "examples": ["1.0"]
    },
    "insights.query.worker.concurrency": {
      "description": "Number of concurrent executions of a code insight query on a worker node",
      "type": "integer",
      "group": "CodeInsights",
      "default": 1,
      "examples": [10]
    },
    "insights.query.worker.rateLimit": {
      "description": "Maximum number of Code Insights queries initiated per second on a worker node.",
      "type": "number",
      "group": "CodeInsights",
      "default": 2,
      "examples": [10.0, 0.5],
      "!go": { "pointer": true }
    },
    "insights.compute.graphql": {
      "description": "DEPRECATED: Force GraphQL mode for insights compute searches. This will overwrite the default streaming behavior and force search clients to use the GraphQL API",
      "type": "boolean",
      "!go": { "pointer": true },
      "group": "CodeInsights",
      "default": false
    },
    "insights.search.graphql": {
      "description": "DEPRECATED: Force GraphQL mode for insights searches. This will overwrite the default streaming behavior and force search clients to use the GraphQL API",
      "type": "boolean",
      "!go": { "pointer": true },
      "group": "CodeInsights",
      "default": false
    },
    "insights.historical.worker.rateLimit": {
      "description": "Maximum number of historical Code Insights data frames that may be analyzed per second.",
      "type": "number",
      "group": "CodeInsights",
      "default": 10,
      "examples": [50.0, 0.5],
      "!go": { "pointer": true }
    },
    "insights.commit.indexer.interval": {
      "description": "The interval (in minutes) at which the insights commit indexer will check for new commits.",
      "type": "integer",
      "group": "CodeInsights",
      "default": 60,
      "examples": [120]
    },
    "insights.commit.indexer.windowDuration": {
      "description": "The number of days of commits the insights commit indexer will pull during each request (0 is no limit).",
      "type": "integer",
      "group": "CodeInsights",
      "default": 0,
      "examples": [30]
    },
    "htmlHeadTop": {
      "description": "HTML to inject at the top of the `<head>` element on each page, for analytics scripts",
      "type": "string",
      "group": "Misc."
    },
    "htmlHeadBottom": {
      "description": "HTML to inject at the bottom of the `<head>` element on each page, for analytics scripts",
      "type": "string",
      "group": "Misc."
    },
    "htmlBodyTop": {
      "description": "HTML to inject at the top of the `<body>` element on each page, for analytics scripts",
      "type": "string",
      "group": "Misc."
    },
    "htmlBodyBottom": {
      "description": "HTML to inject at the bottom of the `<body>` element on each page, for analytics scripts",
      "type": "string",
      "group": "Misc."
    },
    "licenseKey": {
      "description": "The license key associated with a Sourcegraph product subscription, which is necessary to activate Sourcegraph Enterprise functionality. To obtain this value, contact Sourcegraph to purchase a subscription. To escape the value into a JSON string, you may want to use a tool like https://json-escape-text.now.sh.",
      "type": "string",
      "group": "Sourcegraph Enterprise license"
    },
    "dotcom": {
      "description": "Configuration options for Sourcegraph.com only.",
      "type": "object",
      "properties": {
        "slackLicenseExpirationWebhook": {
          "description": "Slack webhook for upcoming license expiration notifications.",
          "type": "string",
          "group": "Sourcegraph.com"
        },
        "githubApp.cloud": {
          "description": "The config options for Sourcegraph Cloud GitHub App.",
          "type": "object",
          "properties": {
            "slug": {
              "description": "The slug of the GitHub App for Sourcegraph Cloud.",
              "type": "string"
            },
            "appID": {
              "description": "The app ID of the GitHub App for Sourcegraph Cloud.",
              "type": "string"
            },
            "privateKey": {
              "description": "The base64-encoded private key of the GitHub App for Sourcegraph Cloud.",
              "type": "string"
            },
            "clientID": {
              "type": "string",
              "description": "The Client ID of the GitHub App for Sourcegraph Cloud, accessible from https://github.com/settings/apps ."
            },
            "clientSecret": {
              "type": "string",
              "description": "The Client Secret of the GitHub App for Sourcegraph Cloud, accessible from https://github.com/settings/apps ."
            }
          }
        }
      },
      "group": "Sourcegraph.com"
    },
    "auth.providers": {
      "description": "The authentication providers to use for identifying and signing in users. See instructions below for configuring SAML, OpenID Connect (including Google Workspace), and HTTP authentication proxies. Multiple authentication providers are supported (by specifying multiple elements in this array).",
      "type": "array",
      "items": {
        "required": ["type"],
        "properties": {
          "type": {
            "type": "string",
            "enum": ["builtin", "saml", "openidconnect", "http-header", "github", "gitlab"]
          }
        },
        "oneOf": [
          { "$ref": "#/definitions/BuiltinAuthProvider" },
          { "$ref": "#/definitions/SAMLAuthProvider" },
          { "$ref": "#/definitions/OpenIDConnectAuthProvider" },
          { "$ref": "#/definitions/HTTPHeaderAuthProvider" },
          { "$ref": "#/definitions/GitHubAuthProvider" },
          { "$ref": "#/definitions/GitLabAuthProvider" }
        ],
        "!go": {
          "taggedUnionType": true
        }
      },
      "group": "Authentication",
      "default": [{ "type": "builtin", "allowSignup": true }]
    },
    "auth.public": {
      "description": "WARNING: This option has been removed as of 3.8.",
      "type": "boolean",
      "default": false,
      "group": "Authentication"
    },
    "auth.sessionExpiry": {
      "type": "string",
      "description": "The duration of a user session, after which it expires and the user is required to re-authenticate. The default is 90 days. There is typically no need to set this, but some users may have specific internal security requirements.\n\nThe string format is that of the Duration type in the Go time package (https://golang.org/pkg/time/#ParseDuration). E.g., \"720h\", \"43200m\", \"2592000s\" all indicate a timespan of 30 days.\n\nNote: changing this field does not affect the expiration of existing sessions. If you would like to enforce this limit for existing sessions, you must log out currently signed-in users. You can force this by removing all keys beginning with \"session_\" from the Redis store:\n\n* For deployments using `sourcegraph/server`: `docker exec $CONTAINER_ID redis-cli --raw keys 'session_*' | xargs docker exec $CONTAINER_ID redis-cli del`\n* For cluster deployments: \n  ```\n  REDIS_POD=\"$(kubectl get pods -l app=redis-store -o jsonpath={.items[0].metadata.name})\";\n  kubectl exec \"$REDIS_POD\" -- redis-cli --raw keys 'session_*' | xargs kubectl exec \"$REDIS_POD\" -- redis-cli --raw del;\n  ```\n",
      "default": "2160h",
      "examples": ["168h"],
      "group": "Authentication"
    },
    "auth.enableUsernameChanges": {
      "description": "Enables users to change their username after account creation. Warning: setting this to be true has security implications if you have enabled (or will at any point in the future enable) repository permissions with an option that relies on username equivalency between Sourcegraph and an external service or authentication provider. Do NOT set this to true if you are using non-built-in authentication OR rely on username equivalency for repository permissions.",
      "type": "boolean",
      "default": false,
      "group": "Authentication"
    },
    "auth.minPasswordLength": {
      "description": "The minimum number of Unicode code points that a password must contain.",
      "type": "integer",
      "default": 12,
      "group": "Authentication"
    },
    "auth.passwordResetLinkExpiry": {
      "description": "The duration (in seconds) that a password reset link is considered valid.",
      "type": "integer",
      "default": 14400,
      "group": "Authentication"
    },
    "auth.lockout": {
      "description": "The config options for account lockout",
      "type": "object",
      "properties": {
        "failedAttemptThreshold": {
          "description": "The threshold of failed sign-in attempts in a consecutive period",
          "type": "integer",
          "default": 5
        },
        "lockoutPeriod": {
          "description": "The number of seconds for the lockout period",
          "type": "integer",
          "default": 1800
        },
        "consecutivePeriod": {
          "description": "The number of seconds to be considered as a consecutive period",
          "type": "integer",
          "default": 3600
        }
      },
      "group": "Authentication"
    },
    "auth.unlockAccountLinkSigningKey": {
      "description": "Base64-encoded HMAC signing key to sign the JWT token for account unlock URLs",
      "type": "string",
      "group": "Authentication"
    },
    "auth.unlockAccountLinkExpiry": {
      "description": "Validity expressed in minutes of the unlock account token",
      "type": "integer",
      "group": "Authentication",
      "default": 5
    },
    "update.channel": {
      "description": "The channel on which to automatically check for Sourcegraph updates.",
      "type": ["string"],
      "enum": ["release", "none"],
      "default": "release",
      "examples": ["none"],
      "group": "Misc."
    },
    "userRepos.maxPerSite": {
      "description": "The site wide maximum number of repos that can be added by non site admins",
      "type": "integer",
      "default": 200000,
      "group": "Misc."
    },
    "userRepos.maxPerUser": {
      "description": "The per user maximum number of repos that can be added by non site admins",
      "type": "integer",
      "default": 2000,
      "group": "Misc."
    },
    "productResearchPage.enabled": {
      "description": "Enables users access to the product research page in their settings.",
      "type": "boolean",
      "!go": { "pointer": true },
      "group": "Misc.",
      "default": true
    },
    "encryption.keys": {
      "description": "Configuration for encryption keys used to encrypt data at rest in the database.",
      "type": "object",
      "properties": {
        "enableCache": {
          "description": "enable LRU cache for decryption APIs",
          "type": "boolean",
          "default": false
        },
        "cacheSize": {
          "description": "number of values to keep in LRU cache",
          "type": "integer",
          "default": 2048
        },
        "batchChangesCredentialKey": {
          "$ref": "#/definitions/EncryptionKey"
        },
        "externalServiceKey": {
          "$ref": "#/definitions/EncryptionKey"
        },
        "userExternalAccountKey": {
          "$ref": "#/definitions/EncryptionKey"
        },
        "webhookLogKey": {
          "$ref": "#/definitions/EncryptionKey"
        }
      }
    },
    "api.ratelimit": {
      "description": "Configuration for API rate limiting",
      "type": "object",
      "required": ["enabled", "perUser", "perIP"],
      "properties": {
        "enabled": {
          "type": "boolean",
          "default": false,
          "description": "Whether API rate limiting is enabled"
        },
        "perUser": {
          "description": "Limit granted per user per hour",
          "type": "integer",
          "minimum": 1,
          "default": 1000000
        },
        "perIP": {
          "description": "Limit granted per IP per hour, only applied to anonymous users",
          "type": "integer",
          "minimum": 1,
          "default": 1000000
        },
        "overrides": {
          "description": "An array of rate limit overrides",
          "type": "array",
          "items": {
            "type": "object",
            "properties": {
              "key": {
                "description": "The key that we want to override for example a username",
                "type": "string",
                "minLength": 1
              },
              "limit": {
                "description": "The limit per hour, 'unlimited' or 'blocked'",
                "oneOf": [
                  { "type": "string", "const": "unlimited" },
                  { "type": "string", "const": "blocked" },
                  { "type": "integer", "minimum": 1 }
                ]
              }
            }
          }
        }
      }
    },
    "webhook.logging": {
      "description": "Configuration for logging incoming webhooks.",
      "type": "object",
      "properties": {
        "enabled": {
          "description": "Whether incoming webhooks are logged. If omitted, logging is enabled on sites without encryption. If one or more encryption keys are present, this setting must be enabled manually; as webhooks may contain sensitive data, admins of encrypted sites may want to enable webhook encryption via encryption.keys.webhookLogKey.",
          "type": "boolean",
          "!go": { "pointer": true }
        },
        "retention": {
          "description": "How long incoming webhooks are retained. The string format is that of the Duration type in the Go time package (https://golang.org/pkg/time/#ParseDuration). Values lower than 1 hour will be treated as 1 hour. By default, this is \"72h\", or three days.",
          "type": "string",
          "default": "72h"
        }
      }
    },
    "organizationInvitations": {
      "description": "Configuration for organization invitations.",
      "type": "object",
      "required": ["signingKey"],
      "properties": {
        "expiryTime": {
          "description": "Time before the invitation expires, in hours (experimental, not enforced at the moment).",
          "type": "integer",
          "default": 48
        },
        "signingKey": {
          "description": "Base64 encoded HMAC Signing key to sign a JWT token, which is attached to each invitation URL.\nMore documentation here: https://pkg.go.dev/github.com/golang-jwt/jwt#SigningMethodHMAC \n\nIf not provided, will fall back to legacy invitation to an organization.\n\nThe legacy invitation will be deprecated in the future and creating an organization invitation will fail with an error if this setting is not present.",
          "type": "string"
        }
      }
    }
  },
  "definitions": {
    "BrandAssets": {
      "type": "object",
      "properties": {
        "logo": {
          "description": "The URL to the image used on the homepage. This will replace the Sourcegraph logo on the homepage. Maximum width: 320px. We recommend using the following file formats: SVG, PNG",
          "type": "string",
          "format": "uri"
        },
        "symbol": {
          "description": "The URL to the symbol used as the search icon. Recommended size: 24x24px. We recommend using the following file formats: SVG, PNG, ICO",
          "type": "string",
          "format": "uri"
        }
      }
    },
    "BuiltinAuthProvider": {
      "description": "Configures the builtin username-password authentication provider.",
      "type": "object",
      "additionalProperties": false,
      "required": ["type"],
      "properties": {
        "type": {
          "type": "string",
          "const": "builtin"
        },
        "allowSignup": {
          "description": "Allows new visitors to sign up for accounts. The sign-up page will be enabled and accessible to all visitors.\n\nSECURITY: If the site has no users (i.e., during initial setup), it will always allow the first user to sign up and become site admin **without any approval** (first user to sign up becomes the admin).",
          "type": "boolean",
          "default": false
        }
      }
    },
    "OpenIDConnectAuthProvider": {
      "description": "Configures the OpenID Connect authentication provider for SSO.",
      "type": "object",
      "additionalProperties": false,
      "required": ["type", "issuer", "clientID", "clientSecret"],
      "properties": {
        "type": {
          "type": "string",
          "const": "openidconnect"
        },
        "displayName": { "$ref": "#/definitions/AuthProviderCommon/properties/displayName" },
        "configID": {
          "description": "An identifier that can be used to reference this authentication provider in other parts of the config. For example, in configuration for a code host, you may want to designate this authentication provider as the identity provider for the code host.",
          "type": "string"
        },
        "issuer": {
          "description": "The URL of the OpenID Connect issuer.\n\nFor Google Apps: https://accounts.google.com",
          "type": "string",
          "format": "uri",
          "pattern": "^https?://"
        },
        "clientID": {
          "description": "The client ID for the OpenID Connect client for this site.\n\nFor Google Apps: obtain this value from the API console (https://console.developers.google.com), as described at https://developers.google.com/identity/protocols/OpenIDConnect#getcredentials",
          "type": "string",
          "pattern": "^[^<]"
        },
        "clientSecret": {
          "description": "The client secret for the OpenID Connect client for this site.\n\nFor Google Apps: obtain this value from the API console (https://console.developers.google.com), as described at https://developers.google.com/identity/protocols/OpenIDConnect#getcredentials",
          "type": "string",
          "pattern": "^[^<]"
        },
        "requireEmailDomain": {
          "description": "Only allow users to authenticate if their email domain is equal to this value (example: mycompany.com). Do not include a leading \"@\". If not set, all users on this OpenID Connect provider can authenticate to Sourcegraph.",
          "type": "string",
          "pattern": "^[^<@]"
        },
        "allowSignup": {
          "description": "Allows new visitors to sign up for accounts via OpenID Connect authentication. If false, users signing in via OpenID Connect must have an existing Sourcegraph account, which will be linked to their OpenID Connect identity after sign-in.",
          "type": "boolean",
          "!go": { "pointer": true }
        }
      }
    },
    "SAMLAuthProvider": {
      "description": "Configures the SAML authentication provider for SSO.\n\nNote: if you are using IdP-initiated login, you must have *at most one* SAMLAuthProvider in the `auth.providers` array.",
      "type": "object",
      "additionalProperties": false,
      "required": ["type"],
      "dependencies": {
        "serviceProviderCertificate": ["serviceProviderPrivateKey"],
        "serviceProviderPrivateKey": ["serviceProviderCertificate"],
        "signRequests": ["serviceProviderCertificate", "serviceProviderPrivateKey"]
      },
      "properties": {
        "type": {
          "type": "string",
          "const": "saml"
        },
        "configID": {
          "description": "An identifier that can be used to reference this authentication provider in other parts of the config. For example, in configuration for a code host, you may want to designate this authentication provider as the identity provider for the code host.",
          "type": "string"
        },
        "displayName": { "$ref": "#/definitions/AuthProviderCommon/properties/displayName" },
        "serviceProviderIssuer": {
          "description": "The SAML Service Provider name, used to identify this Service Provider. This is required if the \"externalURL\" field is not set (as the SAML metadata endpoint is computed as \"<externalURL>.auth/saml/metadata\"), or when using multiple SAML authentication providers.",
          "type": "string"
        },
        "identityProviderMetadataURL": {
          "description": "The SAML Identity Provider metadata URL (for dynamic configuration of the SAML Service Provider).",
          "type": "string",
          "format": "uri",
          "pattern": "^https?://"
        },
        "identityProviderMetadata": {
          "description": "The SAML Identity Provider metadata XML contents (for static configuration of the SAML Service Provider). The value of this field should be an XML document whose root element is `<EntityDescriptor>` or `<EntityDescriptors>`. To escape the value into a JSON string, you may want to use a tool like https://json-escape-text.now.sh.",
          "type": "string"
        },
        "serviceProviderCertificate": {
          "description": "The SAML Service Provider certificate in X.509 encoding (begins with \"-----BEGIN CERTIFICATE-----\"). This certificate is used by the Identity Provider to validate the Service Provider's AuthnRequests and LogoutRequests. It corresponds to the Service Provider's private key (`serviceProviderPrivateKey`). To escape the value into a JSON string, you may want to use a tool like https://json-escape-text.now.sh.",
          "type": "string",
          "$comment": "The pattern matches either X.509 encoding or an env var.",
          "pattern": "^(-----BEGIN CERTIFICATE-----\n|\\$)",
          "minLength": 1
        },
        "serviceProviderPrivateKey": {
          "description": "The SAML Service Provider private key in PKCS#8 encoding (begins with \"-----BEGIN PRIVATE KEY-----\"). This private key is used to sign AuthnRequests and LogoutRequests. It corresponds to the Service Provider's certificate (`serviceProviderCertificate`). To escape the value into a JSON string, you may want to use a tool like https://json-escape-text.now.sh.",
          "type": "string",
          "$comment": "The pattern matches either PKCS#8 encoding or an env var.",
          "pattern": "^(-----BEGIN PRIVATE KEY-----\n|\\$)",
          "minLength": 1
        },
        "nameIDFormat": {
          "description": "The SAML NameID format to use when performing user authentication.",
          "type": "string",
          "pattern": "^urn:",
          "default": "urn:oasis:names:tc:SAML:2.0:nameid-format:persistent",
          "examples": [
            "urn:oasis:names:tc:SAML:1.1:nameid-format:emailAddress",
            "urn:oasis:names:tc:SAML:1.1:nameid-format:persistent",
            "urn:oasis:names:tc:SAML:1.1:nameid-format:unspecified",
            "urn:oasis:names:tc:SAML:2.0:nameid-format:emailAddress",
            "urn:oasis:names:tc:SAML:2.0:nameid-format:persistent",
            "urn:oasis:names:tc:SAML:2.0:nameid-format:transient",
            "urn:oasis:names:tc:SAML:2.0:nameid-format:unspecified"
          ]
        },
        "signRequests": {
          "description": "Sign AuthnRequests and LogoutRequests sent to the Identity Provider using the Service Provider's private key (`serviceProviderPrivateKey`). It defaults to true if the `serviceProviderPrivateKey` and `serviceProviderCertificate` are set, and false otherwise.",
          "type": "boolean",
          "!go": { "pointer": true }
        },
        "insecureSkipAssertionSignatureValidation": {
          "description": "Whether the Service Provider should (insecurely) accept assertions from the Identity Provider without a valid signature.",
          "type": "boolean",
          "default": false
        },
        "allowSignup": {
          "description": "Allows new visitors to sign up for accounts via SAML authentication. If false, users signing in via SAML must have an existing Sourcegraph account, which will be linked to their SAML identity after sign-in.",
          "type": "boolean",
          "!go": { "pointer": true }
        },
        "allowGroups": {
          "description": "Restrict login to members of these groups",
          "type": "array",
          "items": {
            "type": "string",
            "minLength": 1
          }
        },
        "groupsAttributeName": {
          "description": "Name of the SAML assertion attribute that holds group membership for allowGroups setting",
          "type": "string",
          "default": "groups"
        }
      }
    },
    "HTTPHeaderAuthProvider": {
      "description": "Configures the HTTP header authentication provider (which authenticates users by consulting an HTTP request header set by an authentication proxy such as https://github.com/bitly/oauth2_proxy).",
      "type": "object",
      "additionalProperties": false,
      "required": ["type", "usernameHeader"],
      "properties": {
        "type": {
          "type": "string",
          "const": "http-header"
        },
        "usernameHeader": {
          "description": "The name (case-insensitive) of an HTTP header whose value is taken to be the username of the client requesting the page. Set this value when using an HTTP proxy that authenticates requests, and you don't want the extra configurability of the other authentication methods.",
          "type": "string",
          "examples": ["X-Forwarded-User"]
        },
        "stripUsernameHeaderPrefix": {
          "description": "The prefix that precedes the username portion of the HTTP header specified in `usernameHeader`. If specified, the prefix will be stripped from the header value and the remainder will be used as the username. For example, if using Google Identity-Aware Proxy (IAP) with Google Sign-In, set this value to `accounts.google.com:`.",
          "type": "string",
          "examples": ["accounts.google.com:"]
        },
        "emailHeader": {
          "description": "The name (case-insensitive) of an HTTP header whose value is taken to be the email of the client requesting the page. Set this value when using an HTTP proxy that authenticates requests, and you don't want the extra configurability of the other authentication methods.",
          "type": "string",
          "examples": ["X-App-Email"]
        }
      }
    },
    "GitHubAuthProvider": {
      "description": "Configures the GitHub (or GitHub Enterprise) OAuth authentication provider for SSO. In addition to specifying this configuration object, you must also create a OAuth App on your GitHub instance: https://developer.github.com/apps/building-oauth-apps/creating-an-oauth-app/. When a user signs into Sourcegraph or links their GitHub account to their existing Sourcegraph account, GitHub will prompt the user for the repo scope.",
      "type": "object",
      "additionalProperties": false,
      "required": ["type", "clientID", "clientSecret"],
      "properties": {
        "type": {
          "type": "string",
          "const": "github"
        },
        "url": {
          "type": "string",
          "description": "URL of the GitHub instance, such as https://github.com or https://github-enterprise.example.com.",
          "default": "https://github.com/"
        },
        "clientID": {
          "type": "string",
          "description": "The Client ID of the GitHub OAuth app, accessible from https://github.com/settings/developers (or the same path on GitHub Enterprise)."
        },
        "clientSecret": {
          "type": "string",
          "description": "The Client Secret of the GitHub OAuth app, accessible from https://github.com/settings/developers (or the same path on GitHub Enterprise)."
        },
        "displayName": { "$ref": "#/definitions/AuthProviderCommon/properties/displayName" },
        "allowSignup": {
          "description": "Allows new visitors to sign up for accounts via GitHub authentication. If false, users signing in via GitHub must have an existing Sourcegraph account, which will be linked to their GitHub identity after sign-in.",
          "default": false,
          "type": "boolean"
        },
        "allowOrgs": {
          "description": "Restricts new logins and signups (if allowSignup is true) to members of these GitHub organizations. Existing sessions won't be invalidated. Leave empty or unset for no org restrictions.",
          "default": [],
          "type": "array",
          "items": {
            "type": "string",
            "minLength": 1
          }
        },
        "allowOrgsMap": {
          "description": "Restricts new logins and signups (if allowSignup is true) to members of GitHub teams. Each list of teams should have their Github org name as a key. Subteams inheritance is not supported, therefore only members of the listed teams will be granted access. Existing sessions won't be invalidated. Leave empty or unset for no team restrictions.",
          "default": {},
          "type": "object",
          "additionalProperties": {
            "type": "array",
            "items": {
              "type": "string"
            }
          },
          "examples": [
            {
              "orgName": ["team1"],
              "anotherOrgName": ["team2", "team3"]
            }
          ]
        },
        "allowGroupsPermissionsSync": {
          "description": "Experimental: Allows sync of GitHub teams and organizations permissions across all external services associated with this provider to allow enabling of [repository permissions caching](https://docs.sourcegraph.com/admin/repo/permissions#permissions-caching).",
          "default": false,
          "type": "boolean"
        },
        "hidden": {
          "description": "Hides the configured auth provider from regular use through our web interface by omitting it from the JSContext, useful for experimental auth setups.",
          "default": false,
          "type": "boolean"
        }
      }
    },
    "GitLabAuthProvider": {
      "description": "Configures the GitLab OAuth authentication provider for SSO. In addition to specifying this configuration object, you must also create a OAuth App on your GitLab instance: https://docs.gitlab.com/ee/integration/oauth_provider.html. The application should have `api` and `read_user` scopes and the callback URL set to the concatenation of your Sourcegraph instance URL and \"/.auth/gitlab/callback\".",
      "type": "object",
      "additionalProperties": false,
      "required": ["type", "clientID", "clientSecret"],
      "properties": {
        "type": {
          "type": "string",
          "const": "gitlab"
        },
        "url": {
          "type": "string",
          "description": "URL of the GitLab instance, such as https://gitlab.com or https://gitlab.example.com.",
          "default": "https://gitlab.com/"
        },
        "clientID": {
          "type": "string",
          "description": "The Client ID of the GitLab OAuth app, accessible from https://gitlab.com/oauth/applications (or the same path on your private GitLab instance)."
        },
        "clientSecret": {
          "type": "string",
          "description": "The Client Secret of the GitLab OAuth app, accessible from https://gitlab.com/oauth/applications (or the same path on your private GitLab instance)."
        },
        "displayName": { "$ref": "#/definitions/AuthProviderCommon/properties/displayName" },
        "apiScope": {
          "type": "string",
          "description": "The OAuth API scope that should be used",
          "default": "api",
          "enum": ["api", "read_api"]
        },
        "allowSignup": {
          "description": "Allows new visitors to sign up for accounts via GitLab authentication. If false, users signing in via GitLab must have an existing Sourcegraph account, which will be linked to their GitLab identity after sign-in.",
          "default": true,
          "type": "boolean",
          "!go": { "pointer": true }
        },
        "allowGroups": {
          "description": "Restricts new logins and signups (if allowSignup is true) to members of these GitLab groups. Existing sessions won't be invalidated. Make sure to inform the full path for groups or subgroups instead of their names. Leave empty or unset for no group restrictions.",
          "default": [],
          "type": "array",
          "items": {
            "type": "string",
            "minLength": 1
          },
          "examples": [["group", "group/subgroup", "group/subgroup/subgroup"]]
        },
        "tokenRefreshWindowMinutes": {
          "description": "Time in minutes before token expiry when we should attempt to refresh it",
          "default": 10,
          "type": "integer"
        }
      }
    },
    "AuthProviderCommon": {
      "$comment": "This schema is not used directly. The *AuthProvider schemas refer to its properties directly.",
      "description": "Common properties for authentication providers.",
      "type": "object",
      "properties": {
        "displayName": {
          "description": "The name to use when displaying this authentication provider in the UI. Defaults to an auto-generated name with the type of authentication provider and other relevant identifiers (such as a hostname).",
          "type": "string"
        }
      }
    },
    "NotifierSlack": {
      "description": "Slack notifier",
      "type": "object",
      "required": ["type"],
      "properties": {
        "type": {
          "type": "string",
          "const": "slack"
        },
        "url": {
          "description": "Slack incoming webhook URL.",
          "type": "string"
        },
        "username": {
          "description": "Set the username for the bot’s message.",
          "type": "string"
        },
        "recipient": {
          "description": "Allows you to override the Slack recipient. You must either provide a channel Slack ID, a user Slack ID, a username reference (@<user>, all lowercase, no whitespace), or a channel reference (#<channel>, all lowercase, no whitespace).",
          "type": "string"
        },
        "icon_emoji": {
          "description": "Provide an emoji to use as the icon for the bot’s message. Ex :smile:",
          "type": "string"
        },
        "icon_url": {
          "description": "Provide a URL to an image to use as the icon for the bot’s message.",
          "type": "string"
        }
      }
    },
    "NotifierPagerduty": {
      "description": "PagerDuty notifier",
      "type": "object",
      "required": ["type", "integrationKey"],
      "properties": {
        "type": {
          "type": "string",
          "const": "pagerduty"
        },
        "integrationKey": {
          "description": "Integration key for the PagerDuty Events API v2 - see https://developer.pagerduty.com/docs/events-api-v2/overview",
          "type": "string"
        },
        "severity": {
          "description": "Severity level for PagerDuty alert",
          "type": "string"
        },
        "apiUrl": { "type": "string" }
      }
    },
    "NotifierWebhook": {
      "description": "Webhook notifier",
      "type": "object",
      "required": ["type", "url"],
      "properties": {
        "type": {
          "type": "string",
          "const": "webhook"
        },
        "url": { "type": "string" },
        "username": { "type": "string" },
        "password": { "type": "string" },
        "bearerToken": { "type": "string" }
      }
    },
    "NotifierEmail": {
      "description": "Email notifier",
      "type": "object",
      "required": ["type", "address"],
      "properties": {
        "type": {
          "type": "string",
          "const": "email"
        },
        "address": {
          "description": "Address to send email to",
          "type": "string"
        }
      }
    },
    "NotifierOpsGenie": {
      "description": "OpsGenie notifier",
      "type": "object",
      "required": ["type"],
      "properties": {
        "type": {
          "type": "string",
          "const": "opsgenie"
        },
        "apiKey": { "type": "string" },
        "apiUrl": { "type": "string" },
        "tags": {
          "description": "Comma separated list of tags attached to the notifications - or a Go template that produces such a list. Sourcegraph provides some default ones if this value isn't specified.",
          "type": "string"
        },
        "priority": {
          "description": "Defines the importance of an alert. Allowed values are P1, P2, P3, P4, P5 - or a Go template that resolves to one of those values. By default, Sourcegraph will fill this in for you if a value isn't specified here.",
          "type": "string"
        },
        "responders": {
          "type": "array",
          "description": "List of responders responsible for notifications.",
          "items": {
            "type": "object",
            "properties": {
              "type": {
                "type": "string",
                "enum": ["team", "user", "escalation", "schedule"]
              },
              "id": { "type": "string" },
              "name": { "type": "string" },
              "username": { "type": "string" }
            },
            "oneOf": [
              { "required": ["type", "id"] },
              { "required": ["type", "name"] },
              { "required": ["type", "username"] }
            ]
          }
        }
      }
    },
    "EncryptionKey": {
      "description": "Config for a key",
      "type": "object",
      "required": ["type"],
      "properties": {
        "type": {
          "type": "string",
          "enum": ["cloudkms", "awskms", "mounted", "noop"]
        }
      },
      "oneOf": [
        {
          "$ref": "#/definitions/CloudKMSEncryptionKey"
        },
        {
          "$ref": "#/definitions/AWSKMSEncryptionKey"
        },
        {
          "$ref": "#/definitions/MountedEncryptionKey"
        },
        {
          "$ref": "#/definitions/NoOpEncryptionKey"
        }
      ],
      "!go": {
        "taggedUnionType": true
      }
    },
    "CloudKMSEncryptionKey": {
      "description": "Google Cloud KMS Encryption Key, used to encrypt data in Google Cloud environments",
      "type": "object",
      "required": ["type", "keyname"],
      "properties": {
        "type": {
          "type": "string",
          "const": "cloudkms"
        },
        "keyname": {
          "type": "string"
        },
        "credentialsFile": {
          "type": "string"
        }
      }
    },
    "AWSKMSEncryptionKey": {
      "description": "AWS KMS Encryption Key, used to encrypt data in AWS environments",
      "type": "object",
      "required": ["type", "keyId"],
      "properties": {
        "type": {
          "type": "string",
          "const": "awskms"
        },
        "keyId": {
          "type": "string"
        },
        "region": {
          "type": "string"
        },
        "credentialsFile": {
          "type": "string"
        }
      }
    },
    "MountedEncryptionKey": {
      "description": "This encryption key is mounted from a given file path or an environment variable.",
      "type": "object",
      "required": ["type", "keyname"],
      "properties": {
        "type": {
          "type": "string",
          "const": "mounted"
        },
        "keyname": {
          "type": "string"
        },
        "filepath": {
          "type": "string"
        },
        "envVarName": {
          "type": "string"
        },
        "version": {
          "type": "string"
        }
      }
    },
    "NoOpEncryptionKey": {
      "description": "This encryption key is a no op, leaving your data in plaintext (not recommended).",
      "type": "object",
      "required": ["type"],
      "properties": {
        "type": {
          "type": "string",
          "const": "noop"
        }
      }
    }
  }
}<|MERGE_RESOLUTION|>--- conflicted
+++ resolved
@@ -79,8 +79,6 @@
           "type": "integer",
           "default": 5000,
           "minimum": 1
-<<<<<<< HEAD
-=======
         }
       }
     },
@@ -108,7 +106,6 @@
           "description": "Require Mixed characters",
           "type": "boolean",
           "default": true
->>>>>>> 91724a10
         }
       }
     },
