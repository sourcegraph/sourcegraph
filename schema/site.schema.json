{
  "$schema": "http://json-schema.org/draft-07/schema#",
  "$id": "site.schema.json#",
  "title": "Site configuration",
  "description": "Configuration for a Sourcegraph site.",
  "allowComments": true,
  "type": "object",
  "additionalProperties": true,
  "properties": {
    "search.index.symbols.enabled": {
      "description": "Whether indexed symbol search is enabled. This is contingent on the indexed search configuration, and is true by default for instances with indexed search enabled. Enabling this will cause every repository to re-index, which is a time consuming (several hours) operation. Additionally, it requires more storage and ram to accommodate the added symbols information in the search index.",
      "type": "boolean",
      "!go": {
        "pointer": true
      },
      "group": "Search",
      "examples": [true]
    },
    "search.largeFiles": {
      "description": "A list of file glob patterns where matching files will be indexed and searched regardless of their size. Files still need to be valid utf-8 to be indexed. The glob pattern syntax can be found here: https://github.com/bmatcuk/doublestar#patterns.",
      "type": "array",
      "items": {
        "type": "string"
      },
      "group": "Search",
      "examples": [["go.sum", "package-lock.json", "**/*.thrift"]]
    },
    "debug.search.symbolsParallelism": {
      "description": "(debug) controls the amount of symbol search parallelism. Defaults to 20. It is not recommended to change this outside of debugging scenarios. This option will be removed in a future version.",
      "type": "integer",
      "group": "Debug",
      "examples": [["20"]]
    },
    "cloneProgress.log": {
      "description": "Whether clone progress should be logged to a file. If enabled, logs are written to files in the OS default path for temporary files.",
      "type": "boolean",
      "default": false
    },
    "defaultRateLimit": {
      "description": "The rate limit (in requests per hour) for the default rate limiter in the rate limiters registry. By default this is disabled and the default rate limit is infinity.",
      "type": "number",
      "default": -1
    },
    "RedirectUnsupportedBrowser": {
      "description": "Prompts user to install new browser for non es5",
      "type": "boolean",
      "default": false
    },
    "exportUsageTelemetry": {
      "type": "object",
      "additionalProperties": false,
      "properties": {
        "enabled": {
          "description": "Toggles whether or not to export Sourcegraph telemetry. If enabled events will be scraped and sent to an analytics store. This is an opt-in setting, and only should only be enabled for customers that have agreed to event level data collection.",
          "type": "boolean",
          "default": false,
          "deprecationMessage": "Deprecated in favor of an environment variable EXPORT_USAGE_DATA_ENABLED."
        },
        "batchSize": {
          "description": "Maximum number of events scraped from the events table in a single scrape.",
          "type": "integer",
          "default": 5000,
          "minimum": 1
        },
        "topicProjectName": {
          "type": "string",
          "description": "GCP project name containing the usage data pubsub topic",
          "deprecationMessage": "Deprecated in favor of an environment variable EXPORT_USAGE_DATA_TOPIC_PROJECT."
        },
        "topicName": {
          "type": "string",
          "description": "Destination pubsub topic name to export usage data",
          "deprecationMessage": "Deprecated in favor of an environment variable EXPORT_USAGE_DATA_TOPIC_NAME."
        }
      },
      "examples": [
        {
          "enabled": true,
          "batchSize": 1000,
          "topicProjectName": "my-project",
          "topicName": "usage-data"
        },
        {
          "enabled": false
        }
      ]
    },
    "auth.passwordPolicy": {
      "type": "object",
      "additionalProperties": false,
      "description": "Enables and configures password policy. This will allow admins to enforce password complexity and length requirements.",
      "properties": {
        "enabled": {
          "description": "Enables password policy",
          "type": "boolean",
          "default": false
        },
        "numberOfSpecialCharacters": {
          "description": "The required number of special characters",
          "type": "integer",
          "length": 2
        },
        "requireAtLeastOneNumber": {
          "description": "Does the password require a number",
          "type": "boolean",
          "default": true
        },
        "requireUpperandLowerCase": {
          "description": "Require Mixed characters",
          "type": "boolean",
          "default": true
        }
      },
      "examples": [
        {
          "enabled": true,
          "numberOfSpecialCharacters": 1,
          "requireAtLeastOneNumber": true,
          "requireUpperandLowerCase": true
        }
      ]
    },
    "experimentalFeatures": {
      "description": "Experimental features and settings.",
      "type": "object",
      "additionalProperties": true,
      "properties": {
        "codyRestrictUsersFeatureFlag": {
          "description": "Restrict Cody to only be enabled for users that have a feature flag labeled \"cody-experimental\" set to true. You must create a feature flag with this ID after enabling this setting: https://docs.sourcegraph.com/dev/how-to/use_feature_flags#create-a-feature-flag.",
          "type": "boolean",
          "default": false
        },
        "rateLimitAnonymous": {
          "description": "Configures the hourly rate limits for anonymous calls to the GraphQL API. Setting limit to 0 disables the limiter. This is only relevant if unauthenticated calls to the API are permitted.",
          "type": "integer",
          "default": 500
        },
        "eventLogging": {
          "description": "Enables user event logging inside of the Sourcegraph instance. This will allow admins to have greater visibility of user activity, such as frequently viewed pages, frequent searches, and more. These event logs (and any specific user actions) are only stored locally, and never leave this Sourcegraph instance.",
          "type": "string",
          "enum": ["enabled", "disabled"],
          "default": "enabled"
        },
        "passwordPolicy": {
          "description": "DEPRECATED: this is now a standard feature see: auth.passwordPolicy",
          "type": "object",
          "additionalProperties": false,
          "properties": {
            "enabled": {
              "description": "Enables password policy",
              "type": "boolean",
              "default": true
            },
            "minimumLength": {
              "description": "DEPRECATED: replaced by auth.minPasswordLength",
              "type": "integer",
              "default": 12
            },
            "numberOfSpecialCharacters": {
              "description": "The required number of special characters",
              "type": "integer",
              "default": 2
            },
            "requireAtLeastOneNumber": {
              "description": "Does the password require a number",
              "type": "boolean",
              "default": true
            },
            "requireUpperandLowerCase": {
              "description": "Require Mixed characters",
              "type": "boolean",
              "default": true
            }
          }
        },
        "debug.log": {
          "description": "Turns on debug logging for specific debugging scenarios.",
          "type": "object",
          "additionalProperties": false,
          "properties": {
            "extsvc.gitlab": {
              "description": "Log GitLab API requests.",
              "type": "boolean",
              "default": false
            }
          }
        },
        "structuralSearch": {
          "description": "Enables structural search.",
          "type": "string",
          "enum": ["enabled", "disabled"],
          "default": "enabled"
        },
        "perforce": {
          "description": "Allow adding Perforce code host connections",
          "type": "string",
          "enum": ["enabled", "disabled"],
          "default": "enabled"
        },
        "goPackages": {
          "description": "Allow adding Go package host connections",
          "type": "string",
          "enum": ["enabled", "disabled"],
          "default": "disabled"
        },
        "jvmPackages": {
          "description": "Allow adding JVM package host connections",
          "type": "string",
          "enum": ["enabled", "disabled"],
          "default": "disabled"
        },
        "npmPackages": {
          "description": "Allow adding npm package code host connections",
          "type": "string",
          "enum": ["enabled", "disabled"],
          "default": "disabled"
        },
        "pythonPackages": {
          "description": "Allow adding Python package code host connections",
          "type": "string",
          "enum": ["enabled", "disabled"],
          "default": "disabled"
        },
        "rustPackages": {
          "description": "Allow adding Rust package code host connections",
          "type": "string",
          "enum": ["enabled", "disabled"],
          "default": "disabled"
        },
        "rubyPackages": {
          "description": "Allow adding Ruby package host connections",
          "type": "string",
          "enum": ["enabled", "disabled"],
          "default": "disabled"
        },
        "pagure": {
          "description": "Allow adding Pagure code host connections",
          "type": "string",
          "enum": ["enabled", "disabled"],
          "default": "disabled"
        },
        "subRepoPermissions": {
          "type": "object",
          "additionalProperties": false,
          "properties": {
            "enabled": {
              "description": "Enables sub-repo permission checking",
              "type": "boolean",
              "default": false
            },
            "userCacheSize": {
              "description": "The number of user permissions to cache",
              "type": "integer",
              "default": 1000,
              "minimum": 1
            },
            "userCacheTTLSeconds": {
              "description": "The TTL in seconds for cached user permissions",
              "type": "integer",
              "default": 10,
              "minimum": 1
            }
          }
        },
        "tls.external": {
          "description": "Global TLS/SSL settings for Sourcegraph to use when communicating with code hosts.",
          "type": "object",
          "additionalProperties": false,
          "properties": {
            "insecureSkipVerify": {
              "description": "insecureSkipVerify controls whether a client verifies the server's certificate chain and host name.\nIf InsecureSkipVerify is true, TLS accepts any certificate presented by the server and any host name in that certificate. In this mode, TLS is susceptible to man-in-the-middle attacks.",
              "type": "boolean",
              "default": false
            },
            "certificates": {
              "description": "TLS certificates to accept. This is only necessary if you are using self-signed certificates or an internal CA. Can be an internal CA certificate or a self-signed certificate. To get the certificate of a webserver run `openssl s_client -connect HOST:443 -showcerts < /dev/null 2> /dev/null | openssl x509 -outform PEM`. To escape the value into a JSON string, you may want to use a tool like https://json-escape-text.now.sh. NOTE: System Certificate Authorities are automatically included.",
              "type": "array",
              "items": {
                "type": "string",
                "pattern": "^-----BEGIN CERTIFICATE-----\n",
                "examples": ["-----BEGIN CERTIFICATE-----\n..."]
              }
            }
          }
        },
        "customGitFetch": {
          "description": "JSON array of configuration that maps from Git clone URL domain/path to custom git fetch command. To enable this feature set environment variable `ENABLE_CUSTOM_GIT_FETCH` as `true` on gitserver.",
          "type": "array",
          "items": {
            "title": "CustomGitFetchMapping",
            "description": "Mapping from Git clone URl domain/path to git fetch command. The `domainPath` field contains the Git clone URL domain/path part. The `fetch` field contains the custom git fetch command.",
            "type": "object",
            "additionalProperties": false,
            "required": ["domainPath", "fetch"],
            "properties": {
              "domainPath": {
                "description": "Git clone URL domain/path",
                "type": "string"
              },
              "fetch": {
                "description": "Git fetch command",
                "type": "string",
                "minLength": 1
              }
            }
          },
          "examples": [
            [
              {
                "domainPath": "somecodehost.com/path/to/repo",
                "fetch": "customgitbinary someflag"
              },
              {
                "domainPath": "somecodehost.com/path/to/anotherrepo",
                "fetch": "customgitbinary someflag anotherflag"
              }
            ]
          ]
        },
        "search.index.revisions": {
          "description": "An array of objects describing rules for extra revisions (branch, ref, tag, commit sha, etc) to be indexed for all repositories that match them. We always index the default branch (\"HEAD\") and revisions in version contexts. This allows specifying additional revisions. Sourcegraph can index up to 64 branches per repository.",
          "type": "array",
          "items": {
            "type": "object",
            "title": "SearchIndexRevisionsRule",
            "additionalProperties": false,
            "required": ["revisions"],
            "anyOf": [
              {
                "required": ["name"]
              }
            ],
            "properties": {
              "name": {
                "description": "Regular expression which matches against the name of a repository (e.g. \"^github\\.com/owner/name$\").",
                "type": "string",
                "format": "regex"
              },
              "revisions": {
                "description": "Revisions to index",
                "type": "array",
                "items": {
                  "type": "string",
                  "minLength": 1
                }
              }
            }
          },
          "examples": [
            [
              {
                "name": "^github.com/org/.*",
                "revisions": ["3.17", "f6ca985c27486c2df5231ea3526caa4a4108ffb6", "v3.17.1"]
              }
            ]
          ]
        },
        "search.index.branches": {
          "description": "A map from repository name to a list of extra revs (branch, ref, tag, commit sha, etc) to index for a repository. We always index the default branch (\"HEAD\") and revisions in version contexts. This allows specifying additional revisions. Sourcegraph can index up to 64 branches per repository.",
          "type": "object",
          "additionalProperties": {
            "type": "array",
            "items": {
              "type": "string"
            },
            "maxItems": 64
          },
          "examples": [
            {
              "github.com/sourcegraph/sourcegraph": ["3.17", "f6ca985c27486c2df5231ea3526caa4a4108ffb6", "v3.17.1"],
              "name/of/repo": ["develop"]
            }
          ]
        },
        "search.index.query.contexts": {
          "description": "Enables indexing of revisions of repos matching any query defined in search contexts.",
          "type": "boolean",
          "default": false
        },
        "enableGRPC": {
          "description": "Enables gRPC for communication between internal services",
          "type": "boolean",
          "default": false,
          "!go": {
            "pointer": false
          }
        },
        "enablePermissionsWebhooks": {
          "description": "Enables webhook consumers to sync permissions from external services faster than the defaults schedule",
          "type": "boolean",
          "default": false,
          "!go": {
            "pointer": false
          }
        },
        "enableStorm": {
          "description": "Enables the Storm frontend architecture changes.",
          "type": "boolean",
          "default": false,
          "!go": {
            "pointer": false
          }
        },
        "ranking": {
          "description": "Experimental search result ranking options.",
          "type": "object",
          "properties": {
            "repoScores": {
              "description": "a map of URI directories to numeric scores for specifying search result importance, like {\"github.com\": 500, \"github.com/sourcegraph\": 300, \"github.com/sourcegraph/sourcegraph\": 100}. Would rank \"github.com/sourcegraph/sourcegraph\" as 500+300+100=900, and \"github.com/other/foo\" as 500.",
              "type": "object",
              "default": {},
              "group": "Search",
              "additionalProperties": {
                "type": "number"
              }
            },
            "maxReorderQueueSize": {
              "description": "The maximum number of search results that can be buffered to sort results. -1 is unbounded. The default is 24. Set this to small integers to limit latency increases from slow backends.",
              "default": 24,
              "type": "integer",
              "group": "Search",
              "!go": {
                "pointer": true
              }
            },
            "maxQueueMatchCount": {
              "description": "The maximum number of matches that can be buffered to sort results. The default is -1 (unbounded). Setting this to a positive integer protects frontend against OOMs for queries with extremely high count of matches per repository.",
              "default": -1,
              "type": "integer",
              "group": "Search",
              "!go": {
                "pointer": true
              }
            },
            "maxQueueSizeBytes": {
              "description": "The maximum number of bytes that can be buffered to sort results. The default is -1 (unbounded). Setting this to a positive integer protects frontend against OOMs.",
              "default": -1,
              "type": "integer",
              "group": "Search",
              "!go": {
                "pointer": true
              }
            },
            "maxReorderDurationMS": {
              "description": "The maximum time in milliseconds we wait until we flush the results queue. The default is 0 (unbounded). The larger the value the more stable the ranking and the higher the MEM pressure on frontend.",
              "type": "integer",
              "default": 0,
              "group": "Search"
            },
            "documentRanksWeight": {
              "description": "Controls the impact of document ranks on the final ranking when the 'search-ranking' feature is enabled. This is intended for internal testing purposes only, it's not recommended for users to change this.",
              "type": "number",
              "default": 4500,
              "group": "Search",
              "!go": {
                "pointer": true
              }
            },
            "flushWallTimeMS": {
              "description": "Controls the amount of time that Zoekt shards collect and rank results when the 'search-ranking' feature is enabled. Larger values give a more stable ranking, but searches can take longer to return an initial result.",
              "type": "integer",
              "default": 500,
              "group": "Search"
            }
          }
        },
        "search.sanitization": {
          "description": "Allows site admins to specify a list of regular expressions representing matched content that should be omitted from search results. Also allows admins to specify the name of an organization within their Sourcegraph instance whose members are trusted and will not have their search results sanitized. Enable this feature by adding at least one valid regular expression to the value of the `sanitizePatterns` field on this object. Site admins will not have their searches sanitized.",
          "type": "object",
          "properties": {
            "sanitizePatterns": {
              "description": "An array of regular expressions representing matched content that should be omitted from search result events. This does not prevent users from accessing file contents through other means if they have read access. Values added to this array must be valid Go regular expressions. Site admins will not have their search results sanitized.",
              "type": "array",
              "items": {
                "type": "string",
                "format": "regex"
              }
            },
            "orgName": {
              "description": "Optionally specify the name of an organization within this Sourcegraph instance containing users whose searches should not be sanitized. Admins: ensure that ALL members of this org are trusted users. If no org exists with the given name then there will be no effect. If no org name is specified then all non-admin users will have their searches sanitized if this feature is enabled.",
              "type": "string"
            }
          }
        },
        "enableGithubInternalRepoVisibility": {
          "description": "Enable support for visibility of internal Github repositories",
          "type": "boolean",
          "default": false
        },
        "gitServerPinnedRepos": {
          "description": "List of repositories pinned to specific gitserver instances. The specified repositories will remain at their pinned servers on scaling the cluster. If the specified pinned server differs from the current server that stores the repository, then it must be re-cloned to the specified server.",
          "type": "object",
          "additionalProperties": {
            "type": "string"
          },
          "examples": [
            {
              "github.com/foo/bar": "gitserverHostname",
              "github.com/foo/bar2": "gitserverHostname2"
            }
          ]
        },
        "insightsAlternateLoadingStrategy": {
          "description": "Use an in-memory strategy of loading Code Insights. Should only be used for benchmarking on large instances, not for customer use currently.",
          "type": "boolean",
          "default": false
        },
        "insightsBackfillerV2": {
          "description": "DEPRECATED: Setting any value to this flag has no effect.",
          "type": "boolean",
          "default": true,
          "!go": {
            "pointer": true
          }
        },
        "insightsDataRetention": {
          "description": "Code insights data points beyond the sample size defined in the site configuration will be periodically archived",
          "type": "boolean",
          "default": true,
          "!go": {
            "pointer": true
          }
        }
      },
      "examples": [
        {
          "customGitFetch": [
            {
              "domainPath": "somecodehost.com/path/to/repo",
              "fetch": "customgitbinary someflag"
            },
            {
              "domainPath": "somecodehost.com/path/to/anotherrepo",
              "fetch": "customgitbinary someflag anotherflag"
            }
          ]
        },
        {
          "tls.external": {
            "certificates": ["-----BEGIN CERTIFICATE-----\n..."],
            "insecureSkipVerify": true
          }
        }
      ],
      "group": "Experimental"
    },
    "batchChanges.enabled": {
      "description": "Enables/disables the Batch Changes feature.",
      "type": "boolean",
      "!go": {
        "pointer": true
      },
      "group": "BatchChanges",
      "default": true
    },
    "batchChanges.enforceForks": {
      "description": "When enabled, all branches created by batch changes will be pushed to forks of the original repository.",
      "type": "boolean",
      "group": "BatchChanges",
      "default": false
    },
    "batchChanges.restrictToAdmins": {
      "description": "When enabled, only site admins can create and apply batch changes.",
      "type": "boolean",
      "!go": {
        "pointer": true
      },
      "group": "BatchChanges",
      "default": false
    },
    "batchChanges.rolloutWindows": {
      "description": "Specifies specific windows, which can have associated rate limits, to be used when reconciling published changesets (creating or updating). All days and times are handled in UTC.",
      "type": "array",
      "!go": {
        "pointer": true
      },
      "group": "BatchChanges",
      "items": {
        "title": "BatchChangeRolloutWindow",
        "type": "object",
        "required": ["rate"],
        "additionalProperties": false,
        "properties": {
          "rate": {
            "description": "The rate changesets will be published at.",
            "oneOf": [
              {
                "type": "number",
                "minimum": 0,
                "maximum": 0
              },
              {
                "type": "string",
                "pattern": "^(unlimited|[0-9]+\\/(sec|secs|second|seconds|min|mins|minute|minutes|hr|hrs|hour|hours))$"
              }
            ]
          },
          "start": {
            "description": "Window start time. If omitted, no time window is applied to the day(s) that match this rule.",
            "type": "string",
            "pattern": "^[0-9]?[0-9]:[0-9]{2}$"
          },
          "end": {
            "description": "Window end time. If omitted, no time window is applied to the day(s) that match this rule.",
            "type": "string",
            "pattern": "^[0-9]?[0-9]:[0-9]{2}$"
          },
          "days": {
            "description": "Day(s) the window applies to. If omitted, this rule applies to all days of the week.",
            "type": "array",
            "items": {
              "type": "string",
              "pattern": "^([mM]on(day)?|[tT]ue(s|sday)?|[wW]ed(nesday)?|[tT]hu(r|rs|rsday)?|[fF]ri(day)?|[sS]at(urday)?|[sS]un(day)?)$"
            }
          }
        },
        "dependencies": {
          "start": ["end"]
        }
      },
      "examples": [
        {
          "rate": "10/hour",
          "days": ["saturday", "sunday"],
          "start": "06:00",
          "end": "20:00"
        }
      ]
    },
    "batchChanges.disableWebhooksWarning": {
      "description": "Hides Batch Changes warnings about webhooks not being configured.",
      "type": "boolean",
      "group": "BatchChanges",
      "default": false
    },
    "batchChanges.changesetsRetention": {
      "description": "How long changesets will be retained after they have been detached from a batch change.",
      "type": "string",
      "group": "BatchChanges",
      "examples": ["336h", "48h", "5h30m40s"]
    },
    "codeIntelAutoIndexing.enabled": {
      "description": "Enables/disables the code intel auto-indexing feature. Currently experimental.",
      "type": "boolean",
      "!go": {
        "pointer": true
      },
      "group": "Code intelligence",
      "default": false
    },
    "codeIntelAutoIndexing.indexerMap": {
      "description": "Overrides the default Docker images used by auto-indexing.",
      "type": "object",
      "additionalProperties": {
        "type": "string"
      },
      "group": "Code intelligence",
      "default": null,
      "examples": [
        {
          "go": "sourcegraph/lsif-go:latest",
          "java": "sourcegraph/lsif-java:latest"
        }
      ]
    },
    "codeIntelAutoIndexing.policyRepositoryMatchLimit": {
      "description": "The maximum number of repositories to which a single auto-indexing policy can apply. Default is -1, which is unlimited.",
      "type": "integer",
      "!go": {
        "pointer": true
      },
      "group": "Code intelligence",
      "default": -1
    },
    "codeIntelAutoIndexing.allowGlobalPolicies": {
      "description": "Whether auto-indexing policies may apply to all repositories on the Sourcegraph instance. Default is false. The policyRepositoryMatchLimit setting still applies to such auto-indexing policies.",
      "type": "boolean",
      "!go": {
        "pointer": true
      },
      "group": "Code intelligence",
      "default": false
    },
    "codeIntelRanking.documentReferenceCountsEnabled": {
      "description": "Enables/disables the document reference counts feature. Currently experimental.",
      "type": "boolean",
      "!go": {
        "pointer": true
      },
      "group": "Code intelligence",
      "default": false
    },
    "codeIntelRanking.documentReferenceCountsGraphKey": {
      "description": "An arbitrary identifier used to group calculated rankings from SCIP data (including the SCIP export).",
      "type": "string",
      "group": "Code intelligence",
      "examples": ["dev"]
    },
    "codeIntelRanking.documentReferenceCountsDerivativeGraphKeyPrefix": {
      "description": "An arbitrary identifier used to group calculated rankings from SCIP data (excluding the SCIP export).",
      "type": "string",
      "group": "Code intelligence",
      "examples": [""]
    },
    "codeIntelRanking.staleResultsAge": {
      "description": "The interval at which to run the reduce job that computes document reference counts. Default is 24hrs.",
      "type": "integer",
      "default": 24,
      "group": "Code intelligence"
    },
    "corsOrigin": {
      "description": "Required when using any of the native code host integrations for Phabricator, GitLab, or Bitbucket Server. It is a space-separated list of allowed origins for cross-origin HTTP requests which should be the base URL for your Phabricator, GitLab, or Bitbucket Server instance.",
      "type": "string",
      "examples": ["https://my-phabricator.example.com https://my-bitbucket.example.com https://my-gitlab.example.com"],
      "pattern": "^((https?:\\/\\/[\\w-\\.]+)( https?:\\/\\/[\\w-\\.]+)*)|\\*$",
      "group": "Security"
    },
    "lsifEnforceAuth": {
      "description": "Whether or not LSIF uploads will be blocked unless a valid LSIF upload token is provided.",
      "type": "boolean",
      "default": false,
      "group": "Security"
    },
    "disableNonCriticalTelemetry": {
      "description": "DEPRECATED. Has no effect.",
      "type": "boolean",
      "default": false,
      "group": "Misc."
    },
    "disableFeedbackSurvey": {
      "description": "Disable the feedback survey",
      "type": "boolean",
      "default": false,
      "group": "Misc."
    },
    "disableAutoGitUpdates": {
      "description": "Disable periodically fetching git contents for existing repositories.",
      "type": "boolean",
      "default": false,
      "group": "External services"
    },
    "disableAutoCodeHostSyncs": {
      "description": "Disable periodic syncs of configured code host connections (repository metadata, permissions, batch changes changesets, etc)",
      "type": "boolean",
      "default": false,
      "group": "External services"
    },
    "gitUpdateInterval": {
      "description": "JSON array of repo name patterns and update intervals. If a repo matches a pattern, the associated interval will be used. If it matches no patterns a default backoff heuristic will be used. Pattern matches are attempted in the order they are provided.",
      "type": "array",
      "items": {
        "title": "UpdateIntervalRule",
        "type": "object",
        "required": ["pattern", "interval"],
        "additionalProperties": false,
        "properties": {
          "pattern": {
            "description": "A regular expression matching a repo name",
            "type": "string",
            "minLength": 1
          },
          "interval": {
            "description": "An integer representing the number of minutes to wait until the next update",
            "type": "integer",
            "minimum": 1
          }
        }
      },
      "group": "External services",
      "examples": [
        [
          {
            "pattern": "^github.com/sourcegraph/.*",
            "interval": 5
          },
          {
            "pattern": "^bitbucket.org/.*",
            "interval": 10
          }
        ]
      ]
    },
    "disablePublicRepoRedirects": {
      "description": "Disable redirects to sourcegraph.com when visiting public repositories that can't exist on this server.",
      "type": "boolean",
      "group": "External services",
      "examples": [true]
    },
    "git.cloneURLToRepositoryName": {
      "description": "JSON array of configuration that maps from Git clone URL to repository name. Sourcegraph automatically resolves remote clone URLs to their proper code host. However, there may be non-remote clone URLs (e.g., in submodule declarations) that Sourcegraph cannot automatically map to a code host. In this case, use this field to specify the mapping. The mappings are tried in the order they are specified and take precedence over automatic mappings.",
      "type": "array",
      "items": {
        "title": "CloneURLToRepositoryName",
        "description": "Describes a mapping from clone URL to repository name. The `from` field contains a regular expression with named capturing groups. The `to` field contains a template string that references capturing group names. For instance, if `from` is \"^../(?P<name>\\w+)$\" and `to` is \"github.com/user/{name}\", the clone URL \"../myRepository\" would be mapped to the repository name \"github.com/user/myRepository\".",
        "type": "object",
        "additionalProperties": false,
        "required": ["from", "to"],
        "properties": {
          "from": {
            "description": "A regular expression that matches a set of clone URLs. The regular expression should use the Go regular expression syntax (https://golang.org/pkg/regexp/) and contain at least one named capturing group. The regular expression matches partially by default, so use \"^...$\" if whole-string matching is desired.",
            "type": "string"
          },
          "to": {
            "description": "The repository name output pattern. This should use `{matchGroup}` syntax to reference the capturing groups from the `from` field.",
            "type": "string"
          }
        }
      },
      "group": "External services",
      "examples": [
        [
          {
            "from": "^../(?P<name>\\w+)$",
            "to": "github.com/user/{name}"
          }
        ]
      ]
    },
    "gitLongCommandTimeout": {
      "description": "Maximum number of seconds that a long Git command (e.g. clone or remote update) is allowed to execute. The default is 3600 seconds, or 1 hour.",
      "type": "integer",
      "default": 3600,
      "group": "External services"
    },
    "gitMaxConcurrentClones": {
      "description": "Maximum number of git clone processes that will be run concurrently per gitserver to update repositories. Note: the global git update scheduler respects gitMaxConcurrentClones. However, we allow each gitserver to run upto gitMaxConcurrentClones to allow for urgent fetches. Urgent fetches are used when a user is browsing a PR and we do not have the commit yet.",
      "type": "integer",
      "default": 5,
      "group": "External services"
    },
    "gitMaxCodehostRequestsPerSecond": {
      "description": "Maximum number of remote code host git operations (e.g. clone or ls-remote) to be run per second per gitserver. Default is -1, which is unlimited.",
      "type": "integer",
      "!go": {
        "pointer": true
      },
      "default": -1,
      "group": "External services"
    },
    "syntaxHighlighting": {
      "title": "SyntaxHighlighting",
      "description": "Syntax highlighting configuration",
      "type": "object",
      "required": ["engine", "languages", "symbols"],
      "properties": {
        "engine": {
          "title": "SyntaxHighlightingEngine",
          "type": "object",
          "required": ["default"],
          "properties": {
            "default": {
              "description": "The default syntax highlighting engine to use",
              "type": "string",
              "enum": ["tree-sitter", "syntect", "scip-syntax"]
            },
            "overrides": {
              "description": "Manually specify overrides for syntax highlighting engine per language",
              "type": "object",
              "additionalProperties": {
                "type": "string",
                "enum": ["tree-sitter", "syntect", "scip-syntax"]
              }
            }
          }
        },
        "languages": {
          "title": "SyntaxHighlightingLanguage",
          "type": "object",
          "required": ["extensions", "patterns"],
          "properties": {
            "extensions": {
              "description": "Map of extension to language",
              "type": "object",
              "additionalProperties": {
                "type": "string"
              }
            },
            "patterns": {
              "description": "Map of patterns to language. Will return after first match, if any.",
              "type": "array",
              "items": {
                "title": "SyntaxHighlightingLanguagePatterns",
                "type": "object",
                "required": ["pattern", "language"],
                "properties": {
                  "pattern": {
                    "description": "Regular expression which matches the filepath",
                    "type": "string",
                    "format": "regex"
                  },
                  "language": {
                    "description": "Name of the language if pattern matches",
                    "type": "string"
                  }
                }
              }
            }
          }
        },
        "symbols": {
          "title": "SymbolConfiguration",
          "description": "Configure symbol generation",
          "type": "object",
          "required": ["engine"],
          "properties": {
            "engine": {
              "description": "Manually specify overrides for symbol generation engine per language",
              "type": "object",
              "additionalProperties": {
                "type": "string",
                "enum": ["universal-ctags", "scip-ctags", "off"]
              }
            }
          }
        }
      },
      "examples": [
        {
          "engine": {
            "default": "tree-sitter",
            "overrides": {
              "go": "syntect"
            }
          },
          "languages": {
            "extensions": {
              "go": "go",
              "ts": "typescript"
            },
            "patterns": [
              {
                "match": "^package main$",
                "language": "go"
              }
            ]
          }
        }
      ]
    },
    "repoListUpdateInterval": {
      "description": "Interval (in minutes) for checking code hosts (such as GitHub, Gitolite, etc.) for new repositories.",
      "type": "integer",
      "default": 1,
      "group": "External services"
    },
    "repoConcurrentExternalServiceSyncers": {
      "description": "The number of concurrent external service syncers that can run.",
      "type": "integer",
      "default": 3,
      "group": "External services"
    },
    "repoPurgeWorker": {
      "description": "Configuration for repository purge worker.",
      "type": "object",
      "group": "External services",
      "additionalProperties": false,
      "default": {
        "interval": 15,
        "deletedTTL": 60
      },
      "properties": {
        "intervalMinutes": {
          "type": "integer",
          "description": "Interval in minutes at which to run purge jobs. Set to 0 to disable.",
          "default": "15",
          "minimum": 0
        },
        "deletedTTLMinutes": {
          "type": "integer",
          "description": "Repository TTL in minutes after deletion before it becomes eligible to be purged. A migration or admin could accidentally remove all or a significant number of repositories - recloning all of them is slow, so a TTL acts as a grace period so that admins can recover from accidental deletions",
          "default": "60",
          "minimum": 0
        }
      }
    },
    "scim.authToken": {
      "type": "string",
      "description": "DISCLAIMER: UNDER DEVELOPMENT. THE ENDPOINT DOES NOT COMPLY WITH THE SCIM STANDARD YET. The SCIM auth token is used to authenticate SCIM requests. If not set, SCIM is disabled.",
      "default": "",
      "group": "External services"
    },
    "scim.identityProvider": {
      "type": "string",
      "enum": ["STANDARD", "Azure AD"],
      "description": "Identity provider used for SCIM support.  \"STANDARD\" should be used unless a more specific value is available",
      "default": "STANDARD",
      "group": "External services"
    },
    "maxReposToSearch": {
      "description": "DEPRECATED: Configure maxRepos in search.limits. The maximum number of repositories to search across. The user is prompted to narrow their query if exceeded. Any value less than or equal to zero means unlimited.",
      "type": "integer",
      "default": -1,
      "group": "Search"
    },
    "search.limits": {
      "description": "Limits that search applies for number of repositories searched and timeouts.",
      "type": "object",
      "group": "Search",
      "additionalProperties": false,
      "properties": {
        "maxTimeoutSeconds": {
          "description": "The maximum value for \"timeout:\" that search will respect. \"timeout:\" values larger than maxTimeoutSeconds are capped at maxTimeoutSeconds. Note: You need to ensure your load balancer / reverse proxy in front of Sourcegraph won't timeout the request for larger values. Note: Too many large rearch requests may harm Soucregraph for other users. Defaults to 1 minute.",
          "type": "integer",
          "default": "60",
          "minimum": 1
        },
        "maxRepos": {
          "description": "The maximum number of repositories to search across. The user is prompted to narrow their query if exceeded. Any value less than or equal to zero means unlimited.",
          "type": "integer",
          "default": -1
        },
        "commitDiffMaxRepos": {
          "description": "The maximum number of repositories to search across when doing a \"type:diff\" or \"type:commit\". The user is prompted to narrow their query if the limit is exceeded. There is a separate limit (commitDiffWithTimeFilterMaxRepos) when \"after:\" or \"before:\" is specified because those queries are faster. Defaults to 50.",
          "type": "integer",
          "default": 50,
          "minimum": 1
        },
        "commitDiffWithTimeFilterMaxRepos": {
          "description": "The maximum number of repositories to search across when doing a \"type:diff\" or \"type:commit\" with a \"after:\" or \"before:\" filter. The user is prompted to narrow their query if the limit is exceeded. There is a separate limit (commitDiffMaxRepos) when \"after:\" or \"before:\" is not specified because those queries are slower. Defaults to 10000.",
          "type": "integer",
          "default": 10000,
          "minimum": 1
        }
      },
      "examples": [
        {
          "maxTimeoutSeconds": 60,
          "maxRepos": 200,
          "commitDiffMaxRepos": 50,
          "commitDiffWithTimeFilterMaxRepos": 5000
        }
      ]
    },
    "parentSourcegraph": {
      "description": "URL to fetch unreachable repository details from. Defaults to \"https://sourcegraph.com\"",
      "type": "object",
      "additionalProperties": false,
      "properties": {
        "url": {
          "type": "string",
          "default": "https://sourcegraph.com"
        }
      },
      "group": "External services",
      "examples": [
        {
          "url": "https://sourcegraph.example.com"
        }
      ]
    },
    "auth.accessTokens": {
      "description": "Settings for access tokens, which enable external tools to access the Sourcegraph API with the privileges of the user.",
      "type": "object",
      "additionalProperties": false,
      "properties": {
        "allow": {
          "description": "Allow or restrict the use of access tokens. The default is \"all-users-create\", which enables all users to create access tokens. Use \"none\" to disable access tokens entirely. Use \"site-admin-create\" to restrict creation of new tokens to admin users (existing tokens will still work until revoked).",
          "type": "string",
          "enum": ["all-users-create", "site-admin-create", "none"],
          "default": "all-users-create"
        }
      },
      "default": {
        "allow": "all-users-create"
      },
      "examples": [
        {
          "allow": "site-admin-create"
        },
        {
          "allow": "none"
        }
      ],
      "group": "Security"
    },
    "authz.enforceForSiteAdmins": {
      "description": "When true, site admins will only be able to see private code they have access to via our authz system.",
      "type": "boolean",
      "default": false
    },
    "authz.refreshInterval": {
      "description": "Time interval (in seconds) of how often each component picks up authorization changes in external services.",
      "type": "integer",
      "default": 5
    },
    "externalService.userMode": {
      "description": "Enable to allow users to add external services for public and private repositories to the Sourcegraph instance.",
      "type": "string",
      "enum": ["public", "disabled", "all"],
      "default": "disabled"
    },
    "permissions.userMapping": {
      "description": "Settings for Sourcegraph permissions, which allow the site admin to explicitly manage repository permissions via the GraphQL API. This setting cannot be enabled if repository permissions for any specific external service are enabled (i.e., when the external service's `authorization` field is set).",
      "type": "object",
      "additionalProperties": false,
      "properties": {
        "enabled": {
          "description": "Whether permissions user mapping is enabled. There must be no `authorization` field in any external service configuration before enabling this.",
          "type": "boolean",
          "default": false
        },
        "bindID": {
          "description": "The type of identifier to identify a user. The default is \"email\", which uses the email address to identify a user. Use \"username\" to identify a user by their username. Changing this setting will erase any permissions created for users that do not yet exist.",
          "type": "string",
          "enum": ["email", "username"],
          "default": "email"
        }
      },
      "default": {
        "enabled": true,
        "bindID": "email"
      },
      "examples": [
        {
          "bindID": "email"
        },
        {
          "bindID": "username"
        }
      ],
      "group": "Security"
    },
    "permissions.syncScheduleInterval": {
      "description": "Time interval (in seconds) of how often each component picks up authorization changes in external services.",
      "type": "integer",
      "default": 15
    },
    "permissions.syncOldestUsers": {
      "description": "Number of user permissions to schedule for syncing in single scheduler iteration.",
      "type": "integer",
      "default": 10,
      "!go": {
        "pointer": true
      }
    },
    "permissions.syncOldestRepos": {
      "description": "Number of repo permissions to schedule for syncing in single scheduler iteration.",
      "type": "integer",
      "default": 10,
      "!go": {
        "pointer": true
      }
    },
    "permissions.syncUsersBackoffSeconds": {
      "description": "Don't sync a user's permissions if they have synced within the last n seconds.",
      "type": "integer",
      "default": 60
    },
    "permissions.syncReposBackoffSeconds": {
      "description": "Don't sync a repo's permissions if it has synced within the last n seconds.",
      "type": "integer",
      "default": 60
    },
    "permissions.syncUsersMaxConcurrency": {
      "description": "The maximum number of user-centric permissions syncing jobs that can be spawned concurrently. Service restart is required to take effect for changes.",
      "type": "integer",
      "default": 1
    },
    "permissions.syncJobsHistorySize": {
      "description": "The number of last repo/user permission jobs to keep for history.",
      "type": "integer",
      "default": 5,
      "minimum": 5,
      "!go": {
        "pointer": true
      }
    },
    "permissions.syncJobCleanupInterval": {
      "description": "Time interval (in seconds) of how often cleanup worker should remove old jobs from permissions sync jobs table.",
      "type": "integer",
      "default": 60,
      "minimum": 1
    },
    "branding": {
      "description": "Customize Sourcegraph homepage logo and search icon.\n\nOnly available in Sourcegraph Enterprise.",
      "type": "object",
      "additionalProperties": false,
      "properties": {
        "light": {
          "$ref": "#/definitions/BrandAssets"
        },
        "dark": {
          "$ref": "#/definitions/BrandAssets"
        },
        "favicon": {
          "description": "The URL of the favicon to be used for your instance. We recommend using the following file format: ICO",
          "type": "string",
          "format": "uri"
        },
        "disableSymbolSpin": {
          "description": "Prevents the icon in the top-left corner of the screen from spinning on hover.",
          "type": "boolean",
          "default": false
        },
        "brandName": {
          "description": "String to display everywhere the brand name should be displayed. Defaults to \"Sourcegraph\"",
          "type": "string",
          "default": "Sourcegraph"
        }
      },
      "examples": [
        {
          "favicon": "https://example.com/favicon.ico",
          "light": {
            "logo": "https://example.com/logo_light.png",
            "symbol": "https://example.com/search_symbol_light_24x24.png"
          },
          "dark": {
            "logo": "https://example.com/logo_dark.png",
            "symbol": "https://example.com/search_symbol_dark_24x24.png"
          },
          "disableSymbolSpin": true
        }
      ]
    },
    "email.smtp": {
      "title": "SMTPServerConfig",
      "description": "The SMTP server used to send transactional emails.\nPlease see https://docs.sourcegraph.com/admin/config/email",
      "type": "object",
      "additionalProperties": false,
      "required": ["host", "port", "authentication"],
      "properties": {
        "host": {
          "description": "The SMTP server host.",
          "type": "string"
        },
        "port": {
          "description": "The SMTP server port.",
          "type": "integer"
        },
        "username": {
          "description": "The username to use when communicating with the SMTP server.",
          "type": "string"
        },
        "password": {
          "description": "The password to use when communicating with the SMTP server.",
          "type": "string"
        },
        "authentication": {
          "description": "The type of authentication to use for the SMTP server.",
          "type": "string",
          "enum": ["none", "PLAIN", "CRAM-MD5"]
        },
        "domain": {
          "description": "The HELO domain to provide to the SMTP server (if needed).",
          "type": "string"
        },
        "noVerifyTLS": {
          "description": "Disable TLS verification",
          "type": "boolean"
        },
        "additionalHeaders": {
          "description": "Additional headers to include on SMTP messages that cannot be configured with other 'email.smtp' fields.",
          "type": "array",
          "items": {
            "title": "Header",
            "type": "object",
            "required": ["key", "value"],
            "additionalProperties": false,
            "properties": {
              "key": {
                "type": "string"
              },
              "value": {
                "type": "string"
              },
              "sensitive": {
                "type": "boolean"
              }
            },
            "examples": [
              {
                "key": "",
                "value": ""
              }
            ]
          }
        }
      },
      "default": null,
      "examples": [
        {
          "host": "smtp.example.com",
          "port": 465,
          "username": "alice",
          "password": "mypassword",
          "authentication": "PLAIN"
        }
      ],
      "group": "Email"
    },
    "email.address": {
      "description": "The \"from\" address for emails sent by this server.\nPlease see https://docs.sourcegraph.com/admin/config/email",
      "type": "string",
      "format": "email",
      "group": "Email",
      "examples": ["noreply@sourcegraph.example.com"]
    },
    "email.senderName": {
      "description": "The name to use in the \"from\" address for emails sent by this server.",
      "type": "string",
      "group": "Email",
      "examples": ["Sourcegraph"]
    },
    "email.templates": {
      "description": "Configurable templates for some email types sent by Sourcegraph.",
      "type": "object",
      "properties": {
        "resetPassword": {
          "description": "Email sent on password resets. Available template variables: {{.Host}}, {{.Username}}, {{.URL}}",
          "$ref": "#/definitions/EmailTemplate"
        },
        "setPassword": {
          "description": "Email sent on account creation, if a password reset URL is created. Available template variables: {{.Host}}, {{.Username}}, {{.URL}}",
          "$ref": "#/definitions/EmailTemplate"
        }
      },
      "group": "Email",
      "examples": [
        {
          "resetPassword": {
            "subject": "Reset your password on {{.Host}}",
            "body": "To reset your password on {{.Host}}, please click the link below:\n\n{{.URL}}\n\nIf you did not request a password reset, please ignore this email. Your password will not change until you click the link and set a new password."
          },
          "setPassword": {
            "subject": "Set your password on {{.Host}}",
            "body": "To set your password on {{.Host}} and complete your account registration, please click the link below:\n\n{{.URL}}\n\nYour username is: {{.Username}}\n\nIf you did not sign up for an account on {{.Host}}, please ignore this email."
          }
        }
      ]
    },
    "executors.frontendURL": {
      "description": "The URL where Sourcegraph executors can reach the Sourcegraph instance. If not set, defaults to externalURL. URLs with a path (other than `/`) are not allowed. For Docker executors, the special hostname `host.docker.internal` can be used to refer to the Docker container's host.",
      "type": "string",
      "examples": ["https://sourcegraph.example.com"]
    },
    "executors.srcCLIImage": {
      "description": "The image to use for src-cli in executors. Use this value to pull from a custom image registry.",
      "type": "string",
      "default": "sourcegraph/src-cli"
    },
    "executors.srcCLIImageTag": {
      "description": "The tag to use for the src-cli image in executors. Use this value to use a custom tag. Sourcegraph by default uses the best match, so use this setting only if you really need to overwrite it and make sure to keep it updated.",
      "type": "string",
      "examples": ["4.1.0"]
    },
    "executors.lsifGoImage": {
      "description": "The tag to use for the lsif-go image in executors. Use this value to use a custom tag. Sourcegraph by default uses the best match, so use this setting only if you really need to overwrite it and make sure to keep it updated.",
      "type": "string",
      "examples": ["sourcegraph/lsif-go"]
    },
    "executors.batcheshelperImage": {
      "description": "The image to use for batch changes in executors. Use this value to pull from a custom image registry.",
      "type": "string",
      "default": "sourcegraph/batcheshelper"
    },
    "executors.batcheshelperImageTag": {
      "description": "The tag to use for the batcheshelper image in executors. Use this value to use a custom tag. Sourcegraph by default uses the best match, so use this setting only if you really need to overwrite it and make sure to keep it updated.",
      "type": "string",
      "examples": ["4.1.0"]
    },
    "executors.accessToken": {
      "description": "The shared secret between Sourcegraph and executors.",
      "type": "string",
      "minLength": 20,
      "examples": ["my-super-secret-access-token"]
    },
    "auth.userOrgMap": {
      "description": "Ensure that matching users are members of the specified orgs (auto-joining users to the orgs if they are not already a member). Provide a JSON object of the form `{\"*\": [\"org1\", \"org2\"]}`, where org1 and org2 are orgs that all users are automatically joined to. Currently the only supported key is `\"*\"`.",
      "type": "object",
      "additionalProperties": {
        "type": "array",
        "items": {
          "type": "string"
        }
      },
      "examples": [
        {
          "*": ["myorg1"]
        }
      ],
      "hide": true
    },
    "log": {
      "description": "Configuration for logging and alerting, including to external services.",
      "type": "object",
      "additionalProperties": false,
      "properties": {
        "sentry": {
          "description": "Configuration for Sentry",
          "type": "object",
          "additionalProperties": false,
          "properties": {
            "dsn": {
              "description": "Sentry Data Source Name (DSN). Per the Sentry docs (https://docs.sentry.io/quickstart/#about-the-dsn), it should match the following pattern: '{PROTOCOL}://{PUBLIC_KEY}@{HOST}/{PATH}{PROJECT_ID}'.",
              "type": "string",
              "pattern": "^https?://"
            },
            "backendDSN": {
              "description": "Sentry Data Source Name (DSN) for backend errors. Per the Sentry docs (https://docs.sentry.io/quickstart/#about-the-dsn), it should match the following pattern: '{PROTOCOL}://{PUBLIC_KEY}@{HOST}/{PATH}{PROJECT_ID}'.",
              "type": "string",
              "pattern": "^https?://"
            },
            "codeIntelDSN": {
              "description": "Sentry Data Source Name (DSN) for code intel errors. Per the Sentry docs (https://docs.sentry.io/quickstart/#about-the-dsn), it should match the following pattern: '{PROTOCOL}://{PUBLIC_KEY}@{HOST}/{PATH}{PROJECT_ID}'.",
              "type": "string",
              "pattern": "^https?://"
            }
          },
          "examples": [
            {
              "sentry": {
                "dsn": "https://public_key@sentry.example.com/project_id",
                "backendDSN": "https://public_key@sentry.example.com/backend_project_id",
                "codeIntelDSN": "https://public_key@sentry.example.com/codeintel_project_id"
              }
            }
          ]
        },
        "auditLog": {
          "description": "EXPERIMENTAL: Configuration for audit logging (specially formatted log entries for tracking sensitive events)",
          "type": "object",
          "additionalProperties": false,
          "properties": {
            "internalTraffic": {
              "description": "Capture security events performed by the internal traffic (adds significant noise).",
              "type": "boolean",
              "default": false
            },
            "graphQL": {
              "description": "Capture GraphQL requests and responses as part of the audit log.",
              "type": "boolean",
              "default": false
            },
            "gitserverAccess": {
              "description": "Capture gitserver access logs as part of the audit log.",
              "type": "boolean",
              "default": false
            },
            "severityLevel": {
              "description": "Severity logging level for the audit log.",
              "type": "string",
              "enum": ["DEBUG", "INFO", "WARN", "ERROR"],
              "default": "INFO"
            }
          },
          "required": ["internalTraffic", "graphQL", "gitserverAccess"],
          "examples": [
            {
              "internalTraffic": false,
              "graphQL": false,
              "gitserverAccess": false,
              "severityLevel": "INFO"
            }
          ]
        }
      }
    },
    "externalURL": {
      "description": "The externally accessible URL for Sourcegraph (i.e., what you type into your browser). Previously called `appURL`. Only root URLs are allowed.",
      "type": "string",
      "examples": ["https://sourcegraph.example.com"]
    },
    "observability.client": {
      "description": "EXPERIMENTAL: Configuration for client observability",
      "type": "object",
      "additionalProperties": false,
      "properties": {
        "openTelemetry": {
          "description": "Configuration for the client OpenTelemetry exporter",
          "type": "object",
          "properties": {
            "endpoint": {
              "description": "OpenTelemetry tracing collector endpoint. By default, Sourcegraph's \"/-/debug/otlp\" endpoint forwards data to the configured collector backend.",
              "type": "string",
              "examples": ["/-/debug/otlp", "https://COLLECTOR_ENDPOINT"],
              "default": "/-/debug/otlp"
            }
          }
        }
      },
      "examples": [
        {
          "openTelemetry": {
            "endpoint": "/-/debug/otlp"
          }
        },
        {
          "openTelemetry": {
            "endpoint": "https://opentelemetry.example.com"
          }
        }
      ]
    },
    "observability.tracing": {
      "description": "Configures distributed tracing within Sourcegraph. To learn more, refer to https://docs.sourcegraph.com/admin/observability/tracing",
      "type": "object",
      "properties": {
        "sampling": {
          "description": "Determines the conditions under which distributed traces are recorded. \"none\" turns off tracing entirely. \"selective\" (default) sends traces whenever `?trace=1` is present in the URL (though background jobs may still emit traces). \"all\" sends traces on every request. Note that this only affects the behavior of the distributed tracing client. To learn more about additional sampling and traace export configuration with the default tracing type \"opentelemetry\", refer to https://docs.sourcegraph.com/admin/observability/opentelemetry#tracing ",
          "type": "string",
          "enum": ["selective", "all", "none"],
          "default": "selective"
        },
        "type": {
          "description": "Determines what tracing provider to enable. For \"opentelemetry\", the required backend is an OpenTelemetry collector instance (deployed by default with Sourcegraph). For \"jaeger\", a Jaeger instance is required to be configured via Jaeger client environment variables: https://github.com/jaegertracing/jaeger-client-go#environment-variables",
          "type": "string",
          "enum": ["opentelemetry", "jaeger"],
          "default": "opentelemetry"
        },
        "debug": {
          "description": "Turns on debug logging of tracing client requests. This can be useful for debugging connectivity issues between the tracing client and tracing backend, the performance overhead of tracing, and other issues related to the use of distributed tracing. May have performance implications in production.",
          "type": "boolean",
          "default": false
        },
        "urlTemplate": {
          "description": "Template for linking to trace URLs - '{{ .TraceID }}' is replaced with the trace ID, and {{ .ExternalURL }} is replaced with the value of 'externalURL'. If none is set, no links are generated.",
          "type": "string",
          "examples": [
            "https://ui.honeycomb.io/$ORG/environments/$DATASET/trace?trace_id={{ .TraceID }}",
            "https://console.cloud.google.com/traces/list?tid={{ .TraceID }}&project=$PROJECT",
            "https://$ORGANIZATION.grafana.net/explore?orgId=1&left=[\"now-1h\",\"now\",\"$DATASOURCE\",{\"query\":\"{{ .TraceID }}\",\"queryType\":\"traceId\"}]",
            "{{ .ExternalURL }}/-/debug/jaeger/trace/{{ .TraceID }}"
          ]
        }
      },
      "examples": [
        {
          "sampling": "selective",
          "type": "opentelemetry",
          "debug": false,
          "urlTemplate": "https://ui.honeycomb.io/$ORG/environments/$DATASET/trace?trace_id={{ .TraceID }}"
        },
        {
          "sampling": "all",
          "type": "jaeger",
          "debug": true,
          "urlTemplate": "{{ .ExternalURL }}/-/debug/jaeger/trace/{{ .TraceID }}"
        }
      ]
    },
    "observability.alerts": {
      "description": "Configure notifications for Sourcegraph's built-in alerts.",
      "type": "array",
      "items": {
        "type": "object",
        "required": ["level", "notifier"],
        "properties": {
          "level": {
            "description": "Sourcegraph alert level to subscribe to notifications for.",
            "type": "string",
            "enum": ["warning", "critical"]
          },
          "notifier": {
            "type": "object",
            "properties": {
              "type": {
                "type": "string",
                "enum": ["slack", "pagerduty", "webhook", "email", "opsgenie"]
              }
            },
            "oneOf": [
              {
                "$ref": "#/definitions/NotifierSlack"
              },
              {
                "$ref": "#/definitions/NotifierPagerduty"
              },
              {
                "$ref": "#/definitions/NotifierWebhook"
              },
              {
                "$ref": "#/definitions/NotifierEmail"
              },
              {
                "$ref": "#/definitions/NotifierOpsGenie"
              }
            ],
            "!go": {
              "taggedUnionType": true
            }
          },
          "disableSendResolved": {
            "description": "Disable notifications when alerts resolve themselves.",
            "type": "boolean",
            "default": false
          },
          "owners": {
            "description": "Do not use. When set, only receive alerts owned by the specified teams. Used by Sourcegraph internally.",
            "type": "array",
            "items": {
              "type": "string"
            }
          }
        },
        "default": {
          "level": "critical",
          "notifier": {
            "type": ""
          }
        }
      },
      "examples": [
        {
          "level": "critical",
          "notifier": {
            "type": "slack",
            "url": "https://hooks.slack.com/services/...",
            "channel": "#alerts"
          }
        },
        {
          "level": "warning",
          "notifier": {
            "type": "email",
            "addresses": ["alerts@example.com"]
          }
        }
      ]
    },
    "observability.silenceAlerts": {
      "description": "Silence individual Sourcegraph alerts by identifier.",
      "type": "array",
      "items": {
        "type": "string"
      },
      "examples": [["warning_gitserver_disk_space_remaining"], ["critical_frontend_down", "warning_high_load"]]
    },
    "observability.logSlowSearches": {
      "description": "(debug) logs all search queries (issued by users, code intelligence, or API requests) slower than the specified number of milliseconds.",
      "type": "integer",
      "group": "Debug",
      "examples": [10000]
    },
    "observability.logSlowGraphQLRequests": {
      "description": "(debug) logs all GraphQL requests slower than the specified number of milliseconds.",
      "type": "integer",
      "group": "Debug",
      "examples": [10000]
    },
    "observability.captureSlowGraphQLRequestsLimit": {
      "description": "(debug) Set a limit to the amount of captured slow GraphQL requests being stored for visualization. For defining the threshold for a slow GraphQL request, see observability.logSlowGraphQLRequests.",
      "type": "integer",
      "group": "Debug",
      "examples": [2000]
    },
    "insights.backfill.interruptAfter": {
      "description": "Set the number of seconds an insight series will spend backfilling before being interrupted. Series are interrupted to prevent long running insights from exhausting all of the available workers. Interrupted series will be placed back in the queue and retried based on their priority.",
      "type": "integer",
      "group": "CodeInsights",
      "default": 60
    },
    "insights.backfill.repositoryGroupSize": {
      "description": "Set the number of repositories to batch in a group during backfilling.",
      "type": "integer",
      "group": "CodeInsights",
      "default": 10
    },
    "insights.backfill.repositoryConcurrency": {
      "description": "Number of repositories within the batch to backfill concurrently.",
      "type": "integer",
      "group": "CodeInsights",
      "default": 3,
      "maximum": 10,
      "minimum": 1
    },
    "insights.query.worker.concurrency": {
      "description": "Number of concurrent executions of a code insight query on a worker node",
      "type": "integer",
      "group": "CodeInsights",
      "default": 1,
      "examples": [10]
    },
    "insights.query.worker.rateLimit": {
      "description": "Maximum number of Code Insights queries initiated per second on a worker node.",
      "type": "number",
      "group": "CodeInsights",
      "default": 20,
      "examples": [10.0, 0.5],
      "!go": {
        "pointer": true
      }
    },
    "insights.query.worker.rateLimitBurst": {
      "description": "The allowed burst rate for the Code Insights queries per second rate limiter.",
      "type": "integer",
      "group": "CodeInsights",
      "default": 20,
      "examples": [10, 20]
    },
    "insights.historical.worker.rateLimit": {
      "description": "Maximum number of historical Code Insights data frames that may be analyzed per second.",
      "type": "number",
      "group": "CodeInsights",
      "default": 20,
      "examples": [50.0, 0.5],
      "!go": {
        "pointer": true
      }
    },
    "insights.historical.worker.rateLimitBurst": {
      "description": "The allowed burst rate for the Code Insights historical worker rate limiter.",
      "type": "integer",
      "group": "CodeInsights",
      "default": 20,
      "examples": [10, 20]
    },
    "insights.aggregations.bufferSize": {
      "description": "The size of the buffer for aggregations ran in-memory. A higher limit might strain memory for the frontend",
      "type": "integer",
      "group": "CodeInsights",
      "default": 500
    },
    "insights.aggregations.proactiveResultLimit": {
      "description": "The maximum number of results a proactive search aggregation can accept before stopping",
      "type": "integer",
      "group": "CodeInsights",
      "default": 50000
    },
    "insights.maximumSampleSize": {
      "description": "The maximum number of data points that will be available to view for a series on a code insight. Points beyond that will be stored in a separate table and available for data export.",
      "type": "integer",
      "group": "CodeInsights",
      "default": 30,
      "maximum": 90,
      "examples": [12, 24, 50]
    },
    "own.bestEffortTeamMatching": {
      "description": "The Own service will attempt to match a Team by the last part of its handle if it contains a slash and no match is found for its full handle.",
      "type": "boolean",
      "group": "Own",
      "!go": {
        "pointer": true
      },
      "default": true
    },
    "own.background.repoIndexConcurrencyLimit": {
      "description": "The max number of concurrent Own jobs that will run per worker node.",
      "type": "integer",
      "group": "Own",
      "default": 5
    },
    "own.background.repoIndexRateLimit": {
      "description": "The maximum per second rate of repositories for Own jobs per worker node.",
      "type": "integer",
      "group": "Own",
      "default": 20
    },
    "own.background.repoIndexRateBurstLimit": {
      "description": "The maximum per second burst of repositories for Own jobs per worker node. Generally this value should not be less than the max concurrency.",
      "type": "integer",
      "group": "Own",
      "default": 5
    },
    "htmlHeadTop": {
      "description": "HTML to inject at the top of the `<head>` element on each page, for analytics scripts. Requires env var ENABLE_INJECT_HTML=true.",
      "type": "string",
      "group": "Misc."
    },
    "htmlHeadBottom": {
      "description": "HTML to inject at the bottom of the `<head>` element on each page, for analytics scripts. Requires env var ENABLE_INJECT_HTML=true.",
      "type": "string",
      "group": "Misc."
    },
    "htmlBodyTop": {
      "description": "HTML to inject at the top of the `<body>` element on each page, for analytics scripts. Requires env var ENABLE_INJECT_HTML=true.",
      "type": "string",
      "group": "Misc."
    },
    "htmlBodyBottom": {
      "description": "HTML to inject at the bottom of the `<body>` element on each page, for analytics scripts. Requires env var ENABLE_INJECT_HTML=true.",
      "type": "string",
      "group": "Misc."
    },
    "licenseKey": {
      "description": "The license key associated with a Sourcegraph product subscription, which is necessary to activate Sourcegraph Enterprise functionality. To obtain this value, contact Sourcegraph to purchase a subscription. To escape the value into a JSON string, you may want to use a tool like https://json-escape-text.now.sh.",
      "type": "string",
      "group": "Sourcegraph Enterprise license"
    },
    "gitHubApp": {
      "description": "DEPRECATED: The config options for Sourcegraph GitHub App.",
      "type": "object",
      "properties": {
        "slug": {
          "description": "The slug of the GitHub App for Sourcegraph.",
          "type": "string"
        },
        "appID": {
          "description": "The app ID of the GitHub App for Sourcegraph.",
          "type": "string"
        },
        "privateKey": {
          "description": "The base64-encoded private key of the GitHub App for Sourcegraph.",
          "type": "string"
        },
        "clientID": {
          "type": "string",
          "description": "The Client ID of the GitHub App for Sourcegraph, accessible from https://github.com/settings/apps ."
        },
        "clientSecret": {
          "type": "string",
          "description": "The Client Secret of the GitHub App for Sourcegraph, accessible from https://github.com/settings/apps ."
        }
      },
      "examples": [
        {
          "slug": "sourcegraph",
          "appID": "1234",
          "privateKey": "base64-encoded-private-key",
          "clientID": "client-id",
          "clientSecret": "client-secret"
        }
      ]
    },
    "gitRecorder": {
      "description": "Record git operations that are executed on configured repositories. The following commands are not recorded: show, log, rev-parse and diff.",
      "type": "object",
      "properties": {
        "size": {
          "description": "Defines how many recordings to keep. Once this size is reached, the oldest entry will be removed.",
          "type": "integer",
          "default": 100000
        },
        "repos": {
          "description": "List of repositories whose git operations should be recorded.",
          "type": "array",
          "items": {
            "type": "string"
          }
        }
      },
      "examples": [
        {
          "size": 1000,
          "repos": ["github.com/sourcegraph/sourcegraph", "github.com/gorilla/mux"]
        }
      ]
    },
    "dotcom": {
      "description": "Configuration options for Sourcegraph.com only.",
      "type": "object",
      "properties": {
        "app.notifications": {
          "description": "Notifications to display in the Sourcegraph app.",
          "type": "array",
          "items": {
            "type": "object",
            "required": ["key", "message"],
            "properties": {
              "key": {
                "description": "e.g. '2023-03-10-my-key'; MUST START WITH YYYY-MM-DD; a globally unique key used to track whether the message has been dismissed.",
                "type": "string",
                "minLength": 1
              },
              "message": {
                "description": "The Markdown message to display",
                "type": "string",
                "minLength": 1
              },
              "version.min": {
                "description": "If present, this message will only be shown to Sourcegraph App instances in this inclusive version range.",
                "type": "string",
                "minLength": 1
              },
              "version.max": {
                "description": "If present, this message will only be shown to Sourcegraph App instances in this inclusive version range.",
                "type": "string",
                "minLength": 1
              }
            }
          }
        },
        "slackLicenseExpirationWebhook": {
          "description": "Slack webhook for upcoming license expiration notifications.",
          "type": "string",
          "group": "Sourcegraph.com"
        },
        "srcCliVersionCache": {
          "description": "Configuration related to the src-cli version cache. This should only be used on sourcegraph.com.",
          "type": "object",
          "required": ["enabled", "github"],
          "group": "Sourcegraph.com",
          "properties": {
            "enabled": {
              "description": "Enables the src-cli version cache API endpoint.",
              "type": "boolean",
              "default": false
            },
            "github": {
              "description": "GitHub configuration, both for queries and receiving release webhooks.",
              "type": "object",
              "required": ["token", "webhookSecret"],
              "properties": {
                "repository": {
                  "description": "The repository to get the latest version of.",
                  "type": "object",
                  "properties": {
                    "owner": {
                      "description": "The repository namespace.",
                      "type": "string",
                      "default": "sourcegraph"
                    },
                    "name": {
                      "description": "The repository name.",
                      "type": "string",
                      "default": "src-cli"
                    }
                  }
                },
                "token": {
                  "description": "The access token to use when communicating with GitHub.",
                  "type": "string"
                },
                "uri": {
                  "description": "The URI of the GitHub instance.",
                  "type": "string",
                  "default": "https://github.com"
                },
                "webhookSecret": {
                  "description": "The release webhook secret.",
                  "type": "string"
                }
              }
            },
            "interval": {
              "description": "The interval between version checks, expressed as a string that can be parsed by Go's time.ParseDuration.",
              "type": "string",
              "default": "1h"
            }
          }
        },
        "llmProxy": {
          "description": "Configuration related to the LLM Proxy service management. This should only be used on sourcegraph.com.",
          "type": "object",
          "group": "Sourcegraph.com",
          "properties": {
            "bigQueryGoogleProjectID": {
              "description": "The project ID to pull BigQuery LLM Proxy related events from.",
              "type": "string"
            },
            "bigQueryDataset": {
              "description": "The dataset to pull BigQuery LLM Proxy related events from.",
              "type": "string"
            },
            "bigQueryTable": {
              "description": "The table in the dataset to pull BigQuery LLM Proxy related events from.",
              "type": "string"
            }
          }
        }
      },
      "group": "Sourcegraph.com"
    },
    "app": {
      "description": "Configuration options for App only.",
      "type": "object",
      "properties": {
        "dotcomAuthToken": {
          "description": "Authentication token for Sourcegraph.com. If present, indicates that the App account is connected to a Sourcegraph.com account.",
          "type": "string",
          "group": "Sourcegraph.com"
        }
      },
      "examples": [
        {
          "app": {
            "dotcomAuthToken": "abc123"
          }
        }
      ]
    },
    "notifications": {
      "description": "Notifications recieved from Sourcegraph.com to display in Sourcegraph.",
      "type": "array",
      "items": {
        "type": "object",
        "required": ["key", "message"],
        "properties": {
          "key": {
            "description": "e.g. '2023-03-10-my-key'; MUST START WITH YYYY-MM-DD; a globally unique key used to track whether the message has been dismissed.",
            "type": "string",
            "minLength": 1
          },
          "message": {
            "description": "The Markdown message to display",
            "type": "string",
            "minLength": 1
          }
        }
      },
      "examples": [
        {
          "key": "2023-03-10-my-key",
          "message": "This is a test notification message."
        }
      ]
    },
    "auth.providers": {
      "description": "The authentication providers to use for identifying and signing in users. See instructions below for configuring SAML, OpenID Connect (including Google Workspace), and HTTP authentication proxies. Multiple authentication providers are supported (by specifying multiple elements in this array).",
      "type": "array",
      "items": {
        "required": ["type"],
        "properties": {
          "type": {
            "type": "string",
            "enum": [
              "azureDevOps",
              "bitbucketcloud",
              "builtin",
              "gerrit",
              "github",
              "gitlab",
              "http-header",
              "openidconnect",
              "saml"
            ]
          }
        },
        "oneOf": [
          {
            "$ref": "#/definitions/AzureDevOpsAuthProvider"
          },
          {
            "$ref": "#/definitions/BitbucketCloudAuthProvider"
          },
          {
            "$ref": "#/definitions/BuiltinAuthProvider"
          },
          {
            "$ref": "#/definitions/GerritAuthProvider"
          },
          {
            "$ref": "#/definitions/GitHubAuthProvider"
          },
          {
            "$ref": "#/definitions/GitLabAuthProvider"
          },
          {
            "$ref": "#/definitions/HTTPHeaderAuthProvider"
          },
          {
            "$ref": "#/definitions/OpenIDConnectAuthProvider"
          },
          {
            "$ref": "#/definitions/SAMLAuthProvider"
          }
        ],
        "!go": {
          "taggedUnionType": true
        }
      },
      "group": "Authentication",
      "default": [
        {
          "type": "builtin",
          "allowSignup": true
        }
      ]
    },
    "auth.public": {
      "description": "WARNING: This option has been removed as of 3.8.",
      "type": "boolean",
      "default": false,
      "group": "Authentication"
    },
    "auth.sessionExpiry": {
      "type": "string",
      "description": "The duration of a user session, after which it expires and the user is required to re-authenticate. The default is 90 days. There is typically no need to set this, but some users may have specific internal security requirements.\n\nThe string format is that of the Duration type in the Go time package (https://golang.org/pkg/time/#ParseDuration). E.g., \"720h\", \"43200m\", \"2592000s\" all indicate a timespan of 30 days.\n\nNote: changing this field does not affect the expiration of existing sessions. If you would like to enforce this limit for existing sessions, you must log out currently signed-in users. You can force this by removing all keys beginning with \"session_\" from the Redis store:\n\n* For deployments using `sourcegraph/server`: `docker exec $CONTAINER_ID redis-cli --raw keys 'session_*' | xargs docker exec $CONTAINER_ID redis-cli del`\n* For cluster deployments: \n  ```\n  REDIS_POD=\"$(kubectl get pods -l app=redis-store -o jsonpath={.items[0].metadata.name})\";\n  kubectl exec \"$REDIS_POD\" -- redis-cli --raw keys 'session_*' | xargs kubectl exec \"$REDIS_POD\" -- redis-cli --raw del;\n  ```\n",
      "default": "2160h",
      "examples": ["168h"],
      "group": "Authentication"
    },
    "auth.enableUsernameChanges": {
      "description": "Enables users to change their username after account creation. Warning: setting this to be true has security implications if you have enabled (or will at any point in the future enable) repository permissions with an option that relies on username equivalency between Sourcegraph and an external service or authentication provider. Do NOT set this to true if you are using non-built-in authentication OR rely on username equivalency for repository permissions.",
      "type": "boolean",
      "default": false,
      "group": "Authentication"
    },
    "auth.minPasswordLength": {
      "description": "The minimum number of Unicode code points that a password must contain.",
      "type": "integer",
      "default": 12,
      "group": "Authentication"
    },
    "auth.passwordResetLinkExpiry": {
      "description": "The duration (in seconds) that a password reset link is considered valid.",
      "type": "integer",
      "default": 14400,
      "group": "Authentication"
    },
    "auth.lockout": {
      "description": "The config options for account lockout",
      "type": "object",
      "properties": {
        "failedAttemptThreshold": {
          "description": "The threshold of failed sign-in attempts in a consecutive period",
          "type": "integer",
          "default": 5
        },
        "lockoutPeriod": {
          "description": "The number of seconds for the lockout period",
          "type": "integer",
          "default": 1800
        },
        "consecutivePeriod": {
          "description": "The number of seconds to be considered as a consecutive period",
          "type": "integer",
          "default": 3600
        }
      },
      "examples": [
        {
          "failedAttemptThreshold": 3,
          "lockoutPeriod": 600,
          "consecutivePeriod": 300
        }
      ],
      "group": "Authentication"
    },
    "auth.unlockAccountLinkSigningKey": {
      "description": "Base64-encoded HMAC signing key to sign the JWT token for account unlock URLs",
      "type": "string",
      "group": "Authentication",
      "examples": [
        "LS0tLS1CRUdJTiBPUEVOU1NIIFBSSVZBVEUgS0VZLS0tLS0KYjNCbGJuTnphQzFyWlhrdGRqRUFBQUFBQkc1dmJtVUFBQUFFYm05dVpRQUFBQUFBQUFBQkFBQUJGZ0FBQUhVQkFBQQ"
      ]
    },
    "auth.unlockAccountLinkExpiry": {
      "description": "Validity expressed in minutes of the unlock account token",
      "type": "integer",
      "group": "Authentication",
      "default": 5
    },
    "auth.accessRequest": {
      "description": "The config options for access requests",
      "type": "object",
      "group": "Authentication",
      "properties": {
        "enabled": {
          "description": "Enable/disable the access request feature, which allows users to request access if built-in signup is disabled.",
          "type": "boolean",
          "!go": {
            "pointer": true
          },
          "default": true
        }
      },
      "examples": [
        {
          "enabled": true,
          "emailDomains": ["example.com"],
          "message": "Please explain why you need access in your request."
        }
      ]
    },
    "auth.primaryLoginProvidersCount": {
      "description": "The number of auth providers that will be shown to the user on the login screen. Other providers are shown under `Other login methods` section.",
      "type": "integer",
      "group": "Authentication",
      "default": 3
    },
    "update.channel": {
      "description": "The channel on which to automatically check for Sourcegraph updates.",
      "type": ["string"],
      "enum": ["release", "none"],
      "default": "release",
      "examples": ["none"],
      "group": "Misc."
    },
    "productResearchPage.enabled": {
      "description": "Enables users access to the product research page in their settings.",
      "type": "boolean",
      "!go": {
        "pointer": true
      },
      "group": "Misc.",
      "default": true
    },
    "encryption.keys": {
      "description": "Configuration for encryption keys used to encrypt data at rest in the database.",
      "type": "object",
      "properties": {
        "enableCache": {
          "description": "enable LRU cache for decryption APIs",
          "type": "boolean",
          "default": false
        },
        "cacheSize": {
          "description": "number of values to keep in LRU cache",
          "type": "integer",
          "default": 2048
        },
        "batchChangesCredentialKey": {
          "$ref": "#/definitions/EncryptionKey"
        },
        "externalServiceKey": {
          "$ref": "#/definitions/EncryptionKey"
        },
        "gitHubAppKey": {
          "$ref": "#/definitions/EncryptionKey"
        },
        "outboundWebhookKey": {
          "$ref": "#/definitions/EncryptionKey"
        },
        "userExternalAccountKey": {
          "$ref": "#/definitions/EncryptionKey"
        },
        "webhookLogKey": {
          "$ref": "#/definitions/EncryptionKey"
        },
        "webhookKey": {
          "$ref": "#/definitions/EncryptionKey"
        },
        "executorSecretKey": {
          "$ref": "#/definitions/EncryptionKey"
        }
      },
      "examples": [
        {
          "externalServiceKey": {
            "type": "mounted",
            "filePath": "/path/to/external_service.key"
          }
        },
        {
          "userExternalAccountKey": {
            "type": "cloudkms",
            "keyname": "projects/my-project/locations/global/keyRings/my-keyring/cryptoKeys/my-key"
          }
        }
      ]
    },
    "webhook.logging": {
      "description": "Configuration for logging incoming webhooks.",
      "type": "object",
      "properties": {
        "enabled": {
          "description": "Whether incoming webhooks are logged. If omitted, logging is enabled on sites without encryption. If one or more encryption keys are present, this setting must be enabled manually; as webhooks may contain sensitive data, admins of encrypted sites may want to enable webhook encryption via encryption.keys.webhookLogKey.",
          "type": "boolean",
          "!go": {
            "pointer": true
          }
        },
        "retention": {
          "description": "How long incoming webhooks are retained. The string format is that of the Duration type in the Go time package (https://golang.org/pkg/time/#ParseDuration). Values lower than 1 hour will be treated as 1 hour. By default, this is \"72h\", or three days.",
          "type": "string",
          "default": "72h"
        }
      },
      "examples": [
        {
          "enabled": true,
          "retention": "7d"
        }
      ]
    },
    "outboundRequestLogLimit": {
      "description": "The maximum number of outbound requests to retain. This is a global limit across all outbound requests. If the limit is exceeded, older items will be deleted. If the limit is 0, no outbound requests are logged.",
      "type": "integer",
      "minimum": 0,
      "default": 50,
      "maximum": 500
    },
    "redactOutboundRequestHeaders": {
      "description": "Enables redacting sensitive information from outbound requests. Important: We only respect this setting in development environments. In production, we always redact outbound requests.",
      "type": "boolean",
      "!go": {
        "pointer": true
      },
      "examples": [true]
    },
    "organizationInvitations": {
      "description": "Configuration for organization invitations.",
      "type": "object",
      "required": ["signingKey"],
      "properties": {
        "expiryTime": {
          "description": "Time before the invitation expires, in hours (experimental, not enforced at the moment).",
          "type": "integer",
          "default": 48
        },
        "signingKey": {
          "description": "Base64 encoded HMAC Signing key to sign a JWT token, which is attached to each invitation URL.\nMore documentation here: https://pkg.go.dev/github.com/golang-jwt/jwt#SigningMethodHMAC \n\nIf not provided, will fall back to legacy invitation to an organization.\n\nThe legacy invitation will be deprecated in the future and creating an organization invitation will fail with an error if this setting is not present.",
          "type": "string"
        }
      },
      "examples": [
        {
          "expiryTime": 48,
          "signingKey": "your-signing-key"
        }
      ]
    },
    "embeddings": {
      "description": "Configuration for embeddings service.",
      "type": "object",
      "required": ["enabled", "dimensions", "model", "accessToken", "url"],
      "properties": {
        "enabled": {
          "description": "Toggles whether embedding service is enabled.",
          "type": "boolean",
          "default": false
        },
        "dimensions": {
          "description": "The dimensionality of the embedding vectors.",
          "type": "integer",
          "minimum": 0
        },
        "model": {
          "description": "The model used for embedding.",
          "type": "string"
        },
        "accessToken": {
          "description": "The access token used to authenticate with the external embedding API service.",
          "type": "string"
        },
        "url": {
          "description": "The url to the external embedding API service.",
          "type": "string",
          "format": "uri"
        },
        "excludedFilePathPatterns": {
          "description": "A list of glob patterns that match file paths you want to exclude from embeddings. This is useful to exclude files with low information value (e.g., SVG files, test fixtures, mocks, auto-generated files, etc.).",
          "type": "array",
          "items": {
            "type": "string"
          }
        },
        "maxCodeEmbeddingsPerRepo": {
          "description": "The maximum number of embeddings for code files to generate per repo",
          "type": "integer",
          "minimum": 0
        },
        "maxTextEmbeddingsPerRepo": {
          "description": "The maximum number of embeddings for text files to generate per repo",
          "type": "integer",
          "minimum": 0
        }
      },
      "examples": [
        {
          "enabled": true,
          "dimensions": 1536,
          "model": "text-embedding-ada-002",
          "accessToken": "your-access-token",
          "url": "https://api.openai.com/v1/embeddings",
          "excludedFilePathPatterns": ["*.svg", "**/__mocks__/**", "**/test/**"]
        }
      ]
    },
    "completions": {
      "description": "Configuration for the completions service.",
      "type": "object",
      "required": ["enabled", "model", "accessToken", "provider"],
      "properties": {
        "enabled": {
          "description": "Toggles whether completions are enabled.",
          "type": "boolean",
          "default": false
        },
        "model": {
          "description": "DEPRECATED. Use chatModel instead.",
          "type": "string"
        },
        "chatModel": {
          "description": "The model used for chat completions.",
          "type": "string"
        },
        "completionModel": {
          "description": "The model used for code completion.",
          "type": "string"
        },
        "accessToken": {
          "description": "The access token used to authenticate with the external completions provider.",
          "type": "string"
        },
        "provider": {
          "type": "string",
          "description": "The external completions provider.",
          "default": "anthropic",
          "enum": ["anthropic", "openai", "llmproxy"]
        },
        "endpoint": {
          "type": "string",
          "description": "The endpoint under which to reach the provider. Currently only used for provider types \"llmproxy\" and \"anthropic\". The default values are \"https://completions.sourcegraph.com\" and \"https://api.anthropic.com/v1/complete\" for LLM proxy and Anthropic, respectively."
        },
        "perUserDailyLimit": {
          "description": "If > 0, enables the maximum number of completions requests allowed to be made by a single user account in a day. On instances that allow anonymous requests, the rate limit is enforced by IP.",
          "type": "integer",
          "default": 0
        },
        "perUserCodeCompletionsDailyLimit": {
          "description": "If > 0, enables the maximum number of code completions requests allowed to be made by a single user account in a day. On instances that allow anonymous requests, the rate limit is enforced by IP.",
          "type": "integer",
          "default": 0
        }
<<<<<<< HEAD
      }
    },
    "symbolsSource": {
      "description": "What source to use for symbols per-language.",
      "type": "object",
      "additionalProperties": {
        "enum": ["universal-ctags", "scip-ctags", "off"]
      },
      "propertyNames": {
        "$comment": "From symbols/parser/languages.go",
        "type": "string",
        "enum": [
          "plaintext",
          "dockerfile",
          "ada",
          "apex",
          "actionscript",
          "apache",
          "applescript",
          "shell",
          "clojure",
          "css",
          "cmake",
          "coffescript",
          "csharp",
          "cpp",
          "cuda",
          "dart",
          "diff",
          "django",
          "dos",
          "elixir",
          "elm",
          "erlang",
          "fortran",
          "fsharp",
          "go",
          "graphql",
          "groovy",
          "haml",
          "handlebars",
          "haskell",
          "html",
          "ini",
          "java",
          "javascript",
          "json",
          "jsonnet",
          "julia",
          "kotlin",
          "less",
          "lisp",
          "lua",
          "makefile",
          "markdown",
          "nginx",
          "objectivec",
          "ocaml",
          "pascal",
          "perl",
          "php",
          "powershell",
          "protobuf",
          "python",
          "r",
          "reprolang",
          "ruby",
          "rust",
          "scss",
          "scala",
          "starlark",
          "strato",
          "scheme",
          "smalltalk",
          "sql",
          "stylus",
          "swift",
          "thrift",
          "typescript",
          "twig",
          "vbnet",
          "vbscript",
          "verilog",
          "vhdl",
          "vim",
          "xlsg",
          "xml",
          "zig",
          "yaml"
        ]
      }
=======
      },
      "examples": [
        {
          "enabled": true,
          "model": "code-completion",
          "chatModel": "chat",
          "completionModel": "code-completion",
          "accessToken": "abc123",
          "provider": "openai",
          "perUserDailyLimit": 100
        }
      ]
>>>>>>> 3667261a
    }
  },
  "definitions": {
    "BrandAssets": {
      "type": "object",
      "properties": {
        "logo": {
          "description": "The URL to the image used on the homepage. This will replace the Sourcegraph logo on the homepage. Maximum width: 320px. We recommend using the following file formats: SVG, PNG",
          "type": "string",
          "format": "uri"
        },
        "symbol": {
          "description": "The URL to the symbol used as the search icon. Recommended size: 24x24px. We recommend using the following file formats: SVG, PNG, ICO",
          "type": "string",
          "format": "uri"
        }
      }
    },
    "BuiltinAuthProvider": {
      "description": "Configures the builtin username-password authentication provider.",
      "type": "object",
      "additionalProperties": false,
      "required": ["type"],
      "properties": {
        "type": {
          "type": "string",
          "const": "builtin"
        },
        "allowSignup": {
          "description": "Allows new visitors to sign up for accounts. The sign-up page will be enabled and accessible to all visitors.\n\nSECURITY: If the site has no users (i.e., during initial setup), it will always allow the first user to sign up and become site admin **without any approval** (first user to sign up becomes the admin).",
          "type": "boolean",
          "default": false
        }
      }
    },
    "OpenIDConnectAuthProvider": {
      "description": "Configures the OpenID Connect authentication provider for SSO.",
      "type": "object",
      "additionalProperties": false,
      "required": ["type", "issuer", "clientID", "clientSecret"],
      "properties": {
        "type": {
          "type": "string",
          "const": "openidconnect"
        },
        "displayName": {
          "$ref": "#/definitions/AuthProviderCommon/properties/displayName"
        },
        "displayPrefix": {
          "$ref": "#/definitions/AuthProviderCommon/properties/displayPrefix",
          "!go": {
            "pointer": true
          }
        },
        "hidden": {
          "$ref": "#/definitions/AuthProviderCommon/properties/hidden"
        },
        "order": {
          "$ref": "#/definitions/AuthProviderCommon/properties/order"
        },
        "configID": {
          "description": "An identifier that can be used to reference this authentication provider in other parts of the config. For example, in configuration for a code host, you may want to designate this authentication provider as the identity provider for the code host.",
          "type": "string"
        },
        "issuer": {
          "description": "The URL of the OpenID Connect issuer.\n\nFor Google Apps: https://accounts.google.com",
          "type": "string",
          "format": "uri",
          "pattern": "^https?://"
        },
        "clientID": {
          "description": "The client ID for the OpenID Connect client for this site.\n\nFor Google Apps: obtain this value from the API console (https://console.developers.google.com), as described at https://developers.google.com/identity/protocols/OpenIDConnect#getcredentials",
          "type": "string",
          "pattern": "^[^<]"
        },
        "clientSecret": {
          "description": "The client secret for the OpenID Connect client for this site.\n\nFor Google Apps: obtain this value from the API console (https://console.developers.google.com), as described at https://developers.google.com/identity/protocols/OpenIDConnect#getcredentials",
          "type": "string",
          "pattern": "^[^<]"
        },
        "requireEmailDomain": {
          "description": "Only allow users to authenticate if their email domain is equal to this value (example: mycompany.com). Do not include a leading \"@\". If not set, all users on this OpenID Connect provider can authenticate to Sourcegraph.",
          "type": "string",
          "pattern": "^[^<@]"
        },
        "allowSignup": {
          "description": "Allows new visitors to sign up for accounts via OpenID Connect authentication. If false, users signing in via OpenID Connect must have an existing Sourcegraph account, which will be linked to their OpenID Connect identity after sign-in.",
          "type": "boolean",
          "!go": {
            "pointer": true
          }
        }
      }
    },
    "SAMLAuthProvider": {
      "description": "Configures the SAML authentication provider for SSO.\n\nNote: if you are using IdP-initiated login, you must have *at most one* SAMLAuthProvider in the `auth.providers` array.",
      "type": "object",
      "additionalProperties": false,
      "required": ["type"],
      "dependencies": {
        "serviceProviderCertificate": ["serviceProviderPrivateKey"],
        "serviceProviderPrivateKey": ["serviceProviderCertificate"],
        "signRequests": ["serviceProviderCertificate", "serviceProviderPrivateKey"]
      },
      "properties": {
        "type": {
          "type": "string",
          "const": "saml"
        },
        "configID": {
          "description": "An identifier that can be used to reference this authentication provider in other parts of the config. For example, in configuration for a code host, you may want to designate this authentication provider as the identity provider for the code host.",
          "type": "string"
        },
        "displayName": {
          "$ref": "#/definitions/AuthProviderCommon/properties/displayName"
        },
        "displayPrefix": {
          "$ref": "#/definitions/AuthProviderCommon/properties/displayPrefix",
          "!go": {
            "pointer": true
          }
        },
        "hidden": {
          "$ref": "#/definitions/AuthProviderCommon/properties/hidden"
        },
        "order": {
          "$ref": "#/definitions/AuthProviderCommon/properties/order"
        },
        "serviceProviderIssuer": {
          "description": "The SAML Service Provider name, used to identify this Service Provider. This is required if the \"externalURL\" field is not set (as the SAML metadata endpoint is computed as \"<externalURL>.auth/saml/metadata\"), or when using multiple SAML authentication providers.",
          "type": "string"
        },
        "identityProviderMetadataURL": {
          "description": "The SAML Identity Provider metadata URL (for dynamic configuration of the SAML Service Provider).",
          "type": "string",
          "format": "uri",
          "pattern": "^https?://"
        },
        "identityProviderMetadata": {
          "description": "The SAML Identity Provider metadata XML contents (for static configuration of the SAML Service Provider). The value of this field should be an XML document whose root element is `<EntityDescriptor>` or `<EntityDescriptors>`. To escape the value into a JSON string, you may want to use a tool like https://json-escape-text.now.sh.",
          "type": "string"
        },
        "serviceProviderCertificate": {
          "description": "The SAML Service Provider certificate in X.509 encoding (begins with \"-----BEGIN CERTIFICATE-----\"). This certificate is used by the Identity Provider to validate the Service Provider's AuthnRequests and LogoutRequests. It corresponds to the Service Provider's private key (`serviceProviderPrivateKey`). To escape the value into a JSON string, you may want to use a tool like https://json-escape-text.now.sh.",
          "type": "string",
          "$comment": "The pattern matches either X.509 encoding or an env var.",
          "pattern": "^(-----BEGIN CERTIFICATE-----\n|\\$)",
          "minLength": 1
        },
        "serviceProviderPrivateKey": {
          "description": "The SAML Service Provider private key in PKCS#8 encoding (begins with \"-----BEGIN PRIVATE KEY-----\"). This private key is used to sign AuthnRequests and LogoutRequests. It corresponds to the Service Provider's certificate (`serviceProviderCertificate`). To escape the value into a JSON string, you may want to use a tool like https://json-escape-text.now.sh.",
          "type": "string",
          "$comment": "The pattern matches either PKCS#8 encoding or an env var.",
          "pattern": "^(-----BEGIN PRIVATE KEY-----\n|\\$)",
          "minLength": 1
        },
        "nameIDFormat": {
          "description": "The SAML NameID format to use when performing user authentication.",
          "type": "string",
          "pattern": "^urn:",
          "default": "urn:oasis:names:tc:SAML:2.0:nameid-format:persistent",
          "examples": [
            "urn:oasis:names:tc:SAML:1.1:nameid-format:emailAddress",
            "urn:oasis:names:tc:SAML:1.1:nameid-format:persistent",
            "urn:oasis:names:tc:SAML:1.1:nameid-format:unspecified",
            "urn:oasis:names:tc:SAML:1.1:nameid-format:X509SubjectName",
            "urn:oasis:names:tc:SAML:1.1:nameid-format:WindowsDomainQualifiedName",
            "urn:oasis:names:tc:SAML:2.0:nameid-format:emailAddress",
            "urn:oasis:names:tc:SAML:2.0:nameid-format:kerberos",
            "urn:oasis:names:tc:SAML:2.0:nameid-format:persistent",
            "urn:oasis:names:tc:SAML:2.0:nameid-format:transient",
            "urn:oasis:names:tc:SAML:2.0:nameid-format:unspecified",
            "urn:oasis:names:tc:SAML:2.0:nameid-format:entity"
          ]
        },
        "signRequests": {
          "description": "Sign AuthnRequests and LogoutRequests sent to the Identity Provider using the Service Provider's private key (`serviceProviderPrivateKey`). It defaults to true if the `serviceProviderPrivateKey` and `serviceProviderCertificate` are set, and false otherwise.",
          "type": "boolean",
          "!go": {
            "pointer": true
          }
        },
        "insecureSkipAssertionSignatureValidation": {
          "description": "Whether the Service Provider should (insecurely) accept assertions from the Identity Provider without a valid signature.",
          "type": "boolean",
          "default": false
        },
        "allowSignup": {
          "description": "Allows new visitors to sign up for accounts via SAML authentication. If false, users signing in via SAML must have an existing Sourcegraph account, which will be linked to their SAML identity after sign-in.",
          "type": "boolean",
          "!go": {
            "pointer": true
          }
        },
        "allowGroups": {
          "description": "Restrict login to members of these groups",
          "type": "array",
          "items": {
            "type": "string",
            "minLength": 1
          }
        },
        "groupsAttributeName": {
          "description": "Name of the SAML assertion attribute that holds group membership for allowGroups setting",
          "type": "string",
          "default": "groups"
        }
      }
    },
    "HTTPHeaderAuthProvider": {
      "description": "Configures the HTTP header authentication provider (which authenticates users by consulting an HTTP request header set by an authentication proxy such as https://github.com/bitly/oauth2_proxy).",
      "type": "object",
      "additionalProperties": false,
      "required": ["type", "usernameHeader"],
      "properties": {
        "type": {
          "type": "string",
          "const": "http-header"
        },
        "usernameHeader": {
          "description": "The name (case-insensitive) of an HTTP header whose value is taken to be the username of the client requesting the page. Set this value when using an HTTP proxy that authenticates requests, and you don't want the extra configurability of the other authentication methods.",
          "type": "string",
          "examples": ["X-Forwarded-User"]
        },
        "stripUsernameHeaderPrefix": {
          "description": "The prefix that precedes the username portion of the HTTP header specified in `usernameHeader`. If specified, the prefix will be stripped from the header value and the remainder will be used as the username. For example, if using Google Identity-Aware Proxy (IAP) with Google Sign-In, set this value to `accounts.google.com:`.",
          "type": "string",
          "examples": ["accounts.google.com:"]
        },
        "emailHeader": {
          "description": "The name (case-insensitive) of an HTTP header whose value is taken to be the email of the client requesting the page. Set this value when using an HTTP proxy that authenticates requests, and you don't want the extra configurability of the other authentication methods.",
          "type": "string",
          "examples": ["X-App-Email"]
        }
      }
    },
    "GitHubAuthProvider": {
      "description": "Configures the GitHub (or GitHub Enterprise) OAuth authentication provider for SSO. In addition to specifying this configuration object, you must also create a OAuth App on your GitHub instance: https://developer.github.com/apps/building-oauth-apps/creating-an-oauth-app/. When a user signs into Sourcegraph or links their GitHub account to their existing Sourcegraph account, GitHub will prompt the user for the repo scope.",
      "type": "object",
      "additionalProperties": false,
      "required": ["type", "clientID", "clientSecret"],
      "properties": {
        "type": {
          "type": "string",
          "const": "github"
        },
        "url": {
          "type": "string",
          "description": "URL of the GitHub instance, such as https://github.com or https://github-enterprise.example.com.",
          "default": "https://github.com/"
        },
        "clientID": {
          "type": "string",
          "description": "The Client ID of the GitHub OAuth app, accessible from https://github.com/settings/developers (or the same path on GitHub Enterprise)."
        },
        "clientSecret": {
          "type": "string",
          "description": "The Client Secret of the GitHub OAuth app, accessible from https://github.com/settings/developers (or the same path on GitHub Enterprise)."
        },
        "displayName": {
          "$ref": "#/definitions/AuthProviderCommon/properties/displayName"
        },
        "displayPrefix": {
          "$ref": "#/definitions/AuthProviderCommon/properties/displayPrefix",
          "!go": {
            "pointer": true
          }
        },
        "hidden": {
          "$ref": "#/definitions/AuthProviderCommon/properties/hidden"
        },
        "order": {
          "$ref": "#/definitions/AuthProviderCommon/properties/order"
        },
        "allowSignup": {
          "description": "Allows new visitors to sign up for accounts via GitHub authentication. If false, users signing in via GitHub must have an existing Sourcegraph account, which will be linked to their GitHub identity after sign-in.",
          "default": false,
          "type": "boolean"
        },
        "allowOrgs": {
          "description": "Restricts new logins and signups (if allowSignup is true) to members of these GitHub organizations. Existing sessions won't be invalidated. Leave empty or unset for no org restrictions.",
          "default": [],
          "type": "array",
          "items": {
            "type": "string",
            "minLength": 1
          }
        },
        "allowOrgsMap": {
          "description": "Restricts new logins and signups (if allowSignup is true) to members of GitHub teams. Each list of teams should have their Github org name as a key. Subteams inheritance is not supported, therefore only members of the listed teams will be granted access. Existing sessions won't be invalidated. Leave empty or unset for no team restrictions.",
          "default": {},
          "type": "object",
          "additionalProperties": {
            "type": "array",
            "items": {
              "type": "string"
            }
          },
          "examples": [
            {
              "orgName": ["team1"],
              "anotherOrgName": ["team2", "team3"]
            }
          ]
        },
        "allowGroupsPermissionsSync": {
          "description": "Experimental: Allows sync of GitHub teams and organizations permissions across all external services associated with this provider to allow enabling of [repository permissions caching](https://docs.sourcegraph.com/admin/external_service/github#teams-and-organizations-permissions-caching).",
          "default": false,
          "type": "boolean"
        }
      }
    },
    "GitLabAuthProvider": {
      "description": "Configures the GitLab OAuth authentication provider for SSO. In addition to specifying this configuration object, you must also create a OAuth App on your GitLab instance: https://docs.gitlab.com/ee/integration/oauth_provider.html. The application should have `api` and `read_user` scopes and the callback URL set to the concatenation of your Sourcegraph instance URL and \"/.auth/gitlab/callback\".",
      "type": "object",
      "additionalProperties": false,
      "required": ["type", "clientID", "clientSecret"],
      "properties": {
        "type": {
          "type": "string",
          "const": "gitlab"
        },
        "url": {
          "type": "string",
          "description": "URL of the GitLab instance, such as https://gitlab.com or https://gitlab.example.com.",
          "default": "https://gitlab.com/"
        },
        "clientID": {
          "type": "string",
          "description": "The Client ID of the GitLab OAuth app, accessible from https://gitlab.com/oauth/applications (or the same path on your private GitLab instance)."
        },
        "clientSecret": {
          "type": "string",
          "description": "The Client Secret of the GitLab OAuth app, accessible from https://gitlab.com/oauth/applications (or the same path on your private GitLab instance)."
        },
        "displayName": {
          "$ref": "#/definitions/AuthProviderCommon/properties/displayName"
        },
        "displayPrefix": {
          "$ref": "#/definitions/AuthProviderCommon/properties/displayPrefix",
          "!go": {
            "pointer": true
          }
        },
        "hidden": {
          "$ref": "#/definitions/AuthProviderCommon/properties/hidden"
        },
        "order": {
          "$ref": "#/definitions/AuthProviderCommon/properties/order"
        },
        "apiScope": {
          "type": "string",
          "description": "The OAuth API scope that should be used",
          "default": "api",
          "enum": ["api", "read_api"]
        },
        "allowSignup": {
          "description": "Allows new visitors to sign up for accounts via GitLab authentication. If false, users signing in via GitLab must have an existing Sourcegraph account, which will be linked to their GitLab identity after sign-in.",
          "default": true,
          "type": "boolean",
          "!go": {
            "pointer": true
          }
        },
        "allowGroups": {
          "description": "Restricts new logins and signups (if allowSignup is true) to members of these GitLab groups. Existing sessions won't be invalidated. Make sure to inform the full path for groups or subgroups instead of their names. Leave empty or unset for no group restrictions.",
          "default": [],
          "type": "array",
          "items": {
            "type": "string",
            "minLength": 1
          },
          "examples": [["group", "group/subgroup", "group/subgroup/subgroup"]]
        },
        "tokenRefreshWindowMinutes": {
          "description": "Time in minutes before token expiry when we should attempt to refresh it",
          "default": 10,
          "type": "integer"
        }
      }
    },
    "BitbucketCloudAuthProvider": {
      "description": "Configures the Bitbucket Cloud OAuth authentication provider for SSO. In addition to specifying this configuration object, you must also create a OAuth App on your Bitbucket Cloud workspace: https://support.atlassian.com/bitbucket-cloud/docs/use-oauth-on-bitbucket-cloud/. The application should have account, email, and repository scopes and the callback URL set to the concatenation of your Sourcegraph instance URL and \"/.auth/bitbucketcloud/callback\".",
      "type": "object",
      "additionalProperties": false,
      "required": ["type", "clientKey", "clientSecret"],
      "properties": {
        "type": {
          "type": "string",
          "const": "bitbucketcloud"
        },
        "url": {
          "type": "string",
          "description": "URL of the Bitbucket Cloud instance.",
          "default": "https://bitbucket.org/"
        },
        "clientKey": {
          "type": "string",
          "description": "The Key of the Bitbucket OAuth app."
        },
        "clientSecret": {
          "type": "string",
          "description": "The Client Secret of the Bitbucket OAuth app."
        },
        "displayName": {
          "$ref": "#/definitions/AuthProviderCommon/properties/displayName"
        },
        "displayPrefix": {
          "$ref": "#/definitions/AuthProviderCommon/properties/displayPrefix",
          "!go": {
            "pointer": true
          }
        },
        "hidden": {
          "$ref": "#/definitions/AuthProviderCommon/properties/hidden"
        },
        "order": {
          "$ref": "#/definitions/AuthProviderCommon/properties/order"
        },
        "apiScope": {
          "type": "string",
          "description": "The OAuth API scope that should be used",
          "default": "account,email,repository",
          "enum": ["account", "email", "repository"]
        },
        "allowSignup": {
          "description": "Allows new visitors to sign up for accounts via Bitbucket Cloud authentication. If false, users signing in via Bitbucket Cloud must have an existing Sourcegraph account, which will be linked to their Bitbucket Cloud identity after sign-in.",
          "default": true,
          "type": "boolean"
        }
      }
    },
    "GerritAuthProvider": {
      "description": "Gerrit auth provider",
      "type": "object",
      "additionalProperties": false,
      "required": ["type", "url"],
      "properties": {
        "type": {
          "type": "string",
          "const": "gerrit"
        },
        "url": {
          "type": "string",
          "description": "URL of the Gerrit instance, such as https://gerrit-review.googlesource.com or https://gerrit.example.com.",
          "default": "https://gerrit-review.googlesource.com/"
        },
        "displayName": {
          "$ref": "#/definitions/AuthProviderCommon/properties/displayName"
        },
        "displayPrefix": {
          "$ref": "#/definitions/AuthProviderCommon/properties/displayPrefix",
          "!go": {
            "pointer": true
          }
        },
        "hidden": {
          "$ref": "#/definitions/AuthProviderCommon/properties/hidden"
        },
        "order": {
          "$ref": "#/definitions/AuthProviderCommon/properties/order"
        }
      }
    },
    "AzureDevOpsAuthProvider": {
      "description": "Azure auth provider for dev.azure.com",
      "type": "object",
      "additionalProperties": false,
      "required": ["type", "clientID", "clientSecret"],
      "properties": {
        "type": {
          "type": "string",
          "const": "azureDevOps"
        },
        "clientID": {
          "type": "string",
          "description": "The app ID of the Azure OAuth app."
        },
        "clientSecret": {
          "type": "string",
          "description": "The client Secret of the Azure OAuth app."
        },
        "displayName": {
          "$ref": "#/definitions/AuthProviderCommon/properties/displayName"
        },
        "displayPrefix": {
          "$ref": "#/definitions/AuthProviderCommon/properties/displayPrefix",
          "!go": {
            "pointer": true
          }
        },
        "hidden": {
          "$ref": "#/definitions/AuthProviderCommon/properties/hidden"
        },
        "order": {
          "$ref": "#/definitions/AuthProviderCommon/properties/order"
        },
        "apiScope": {
          "type": "string",
          "description": "The OAuth API scope that should be used",
          "default": "vso.code,vso.identity,vso.project"
        },
        "allowOrgs": {
          "description": "Restricts new logins and signups (if allowSignup is true) to members of these Azure DevOps organizations only. Existing sessions won't be invalidated. Leave empty or unset for no org restrictions.",
          "default": [],
          "type": "array",
          "items": {
            "type": "string",
            "minLength": 1
          }
        },
        "allowSignup": {
          "description": "Allows new visitors to sign up for accounts Azure DevOps authentication. If false, users signing in via Azure DevOps must have an existing Sourcegraph account, which will be linked to their Azure DevOps identity after sign-in.",
          "default": true,
          "type": "boolean",
          "!go": {
            "pointer": true
          }
        }
      }
    },
    "AuthProviderCommon": {
      "$comment": "This schema is not used directly. The *AuthProvider schemas refer to its properties directly.",
      "description": "Common properties for authentication providers.",
      "type": "object",
      "properties": {
        "hidden": {
          "description": "Hides the configured auth provider from regular use through our web interface by omitting it from the JSContext, useful for experimental auth setups.",
          "type": "boolean",
          "default": false
        },
        "order": {
          "description": "Determines order of auth providers on the login screen. Ordered as numbers, for example 1, 2, 3.",
          "type": "integer",
          "minimum": 1
        },
        "displayName": {
          "description": "The name to use when displaying this authentication provider in the UI. Defaults to an auto-generated name with the type of authentication provider and other relevant identifiers (such as a hostname).",
          "type": "string"
        },
        "displayPrefix": {
          "description": "Defines the prefix of the auth provider button on the login screen. By default we show `Continue with <displayName>`. This propery allows you to change the `Continue with ` part to something else. Useful in cases where the displayName is not compatible with the prefix.",
          "type": "string",
          "default": "Continue with ",
          "!go": {
            "pointer": true
          }
        }
      }
    },
    "NotifierSlack": {
      "description": "Slack notifier",
      "type": "object",
      "required": ["type"],
      "properties": {
        "type": {
          "type": "string",
          "const": "slack"
        },
        "url": {
          "description": "Slack incoming webhook URL.",
          "type": "string"
        },
        "username": {
          "description": "Set the username for the bot’s message.",
          "type": "string"
        },
        "recipient": {
          "description": "Allows you to override the Slack recipient. You must either provide a channel Slack ID, a user Slack ID, a username reference (@<user>, all lowercase, no whitespace), or a channel reference (#<channel>, all lowercase, no whitespace).",
          "type": "string"
        },
        "icon_emoji": {
          "description": "Provide an emoji to use as the icon for the bot’s message. Ex :smile:",
          "type": "string"
        },
        "icon_url": {
          "description": "Provide a URL to an image to use as the icon for the bot’s message.",
          "type": "string"
        }
      }
    },
    "NotifierPagerduty": {
      "description": "PagerDuty notifier",
      "type": "object",
      "required": ["type", "integrationKey"],
      "properties": {
        "type": {
          "type": "string",
          "const": "pagerduty"
        },
        "integrationKey": {
          "description": "Integration key for the PagerDuty Events API v2 - see https://developer.pagerduty.com/docs/events-api-v2/overview",
          "type": "string"
        },
        "severity": {
          "description": "Severity level for PagerDuty alert",
          "type": "string"
        },
        "apiUrl": {
          "type": "string"
        }
      }
    },
    "NotifierWebhook": {
      "description": "Webhook notifier",
      "type": "object",
      "required": ["type", "url"],
      "properties": {
        "type": {
          "type": "string",
          "const": "webhook"
        },
        "url": {
          "type": "string"
        },
        "username": {
          "type": "string"
        },
        "password": {
          "type": "string"
        },
        "bearerToken": {
          "type": "string"
        }
      }
    },
    "NotifierEmail": {
      "description": "Email notifier",
      "type": "object",
      "required": ["type", "address"],
      "properties": {
        "type": {
          "type": "string",
          "const": "email"
        },
        "address": {
          "description": "Address to send email to",
          "type": "string"
        }
      }
    },
    "NotifierOpsGenie": {
      "description": "OpsGenie notifier",
      "type": "object",
      "required": ["type"],
      "properties": {
        "type": {
          "type": "string",
          "const": "opsgenie"
        },
        "apiKey": {
          "type": "string"
        },
        "apiUrl": {
          "type": "string"
        },
        "tags": {
          "description": "Comma separated list of tags attached to the notifications - or a Go template that produces such a list. Sourcegraph provides some default ones if this value isn't specified.",
          "type": "string"
        },
        "priority": {
          "description": "Defines the importance of an alert. Allowed values are P1, P2, P3, P4, P5 - or a Go template that resolves to one of those values. By default, Sourcegraph will fill this in for you if a value isn't specified here.",
          "type": "string"
        },
        "responders": {
          "type": "array",
          "description": "List of responders responsible for notifications.",
          "items": {
            "type": "object",
            "properties": {
              "type": {
                "type": "string",
                "enum": ["team", "user", "escalation", "schedule"]
              },
              "id": {
                "type": "string"
              },
              "name": {
                "type": "string"
              },
              "username": {
                "type": "string"
              }
            },
            "oneOf": [
              {
                "required": ["type", "id"]
              },
              {
                "required": ["type", "name"]
              },
              {
                "required": ["type", "username"]
              }
            ]
          }
        }
      }
    },
    "EncryptionKey": {
      "description": "Config for a key",
      "type": "object",
      "required": ["type"],
      "properties": {
        "type": {
          "type": "string",
          "enum": ["cloudkms", "awskms", "mounted", "noop"]
        }
      },
      "oneOf": [
        {
          "$ref": "#/definitions/CloudKMSEncryptionKey"
        },
        {
          "$ref": "#/definitions/AWSKMSEncryptionKey"
        },
        {
          "$ref": "#/definitions/MountedEncryptionKey"
        },
        {
          "$ref": "#/definitions/NoOpEncryptionKey"
        }
      ],
      "!go": {
        "taggedUnionType": true
      }
    },
    "CloudKMSEncryptionKey": {
      "description": "Google Cloud KMS Encryption Key, used to encrypt data in Google Cloud environments",
      "type": "object",
      "required": ["type", "keyname"],
      "properties": {
        "type": {
          "type": "string",
          "const": "cloudkms"
        },
        "keyname": {
          "type": "string"
        },
        "credentialsFile": {
          "type": "string"
        }
      }
    },
    "AWSKMSEncryptionKey": {
      "description": "AWS KMS Encryption Key, used to encrypt data in AWS environments",
      "type": "object",
      "required": ["type", "keyId"],
      "properties": {
        "type": {
          "type": "string",
          "const": "awskms"
        },
        "keyId": {
          "type": "string"
        },
        "region": {
          "type": "string"
        },
        "credentialsFile": {
          "type": "string"
        }
      }
    },
    "MountedEncryptionKey": {
      "description": "This encryption key is mounted from a given file path or an environment variable.",
      "type": "object",
      "required": ["type", "keyname"],
      "properties": {
        "type": {
          "type": "string",
          "const": "mounted"
        },
        "keyname": {
          "type": "string"
        },
        "filepath": {
          "type": "string"
        },
        "envVarName": {
          "type": "string"
        },
        "version": {
          "type": "string"
        }
      }
    },
    "NoOpEncryptionKey": {
      "description": "This encryption key is a no op, leaving your data in plaintext (not recommended).",
      "type": "object",
      "required": ["type"],
      "properties": {
        "type": {
          "type": "string",
          "const": "noop"
        }
      }
    },
    "EmailTemplate": {
      "type": "object",
      "required": ["subject", "html"],
      "properties": {
        "subject": {
          "description": "Template for email subject header",
          "type": "string"
        },
        "html": {
          "description": "Template for HTML body",
          "type": "string"
        },
        "text": {
          "description": "Optional template for plain-text body. If not provided, a plain-text body will be automatically generated from the HTML template.",
          "type": "string"
        }
      }
    }
  }
}<|MERGE_RESOLUTION|>--- conflicted
+++ resolved
@@ -2394,8 +2394,18 @@
           "type": "integer",
           "default": 0
         }
-<<<<<<< HEAD
-      }
+      },
+      "examples": [
+        {
+          "enabled": true,
+          "model": "code-completion",
+          "chatModel": "chat",
+          "completionModel": "code-completion",
+          "accessToken": "abc123",
+          "provider": "openai",
+          "perUserDailyLimit": 100
+        }
+      ]
     },
     "symbolsSource": {
       "description": "What source to use for symbols per-language.",
@@ -2486,20 +2496,6 @@
           "yaml"
         ]
       }
-=======
-      },
-      "examples": [
-        {
-          "enabled": true,
-          "model": "code-completion",
-          "chatModel": "chat",
-          "completionModel": "code-completion",
-          "accessToken": "abc123",
-          "provider": "openai",
-          "perUserDailyLimit": 100
-        }
-      ]
->>>>>>> 3667261a
     }
   },
   "definitions": {
