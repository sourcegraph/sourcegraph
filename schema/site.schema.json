{
  "$schema": "http://json-schema.org/draft-07/schema#",
  "$id": "site.schema.json#",
  "title": "Site configuration",
  "description": "Configuration for a Sourcegraph site.",
  "allowComments": true,
  "type": "object",
  "additionalProperties": true,
  "properties": {
    "search.index.symbols.enabled": {
      "description": "Whether indexed symbol search is enabled. This is contingent on the indexed search configuration, and is true by default for instances with indexed search enabled. Enabling this will cause every repository to re-index, which is a time consuming (several hours) operation. Additionally, it requires more storage and ram to accommodate the added symbols information in the search index.",
      "type": "boolean",
      "!go": {
        "pointer": true
      },
      "group": "Search",
      "examples": [true]
    },
    "search.largeFiles": {
      "description": "A list of file glob patterns where matching files will be indexed and searched regardless of their size. Files still need to be valid utf-8 to be indexed. The glob pattern syntax can be found here: https://github.com/bmatcuk/doublestar#patterns.",
      "type": "array",
      "items": {
        "type": "string"
      },
      "group": "Search",
      "examples": [["go.sum", "package-lock.json", "**/*.thrift"]]
    },
    "debug.search.symbolsParallelism": {
      "description": "(debug) controls the amount of symbol search parallelism. Defaults to 20. It is not recommended to change this outside of debugging scenarios. This option will be removed in a future version.",
      "type": "integer",
      "group": "Debug",
      "examples": [["20"]]
    },
    "cloneProgress.log": {
      "description": "Whether clone progress should be logged to a file. If enabled, logs are written to files in the OS default path for temporary files.",
      "type": "boolean",
      "default": false
    },
    "defaultRateLimit": {
      "description": "The rate limit (in requests per hour) for the default rate limiter in the rate limiters registry. By default this is disabled and the default rate limit is infinity.",
      "type": "number",
      "default": -1
    },
    "RedirectUnsupportedBrowser": {
      "description": "Prompts user to install new browser for non es5",
      "type": "boolean",
      "default": false
    },
    "exportUsageTelemetry": {
      "type": "object",
      "additionalProperties": false,
      "properties": {
        "enabled": {
          "description": "Toggles whether or not to export Sourcegraph telemetry. If enabled events will be scraped and sent to an analytics store. This is an opt-in setting, and only should only be enabled for customers that have agreed to event level data collection.",
          "type": "boolean",
          "default": false,
          "deprecationMessage": "Deprecated in favor of an environment variable EXPORT_USAGE_DATA_ENABLED."
        },
        "batchSize": {
          "description": "Maximum number of events scraped from the events table in a single scrape.",
          "type": "integer",
          "default": 5000,
          "minimum": 1
        },
        "topicProjectName": {
          "type": "string",
          "description": "GCP project name containing the usage data pubsub topic",
          "deprecationMessage": "Deprecated in favor of an environment variable EXPORT_USAGE_DATA_TOPIC_PROJECT."
        },
        "topicName": {
          "type": "string",
          "description": "Destination pubsub topic name to export usage data",
          "deprecationMessage": "Deprecated in favor of an environment variable EXPORT_USAGE_DATA_TOPIC_NAME."
        }
      },
      "examples": [
        {
          "enabled": true,
          "batchSize": 1000,
          "topicProjectName": "my-project",
          "topicName": "usage-data"
        },
        {
          "enabled": false
        }
      ]
    },
    "auth.passwordPolicy": {
      "type": "object",
      "additionalProperties": false,
      "description": "Enables and configures password policy. This will allow admins to enforce password complexity and length requirements.",
      "properties": {
        "enabled": {
          "description": "Enables password policy",
          "type": "boolean",
          "default": false
        },
        "numberOfSpecialCharacters": {
          "description": "The required number of special characters",
          "type": "integer",
          "length": 2
        },
        "requireAtLeastOneNumber": {
          "description": "Does the password require a number",
          "type": "boolean",
          "default": true
        },
        "requireUpperandLowerCase": {
          "description": "Require Mixed characters",
          "type": "boolean",
          "default": true
        }
      },
      "examples": [
        {
          "enabled": true,
          "numberOfSpecialCharacters": 1,
          "requireAtLeastOneNumber": true,
          "requireUpperandLowerCase": true
        }
      ]
    },
    "experimentalFeatures": {
      "description": "Experimental features and settings.",
      "type": "object",
      "additionalProperties": true,
      "properties": {
        "codyRestrictUsersFeatureFlag": {
          "description": "Restrict Cody to only be enabled for users that have a feature flag labeled \"cody-experimental\" set to true. You must create a feature flag with this ID after enabling this setting: https://docs.sourcegraph.com/dev/how-to/use_feature_flags#create-a-feature-flag.",
          "type": "boolean",
          "default": false
        },
        "rateLimitAnonymous": {
          "description": "Configures the hourly rate limits for anonymous calls to the GraphQL API. Setting limit to 0 disables the limiter. This is only relevant if unauthenticated calls to the API are permitted.",
          "type": "integer",
          "default": 500
        },
        "eventLogging": {
          "description": "Enables user event logging inside of the Sourcegraph instance. This will allow admins to have greater visibility of user activity, such as frequently viewed pages, frequent searches, and more. These event logs (and any specific user actions) are only stored locally, and never leave this Sourcegraph instance.",
          "type": "string",
          "enum": ["enabled", "disabled"],
          "default": "enabled"
        },
        "passwordPolicy": {
          "description": "DEPRECATED: this is now a standard feature see: auth.passwordPolicy",
          "type": "object",
          "additionalProperties": false,
          "properties": {
            "enabled": {
              "description": "Enables password policy",
              "type": "boolean",
              "default": true
            },
            "minimumLength": {
              "description": "DEPRECATED: replaced by auth.minPasswordLength",
              "type": "integer",
              "default": 12
            },
            "numberOfSpecialCharacters": {
              "description": "The required number of special characters",
              "type": "integer",
              "default": 2
            },
            "requireAtLeastOneNumber": {
              "description": "Does the password require a number",
              "type": "boolean",
              "default": true
            },
            "requireUpperandLowerCase": {
              "description": "Require Mixed characters",
              "type": "boolean",
              "default": true
            }
          }
        },
        "debug.log": {
          "description": "Turns on debug logging for specific debugging scenarios.",
          "type": "object",
          "additionalProperties": false,
          "properties": {
            "extsvc.gitlab": {
              "description": "Log GitLab API requests.",
              "type": "boolean",
              "default": false
            }
          },
          "deprecationMessage": "Deprecated in favor of internal debug logging."
        },
        "structuralSearch": {
          "description": "Enables structural search.",
          "type": "string",
          "enum": ["enabled", "disabled"],
          "default": "enabled"
        },
        "perforce": {
          "description": "Allow adding Perforce code host connections",
          "type": "string",
          "enum": ["enabled", "disabled"],
          "default": "enabled"
        },
        "goPackages": {
          "description": "Allow adding Go package host connections",
          "type": "string",
          "enum": ["enabled", "disabled"],
          "default": "disabled"
        },
        "jvmPackages": {
          "description": "Allow adding JVM package host connections",
          "type": "string",
          "enum": ["enabled", "disabled"],
          "default": "disabled"
        },
        "npmPackages": {
          "description": "Allow adding npm package code host connections",
          "type": "string",
          "enum": ["enabled", "disabled"],
          "default": "disabled"
        },
        "pythonPackages": {
          "description": "Allow adding Python package code host connections",
          "type": "string",
          "enum": ["enabled", "disabled"],
          "default": "disabled"
        },
        "rustPackages": {
          "description": "Allow adding Rust package code host connections",
          "type": "string",
          "enum": ["enabled", "disabled"],
          "default": "disabled"
        },
        "rubyPackages": {
          "description": "Allow adding Ruby package host connections",
          "type": "string",
          "enum": ["enabled", "disabled"],
          "default": "disabled"
        },
        "pagure": {
          "description": "Allow adding Pagure code host connections",
          "type": "string",
          "enum": ["enabled", "disabled"],
          "default": "disabled"
        },
        "subRepoPermissions": {
          "type": "object",
          "additionalProperties": false,
          "properties": {
            "enabled": {
              "description": "Enables sub-repo permission checking",
              "type": "boolean",
              "default": false
            },
            "userCacheSize": {
              "description": "The number of user permissions to cache",
              "type": "integer",
              "default": 1000,
              "minimum": 1
            },
            "userCacheTTLSeconds": {
              "description": "The TTL in seconds for cached user permissions",
              "type": "integer",
              "default": 10,
              "minimum": 1
            }
          }
        },
        "tls.external": {
          "description": "Global TLS/SSL settings for Sourcegraph to use when communicating with code hosts.",
          "type": "object",
          "additionalProperties": false,
          "properties": {
            "insecureSkipVerify": {
              "description": "insecureSkipVerify controls whether a client verifies the server's certificate chain and host name.\nIf InsecureSkipVerify is true, TLS accepts any certificate presented by the server and any host name in that certificate. In this mode, TLS is susceptible to man-in-the-middle attacks.",
              "type": "boolean",
              "default": false
            },
            "certificates": {
              "description": "TLS certificates to accept. This is only necessary if you are using self-signed certificates or an internal CA. Can be an internal CA certificate or a self-signed certificate. To get the certificate of a webserver run `openssl s_client -connect HOST:443 -showcerts < /dev/null 2> /dev/null | openssl x509 -outform PEM`. To escape the value into a JSON string, you may want to use a tool like https://json-escape-text.now.sh. NOTE: System Certificate Authorities are automatically included.",
              "type": "array",
              "items": {
                "type": "string",
                "pattern": "^-----BEGIN CERTIFICATE-----\n",
                "examples": ["-----BEGIN CERTIFICATE-----\n..."]
              }
            }
          }
        },
        "customGitFetch": {
          "description": "JSON array of configuration that maps from Git clone URL domain/path to custom git fetch command. To enable this feature set environment variable `ENABLE_CUSTOM_GIT_FETCH` as `true` on gitserver.",
          "type": "array",
          "items": {
            "title": "CustomGitFetchMapping",
            "description": "Mapping from Git clone URl domain/path to git fetch command. The `domainPath` field contains the Git clone URL domain/path part. The `fetch` field contains the custom git fetch command.",
            "type": "object",
            "additionalProperties": false,
            "required": ["domainPath", "fetch"],
            "properties": {
              "domainPath": {
                "description": "Git clone URL domain/path",
                "type": "string"
              },
              "fetch": {
                "description": "Git fetch command",
                "type": "string",
                "minLength": 1
              }
            }
          },
          "examples": [
            [
              {
                "domainPath": "somecodehost.com/path/to/repo",
                "fetch": "customgitbinary someflag"
              },
              {
                "domainPath": "somecodehost.com/path/to/anotherrepo",
                "fetch": "customgitbinary someflag anotherflag"
              }
            ]
          ]
        },
        "search.index.revisions": {
          "description": "An array of objects describing rules for extra revisions (branch, ref, tag, commit sha, etc) to be indexed for all repositories that match them. We always index the default branch (\"HEAD\") and revisions in version contexts. This allows specifying additional revisions. Sourcegraph can index up to 64 branches per repository.",
          "type": "array",
          "items": {
            "type": "object",
            "title": "SearchIndexRevisionsRule",
            "additionalProperties": false,
            "required": ["revisions"],
            "anyOf": [
              {
                "required": ["name"]
              }
            ],
            "properties": {
              "name": {
                "description": "Regular expression which matches against the name of a repository (e.g. \"^github\\.com/owner/name$\").",
                "type": "string",
                "format": "regex"
              },
              "revisions": {
                "description": "Revisions to index",
                "type": "array",
                "items": {
                  "type": "string",
                  "minLength": 1
                }
              }
            }
          },
          "examples": [
            [
              {
                "name": "^github.com/org/.*",
                "revisions": ["3.17", "f6ca985c27486c2df5231ea3526caa4a4108ffb6", "v3.17.1"]
              }
            ]
          ]
        },
        "search.index.branches": {
          "description": "A map from repository name to a list of extra revs (branch, ref, tag, commit sha, etc) to index for a repository. We always index the default branch (\"HEAD\") and revisions in version contexts. This allows specifying additional revisions. Sourcegraph can index up to 64 branches per repository.",
          "type": "object",
          "additionalProperties": {
            "type": "array",
            "items": {
              "type": "string"
            },
            "maxItems": 64
          },
          "examples": [
            {
              "github.com/sourcegraph/sourcegraph": ["3.17", "f6ca985c27486c2df5231ea3526caa4a4108ffb6", "v3.17.1"],
              "name/of/repo": ["develop"]
            }
          ]
        },
        "search.index.query.contexts": {
          "description": "Enables indexing of revisions of repos matching any query defined in search contexts.",
          "type": "boolean",
          "default": false
        },
        "enableGRPC": {
          "description": "Enables gRPC for communication between internal services",
          "type": "boolean",
          "default": false,
          "!go": {
            "pointer": false
          }
        },
        "enablePermissionsWebhooks": {
          "description": "Enables webhook consumers to sync permissions from external services faster than the defaults schedule",
          "type": "boolean",
          "default": false,
          "!go": {
            "pointer": false
          }
        },
        "enableStorm": {
          "description": "Enables the Storm frontend architecture changes.",
          "type": "boolean",
          "default": false,
          "!go": {
            "pointer": false
          }
        },
        "ranking": {
          "description": "Experimental search result ranking options.",
          "type": "object",
          "properties": {
            "repoScores": {
              "description": "a map of URI directories to numeric scores for specifying search result importance, like {\"github.com\": 500, \"github.com/sourcegraph\": 300, \"github.com/sourcegraph/sourcegraph\": 100}. Would rank \"github.com/sourcegraph/sourcegraph\" as 500+300+100=900, and \"github.com/other/foo\" as 500.",
              "type": "object",
              "default": {},
              "group": "Search",
              "additionalProperties": {
                "type": "number"
              }
            },
            "maxReorderQueueSize": {
              "description": "The maximum number of search results that can be buffered to sort results. -1 is unbounded. The default is 24. Set this to small integers to limit latency increases from slow backends.",
              "default": 24,
              "type": "integer",
              "group": "Search",
              "!go": {
                "pointer": true
              }
            },
            "maxQueueMatchCount": {
              "description": "The maximum number of matches that can be buffered to sort results. The default is -1 (unbounded). Setting this to a positive integer protects frontend against OOMs for queries with extremely high count of matches per repository.",
              "default": -1,
              "type": "integer",
              "group": "Search",
              "!go": {
                "pointer": true
              }
            },
            "maxQueueSizeBytes": {
              "description": "The maximum number of bytes that can be buffered to sort results. The default is -1 (unbounded). Setting this to a positive integer protects frontend against OOMs.",
              "default": -1,
              "type": "integer",
              "group": "Search",
              "!go": {
                "pointer": true
              }
            },
            "maxReorderDurationMS": {
              "description": "The maximum time in milliseconds we wait until we flush the results queue. The default is 0 (unbounded). The larger the value the more stable the ranking and the higher the MEM pressure on frontend.",
              "type": "integer",
              "default": 0,
              "group": "Search"
            },
            "documentRanksWeight": {
              "description": "Controls the impact of document ranks on the final ranking when the 'search-ranking' feature is enabled. This is intended for internal testing purposes only, it's not recommended for users to change this.",
              "type": "number",
              "default": 4500,
              "group": "Search",
              "!go": {
                "pointer": true
              }
            },
            "flushWallTimeMS": {
              "description": "Controls the amount of time that Zoekt shards collect and rank results when the 'search-ranking' feature is enabled. Larger values give a more stable ranking, but searches can take longer to return an initial result.",
              "type": "integer",
              "default": 500,
              "group": "Search"
            }
          }
        },
        "search.sanitization": {
          "description": "Allows site admins to specify a list of regular expressions representing matched content that should be omitted from search results. Also allows admins to specify the name of an organization within their Sourcegraph instance whose members are trusted and will not have their search results sanitized. Enable this feature by adding at least one valid regular expression to the value of the `sanitizePatterns` field on this object. Site admins will not have their searches sanitized.",
          "type": "object",
          "properties": {
            "sanitizePatterns": {
              "description": "An array of regular expressions representing matched content that should be omitted from search result events. This does not prevent users from accessing file contents through other means if they have read access. Values added to this array must be valid Go regular expressions. Site admins will not have their search results sanitized.",
              "type": "array",
              "items": {
                "type": "string",
                "format": "regex"
              }
            },
            "orgName": {
              "description": "Optionally specify the name of an organization within this Sourcegraph instance containing users whose searches should not be sanitized. Admins: ensure that ALL members of this org are trusted users. If no org exists with the given name then there will be no effect. If no org name is specified then all non-admin users will have their searches sanitized if this feature is enabled.",
              "type": "string"
            }
          }
        },
        "enableGithubInternalRepoVisibility": {
          "description": "Enable support for visibility of internal Github repositories",
          "type": "boolean",
          "default": false
        },
        "gitServerPinnedRepos": {
          "description": "List of repositories pinned to specific gitserver instances. The specified repositories will remain at their pinned servers on scaling the cluster. If the specified pinned server differs from the current server that stores the repository, then it must be re-cloned to the specified server.",
          "type": "object",
          "additionalProperties": {
            "type": "string"
          },
          "examples": [
            {
              "github.com/foo/bar": "gitserverHostname",
              "github.com/foo/bar2": "gitserverHostname2"
            }
          ]
        },
        "insightsAlternateLoadingStrategy": {
          "description": "Use an in-memory strategy of loading Code Insights. Should only be used for benchmarking on large instances, not for customer use currently.",
          "type": "boolean",
          "default": false
        },
        "insightsBackfillerV2": {
          "description": "DEPRECATED: Setting any value to this flag has no effect.",
          "type": "boolean",
          "default": true,
          "!go": {
            "pointer": true
          }
        },
        "insightsDataRetention": {
          "description": "Code insights data points beyond the sample size defined in the site configuration will be periodically archived",
          "type": "boolean",
          "default": true,
          "!go": {
            "pointer": true
          }
        }
      },
      "examples": [
        {
          "customGitFetch": [
            {
              "domainPath": "somecodehost.com/path/to/repo",
              "fetch": "customgitbinary someflag"
            },
            {
              "domainPath": "somecodehost.com/path/to/anotherrepo",
              "fetch": "customgitbinary someflag anotherflag"
            }
          ]
        },
        {
          "tls.external": {
            "certificates": ["-----BEGIN CERTIFICATE-----\n..."],
            "insecureSkipVerify": true
          }
        }
      ],
      "group": "Experimental"
    },
    "batchChanges.enabled": {
      "description": "Enables/disables the Batch Changes feature.",
      "type": "boolean",
      "!go": {
        "pointer": true
      },
      "group": "BatchChanges",
      "default": true
    },
    "batchChanges.enforceForks": {
      "description": "When enabled, all branches created by batch changes will be pushed to forks of the original repository.",
      "type": "boolean",
      "group": "BatchChanges",
      "default": false
    },
    "batchChanges.restrictToAdmins": {
      "description": "When enabled, only site admins can create and apply batch changes.",
      "type": "boolean",
      "!go": {
        "pointer": true
      },
      "group": "BatchChanges",
      "default": false
    },
    "batchChanges.autoDeleteBranch": {
      "description": "Automatically delete branches created for Batch Changes changesets when the changeset is merged or closed, for supported code hosts. Overrides any setting on the repository on the code host itself.",
      "type": "boolean",
      "group": "BatchChanges",
      "default": false
    },
    "batchChanges.rolloutWindows": {
      "description": "Specifies specific windows, which can have associated rate limits, to be used when reconciling published changesets (creating or updating). All days and times are handled in UTC.",
      "type": "array",
      "!go": {
        "pointer": true
      },
      "group": "BatchChanges",
      "items": {
        "title": "BatchChangeRolloutWindow",
        "type": "object",
        "required": ["rate"],
        "additionalProperties": false,
        "properties": {
          "rate": {
            "description": "The rate changesets will be published at.",
            "oneOf": [
              {
                "type": "number",
                "minimum": 0,
                "maximum": 0
              },
              {
                "type": "string",
                "pattern": "^(unlimited|[0-9]+\\/(sec|secs|second|seconds|min|mins|minute|minutes|hr|hrs|hour|hours))$"
              }
            ]
          },
          "start": {
            "description": "Window start time. If omitted, no time window is applied to the day(s) that match this rule.",
            "type": "string",
            "pattern": "^[0-9]?[0-9]:[0-9]{2}$"
          },
          "end": {
            "description": "Window end time. If omitted, no time window is applied to the day(s) that match this rule.",
            "type": "string",
            "pattern": "^[0-9]?[0-9]:[0-9]{2}$"
          },
          "days": {
            "description": "Day(s) the window applies to. If omitted, this rule applies to all days of the week.",
            "type": "array",
            "items": {
              "type": "string",
              "pattern": "^([mM]on(day)?|[tT]ue(s|sday)?|[wW]ed(nesday)?|[tT]hu(r|rs|rsday)?|[fF]ri(day)?|[sS]at(urday)?|[sS]un(day)?)$"
            }
          }
        },
        "dependencies": {
          "start": ["end"]
        }
      },
      "examples": [
        {
          "rate": "10/hour",
          "days": ["saturday", "sunday"],
          "start": "06:00",
          "end": "20:00"
        }
      ]
    },
    "batchChanges.disableWebhooksWarning": {
      "description": "Hides Batch Changes warnings about webhooks not being configured.",
      "type": "boolean",
      "group": "BatchChanges",
      "default": false
    },
    "batchChanges.changesetsRetention": {
      "description": "How long changesets will be retained after they have been detached from a batch change.",
      "type": "string",
      "group": "BatchChanges",
      "examples": ["336h", "48h", "5h30m40s"]
    },
    "codeIntelAutoIndexing.enabled": {
      "description": "Enables/disables the code intel auto-indexing feature. Currently experimental.",
      "type": "boolean",
      "!go": {
        "pointer": true
      },
      "group": "Code intelligence",
      "default": false
    },
    "codeIntelAutoIndexing.indexerMap": {
      "description": "Overrides the default Docker images used by auto-indexing.",
      "type": "object",
      "additionalProperties": {
        "type": "string"
      },
      "group": "Code intelligence",
      "default": null,
      "examples": [
        {
          "go": "sourcegraph/lsif-go:latest",
          "java": "sourcegraph/lsif-java:latest"
        }
      ]
    },
    "codeIntelAutoIndexing.policyRepositoryMatchLimit": {
      "description": "The maximum number of repositories to which a single auto-indexing policy can apply. Default is -1, which is unlimited.",
      "type": "integer",
      "!go": {
        "pointer": true
      },
      "group": "Code intelligence",
      "default": -1
    },
    "codeIntelAutoIndexing.allowGlobalPolicies": {
      "description": "Whether auto-indexing policies may apply to all repositories on the Sourcegraph instance. Default is false. The policyRepositoryMatchLimit setting still applies to such auto-indexing policies.",
      "type": "boolean",
      "!go": {
        "pointer": true
      },
      "group": "Code intelligence",
      "default": false
    },
    "codeIntelRanking.documentReferenceCountsEnabled": {
      "description": "Enables/disables the document reference counts feature. Currently experimental.",
      "type": "boolean",
      "!go": {
        "pointer": true
      },
      "group": "Code intelligence",
      "default": false
    },
    "codeIntelRanking.documentReferenceCountsGraphKey": {
      "description": "An arbitrary identifier used to group calculated rankings from SCIP data (including the SCIP export).",
      "type": "string",
      "group": "Code intelligence",
      "examples": ["dev"]
    },
    "codeIntelRanking.documentReferenceCountsDerivativeGraphKeyPrefix": {
      "description": "An arbitrary identifier used to group calculated rankings from SCIP data (excluding the SCIP export).",
      "type": "string",
      "group": "Code intelligence",
      "examples": [""]
    },
    "codeIntelRanking.staleResultsAge": {
      "description": "The interval at which to run the reduce job that computes document reference counts. Default is 24hrs.",
      "type": "integer",
      "default": 24,
      "group": "Code intelligence"
    },
    "corsOrigin": {
      "description": "Required when using any of the native code host integrations for Phabricator, GitLab, or Bitbucket Server. It is a space-separated list of allowed origins for cross-origin HTTP requests which should be the base URL for your Phabricator, GitLab, or Bitbucket Server instance.",
      "type": "string",
      "examples": ["https://my-phabricator.example.com https://my-bitbucket.example.com https://my-gitlab.example.com"],
      "pattern": "^((https?:\\/\\/[\\w-\\.]+)( https?:\\/\\/[\\w-\\.]+)*)|\\*$",
      "group": "Security"
    },
    "lsifEnforceAuth": {
      "description": "Whether or not LSIF uploads will be blocked unless a valid LSIF upload token is provided.",
      "type": "boolean",
      "default": false,
      "group": "Security"
    },
    "disableNonCriticalTelemetry": {
      "description": "DEPRECATED. Has no effect.",
      "type": "boolean",
      "default": false,
      "group": "Misc."
    },
    "disableFeedbackSurvey": {
      "description": "Disable the feedback survey",
      "type": "boolean",
      "default": false,
      "group": "Misc."
    },
    "disableAutoGitUpdates": {
      "description": "Disable periodically fetching git contents for existing repositories.",
      "type": "boolean",
      "default": false,
      "group": "External services"
    },
    "disableAutoCodeHostSyncs": {
      "description": "Disable periodic syncs of configured code host connections (repository metadata, permissions, batch changes changesets, etc)",
      "type": "boolean",
      "default": false,
      "group": "External services"
    },
    "gitUpdateInterval": {
      "description": "JSON array of repo name patterns and update intervals. If a repo matches a pattern, the associated interval will be used. If it matches no patterns a default backoff heuristic will be used. Pattern matches are attempted in the order they are provided.",
      "type": "array",
      "items": {
        "title": "UpdateIntervalRule",
        "type": "object",
        "required": ["pattern", "interval"],
        "additionalProperties": false,
        "properties": {
          "pattern": {
            "description": "A regular expression matching a repo name",
            "type": "string",
            "minLength": 1
          },
          "interval": {
            "description": "An integer representing the number of minutes to wait until the next update",
            "type": "integer",
            "minimum": 1
          }
        }
      },
      "group": "External services",
      "examples": [
        [
          {
            "pattern": "^github.com/sourcegraph/.*",
            "interval": 5
          },
          {
            "pattern": "^bitbucket.org/.*",
            "interval": 10
          }
        ]
      ]
    },
    "disablePublicRepoRedirects": {
      "description": "Disable redirects to sourcegraph.com when visiting public repositories that can't exist on this server.",
      "type": "boolean",
      "group": "External services",
      "examples": [true]
    },
    "git.cloneURLToRepositoryName": {
      "description": "JSON array of configuration that maps from Git clone URL to repository name. Sourcegraph automatically resolves remote clone URLs to their proper code host. However, there may be non-remote clone URLs (e.g., in submodule declarations) that Sourcegraph cannot automatically map to a code host. In this case, use this field to specify the mapping. The mappings are tried in the order they are specified and take precedence over automatic mappings.",
      "type": "array",
      "items": {
        "title": "CloneURLToRepositoryName",
        "description": "Describes a mapping from clone URL to repository name. The `from` field contains a regular expression with named capturing groups. The `to` field contains a template string that references capturing group names. For instance, if `from` is \"^../(?P<name>\\w+)$\" and `to` is \"github.com/user/{name}\", the clone URL \"../myRepository\" would be mapped to the repository name \"github.com/user/myRepository\".",
        "type": "object",
        "additionalProperties": false,
        "required": ["from", "to"],
        "properties": {
          "from": {
            "description": "A regular expression that matches a set of clone URLs. The regular expression should use the Go regular expression syntax (https://golang.org/pkg/regexp/) and contain at least one named capturing group. The regular expression matches partially by default, so use \"^...$\" if whole-string matching is desired.",
            "type": "string"
          },
          "to": {
            "description": "The repository name output pattern. This should use `{matchGroup}` syntax to reference the capturing groups from the `from` field.",
            "type": "string"
          }
        }
      },
      "group": "External services",
      "examples": [
        [
          {
            "from": "^../(?P<name>\\w+)$",
            "to": "github.com/user/{name}"
          }
        ]
      ]
    },
    "gitLongCommandTimeout": {
      "description": "Maximum number of seconds that a long Git command (e.g. clone or remote update) is allowed to execute. The default is 3600 seconds, or 1 hour.",
      "type": "integer",
      "default": 3600,
      "group": "External services"
    },
    "gitMaxConcurrentClones": {
      "description": "Maximum number of git clone processes that will be run concurrently per gitserver to update repositories. Note: the global git update scheduler respects gitMaxConcurrentClones. However, we allow each gitserver to run upto gitMaxConcurrentClones to allow for urgent fetches. Urgent fetches are used when a user is browsing a PR and we do not have the commit yet.",
      "type": "integer",
      "default": 5,
      "group": "External services"
    },
    "gitMaxCodehostRequestsPerSecond": {
      "description": "Maximum number of remote code host git operations (e.g. clone or ls-remote) to be run per second per gitserver. Default is -1, which is unlimited.",
      "type": "integer",
      "!go": {
        "pointer": true
      },
      "default": -1,
      "group": "External services"
    },
    "syntaxHighlighting": {
      "title": "SyntaxHighlighting",
      "description": "Syntax highlighting configuration",
      "type": "object",
      "required": ["engine", "languages"],
      "properties": {
        "engine": {
          "title": "SyntaxHighlightingEngine",
          "type": "object",
          "required": ["default"],
          "properties": {
            "default": {
              "description": "The default syntax highlighting engine to use",
              "type": "string",
              "enum": ["tree-sitter", "syntect", "scip-syntax"]
            },
            "overrides": {
              "description": "Manually specify overrides for syntax highlighting engine per language",
              "type": "object",
              "additionalProperties": {
                "type": "string",
                "enum": ["tree-sitter", "syntect", "scip-syntax"]
              }
            }
          }
        },
        "languages": {
          "title": "SyntaxHighlightingLanguage",
          "type": "object",
          "required": ["extensions", "patterns"],
          "properties": {
            "extensions": {
              "description": "Map of extension to language",
              "type": "object",
              "additionalProperties": {
                "type": "string"
              }
            },
            "patterns": {
              "description": "Map of patterns to language. Will return after first match, if any.",
              "type": "array",
              "items": {
                "title": "SyntaxHighlightingLanguagePatterns",
                "type": "object",
                "required": ["pattern", "language"],
                "properties": {
                  "pattern": {
                    "description": "Regular expression which matches the filepath",
                    "type": "string",
                    "format": "regex"
                  },
                  "language": {
                    "description": "Name of the language if pattern matches",
                    "type": "string"
                  }
                }
              }
            }
          }
        }
      },
      "examples": [
        {
          "engine": {
            "default": "tree-sitter",
            "overrides": {
              "go": "syntect"
            }
          },
          "languages": {
            "extensions": {
              "go": "go",
              "ts": "typescript"
            },
            "patterns": [
              {
                "match": "^package main$",
                "language": "go"
              }
            ]
          }
        }
      ]
    },
    "repoListUpdateInterval": {
      "description": "Interval (in minutes) for checking code hosts (such as GitHub, Gitolite, etc.) for new repositories.",
      "type": "integer",
      "default": 1,
      "group": "External services"
    },
    "repoConcurrentExternalServiceSyncers": {
      "description": "The number of concurrent external service syncers that can run.",
      "type": "integer",
      "default": 3,
      "group": "External services"
    },
    "repoPurgeWorker": {
      "description": "Configuration for repository purge worker.",
      "type": "object",
      "group": "External services",
      "additionalProperties": false,
      "default": {
        "interval": 15,
        "deletedTTL": 60
      },
      "properties": {
        "intervalMinutes": {
          "type": "integer",
          "description": "Interval in minutes at which to run purge jobs. Set to 0 to disable.",
          "default": "15",
          "minimum": 0
        },
        "deletedTTLMinutes": {
          "type": "integer",
          "description": "Repository TTL in minutes after deletion before it becomes eligible to be purged. A migration or admin could accidentally remove all or a significant number of repositories - recloning all of them is slow, so a TTL acts as a grace period so that admins can recover from accidental deletions",
          "default": "60",
          "minimum": 0
        }
      }
    },
    "scim.authToken": {
      "type": "string",
      "description": "DISCLAIMER: UNDER DEVELOPMENT. THE ENDPOINT DOES NOT COMPLY WITH THE SCIM STANDARD YET. The SCIM auth token is used to authenticate SCIM requests. If not set, SCIM is disabled.",
      "default": "",
      "group": "External services"
    },
    "scim.identityProvider": {
      "type": "string",
      "enum": ["STANDARD", "Azure AD"],
      "description": "Identity provider used for SCIM support.  \"STANDARD\" should be used unless a more specific value is available",
      "default": "STANDARD",
      "group": "External services"
    },
    "maxReposToSearch": {
      "description": "DEPRECATED: Configure maxRepos in search.limits. The maximum number of repositories to search across. The user is prompted to narrow their query if exceeded. Any value less than or equal to zero means unlimited.",
      "type": "integer",
      "default": -1,
      "group": "Search"
    },
    "search.limits": {
      "description": "Limits that search applies for number of repositories searched and timeouts.",
      "type": "object",
      "group": "Search",
      "additionalProperties": false,
      "properties": {
        "maxTimeoutSeconds": {
          "description": "The maximum value for \"timeout:\" that search will respect. \"timeout:\" values larger than maxTimeoutSeconds are capped at maxTimeoutSeconds. Note: You need to ensure your load balancer / reverse proxy in front of Sourcegraph won't timeout the request for larger values. Note: Too many large rearch requests may harm Soucregraph for other users. Defaults to 1 minute.",
          "type": "integer",
          "default": "60",
          "minimum": 1
        },
        "maxRepos": {
          "description": "The maximum number of repositories to search across. The user is prompted to narrow their query if exceeded. Any value less than or equal to zero means unlimited.",
          "type": "integer",
          "default": -1
        },
        "commitDiffMaxRepos": {
          "description": "The maximum number of repositories to search across when doing a \"type:diff\" or \"type:commit\". The user is prompted to narrow their query if the limit is exceeded. There is a separate limit (commitDiffWithTimeFilterMaxRepos) when \"after:\" or \"before:\" is specified because those queries are faster. Defaults to 50.",
          "type": "integer",
          "default": 50,
          "minimum": 1
        },
        "commitDiffWithTimeFilterMaxRepos": {
          "description": "The maximum number of repositories to search across when doing a \"type:diff\" or \"type:commit\" with a \"after:\" or \"before:\" filter. The user is prompted to narrow their query if the limit is exceeded. There is a separate limit (commitDiffMaxRepos) when \"after:\" or \"before:\" is not specified because those queries are slower. Defaults to 10000.",
          "type": "integer",
          "default": 10000,
          "minimum": 1
        }
      },
      "examples": [
        {
          "maxTimeoutSeconds": 60,
          "maxRepos": 200,
          "commitDiffMaxRepos": 50,
          "commitDiffWithTimeFilterMaxRepos": 5000
        }
      ]
    },
    "parentSourcegraph": {
      "description": "URL to fetch unreachable repository details from. Defaults to \"https://sourcegraph.com\"",
      "type": "object",
      "additionalProperties": false,
      "properties": {
        "url": {
          "type": "string",
          "default": "https://sourcegraph.com"
        }
      },
      "group": "External services",
      "examples": [
        {
          "url": "https://sourcegraph.example.com"
        }
      ]
    },
    "auth.accessTokens": {
      "description": "Settings for access tokens, which enable external tools to access the Sourcegraph API with the privileges of the user.",
      "type": "object",
      "additionalProperties": false,
      "properties": {
        "allow": {
          "description": "Allow or restrict the use of access tokens. The default is \"all-users-create\", which enables all users to create access tokens. Use \"none\" to disable access tokens entirely. Use \"site-admin-create\" to restrict creation of new tokens to admin users (existing tokens will still work until revoked).",
          "type": "string",
          "enum": ["all-users-create", "site-admin-create", "none"],
          "default": "all-users-create"
        }
      },
      "default": {
        "allow": "all-users-create"
      },
      "examples": [
        {
          "allow": "site-admin-create"
        },
        {
          "allow": "none"
        }
      ],
      "group": "Security"
    },
    "authz.enforceForSiteAdmins": {
      "description": "When true, site admins will only be able to see private code they have access to via our authz system.",
      "type": "boolean",
      "default": false
    },
    "authz.refreshInterval": {
      "description": "Time interval (in seconds) of how often each component picks up authorization changes in external services.",
      "type": "integer",
      "default": 5
    },
    "externalService.userMode": {
      "description": "Enable to allow users to add external services for public and private repositories to the Sourcegraph instance.",
      "type": "string",
      "enum": ["public", "disabled", "all"],
      "default": "disabled"
    },
    "permissions.userMapping": {
      "description": "Settings for Sourcegraph permissions, which allow the site admin to explicitly manage repository permissions via the GraphQL API. This setting cannot be enabled if repository permissions for any specific external service are enabled (i.e., when the external service's `authorization` field is set).",
      "type": "object",
      "additionalProperties": false,
      "properties": {
        "enabled": {
          "description": "Whether permissions user mapping is enabled. There must be no `authorization` field in any external service configuration before enabling this.",
          "type": "boolean",
          "default": false
        },
        "bindID": {
          "description": "The type of identifier to identify a user. The default is \"email\", which uses the email address to identify a user. Use \"username\" to identify a user by their username. Changing this setting will erase any permissions created for users that do not yet exist.",
          "type": "string",
          "enum": ["email", "username"],
          "default": "email"
        }
      },
      "default": {
        "enabled": true,
        "bindID": "email"
      },
      "examples": [
        {
          "bindID": "email"
        },
        {
          "bindID": "username"
        }
      ],
      "group": "Security"
    },
    "permissions.syncScheduleInterval": {
      "description": "Time interval (in seconds) of how often each component picks up authorization changes in external services.",
      "type": "integer",
      "default": 15
    },
    "permissions.syncOldestUsers": {
      "description": "Number of user permissions to schedule for syncing in single scheduler iteration.",
      "type": "integer",
      "default": 10,
      "!go": {
        "pointer": true
      }
    },
    "permissions.syncOldestRepos": {
      "description": "Number of repo permissions to schedule for syncing in single scheduler iteration.",
      "type": "integer",
      "default": 10,
      "!go": {
        "pointer": true
      }
    },
    "permissions.syncUsersBackoffSeconds": {
      "description": "Don't sync a user's permissions if they have synced within the last n seconds.",
      "type": "integer",
      "default": 60
    },
    "permissions.syncReposBackoffSeconds": {
      "description": "Don't sync a repo's permissions if it has synced within the last n seconds.",
      "type": "integer",
      "default": 60
    },
    "permissions.syncUsersMaxConcurrency": {
      "description": "The maximum number of user-centric permissions syncing jobs that can be spawned concurrently. Service restart is required to take effect for changes.",
      "type": "integer",
      "default": 1
    },
    "permissions.syncJobsHistorySize": {
      "description": "The number of last repo/user permission jobs to keep for history.",
      "type": "integer",
      "default": 5,
      "minimum": 5,
      "!go": {
        "pointer": true
      }
    },
    "permissions.syncJobCleanupInterval": {
      "description": "Time interval (in seconds) of how often cleanup worker should remove old jobs from permissions sync jobs table.",
      "type": "integer",
      "default": 60,
      "minimum": 1
    },
    "branding": {
      "description": "Customize Sourcegraph homepage logo and search icon.\n\nOnly available in Sourcegraph Enterprise.",
      "type": "object",
      "additionalProperties": false,
      "properties": {
        "light": {
          "$ref": "#/definitions/BrandAssets"
        },
        "dark": {
          "$ref": "#/definitions/BrandAssets"
        },
        "favicon": {
          "description": "The URL of the favicon to be used for your instance. We recommend using the following file format: ICO",
          "type": "string",
          "format": "uri"
        },
        "disableSymbolSpin": {
          "description": "Prevents the icon in the top-left corner of the screen from spinning on hover.",
          "type": "boolean",
          "default": false
        },
        "brandName": {
          "description": "String to display everywhere the brand name should be displayed. Defaults to \"Sourcegraph\"",
          "type": "string",
          "default": "Sourcegraph"
        }
      },
      "examples": [
        {
          "favicon": "https://example.com/favicon.ico",
          "light": {
            "logo": "https://example.com/logo_light.png",
            "symbol": "https://example.com/search_symbol_light_24x24.png"
          },
          "dark": {
            "logo": "https://example.com/logo_dark.png",
            "symbol": "https://example.com/search_symbol_dark_24x24.png"
          },
          "disableSymbolSpin": true
        }
      ]
    },
    "email.smtp": {
      "title": "SMTPServerConfig",
      "description": "The SMTP server used to send transactional emails.\nPlease see https://docs.sourcegraph.com/admin/config/email",
      "type": "object",
      "additionalProperties": false,
      "required": ["host", "port", "authentication"],
      "properties": {
        "host": {
          "description": "The SMTP server host.",
          "type": "string"
        },
        "port": {
          "description": "The SMTP server port.",
          "type": "integer"
        },
        "username": {
          "description": "The username to use when communicating with the SMTP server.",
          "type": "string"
        },
        "password": {
          "description": "The password to use when communicating with the SMTP server.",
          "type": "string"
        },
        "authentication": {
          "description": "The type of authentication to use for the SMTP server.",
          "type": "string",
          "enum": ["none", "PLAIN", "CRAM-MD5"]
        },
        "domain": {
          "description": "The HELO domain to provide to the SMTP server (if needed).",
          "type": "string"
        },
        "noVerifyTLS": {
          "description": "Disable TLS verification",
          "type": "boolean"
        },
        "additionalHeaders": {
          "description": "Additional headers to include on SMTP messages that cannot be configured with other 'email.smtp' fields.",
          "type": "array",
          "items": {
            "title": "Header",
            "type": "object",
            "required": ["key", "value"],
            "additionalProperties": false,
            "properties": {
              "key": {
                "type": "string"
              },
              "value": {
                "type": "string"
              },
              "sensitive": {
                "type": "boolean"
              }
            },
            "examples": [
              {
                "key": "",
                "value": ""
              }
            ]
          }
        }
      },
      "default": null,
      "examples": [
        {
          "host": "smtp.example.com",
          "port": 465,
          "username": "alice",
          "password": "mypassword",
          "authentication": "PLAIN"
        }
      ],
      "group": "Email"
    },
    "email.address": {
      "description": "The \"from\" address for emails sent by this server.\nPlease see https://docs.sourcegraph.com/admin/config/email",
      "type": "string",
      "format": "email",
      "group": "Email",
      "examples": ["noreply@sourcegraph.example.com"]
    },
    "email.senderName": {
      "description": "The name to use in the \"from\" address for emails sent by this server.",
      "type": "string",
      "group": "Email",
      "examples": ["Sourcegraph"]
    },
    "email.templates": {
      "description": "Configurable templates for some email types sent by Sourcegraph.",
      "type": "object",
      "properties": {
        "resetPassword": {
          "description": "Email sent on password resets. Available template variables: {{.Host}}, {{.Username}}, {{.URL}}",
          "$ref": "#/definitions/EmailTemplate"
        },
        "setPassword": {
          "description": "Email sent on account creation, if a password reset URL is created. Available template variables: {{.Host}}, {{.Username}}, {{.URL}}",
          "$ref": "#/definitions/EmailTemplate"
        }
      },
      "group": "Email",
      "examples": [
        {
          "resetPassword": {
            "subject": "Reset your password on {{.Host}}",
            "body": "To reset your password on {{.Host}}, please click the link below:\n\n{{.URL}}\n\nIf you did not request a password reset, please ignore this email. Your password will not change until you click the link and set a new password."
          },
          "setPassword": {
            "subject": "Set your password on {{.Host}}",
            "body": "To set your password on {{.Host}} and complete your account registration, please click the link below:\n\n{{.URL}}\n\nYour username is: {{.Username}}\n\nIf you did not sign up for an account on {{.Host}}, please ignore this email."
          }
        }
      ]
    },
    "executors.frontendURL": {
      "description": "The URL where Sourcegraph executors can reach the Sourcegraph instance. If not set, defaults to externalURL. URLs with a path (other than `/`) are not allowed. For Docker executors, the special hostname `host.docker.internal` can be used to refer to the Docker container's host.",
      "type": "string",
      "examples": ["https://sourcegraph.example.com"]
    },
    "executors.srcCLIImage": {
      "description": "The image to use for src-cli in executors. Use this value to pull from a custom image registry.",
      "type": "string",
      "default": "sourcegraph/src-cli"
    },
    "executors.srcCLIImageTag": {
      "description": "The tag to use for the src-cli image in executors. Use this value to use a custom tag. Sourcegraph by default uses the best match, so use this setting only if you really need to overwrite it and make sure to keep it updated.",
      "type": "string",
      "examples": ["4.1.0"]
    },
    "executors.lsifGoImage": {
      "description": "The tag to use for the lsif-go image in executors. Use this value to use a custom tag. Sourcegraph by default uses the best match, so use this setting only if you really need to overwrite it and make sure to keep it updated.",
      "type": "string",
      "examples": ["sourcegraph/lsif-go"]
    },
    "executors.batcheshelperImage": {
      "description": "The image to use for batch changes in executors. Use this value to pull from a custom image registry.",
      "type": "string",
      "default": "sourcegraph/batcheshelper"
    },
    "executors.batcheshelperImageTag": {
      "description": "The tag to use for the batcheshelper image in executors. Use this value to use a custom tag. Sourcegraph by default uses the best match, so use this setting only if you really need to overwrite it and make sure to keep it updated.",
      "type": "string",
      "examples": ["4.1.0"]
    },
    "executors.accessToken": {
      "description": "The shared secret between Sourcegraph and executors.",
      "type": "string",
      "minLength": 20,
      "examples": ["my-super-secret-access-token"]
    },
    "auth.userOrgMap": {
      "description": "Ensure that matching users are members of the specified orgs (auto-joining users to the orgs if they are not already a member). Provide a JSON object of the form `{\"*\": [\"org1\", \"org2\"]}`, where org1 and org2 are orgs that all users are automatically joined to. Currently the only supported key is `\"*\"`.",
      "type": "object",
      "additionalProperties": {
        "type": "array",
        "items": {
          "type": "string"
        }
      },
      "examples": [
        {
          "*": ["myorg1"]
        }
      ],
      "hide": true
    },
    "log": {
      "description": "Configuration for logging and alerting, including to external services.",
      "type": "object",
      "additionalProperties": false,
      "properties": {
        "sentry": {
          "description": "Configuration for Sentry",
          "type": "object",
          "additionalProperties": false,
          "properties": {
            "dsn": {
              "description": "Sentry Data Source Name (DSN). Per the Sentry docs (https://docs.sentry.io/quickstart/#about-the-dsn), it should match the following pattern: '{PROTOCOL}://{PUBLIC_KEY}@{HOST}/{PATH}{PROJECT_ID}'.",
              "type": "string",
              "pattern": "^https?://"
            },
            "backendDSN": {
              "description": "Sentry Data Source Name (DSN) for backend errors. Per the Sentry docs (https://docs.sentry.io/quickstart/#about-the-dsn), it should match the following pattern: '{PROTOCOL}://{PUBLIC_KEY}@{HOST}/{PATH}{PROJECT_ID}'.",
              "type": "string",
              "pattern": "^https?://"
            },
            "codeIntelDSN": {
              "description": "Sentry Data Source Name (DSN) for code intel errors. Per the Sentry docs (https://docs.sentry.io/quickstart/#about-the-dsn), it should match the following pattern: '{PROTOCOL}://{PUBLIC_KEY}@{HOST}/{PATH}{PROJECT_ID}'.",
              "type": "string",
              "pattern": "^https?://"
            }
          },
          "examples": [
            {
              "sentry": {
                "dsn": "https://public_key@sentry.example.com/project_id",
                "backendDSN": "https://public_key@sentry.example.com/backend_project_id",
                "codeIntelDSN": "https://public_key@sentry.example.com/codeintel_project_id"
              }
            }
          ]
        },
        "auditLog": {
          "description": "EXPERIMENTAL: Configuration for audit logging (specially formatted log entries for tracking sensitive events)",
          "type": "object",
          "additionalProperties": false,
          "properties": {
            "internalTraffic": {
              "description": "Capture security events performed by the internal traffic (adds significant noise).",
              "type": "boolean",
              "default": false
            },
            "graphQL": {
              "description": "Capture GraphQL requests and responses as part of the audit log.",
              "type": "boolean",
              "default": false
            },
            "gitserverAccess": {
              "description": "Capture gitserver access logs as part of the audit log.",
              "type": "boolean",
              "default": false
            },
            "severityLevel": {
              "description": "Severity logging level for the audit log.",
              "type": "string",
              "enum": ["DEBUG", "INFO", "WARN", "ERROR"],
              "default": "INFO"
            }
          },
          "required": ["internalTraffic", "graphQL", "gitserverAccess"],
          "examples": [
            {
              "internalTraffic": false,
              "graphQL": false,
              "gitserverAccess": false,
              "severityLevel": "INFO"
            }
          ]
        },
        "securityEventLog": {
          "description": "EXPERIMENTAL: Configuration for security event logging",
          "type": "object",
          "additionalProperties": false,
          "properties": {
            "location": {
              "description": "Where to output the security event log [none, auditlog, database, all] where auditlog is the default logging to stdout with the specified audit log format",
              "type": "string",
              "enum": ["none", "auditlog", "database", "all"],
              "default": "auditlog"
            }
          },
          "examples": [
            {
              "location": "auditlog"
            }
          ]
        }
      }
    },
    "externalURL": {
      "description": "The externally accessible URL for Sourcegraph (i.e., what you type into your browser). Previously called `appURL`. Only root URLs are allowed.",
      "type": "string",
      "examples": ["https://sourcegraph.example.com"]
    },
    "observability.client": {
      "description": "EXPERIMENTAL: Configuration for client observability",
      "type": "object",
      "additionalProperties": false,
      "properties": {
        "openTelemetry": {
          "description": "Configuration for the client OpenTelemetry exporter",
          "type": "object",
          "properties": {
            "endpoint": {
              "description": "OpenTelemetry tracing collector endpoint. By default, Sourcegraph's \"/-/debug/otlp\" endpoint forwards data to the configured collector backend.",
              "type": "string",
              "examples": ["/-/debug/otlp", "https://COLLECTOR_ENDPOINT"],
              "default": "/-/debug/otlp"
            }
          }
        }
      },
      "examples": [
        {
          "openTelemetry": {
            "endpoint": "/-/debug/otlp"
          }
        },
        {
          "openTelemetry": {
            "endpoint": "https://opentelemetry.example.com"
          }
        }
      ]
    },
    "observability.tracing": {
      "description": "Configures distributed tracing within Sourcegraph. To learn more, refer to https://docs.sourcegraph.com/admin/observability/tracing",
      "type": "object",
      "properties": {
        "sampling": {
          "description": "Determines the conditions under which distributed traces are recorded. \"none\" turns off tracing entirely. \"selective\" (default) sends traces whenever `?trace=1` is present in the URL (though background jobs may still emit traces). \"all\" sends traces on every request. Note that this only affects the behavior of the distributed tracing client. To learn more about additional sampling and traace export configuration with the default tracing type \"opentelemetry\", refer to https://docs.sourcegraph.com/admin/observability/opentelemetry#tracing ",
          "type": "string",
          "enum": ["selective", "all", "none"],
          "default": "selective"
        },
        "type": {
          "description": "Determines what tracing provider to enable. For \"opentelemetry\", the required backend is an OpenTelemetry collector instance (deployed by default with Sourcegraph). For \"jaeger\", a Jaeger instance is required to be configured via Jaeger client environment variables: https://github.com/jaegertracing/jaeger-client-go#environment-variables",
          "type": "string",
          "enum": ["opentelemetry", "jaeger"],
          "default": "opentelemetry"
        },
        "debug": {
          "description": "Turns on debug logging of tracing client requests. This can be useful for debugging connectivity issues between the tracing client and tracing backend, the performance overhead of tracing, and other issues related to the use of distributed tracing. May have performance implications in production.",
          "type": "boolean",
          "default": false
        },
        "urlTemplate": {
          "description": "Template for linking to trace URLs - '{{ .TraceID }}' is replaced with the trace ID, and {{ .ExternalURL }} is replaced with the value of 'externalURL'. If none is set, no links are generated.",
          "type": "string",
          "examples": [
            "https://ui.honeycomb.io/$ORG/environments/$DATASET/trace?trace_id={{ .TraceID }}",
            "https://console.cloud.google.com/traces/list?tid={{ .TraceID }}&project=$PROJECT",
            "https://$ORGANIZATION.grafana.net/explore?orgId=1&left=[\"now-1h\",\"now\",\"$DATASOURCE\",{\"query\":\"{{ .TraceID }}\",\"queryType\":\"traceId\"}]",
            "{{ .ExternalURL }}/-/debug/jaeger/trace/{{ .TraceID }}"
          ]
        }
      },
      "examples": [
        {
          "sampling": "selective",
          "type": "opentelemetry",
          "debug": false,
          "urlTemplate": "https://ui.honeycomb.io/$ORG/environments/$DATASET/trace?trace_id={{ .TraceID }}"
        },
        {
          "sampling": "all",
          "type": "jaeger",
          "debug": true,
          "urlTemplate": "{{ .ExternalURL }}/-/debug/jaeger/trace/{{ .TraceID }}"
        }
      ]
    },
    "observability.alerts": {
      "description": "Configure notifications for Sourcegraph's built-in alerts.",
      "type": "array",
      "items": {
        "type": "object",
        "required": ["level", "notifier"],
        "properties": {
          "level": {
            "description": "Sourcegraph alert level to subscribe to notifications for.",
            "type": "string",
            "enum": ["warning", "critical"]
          },
          "notifier": {
            "type": "object",
            "properties": {
              "type": {
                "type": "string",
                "enum": ["slack", "pagerduty", "webhook", "email", "opsgenie"]
              }
            },
            "oneOf": [
              {
                "$ref": "#/definitions/NotifierSlack"
              },
              {
                "$ref": "#/definitions/NotifierPagerduty"
              },
              {
                "$ref": "#/definitions/NotifierWebhook"
              },
              {
                "$ref": "#/definitions/NotifierEmail"
              },
              {
                "$ref": "#/definitions/NotifierOpsGenie"
              }
            ],
            "!go": {
              "taggedUnionType": true
            }
          },
          "disableSendResolved": {
            "description": "Disable notifications when alerts resolve themselves.",
            "type": "boolean",
            "default": false
          },
          "owners": {
            "description": "Do not use. When set, only receive alerts owned by the specified teams. Used by Sourcegraph internally.",
            "type": "array",
            "items": {
              "type": "string"
            }
          }
        },
        "default": {
          "level": "critical",
          "notifier": {
            "type": ""
          }
        }
      },
      "examples": [
        {
          "level": "critical",
          "notifier": {
            "type": "slack",
            "url": "https://hooks.slack.com/services/...",
            "channel": "#alerts"
          }
        },
        {
          "level": "warning",
          "notifier": {
            "type": "email",
            "addresses": ["alerts@example.com"]
          }
        }
      ]
    },
    "observability.silenceAlerts": {
      "description": "Silence individual Sourcegraph alerts by identifier.",
      "type": "array",
      "items": {
        "type": "string"
      },
      "examples": [["warning_gitserver_disk_space_remaining"], ["critical_frontend_down", "warning_high_load"]]
    },
    "observability.logSlowSearches": {
      "description": "(debug) logs all search queries (issued by users, code intelligence, or API requests) slower than the specified number of milliseconds.",
      "type": "integer",
      "group": "Debug",
      "examples": [10000]
    },
    "observability.logSlowGraphQLRequests": {
      "description": "(debug) logs all GraphQL requests slower than the specified number of milliseconds.",
      "type": "integer",
      "group": "Debug",
      "examples": [10000]
    },
    "observability.captureSlowGraphQLRequestsLimit": {
      "description": "(debug) Set a limit to the amount of captured slow GraphQL requests being stored for visualization. For defining the threshold for a slow GraphQL request, see observability.logSlowGraphQLRequests.",
      "type": "integer",
      "group": "Debug",
      "examples": [2000]
    },
    "insights.backfill.interruptAfter": {
      "description": "Set the number of seconds an insight series will spend backfilling before being interrupted. Series are interrupted to prevent long running insights from exhausting all of the available workers. Interrupted series will be placed back in the queue and retried based on their priority.",
      "type": "integer",
      "group": "CodeInsights",
      "default": 60
    },
    "insights.backfill.repositoryGroupSize": {
      "description": "Set the number of repositories to batch in a group during backfilling.",
      "type": "integer",
      "group": "CodeInsights",
      "default": 10
    },
    "insights.backfill.repositoryConcurrency": {
      "description": "Number of repositories within the batch to backfill concurrently.",
      "type": "integer",
      "group": "CodeInsights",
      "default": 3,
      "maximum": 10,
      "minimum": 1
    },
    "insights.query.worker.concurrency": {
      "description": "Number of concurrent executions of a code insight query on a worker node",
      "type": "integer",
      "group": "CodeInsights",
      "default": 1,
      "examples": [10]
    },
    "insights.query.worker.rateLimit": {
      "description": "Maximum number of Code Insights queries initiated per second on a worker node.",
      "type": "number",
      "group": "CodeInsights",
      "default": 20,
      "examples": [10.0, 0.5],
      "!go": {
        "pointer": true
      }
    },
    "insights.query.worker.rateLimitBurst": {
      "description": "The allowed burst rate for the Code Insights queries per second rate limiter.",
      "type": "integer",
      "group": "CodeInsights",
      "default": 20,
      "examples": [10, 20]
    },
    "insights.historical.worker.rateLimit": {
      "description": "Maximum number of historical Code Insights data frames that may be analyzed per second.",
      "type": "number",
      "group": "CodeInsights",
      "default": 20,
      "examples": [50.0, 0.5],
      "!go": {
        "pointer": true
      }
    },
    "insights.historical.worker.rateLimitBurst": {
      "description": "The allowed burst rate for the Code Insights historical worker rate limiter.",
      "type": "integer",
      "group": "CodeInsights",
      "default": 20,
      "examples": [10, 20]
    },
    "insights.aggregations.bufferSize": {
      "description": "The size of the buffer for aggregations ran in-memory. A higher limit might strain memory for the frontend",
      "type": "integer",
      "group": "CodeInsights",
      "default": 500
    },
    "insights.aggregations.proactiveResultLimit": {
      "description": "The maximum number of results a proactive search aggregation can accept before stopping",
      "type": "integer",
      "group": "CodeInsights",
      "default": 50000
    },
    "insights.maximumSampleSize": {
      "description": "The maximum number of data points that will be available to view for a series on a code insight. Points beyond that will be stored in a separate table and available for data export.",
      "type": "integer",
      "group": "CodeInsights",
      "default": 30,
      "maximum": 90,
      "examples": [12, 24, 50]
    },
    "own.bestEffortTeamMatching": {
      "description": "The Own service will attempt to match a Team by the last part of its handle if it contains a slash and no match is found for its full handle.",
      "type": "boolean",
      "group": "Own",
      "!go": {
        "pointer": true
      },
      "default": true
    },
    "own.background.repoIndexConcurrencyLimit": {
      "description": "The max number of concurrent Own jobs that will run per worker node.",
      "type": "integer",
      "group": "Own",
      "default": 5
    },
    "own.background.repoIndexRateLimit": {
      "description": "The maximum per second rate of repositories for Own jobs per worker node.",
      "type": "integer",
      "group": "Own",
      "default": 20
    },
    "own.background.repoIndexRateBurstLimit": {
      "description": "The maximum per second burst of repositories for Own jobs per worker node. Generally this value should not be less than the max concurrency.",
      "type": "integer",
      "group": "Own",
      "default": 5
    },
    "htmlHeadTop": {
      "description": "HTML to inject at the top of the `<head>` element on each page, for analytics scripts. Requires env var ENABLE_INJECT_HTML=true.",
      "type": "string",
      "group": "Misc."
    },
    "htmlHeadBottom": {
      "description": "HTML to inject at the bottom of the `<head>` element on each page, for analytics scripts. Requires env var ENABLE_INJECT_HTML=true.",
      "type": "string",
      "group": "Misc."
    },
    "htmlBodyTop": {
      "description": "HTML to inject at the top of the `<body>` element on each page, for analytics scripts. Requires env var ENABLE_INJECT_HTML=true.",
      "type": "string",
      "group": "Misc."
    },
    "htmlBodyBottom": {
      "description": "HTML to inject at the bottom of the `<body>` element on each page, for analytics scripts. Requires env var ENABLE_INJECT_HTML=true.",
      "type": "string",
      "group": "Misc."
    },
    "licenseKey": {
      "description": "The license key associated with a Sourcegraph product subscription, which is necessary to activate Sourcegraph Enterprise functionality. To obtain this value, contact Sourcegraph to purchase a subscription. To escape the value into a JSON string, you may want to use a tool like https://json-escape-text.now.sh.",
      "type": "string",
      "group": "Sourcegraph Enterprise license"
    },
    "gitHubApp": {
      "description": "DEPRECATED: The config options for Sourcegraph GitHub App.",
      "type": "object",
      "properties": {
        "slug": {
          "description": "The slug of the GitHub App for Sourcegraph.",
          "type": "string"
        },
        "appID": {
          "description": "The app ID of the GitHub App for Sourcegraph.",
          "type": "string"
        },
        "privateKey": {
          "description": "The base64-encoded private key of the GitHub App for Sourcegraph.",
          "type": "string"
        },
        "clientID": {
          "type": "string",
          "description": "The Client ID of the GitHub App for Sourcegraph, accessible from https://github.com/settings/apps ."
        },
        "clientSecret": {
          "type": "string",
          "description": "The Client Secret of the GitHub App for Sourcegraph, accessible from https://github.com/settings/apps ."
        }
      },
      "examples": [
        {
          "slug": "sourcegraph",
          "appID": "1234",
          "privateKey": "base64-encoded-private-key",
          "clientID": "client-id",
          "clientSecret": "client-secret"
        }
      ]
    },
    "gitRecorder": {
      "description": "Record git operations that are executed on configured repositories. The following commands are not recorded: show, log, rev-parse and diff.",
      "type": "object",
      "properties": {
        "size": {
          "description": "Defines how many recordings to keep. Once this size is reached, the oldest entry will be removed.",
          "type": "integer",
          "default": 100000
        },
        "repos": {
          "description": "List of repositories whose git operations should be recorded.",
          "type": "array",
          "items": {
            "type": "string"
          }
        }
      },
      "examples": [
        {
          "size": 1000,
          "repos": ["github.com/sourcegraph/sourcegraph", "github.com/gorilla/mux"]
        }
      ]
    },
    "dotcom": {
      "description": "Configuration options for Sourcegraph.com only.",
      "type": "object",
      "properties": {
        "app.notifications": {
          "description": "Notifications to display in the Sourcegraph app.",
          "type": "array",
          "items": {
            "type": "object",
            "required": ["key", "message"],
            "properties": {
              "key": {
                "description": "e.g. '2023-03-10-my-key'; MUST START WITH YYYY-MM-DD; a globally unique key used to track whether the message has been dismissed.",
                "type": "string",
                "minLength": 1
              },
              "message": {
                "description": "The Markdown message to display",
                "type": "string",
                "minLength": 1
              },
              "version.min": {
                "description": "If present, this message will only be shown to Sourcegraph App instances in this inclusive version range.",
                "type": "string",
                "minLength": 1
              },
              "version.max": {
                "description": "If present, this message will only be shown to Sourcegraph App instances in this inclusive version range.",
                "type": "string",
                "minLength": 1
              }
            }
          }
        },
        "slackLicenseExpirationWebhook": {
          "description": "Slack webhook for upcoming license expiration notifications.",
          "type": "string",
          "group": "Sourcegraph.com"
        },
        "srcCliVersionCache": {
          "description": "Configuration related to the src-cli version cache. This should only be used on sourcegraph.com.",
          "type": "object",
          "required": ["enabled", "github"],
          "group": "Sourcegraph.com",
          "properties": {
            "enabled": {
              "description": "Enables the src-cli version cache API endpoint.",
              "type": "boolean",
              "default": false
            },
            "github": {
              "description": "GitHub configuration, both for queries and receiving release webhooks.",
              "type": "object",
              "required": ["token", "webhookSecret"],
              "properties": {
                "repository": {
                  "description": "The repository to get the latest version of.",
                  "type": "object",
                  "properties": {
                    "owner": {
                      "description": "The repository namespace.",
                      "type": "string",
                      "default": "sourcegraph"
                    },
                    "name": {
                      "description": "The repository name.",
                      "type": "string",
                      "default": "src-cli"
                    }
                  }
                },
                "token": {
                  "description": "The access token to use when communicating with GitHub.",
                  "type": "string"
                },
                "uri": {
                  "description": "The URI of the GitHub instance.",
                  "type": "string",
                  "default": "https://github.com"
                },
                "webhookSecret": {
                  "description": "The release webhook secret.",
                  "type": "string"
                }
              }
            },
            "interval": {
              "description": "The interval between version checks, expressed as a string that can be parsed by Go's time.ParseDuration.",
              "type": "string",
              "default": "1h"
            }
          }
        },
        "codyGateway": {
          "description": "Configuration related to the Cody Gateway service management. This should only be used on sourcegraph.com.",
          "type": "object",
          "group": "Sourcegraph.com",
          "properties": {
            "bigQueryGoogleProjectID": {
              "description": "The project ID to pull BigQuery Cody Gatewayrelated events from.",
              "type": "string"
            },
            "bigQueryDataset": {
              "description": "The dataset to pull BigQuery Cody Gateway related events from.",
              "type": "string"
            },
            "bigQueryTable": {
              "description": "The table in the dataset to pull BigQuery Cody Gateway related events from.",
              "type": "string"
            }
          }
        }
      },
      "group": "Sourcegraph.com"
    },
    "app": {
      "description": "Configuration options for App only.",
      "type": "object",
      "properties": {
        "dotcomAuthToken": {
          "description": "Authentication token for Sourcegraph.com. If present, indicates that the App account is connected to a Sourcegraph.com account.",
          "type": "string",
          "group": "Sourcegraph.com"
        }
      },
      "examples": [
        {
          "app": {
            "dotcomAuthToken": "abc123"
          }
        }
      ]
    },
    "notifications": {
      "description": "Notifications recieved from Sourcegraph.com to display in Sourcegraph.",
      "type": "array",
      "items": {
        "type": "object",
        "required": ["key", "message"],
        "properties": {
          "key": {
            "description": "e.g. '2023-03-10-my-key'; MUST START WITH YYYY-MM-DD; a globally unique key used to track whether the message has been dismissed.",
            "type": "string",
            "minLength": 1
          },
          "message": {
            "description": "The Markdown message to display",
            "type": "string",
            "minLength": 1
          }
        }
      },
      "examples": [
        {
          "key": "2023-03-10-my-key",
          "message": "This is a test notification message."
        }
      ]
    },
    "auth.providers": {
      "description": "The authentication providers to use for identifying and signing in users. See instructions below for configuring SAML, OpenID Connect (including Google Workspace), and HTTP authentication proxies. Multiple authentication providers are supported (by specifying multiple elements in this array).",
      "type": "array",
      "items": {
        "required": ["type"],
        "properties": {
          "type": {
            "type": "string",
            "enum": [
              "azureDevOps",
              "bitbucketcloud",
              "builtin",
              "gerrit",
              "github",
              "gitlab",
              "http-header",
              "openidconnect",
              "saml"
            ]
          }
        },
        "oneOf": [
          {
            "$ref": "#/definitions/AzureDevOpsAuthProvider"
          },
          {
            "$ref": "#/definitions/BitbucketCloudAuthProvider"
          },
          {
            "$ref": "#/definitions/BuiltinAuthProvider"
          },
          {
            "$ref": "#/definitions/GerritAuthProvider"
          },
          {
            "$ref": "#/definitions/GitHubAuthProvider"
          },
          {
            "$ref": "#/definitions/GitLabAuthProvider"
          },
          {
            "$ref": "#/definitions/HTTPHeaderAuthProvider"
          },
          {
            "$ref": "#/definitions/OpenIDConnectAuthProvider"
          },
          {
            "$ref": "#/definitions/SAMLAuthProvider"
          }
        ],
        "!go": {
          "taggedUnionType": true
        }
      },
      "group": "Authentication",
      "default": [
        {
          "type": "builtin",
          "allowSignup": true
        }
      ]
    },
    "auth.public": {
      "description": "WARNING: This option has been removed as of 3.8.",
      "type": "boolean",
      "default": false,
      "group": "Authentication"
    },
    "auth.sessionExpiry": {
      "type": "string",
      "description": "The duration of a user session, after which it expires and the user is required to re-authenticate. The default is 90 days. There is typically no need to set this, but some users may have specific internal security requirements.\n\nThe string format is that of the Duration type in the Go time package (https://golang.org/pkg/time/#ParseDuration). E.g., \"720h\", \"43200m\", \"2592000s\" all indicate a timespan of 30 days.\n\nNote: changing this field does not affect the expiration of existing sessions. If you would like to enforce this limit for existing sessions, you must log out currently signed-in users. You can force this by removing all keys beginning with \"session_\" from the Redis store:\n\n* For deployments using `sourcegraph/server`: `docker exec $CONTAINER_ID redis-cli --raw keys 'session_*' | xargs docker exec $CONTAINER_ID redis-cli del`\n* For cluster deployments: \n  ```\n  REDIS_POD=\"$(kubectl get pods -l app=redis-store -o jsonpath={.items[0].metadata.name})\";\n  kubectl exec \"$REDIS_POD\" -- redis-cli --raw keys 'session_*' | xargs kubectl exec \"$REDIS_POD\" -- redis-cli --raw del;\n  ```\n",
      "default": "2160h",
      "examples": ["168h"],
      "group": "Authentication"
    },
    "auth.enableUsernameChanges": {
      "description": "Enables users to change their username after account creation. Warning: setting this to be true has security implications if you have enabled (or will at any point in the future enable) repository permissions with an option that relies on username equivalency between Sourcegraph and an external service or authentication provider. Do NOT set this to true if you are using non-built-in authentication OR rely on username equivalency for repository permissions.",
      "type": "boolean",
      "default": false,
      "group": "Authentication"
    },
    "auth.minPasswordLength": {
      "description": "The minimum number of Unicode code points that a password must contain.",
      "type": "integer",
      "default": 12,
      "group": "Authentication"
    },
    "auth.passwordResetLinkExpiry": {
      "description": "The duration (in seconds) that a password reset link is considered valid.",
      "type": "integer",
      "default": 14400,
      "group": "Authentication"
    },
    "auth.lockout": {
      "description": "The config options for account lockout",
      "type": "object",
      "properties": {
        "failedAttemptThreshold": {
          "description": "The threshold of failed sign-in attempts in a consecutive period",
          "type": "integer",
          "default": 5
        },
        "lockoutPeriod": {
          "description": "The number of seconds for the lockout period",
          "type": "integer",
          "default": 1800
        },
        "consecutivePeriod": {
          "description": "The number of seconds to be considered as a consecutive period",
          "type": "integer",
          "default": 3600
        }
      },
      "examples": [
        {
          "failedAttemptThreshold": 3,
          "lockoutPeriod": 600,
          "consecutivePeriod": 300
        }
      ],
      "group": "Authentication"
    },
    "auth.unlockAccountLinkSigningKey": {
      "description": "Base64-encoded HMAC signing key to sign the JWT token for account unlock URLs",
      "type": "string",
      "group": "Authentication",
      "examples": [
        "LS0tLS1CRUdJTiBPUEVOU1NIIFBSSVZBVEUgS0VZLS0tLS0KYjNCbGJuTnphQzFyWlhrdGRqRUFBQUFBQkc1dmJtVUFBQUFFYm05dVpRQUFBQUFBQUFBQkFBQUJGZ0FBQUhVQkFBQQ"
      ]
    },
    "auth.unlockAccountLinkExpiry": {
      "description": "Validity expressed in minutes of the unlock account token",
      "type": "integer",
      "group": "Authentication",
      "default": 5
    },
    "auth.accessRequest": {
      "description": "The config options for access requests",
      "type": "object",
      "group": "Authentication",
      "properties": {
        "enabled": {
          "description": "Enable/disable the access request feature, which allows users to request access if built-in signup is disabled.",
          "type": "boolean",
          "!go": {
            "pointer": true
          },
          "default": true
        }
      },
      "examples": [
        {
          "enabled": true,
          "emailDomains": ["example.com"],
          "message": "Please explain why you need access in your request."
        }
      ]
    },
    "auth.primaryLoginProvidersCount": {
      "description": "The number of auth providers that will be shown to the user on the login screen. Other providers are shown under `Other login methods` section.",
      "type": "integer",
      "group": "Authentication",
      "default": 3
    },
    "update.channel": {
      "description": "The channel on which to automatically check for Sourcegraph updates.",
      "type": ["string"],
      "enum": ["release", "none"],
      "default": "release",
      "examples": ["none"],
      "group": "Misc."
    },
    "productResearchPage.enabled": {
      "description": "Enables users access to the product research page in their settings.",
      "type": "boolean",
      "!go": {
        "pointer": true
      },
      "group": "Misc.",
      "default": true
    },
    "encryption.keys": {
      "description": "Configuration for encryption keys used to encrypt data at rest in the database.",
      "type": "object",
      "properties": {
        "enableCache": {
          "description": "enable LRU cache for decryption APIs",
          "type": "boolean",
          "default": false
        },
        "cacheSize": {
          "description": "number of values to keep in LRU cache",
          "type": "integer",
          "default": 2048
        },
        "batchChangesCredentialKey": {
          "$ref": "#/definitions/EncryptionKey"
        },
        "externalServiceKey": {
          "$ref": "#/definitions/EncryptionKey"
        },
        "gitHubAppKey": {
          "$ref": "#/definitions/EncryptionKey"
        },
        "outboundWebhookKey": {
          "$ref": "#/definitions/EncryptionKey"
        },
        "userExternalAccountKey": {
          "$ref": "#/definitions/EncryptionKey"
        },
        "webhookLogKey": {
          "$ref": "#/definitions/EncryptionKey"
        },
        "webhookKey": {
          "$ref": "#/definitions/EncryptionKey"
        },
        "executorSecretKey": {
          "$ref": "#/definitions/EncryptionKey"
        }
      },
      "examples": [
        {
          "externalServiceKey": {
            "type": "mounted",
            "filePath": "/path/to/external_service.key"
          }
        },
        {
          "userExternalAccountKey": {
            "type": "cloudkms",
            "keyname": "projects/my-project/locations/global/keyRings/my-keyring/cryptoKeys/my-key"
          }
        }
      ]
    },
    "webhook.logging": {
      "description": "Configuration for logging incoming webhooks.",
      "type": "object",
      "properties": {
        "enabled": {
          "description": "Whether incoming webhooks are logged. If omitted, logging is enabled on sites without encryption. If one or more encryption keys are present, this setting must be enabled manually; as webhooks may contain sensitive data, admins of encrypted sites may want to enable webhook encryption via encryption.keys.webhookLogKey.",
          "type": "boolean",
          "!go": {
            "pointer": true
          }
        },
        "retention": {
          "description": "How long incoming webhooks are retained. The string format is that of the Duration type in the Go time package (https://golang.org/pkg/time/#ParseDuration). Values lower than 1 hour will be treated as 1 hour. By default, this is \"72h\", or three days.",
          "type": "string",
          "default": "72h"
        }
      },
      "examples": [
        {
          "enabled": true,
          "retention": "7d"
        }
      ]
    },
    "outboundRequestLogLimit": {
      "description": "The maximum number of outbound requests to retain. This is a global limit across all outbound requests. If the limit is exceeded, older items will be deleted. If the limit is 0, no outbound requests are logged.",
      "type": "integer",
      "minimum": 0,
      "default": 50,
      "maximum": 500
    },
    "redactOutboundRequestHeaders": {
      "description": "Enables redacting sensitive information from outbound requests. Important: We only respect this setting in development environments. In production, we always redact outbound requests.",
      "type": "boolean",
      "!go": {
        "pointer": true
      },
      "examples": [true]
    },
    "organizationInvitations": {
      "description": "Configuration for organization invitations.",
      "type": "object",
      "required": ["signingKey"],
      "properties": {
        "expiryTime": {
          "description": "Time before the invitation expires, in hours (experimental, not enforced at the moment).",
          "type": "integer",
          "default": 48
        },
        "signingKey": {
          "description": "Base64 encoded HMAC Signing key to sign a JWT token, which is attached to each invitation URL.\nMore documentation here: https://pkg.go.dev/github.com/golang-jwt/jwt#SigningMethodHMAC \n\nIf not provided, will fall back to legacy invitation to an organization.\n\nThe legacy invitation will be deprecated in the future and creating an organization invitation will fail with an error if this setting is not present.",
          "type": "string"
        }
      },
      "examples": [
        {
          "expiryTime": 48,
          "signingKey": "your-signing-key"
        }
      ]
    },
    "embeddings": {
      "description": "Configuration for embeddings service.",
      "type": "object",
      "required": ["enabled", "dimensions", "model", "accessToken", "url"],
      "properties": {
        "enabled": {
          "description": "Toggles whether embedding service is enabled.",
          "type": "boolean",
          "default": false
        },
        "dimensions": {
          "description": "The dimensionality of the embedding vectors.",
          "type": "integer",
          "minimum": 0
        },
        "model": {
          "description": "The model used for embedding.",
          "type": "string"
        },
        "accessToken": {
          "description": "The access token used to authenticate with the external embedding API service.",
          "type": "string"
        },
        "url": {
          "description": "The url to the external embedding API service.",
          "type": "string",
          "format": "uri"
        },
        "excludedFilePathPatterns": {
          "description": "A list of glob patterns that match file paths you want to exclude from embeddings. This is useful to exclude files with low information value (e.g., SVG files, test fixtures, mocks, auto-generated files, etc.).",
          "type": "array",
          "items": {
            "type": "string"
          }
        },
        "maxCodeEmbeddingsPerRepo": {
          "description": "The maximum number of embeddings for code files to generate per repo",
          "type": "integer",
          "minimum": 0
        },
        "maxTextEmbeddingsPerRepo": {
          "description": "The maximum number of embeddings for text files to generate per repo",
          "type": "integer",
          "minimum": 0
        },
        "incremental": {
          "description": "Experimental: Whether to generate embeddings incrementally. If true, only files that have changed since the last run will be processed.",
          "type": "boolean",
          "default": false
        },
        "minimumInterval": {
          "description": "The time to wait between runs. Valid time units are \"s\", \"m\", \"h\". Example values: \"30s\", \"5m\", \"1h\".",
          "type": "string",
          "default": "24h"
        }
      },
      "examples": [
        {
          "enabled": true,
          "dimensions": 1536,
          "model": "text-embedding-ada-002",
          "accessToken": "your-access-token",
          "url": "https://api.openai.com/v1/embeddings",
          "excludedFilePathPatterns": ["*.svg", "**/__mocks__/**", "**/test/**"]
        }
      ]
    },
    "completions": {
      "description": "Configuration for the completions service.",
      "type": "object",
      "required": ["enabled", "model", "accessToken", "provider"],
      "properties": {
        "enabled": {
          "description": "Toggles whether completions are enabled.",
          "type": "boolean",
          "default": false
        },
        "model": {
          "description": "DEPRECATED. Use chatModel instead.",
          "type": "string"
        },
        "chatModel": {
          "description": "The model used for chat completions.",
          "type": "string"
        },
        "completionModel": {
          "description": "The model used for code completion.",
          "type": "string"
        },
        "accessToken": {
          "description": "The access token used to authenticate with the external completions provider.",
          "type": "string"
        },
        "provider": {
          "type": "string",
          "description": "The external completions provider.",
          "default": "anthropic",
<<<<<<< HEAD
          "enum": ["anthropic", "openai", "codygateway"]
=======
          "enum": ["anthropic", "openai", "sourcegraph", "llmproxy"]
>>>>>>> b01f9bef
        },
        "endpoint": {
          "type": "string",
          "description": "The endpoint under which to reach the provider. Currently only used for provider types \"sourcegraph\", \"openai\" and \"anthropic\". The default values are \"https://cody-gateway.sourcegraph.com\", \"https://api.openai.com/v1/chat/completions\", and \"https://api.anthropic.com/v1/complete\" for Sourcegraph, OpenAI, and Anthropic, respectively."
        },
        "perUserDailyLimit": {
          "description": "If > 0, enables the maximum number of completions requests allowed to be made by a single user account in a day. On instances that allow anonymous requests, the rate limit is enforced by IP.",
          "type": "integer",
          "default": 0
        },
        "perUserCodeCompletionsDailyLimit": {
          "description": "If > 0, enables the maximum number of code completions requests allowed to be made by a single user account in a day. On instances that allow anonymous requests, the rate limit is enforced by IP.",
          "type": "integer",
          "default": 0
        }
      },
      "examples": [
        {
          "enabled": true,
          "model": "code-completion",
          "chatModel": "chat",
          "completionModel": "code-completion",
          "accessToken": "abc123",
          "provider": "openai",
          "perUserDailyLimit": 100
        }
      ]
    }
  },
  "definitions": {
    "BrandAssets": {
      "type": "object",
      "properties": {
        "logo": {
          "description": "The URL to the image used on the homepage. This will replace the Sourcegraph logo on the homepage. Maximum width: 320px. We recommend using the following file formats: SVG, PNG",
          "type": "string",
          "format": "uri"
        },
        "symbol": {
          "description": "The URL to the symbol used as the search icon. Recommended size: 24x24px. We recommend using the following file formats: SVG, PNG, ICO",
          "type": "string",
          "format": "uri"
        }
      }
    },
    "BuiltinAuthProvider": {
      "description": "Configures the builtin username-password authentication provider.",
      "type": "object",
      "additionalProperties": false,
      "required": ["type"],
      "properties": {
        "type": {
          "type": "string",
          "const": "builtin"
        },
        "allowSignup": {
          "description": "Allows new visitors to sign up for accounts. The sign-up page will be enabled and accessible to all visitors.\n\nSECURITY: If the site has no users (i.e., during initial setup), it will always allow the first user to sign up and become site admin **without any approval** (first user to sign up becomes the admin).",
          "type": "boolean",
          "default": false
        }
      }
    },
    "OpenIDConnectAuthProvider": {
      "description": "Configures the OpenID Connect authentication provider for SSO.",
      "type": "object",
      "additionalProperties": false,
      "required": ["type", "issuer", "clientID", "clientSecret"],
      "properties": {
        "type": {
          "type": "string",
          "const": "openidconnect"
        },
        "displayName": {
          "$ref": "#/definitions/AuthProviderCommon/properties/displayName"
        },
        "displayPrefix": {
          "$ref": "#/definitions/AuthProviderCommon/properties/displayPrefix",
          "!go": {
            "pointer": true
          }
        },
        "hidden": {
          "$ref": "#/definitions/AuthProviderCommon/properties/hidden"
        },
        "order": {
          "$ref": "#/definitions/AuthProviderCommon/properties/order"
        },
        "configID": {
          "description": "An identifier that can be used to reference this authentication provider in other parts of the config. For example, in configuration for a code host, you may want to designate this authentication provider as the identity provider for the code host.",
          "type": "string"
        },
        "issuer": {
          "description": "The URL of the OpenID Connect issuer.\n\nFor Google Apps: https://accounts.google.com",
          "type": "string",
          "format": "uri",
          "pattern": "^https?://"
        },
        "clientID": {
          "description": "The client ID for the OpenID Connect client for this site.\n\nFor Google Apps: obtain this value from the API console (https://console.developers.google.com), as described at https://developers.google.com/identity/protocols/OpenIDConnect#getcredentials",
          "type": "string",
          "pattern": "^[^<]"
        },
        "clientSecret": {
          "description": "The client secret for the OpenID Connect client for this site.\n\nFor Google Apps: obtain this value from the API console (https://console.developers.google.com), as described at https://developers.google.com/identity/protocols/OpenIDConnect#getcredentials",
          "type": "string",
          "pattern": "^[^<]"
        },
        "requireEmailDomain": {
          "description": "Only allow users to authenticate if their email domain is equal to this value (example: mycompany.com). Do not include a leading \"@\". If not set, all users on this OpenID Connect provider can authenticate to Sourcegraph.",
          "type": "string",
          "pattern": "^[^<@]"
        },
        "allowSignup": {
          "description": "Allows new visitors to sign up for accounts via OpenID Connect authentication. If false, users signing in via OpenID Connect must have an existing Sourcegraph account, which will be linked to their OpenID Connect identity after sign-in.",
          "type": "boolean",
          "!go": {
            "pointer": true
          }
        }
      }
    },
    "SAMLAuthProvider": {
      "description": "Configures the SAML authentication provider for SSO.\n\nNote: if you are using IdP-initiated login, you must have *at most one* SAMLAuthProvider in the `auth.providers` array.",
      "type": "object",
      "additionalProperties": false,
      "required": ["type"],
      "dependencies": {
        "serviceProviderCertificate": ["serviceProviderPrivateKey"],
        "serviceProviderPrivateKey": ["serviceProviderCertificate"],
        "signRequests": ["serviceProviderCertificate", "serviceProviderPrivateKey"]
      },
      "properties": {
        "type": {
          "type": "string",
          "const": "saml"
        },
        "configID": {
          "description": "An identifier that can be used to reference this authentication provider in other parts of the config. For example, in configuration for a code host, you may want to designate this authentication provider as the identity provider for the code host.",
          "type": "string"
        },
        "displayName": {
          "$ref": "#/definitions/AuthProviderCommon/properties/displayName"
        },
        "displayPrefix": {
          "$ref": "#/definitions/AuthProviderCommon/properties/displayPrefix",
          "!go": {
            "pointer": true
          }
        },
        "hidden": {
          "$ref": "#/definitions/AuthProviderCommon/properties/hidden"
        },
        "order": {
          "$ref": "#/definitions/AuthProviderCommon/properties/order"
        },
        "serviceProviderIssuer": {
          "description": "The SAML Service Provider name, used to identify this Service Provider. This is required if the \"externalURL\" field is not set (as the SAML metadata endpoint is computed as \"<externalURL>.auth/saml/metadata\"), or when using multiple SAML authentication providers.",
          "type": "string"
        },
        "identityProviderMetadataURL": {
          "description": "The SAML Identity Provider metadata URL (for dynamic configuration of the SAML Service Provider).",
          "type": "string",
          "format": "uri",
          "pattern": "^https?://"
        },
        "identityProviderMetadata": {
          "description": "The SAML Identity Provider metadata XML contents (for static configuration of the SAML Service Provider). The value of this field should be an XML document whose root element is `<EntityDescriptor>` or `<EntityDescriptors>`. To escape the value into a JSON string, you may want to use a tool like https://json-escape-text.now.sh.",
          "type": "string"
        },
        "serviceProviderCertificate": {
          "description": "The SAML Service Provider certificate in X.509 encoding (begins with \"-----BEGIN CERTIFICATE-----\"). This certificate is used by the Identity Provider to validate the Service Provider's AuthnRequests and LogoutRequests. It corresponds to the Service Provider's private key (`serviceProviderPrivateKey`). To escape the value into a JSON string, you may want to use a tool like https://json-escape-text.now.sh.",
          "type": "string",
          "$comment": "The pattern matches either X.509 encoding or an env var.",
          "pattern": "^(-----BEGIN CERTIFICATE-----\n|\\$)",
          "minLength": 1
        },
        "serviceProviderPrivateKey": {
          "description": "The SAML Service Provider private key in PKCS#8 encoding (begins with \"-----BEGIN PRIVATE KEY-----\"). This private key is used to sign AuthnRequests and LogoutRequests. It corresponds to the Service Provider's certificate (`serviceProviderCertificate`). To escape the value into a JSON string, you may want to use a tool like https://json-escape-text.now.sh.",
          "type": "string",
          "$comment": "The pattern matches either PKCS#8 encoding or an env var.",
          "pattern": "^(-----BEGIN PRIVATE KEY-----\n|\\$)",
          "minLength": 1
        },
        "nameIDFormat": {
          "description": "The SAML NameID format to use when performing user authentication.",
          "type": "string",
          "pattern": "^urn:",
          "default": "urn:oasis:names:tc:SAML:2.0:nameid-format:persistent",
          "examples": [
            "urn:oasis:names:tc:SAML:1.1:nameid-format:emailAddress",
            "urn:oasis:names:tc:SAML:1.1:nameid-format:persistent",
            "urn:oasis:names:tc:SAML:1.1:nameid-format:unspecified",
            "urn:oasis:names:tc:SAML:1.1:nameid-format:X509SubjectName",
            "urn:oasis:names:tc:SAML:1.1:nameid-format:WindowsDomainQualifiedName",
            "urn:oasis:names:tc:SAML:2.0:nameid-format:emailAddress",
            "urn:oasis:names:tc:SAML:2.0:nameid-format:kerberos",
            "urn:oasis:names:tc:SAML:2.0:nameid-format:persistent",
            "urn:oasis:names:tc:SAML:2.0:nameid-format:transient",
            "urn:oasis:names:tc:SAML:2.0:nameid-format:unspecified",
            "urn:oasis:names:tc:SAML:2.0:nameid-format:entity"
          ]
        },
        "signRequests": {
          "description": "Sign AuthnRequests and LogoutRequests sent to the Identity Provider using the Service Provider's private key (`serviceProviderPrivateKey`). It defaults to true if the `serviceProviderPrivateKey` and `serviceProviderCertificate` are set, and false otherwise.",
          "type": "boolean",
          "!go": {
            "pointer": true
          }
        },
        "insecureSkipAssertionSignatureValidation": {
          "description": "Whether the Service Provider should (insecurely) accept assertions from the Identity Provider without a valid signature.",
          "type": "boolean",
          "default": false
        },
        "allowSignup": {
          "description": "Allows new visitors to sign up for accounts via SAML authentication. If false, users signing in via SAML must have an existing Sourcegraph account, which will be linked to their SAML identity after sign-in.",
          "type": "boolean",
          "!go": {
            "pointer": true
          }
        },
        "allowGroups": {
          "description": "Restrict login to members of these groups",
          "type": "array",
          "items": {
            "type": "string",
            "minLength": 1
          }
        },
        "groupsAttributeName": {
          "description": "Name of the SAML assertion attribute that holds group membership for allowGroups setting",
          "type": "string",
          "default": "groups"
        }
      }
    },
    "HTTPHeaderAuthProvider": {
      "description": "Configures the HTTP header authentication provider (which authenticates users by consulting an HTTP request header set by an authentication proxy such as https://github.com/bitly/oauth2_proxy).",
      "type": "object",
      "additionalProperties": false,
      "required": ["type", "usernameHeader"],
      "properties": {
        "type": {
          "type": "string",
          "const": "http-header"
        },
        "usernameHeader": {
          "description": "The name (case-insensitive) of an HTTP header whose value is taken to be the username of the client requesting the page. Set this value when using an HTTP proxy that authenticates requests, and you don't want the extra configurability of the other authentication methods.",
          "type": "string",
          "examples": ["X-Forwarded-User"]
        },
        "stripUsernameHeaderPrefix": {
          "description": "The prefix that precedes the username portion of the HTTP header specified in `usernameHeader`. If specified, the prefix will be stripped from the header value and the remainder will be used as the username. For example, if using Google Identity-Aware Proxy (IAP) with Google Sign-In, set this value to `accounts.google.com:`.",
          "type": "string",
          "examples": ["accounts.google.com:"]
        },
        "emailHeader": {
          "description": "The name (case-insensitive) of an HTTP header whose value is taken to be the email of the client requesting the page. Set this value when using an HTTP proxy that authenticates requests, and you don't want the extra configurability of the other authentication methods.",
          "type": "string",
          "examples": ["X-App-Email"]
        }
      }
    },
    "GitHubAuthProvider": {
      "description": "Configures the GitHub (or GitHub Enterprise) OAuth authentication provider for SSO. In addition to specifying this configuration object, you must also create a OAuth App on your GitHub instance: https://developer.github.com/apps/building-oauth-apps/creating-an-oauth-app/. When a user signs into Sourcegraph or links their GitHub account to their existing Sourcegraph account, GitHub will prompt the user for the repo scope.",
      "type": "object",
      "additionalProperties": false,
      "required": ["type", "clientID", "clientSecret"],
      "properties": {
        "type": {
          "type": "string",
          "const": "github"
        },
        "url": {
          "type": "string",
          "description": "URL of the GitHub instance, such as https://github.com or https://github-enterprise.example.com.",
          "default": "https://github.com/"
        },
        "clientID": {
          "type": "string",
          "description": "The Client ID of the GitHub OAuth app, accessible from https://github.com/settings/developers (or the same path on GitHub Enterprise)."
        },
        "clientSecret": {
          "type": "string",
          "description": "The Client Secret of the GitHub OAuth app, accessible from https://github.com/settings/developers (or the same path on GitHub Enterprise)."
        },
        "displayName": {
          "$ref": "#/definitions/AuthProviderCommon/properties/displayName"
        },
        "displayPrefix": {
          "$ref": "#/definitions/AuthProviderCommon/properties/displayPrefix",
          "!go": {
            "pointer": true
          }
        },
        "hidden": {
          "$ref": "#/definitions/AuthProviderCommon/properties/hidden"
        },
        "order": {
          "$ref": "#/definitions/AuthProviderCommon/properties/order"
        },
        "allowSignup": {
          "description": "Allows new visitors to sign up for accounts via GitHub authentication. If false, users signing in via GitHub must have an existing Sourcegraph account, which will be linked to their GitHub identity after sign-in.",
          "default": false,
          "type": "boolean"
        },
        "allowOrgs": {
          "description": "Restricts new logins and signups (if allowSignup is true) to members of these GitHub organizations. Existing sessions won't be invalidated. Leave empty or unset for no org restrictions.",
          "default": [],
          "type": "array",
          "items": {
            "type": "string",
            "minLength": 1
          }
        },
        "allowOrgsMap": {
          "description": "Restricts new logins and signups (if allowSignup is true) to members of GitHub teams. Each list of teams should have their Github org name as a key. Subteams inheritance is not supported, therefore only members of the listed teams will be granted access. Existing sessions won't be invalidated. Leave empty or unset for no team restrictions.",
          "default": {},
          "type": "object",
          "additionalProperties": {
            "type": "array",
            "items": {
              "type": "string"
            }
          },
          "examples": [
            {
              "orgName": ["team1"],
              "anotherOrgName": ["team2", "team3"]
            }
          ]
        },
        "allowGroupsPermissionsSync": {
          "description": "Experimental: Allows sync of GitHub teams and organizations permissions across all external services associated with this provider to allow enabling of [repository permissions caching](https://docs.sourcegraph.com/admin/external_service/github#teams-and-organizations-permissions-caching).",
          "default": false,
          "type": "boolean"
        }
      }
    },
    "GitLabAuthProvider": {
      "description": "Configures the GitLab OAuth authentication provider for SSO. In addition to specifying this configuration object, you must also create a OAuth App on your GitLab instance: https://docs.gitlab.com/ee/integration/oauth_provider.html. The application should have `api` and `read_user` scopes and the callback URL set to the concatenation of your Sourcegraph instance URL and \"/.auth/gitlab/callback\".",
      "type": "object",
      "additionalProperties": false,
      "required": ["type", "clientID", "clientSecret"],
      "properties": {
        "type": {
          "type": "string",
          "const": "gitlab"
        },
        "url": {
          "type": "string",
          "description": "URL of the GitLab instance, such as https://gitlab.com or https://gitlab.example.com.",
          "default": "https://gitlab.com/"
        },
        "clientID": {
          "type": "string",
          "description": "The Client ID of the GitLab OAuth app, accessible from https://gitlab.com/oauth/applications (or the same path on your private GitLab instance)."
        },
        "clientSecret": {
          "type": "string",
          "description": "The Client Secret of the GitLab OAuth app, accessible from https://gitlab.com/oauth/applications (or the same path on your private GitLab instance)."
        },
        "displayName": {
          "$ref": "#/definitions/AuthProviderCommon/properties/displayName"
        },
        "displayPrefix": {
          "$ref": "#/definitions/AuthProviderCommon/properties/displayPrefix",
          "!go": {
            "pointer": true
          }
        },
        "hidden": {
          "$ref": "#/definitions/AuthProviderCommon/properties/hidden"
        },
        "order": {
          "$ref": "#/definitions/AuthProviderCommon/properties/order"
        },
        "apiScope": {
          "type": "string",
          "description": "The OAuth API scope that should be used",
          "default": "api",
          "enum": ["api", "read_api"]
        },
        "allowSignup": {
          "description": "Allows new visitors to sign up for accounts via GitLab authentication. If false, users signing in via GitLab must have an existing Sourcegraph account, which will be linked to their GitLab identity after sign-in.",
          "default": true,
          "type": "boolean",
          "!go": {
            "pointer": true
          }
        },
        "allowGroups": {
          "description": "Restricts new logins and signups (if allowSignup is true) to members of these GitLab groups. Existing sessions won't be invalidated. Make sure to inform the full path for groups or subgroups instead of their names. Leave empty or unset for no group restrictions.",
          "default": [],
          "type": "array",
          "items": {
            "type": "string",
            "minLength": 1
          },
          "examples": [["group", "group/subgroup", "group/subgroup/subgroup"]]
        },
        "tokenRefreshWindowMinutes": {
          "description": "Time in minutes before token expiry when we should attempt to refresh it",
          "default": 10,
          "type": "integer"
        }
      }
    },
    "BitbucketCloudAuthProvider": {
      "description": "Configures the Bitbucket Cloud OAuth authentication provider for SSO. In addition to specifying this configuration object, you must also create a OAuth App on your Bitbucket Cloud workspace: https://support.atlassian.com/bitbucket-cloud/docs/use-oauth-on-bitbucket-cloud/. The application should have account, email, and repository scopes and the callback URL set to the concatenation of your Sourcegraph instance URL and \"/.auth/bitbucketcloud/callback\".",
      "type": "object",
      "additionalProperties": false,
      "required": ["type", "clientKey", "clientSecret"],
      "properties": {
        "type": {
          "type": "string",
          "const": "bitbucketcloud"
        },
        "url": {
          "type": "string",
          "description": "URL of the Bitbucket Cloud instance.",
          "default": "https://bitbucket.org/"
        },
        "clientKey": {
          "type": "string",
          "description": "The Key of the Bitbucket OAuth app."
        },
        "clientSecret": {
          "type": "string",
          "description": "The Client Secret of the Bitbucket OAuth app."
        },
        "displayName": {
          "$ref": "#/definitions/AuthProviderCommon/properties/displayName"
        },
        "displayPrefix": {
          "$ref": "#/definitions/AuthProviderCommon/properties/displayPrefix",
          "!go": {
            "pointer": true
          }
        },
        "hidden": {
          "$ref": "#/definitions/AuthProviderCommon/properties/hidden"
        },
        "order": {
          "$ref": "#/definitions/AuthProviderCommon/properties/order"
        },
        "apiScope": {
          "type": "string",
          "description": "The OAuth API scope that should be used",
          "default": "account,email,repository",
          "enum": ["account", "email", "repository"]
        },
        "allowSignup": {
          "description": "Allows new visitors to sign up for accounts via Bitbucket Cloud authentication. If false, users signing in via Bitbucket Cloud must have an existing Sourcegraph account, which will be linked to their Bitbucket Cloud identity after sign-in.",
          "default": true,
          "type": "boolean"
        }
      }
    },
    "GerritAuthProvider": {
      "description": "Gerrit auth provider",
      "type": "object",
      "additionalProperties": false,
      "required": ["type", "url"],
      "properties": {
        "type": {
          "type": "string",
          "const": "gerrit"
        },
        "url": {
          "type": "string",
          "description": "URL of the Gerrit instance, such as https://gerrit-review.googlesource.com or https://gerrit.example.com.",
          "default": "https://gerrit-review.googlesource.com/"
        },
        "displayName": {
          "$ref": "#/definitions/AuthProviderCommon/properties/displayName"
        },
        "displayPrefix": {
          "$ref": "#/definitions/AuthProviderCommon/properties/displayPrefix",
          "!go": {
            "pointer": true
          }
        },
        "hidden": {
          "$ref": "#/definitions/AuthProviderCommon/properties/hidden"
        },
        "order": {
          "$ref": "#/definitions/AuthProviderCommon/properties/order"
        }
      }
    },
    "AzureDevOpsAuthProvider": {
      "description": "Azure auth provider for dev.azure.com",
      "type": "object",
      "additionalProperties": false,
      "required": ["type", "clientID", "clientSecret"],
      "properties": {
        "type": {
          "type": "string",
          "const": "azureDevOps"
        },
        "clientID": {
          "type": "string",
          "description": "The app ID of the Azure OAuth app."
        },
        "clientSecret": {
          "type": "string",
          "description": "The client Secret of the Azure OAuth app."
        },
        "displayName": {
          "$ref": "#/definitions/AuthProviderCommon/properties/displayName"
        },
        "displayPrefix": {
          "$ref": "#/definitions/AuthProviderCommon/properties/displayPrefix",
          "!go": {
            "pointer": true
          }
        },
        "hidden": {
          "$ref": "#/definitions/AuthProviderCommon/properties/hidden"
        },
        "order": {
          "$ref": "#/definitions/AuthProviderCommon/properties/order"
        },
        "apiScope": {
          "type": "string",
          "description": "The OAuth API scope that should be used",
          "default": "vso.code,vso.identity,vso.project"
        },
        "allowOrgs": {
          "description": "Restricts new logins and signups (if allowSignup is true) to members of these Azure DevOps organizations only. Existing sessions won't be invalidated. Leave empty or unset for no org restrictions.",
          "default": [],
          "type": "array",
          "items": {
            "type": "string",
            "minLength": 1
          }
        },
        "allowSignup": {
          "description": "Allows new visitors to sign up for accounts Azure DevOps authentication. If false, users signing in via Azure DevOps must have an existing Sourcegraph account, which will be linked to their Azure DevOps identity after sign-in.",
          "default": true,
          "type": "boolean",
          "!go": {
            "pointer": true
          }
        }
      }
    },
    "AuthProviderCommon": {
      "$comment": "This schema is not used directly. The *AuthProvider schemas refer to its properties directly.",
      "description": "Common properties for authentication providers.",
      "type": "object",
      "properties": {
        "hidden": {
          "description": "Hides the configured auth provider from regular use through our web interface by omitting it from the JSContext, useful for experimental auth setups.",
          "type": "boolean",
          "default": false
        },
        "order": {
          "description": "Determines order of auth providers on the login screen. Ordered as numbers, for example 1, 2, 3.",
          "type": "integer",
          "minimum": 1
        },
        "displayName": {
          "description": "The name to use when displaying this authentication provider in the UI. Defaults to an auto-generated name with the type of authentication provider and other relevant identifiers (such as a hostname).",
          "type": "string"
        },
        "displayPrefix": {
          "description": "Defines the prefix of the auth provider button on the login screen. By default we show `Continue with <displayName>`. This propery allows you to change the `Continue with ` part to something else. Useful in cases where the displayName is not compatible with the prefix.",
          "type": "string",
          "default": "Continue with ",
          "!go": {
            "pointer": true
          }
        }
      }
    },
    "NotifierSlack": {
      "description": "Slack notifier",
      "type": "object",
      "required": ["type"],
      "properties": {
        "type": {
          "type": "string",
          "const": "slack"
        },
        "url": {
          "description": "Slack incoming webhook URL.",
          "type": "string"
        },
        "username": {
          "description": "Set the username for the bot’s message.",
          "type": "string"
        },
        "recipient": {
          "description": "Allows you to override the Slack recipient. You must either provide a channel Slack ID, a user Slack ID, a username reference (@<user>, all lowercase, no whitespace), or a channel reference (#<channel>, all lowercase, no whitespace).",
          "type": "string"
        },
        "icon_emoji": {
          "description": "Provide an emoji to use as the icon for the bot’s message. Ex :smile:",
          "type": "string"
        },
        "icon_url": {
          "description": "Provide a URL to an image to use as the icon for the bot’s message.",
          "type": "string"
        }
      }
    },
    "NotifierPagerduty": {
      "description": "PagerDuty notifier",
      "type": "object",
      "required": ["type", "integrationKey"],
      "properties": {
        "type": {
          "type": "string",
          "const": "pagerduty"
        },
        "integrationKey": {
          "description": "Integration key for the PagerDuty Events API v2 - see https://developer.pagerduty.com/docs/events-api-v2/overview",
          "type": "string"
        },
        "severity": {
          "description": "Severity level for PagerDuty alert",
          "type": "string"
        },
        "apiUrl": {
          "type": "string"
        }
      }
    },
    "NotifierWebhook": {
      "description": "Webhook notifier",
      "type": "object",
      "required": ["type", "url"],
      "properties": {
        "type": {
          "type": "string",
          "const": "webhook"
        },
        "url": {
          "type": "string"
        },
        "username": {
          "type": "string"
        },
        "password": {
          "type": "string"
        },
        "bearerToken": {
          "type": "string"
        }
      }
    },
    "NotifierEmail": {
      "description": "Email notifier",
      "type": "object",
      "required": ["type", "address"],
      "properties": {
        "type": {
          "type": "string",
          "const": "email"
        },
        "address": {
          "description": "Address to send email to",
          "type": "string"
        }
      }
    },
    "NotifierOpsGenie": {
      "description": "OpsGenie notifier",
      "type": "object",
      "required": ["type"],
      "properties": {
        "type": {
          "type": "string",
          "const": "opsgenie"
        },
        "apiKey": {
          "type": "string"
        },
        "apiUrl": {
          "type": "string"
        },
        "tags": {
          "description": "Comma separated list of tags attached to the notifications - or a Go template that produces such a list. Sourcegraph provides some default ones if this value isn't specified.",
          "type": "string"
        },
        "priority": {
          "description": "Defines the importance of an alert. Allowed values are P1, P2, P3, P4, P5 - or a Go template that resolves to one of those values. By default, Sourcegraph will fill this in for you if a value isn't specified here.",
          "type": "string"
        },
        "responders": {
          "type": "array",
          "description": "List of responders responsible for notifications.",
          "items": {
            "type": "object",
            "properties": {
              "type": {
                "type": "string",
                "enum": ["team", "user", "escalation", "schedule"]
              },
              "id": {
                "type": "string"
              },
              "name": {
                "type": "string"
              },
              "username": {
                "type": "string"
              }
            },
            "oneOf": [
              {
                "required": ["type", "id"]
              },
              {
                "required": ["type", "name"]
              },
              {
                "required": ["type", "username"]
              }
            ]
          }
        }
      }
    },
    "EncryptionKey": {
      "description": "Config for a key",
      "type": "object",
      "required": ["type"],
      "properties": {
        "type": {
          "type": "string",
          "enum": ["cloudkms", "awskms", "mounted", "noop"]
        }
      },
      "oneOf": [
        {
          "$ref": "#/definitions/CloudKMSEncryptionKey"
        },
        {
          "$ref": "#/definitions/AWSKMSEncryptionKey"
        },
        {
          "$ref": "#/definitions/MountedEncryptionKey"
        },
        {
          "$ref": "#/definitions/NoOpEncryptionKey"
        }
      ],
      "!go": {
        "taggedUnionType": true
      }
    },
    "CloudKMSEncryptionKey": {
      "description": "Google Cloud KMS Encryption Key, used to encrypt data in Google Cloud environments",
      "type": "object",
      "required": ["type", "keyname"],
      "properties": {
        "type": {
          "type": "string",
          "const": "cloudkms"
        },
        "keyname": {
          "type": "string"
        },
        "credentialsFile": {
          "type": "string"
        }
      }
    },
    "AWSKMSEncryptionKey": {
      "description": "AWS KMS Encryption Key, used to encrypt data in AWS environments",
      "type": "object",
      "required": ["type", "keyId"],
      "properties": {
        "type": {
          "type": "string",
          "const": "awskms"
        },
        "keyId": {
          "type": "string"
        },
        "region": {
          "type": "string"
        },
        "credentialsFile": {
          "type": "string"
        }
      }
    },
    "MountedEncryptionKey": {
      "description": "This encryption key is mounted from a given file path or an environment variable.",
      "type": "object",
      "required": ["type", "keyname"],
      "properties": {
        "type": {
          "type": "string",
          "const": "mounted"
        },
        "keyname": {
          "type": "string"
        },
        "filepath": {
          "type": "string"
        },
        "envVarName": {
          "type": "string"
        },
        "version": {
          "type": "string"
        }
      }
    },
    "NoOpEncryptionKey": {
      "description": "This encryption key is a no op, leaving your data in plaintext (not recommended).",
      "type": "object",
      "required": ["type"],
      "properties": {
        "type": {
          "type": "string",
          "const": "noop"
        }
      }
    },
    "EmailTemplate": {
      "type": "object",
      "required": ["subject", "html"],
      "properties": {
        "subject": {
          "description": "Template for email subject header",
          "type": "string"
        },
        "html": {
          "description": "Template for HTML body",
          "type": "string"
        },
        "text": {
          "description": "Optional template for plain-text body. If not provided, a plain-text body will be automatically generated from the HTML template.",
          "type": "string"
        }
      }
    }
  }
}<|MERGE_RESOLUTION|>--- conflicted
+++ resolved
@@ -2397,11 +2397,7 @@
           "type": "string",
           "description": "The external completions provider.",
           "default": "anthropic",
-<<<<<<< HEAD
-          "enum": ["anthropic", "openai", "codygateway"]
-=======
           "enum": ["anthropic", "openai", "sourcegraph", "llmproxy"]
->>>>>>> b01f9bef
         },
         "endpoint": {
           "type": "string",
