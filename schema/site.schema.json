--- conflicted
+++ resolved
@@ -451,13 +451,8 @@
             }
           ]
         },
-<<<<<<< HEAD
         "enableWebhookRepoSync": {
-          "description": "Enable syncing repos using webhooks",
-=======
-        "enableWebhookSync": {
           "description": "Enable webhooks for repo syncing",
->>>>>>> 0161689d
           "type": "boolean",
           "default": false,
           "!go":{ "pointer": false }
