{
  "$schema": "http://json-schema.org/draft-07/schema#",
  "$id": "site.schema.json#",
  "title": "Site configuration",
  "description": "Configuration for a Sourcegraph site.",
  "allowComments": true,
  "type": "object",
  "additionalProperties": true,
  "properties": {
    "search.index.symbols.enabled": {
      "description": "Whether indexed symbol search is enabled. This is contingent on the indexed search configuration, and is true by default for instances with indexed search enabled. Enabling this will cause every repository to re-index, which is a time consuming (several hours) operation. Additionally, it requires more storage and ram to accommodate the added symbols information in the search index.",
      "type": "boolean",
      "!go": { "pointer": true },
      "group": "Search"
    },
    "search.largeFiles": {
      "description": "A list of file glob patterns where matching files will be indexed and searched regardless of their size. Files still need to be valid utf-8 to be indexed. The glob pattern syntax can be found here: https://github.com/bmatcuk/doublestar#patterns.",
      "type": "array",
      "items": {
        "type": "string"
      },
      "group": "Search",
      "examples": [["go.sum", "package-lock.json", "**/*.thrift"]]
    },
    "debug.search.symbolsParallelism": {
      "description": "(debug) controls the amount of symbol search parallelism. Defaults to 20. It is not recommended to change this outside of debugging scenarios. This option will be removed in a future version.",
      "type": "integer",
      "group": "Debug",
      "examples": [["20"]]
    },
    "cloneProgress.log": {
      "description": "Whether clone progress should be logged to a file. If enabled, logs are written to files in the OS default path for temporary files.",
      "type": "boolean",
      "default": false
    },
    "defaultRateLimit": {
      "description": "The rate limit (in requests per hour) for the default rate limiter in the rate limiters registry. By default this is disabled and the default rate limit is infinity.",
      "type": "number",
      "default": -1
    },
    "RedirectUnsupportedBrowser": {
      "description": "Prompts user to install new browser for non es5",
      "type": "boolean",
      "default": false
    },
    "exportUsageTelemetry": {
      "type": "object",
      "additionalProperties": false,
      "properties": {
        "enabled": {
          "description": "Toggles whether or not to export Sourcegraph telemetry. If enabled events will be scraped and sent to an analytics store. This is an opt-in setting, and only should only be enabled for customers that have agreed to event level data collection.",
          "type": "boolean",
          "default": false,
          "deprecationMessage": "Deprecated in favor of an environment variable EXPORT_USAGE_DATA_ENABLED."
        },
        "batchSize": {
          "description": "Maximum number of events scraped from the events table in a single scrape.",
          "type": "integer",
          "default": 5000,
          "minimum": 1
        },
        "topicProjectName": {
          "type": "string",
          "description": "GCP project name containing the usage data pubsub topic",
          "deprecationMessage": "Deprecated in favor of an environment variable EXPORT_USAGE_DATA_TOPIC_PROJECT."
        },
        "topicName": {
          "type": "string",
          "description": "Destination pubsub topic name to export usage data",
          "deprecationMessage": "Deprecated in favor of an environment variable EXPORT_USAGE_DATA_TOPIC_NAME."
        }
      }
    },
    "auth.passwordPolicy": {
      "type": "object",
      "additionalProperties": false,
      "description": "Enables and configures password policy. This will allow admins to enforce password complexity and length requirements.",
      "properties": {
        "enabled": {
          "description": "Enables password policy",
          "type": "boolean",
          "default": false
        },
        "numberOfSpecialCharacters": {
          "description": "The required number of special characters",
          "type": "integer",
          "length": 2
        },
        "requireAtLeastOneNumber": {
          "description": "Does the password require a number",
          "type": "boolean",
          "default": true
        },
        "requireUpperandLowerCase": {
          "description": "Require Mixed characters",
          "type": "boolean",
          "default": true
        }
      }
    },
    "experimentalFeatures": {
      "description": "Experimental features and settings.",
      "type": "object",
      "additionalProperties": true,
      "properties": {
        "rateLimitAnonymous": {
          "description": "Configures the hourly rate limits for anonymous calls to the GraphQL API. Setting limit to 0 disables the limiter. This is only relevant if unauthenticated calls to the API are permitted.",
          "type": "integer",
          "default": 500
        },
        "eventLogging": {
          "description": "Enables user event logging inside of the Sourcegraph instance. This will allow admins to have greater visibility of user activity, such as frequently viewed pages, frequent searches, and more. These event logs (and any specific user actions) are only stored locally, and never leave this Sourcegraph instance.",
          "type": "string",
          "enum": ["enabled", "disabled"],
          "default": "enabled"
        },
        "passwordPolicy": {
          "description": "DEPRECATED: this is now a standard feature see: auth.passwordPolicy",
          "type": "object",
          "additionalProperties": false,
          "properties": {
            "enabled": {
              "description": "Enables password policy",
              "type": "boolean",
              "default": true
            },
            "minimumLength": {
              "description": "DEPRECATED: replaced by auth.minPasswordLength",
              "type": "integer",
              "default": 12
            },
            "numberOfSpecialCharacters": {
              "description": "The required number of special characters",
              "type": "integer",
              "default": 2
            },
            "requireAtLeastOneNumber": {
              "description": "Does the password require a number",
              "type": "boolean",
              "default": true
            },
            "requireUpperandLowerCase": {
              "description": "Require Mixed characters",
              "type": "boolean",
              "default": true
            }
          }
        },
        "debug.log": {
          "description": "Turns on debug logging for specific debugging scenarios.",
          "type": "object",
          "additionalProperties": false,
          "properties": {
            "extsvc.gitlab": {
              "description": "Log GitLab API requests.",
              "type": "boolean",
              "default": false
            }
          }
        },
        "structuralSearch": {
          "description": "Enables structural search.",
          "type": "string",
          "enum": ["enabled", "disabled"],
          "default": "enabled"
        },
        "bitbucketServerFastPerm": {
          "description": "DEPRECATED: Configure in Bitbucket Server config.",
          "type": "string",
          "enum": ["enabled", "disabled"],
          "default": "disabled"
        },
        "perforce": {
          "description": "Allow adding Perforce code host connections",
          "type": "string",
          "enum": ["enabled", "disabled"],
          "default": "enabled"
        },
        "goPackages": {
          "description": "Allow adding Go package host connections",
          "type": "string",
          "enum": ["enabled", "disabled"],
          "default": "disabled"
        },
        "jvmPackages": {
          "description": "Allow adding JVM package host connections",
          "type": "string",
          "enum": ["enabled", "disabled"],
          "default": "disabled"
        },
        "npmPackages": {
          "description": "Allow adding npm package code host connections",
          "type": "string",
          "enum": ["enabled", "disabled"],
          "default": "disabled"
        },
        "pythonPackages": {
          "description": "Allow adding Python package code host connections",
          "type": "string",
          "enum": ["enabled", "disabled"],
          "default": "disabled"
        },
        "rustPackages": {
          "description": "Allow adding Rust package code host connections",
          "type": "string",
          "enum": ["enabled", "disabled"],
          "default": "disabled"
        },
        "rubyPackages": {
          "description": "Allow adding Ruby package host connections",
          "type": "string",
          "enum": ["enabled", "disabled"],
          "default": "disabled"
        },
        "pagure": {
          "description": "Allow adding Pagure code host connections",
          "type": "string",
          "enum": ["enabled", "disabled"],
          "default": "disabled"
        },
        "azureDevOps": {
          "description": "Allow adding Azure DevOps code host connections",
          "type": "string",
          "enum": ["enabled", "disabled"],
          "default": "disabled"
        },
        "subRepoPermissions": {
          "type": "object",
          "additionalProperties": false,
          "properties": {
            "enabled": {
              "description": "Enables sub-repo permission checking",
              "type": "boolean",
              "default": false
            },
            "userCacheSize": {
              "description": "The number of user permissions to cache",
              "type": "integer",
              "default": 1000,
              "minimum": 1
            },
            "userCacheTTLSeconds": {
              "description": "The TTL in seconds for cached user permissions",
              "type": "integer",
              "default": 10,
              "minimum": 1
            }
          }
        },
        "tls.external": {
          "description": "Global TLS/SSL settings for Sourcegraph to use when communicating with code hosts.",
          "type": "object",
          "additionalProperties": false,
          "properties": {
            "insecureSkipVerify": {
              "description": "insecureSkipVerify controls whether a client verifies the server's certificate chain and host name.\nIf InsecureSkipVerify is true, TLS accepts any certificate presented by the server and any host name in that certificate. In this mode, TLS is susceptible to man-in-the-middle attacks.",
              "type": "boolean",
              "default": false
            },
            "certificates": {
              "description": "TLS certificates to accept. This is only necessary if you are using self-signed certificates or an internal CA. Can be an internal CA certificate or a self-signed certificate. To get the certificate of a webserver run `openssl s_client -connect HOST:443 -showcerts < /dev/null 2> /dev/null | openssl x509 -outform PEM`. To escape the value into a JSON string, you may want to use a tool like https://json-escape-text.now.sh. NOTE: System Certificate Authorities are automatically included.",
              "type": "array",
              "items": {
                "type": "string",
                "pattern": "^-----BEGIN CERTIFICATE-----\n",
                "examples": ["-----BEGIN CERTIFICATE-----\n..."]
              }
            }
          }
        },
        "customGitFetch": {
          "description": "JSON array of configuration that maps from Git clone URL domain/path to custom git fetch command. To enable this feature set environment variable `ENABLE_CUSTOM_GIT_FETCH` as `true` on gitserver.",
          "type": "array",
          "items": {
            "title": "CustomGitFetchMapping",
            "description": "Mapping from Git clone URl domain/path to git fetch command. The `domainPath` field contains the Git clone URL domain/path part. The `fetch` field contains the custom git fetch command.",
            "type": "object",
            "additionalProperties": false,
            "required": ["domainPath", "fetch"],
            "properties": {
              "domainPath": {
                "description": "Git clone URL domain/path",
                "type": "string"
              },
              "fetch": {
                "description": "Git fetch command",
                "type": "string",
                "minLength": 1
              }
            }
          },
          "examples": [
            [
              {
                "domainPath": "somecodehost.com/path/to/repo",
                "fetch": "customgitbinary someflag"
              },
              {
                "domainPath": "somecodehost.com/path/to/anotherrepo",
                "fetch": "customgitbinary someflag anotherflag"
              }
            ]
          ]
        },
        "search.index.revisions": {
          "description": "An array of objects describing rules for extra revisions (branch, ref, tag, commit sha, etc) to be indexed for all repositories that match them. We always index the default branch (\"HEAD\") and revisions in version contexts. This allows specifying additional revisions. Sourcegraph can index up to 64 branches per repository.",
          "type": "array",
          "items": {
            "type": "object",
            "title": "SearchIndexRevisionsRule",
            "additionalProperties": false,
            "required": ["revisions"],
            "anyOf": [{ "required": ["name"] }],
            "properties": {
              "name": {
                "description": "Regular expression which matches against the name of a repository (e.g. \"^github\\.com/owner/name$\").",
                "type": "string",
                "format": "regex"
              },
              "revisions": {
                "description": "Revisions to index",
                "type": "array",
                "items": {
                  "type": "string",
                  "minLength": 1
                }
              }
            }
          },
          "examples": [
            [
              {
                "name": "^github.com/org/.*",
                "revisions": ["3.17", "f6ca985c27486c2df5231ea3526caa4a4108ffb6", "v3.17.1"]
              }
            ]
          ]
        },
        "search.index.branches": {
          "description": "A map from repository name to a list of extra revs (branch, ref, tag, commit sha, etc) to index for a repository. We always index the default branch (\"HEAD\") and revisions in version contexts. This allows specifying additional revisions. Sourcegraph can index up to 64 branches per repository.",
          "type": "object",
          "additionalProperties": {
            "type": "array",
            "items": { "type": "string" },
            "maxItems": 64
          },
          "examples": [
            {
              "github.com/sourcegraph/sourcegraph": ["3.17", "f6ca985c27486c2df5231ea3526caa4a4108ffb6", "v3.17.1"],
              "name/of/repo": ["develop"]
            }
          ]
        },
        "search.index.query.contexts": {
          "description": "Enables indexing of revisions of repos matching any query defined in search contexts.",
          "type": "boolean",
          "default": false
        },
        "enablePermissionsWebhooks": {
          "description": "Enables webhook consumers to sync permissions from external services faster than the defaults schedule",
          "type": "boolean",
          "default": false,
          "!go": { "pointer": false }
        },
        "enablePostSignupFlow": {
          "description": "Enables post sign-up user flow to add code hosts and sync code",
          "type": "boolean",
          "default": false,
          "!go": { "pointer": false }
        },
        "enableStorm": {
          "description": "Enables the Storm frontend architecture changes.",
          "type": "boolean",
          "default": false,
          "!go": { "pointer": false }
        },
        "ranking": {
          "description": "Experimental search result ranking options.",
          "type": "object",
          "properties": {
            "repoScores": {
              "description": "a map of URI directories to numeric scores for specifying search result importance, like {\"github.com\": 500, \"github.com/sourcegraph\": 300, \"github.com/sourcegraph/sourcegraph\": 100}. Would rank \"github.com/sourcegraph/sourcegraph\" as 500+300+100=900, and \"github.com/other/foo\" as 500.",
              "type": "object",
              "default": {},
              "group": "Search",
              "additionalProperties": {
                "type": "number"
              }
            },
            "maxReorderQueueSize": {
              "description": "The maximum number of search results that can be buffered to sort results. -1 is unbounded. The default is 24. Set this to small integers to limit latency increases from slow backends.",
              "default": 24,
              "type": "integer",
              "group": "Search",
              "!go": { "pointer": true }
            },
            "maxQueueMatchCount": {
              "description": "The maximum number of matches that can be buffered to sort results. The default is -1 (unbounded). Setting this to a positive integer protects frontend against OOMs for queries with extremely high count of matches per repository.",
              "default": -1,
              "type": "integer",
              "group": "Search",
              "!go": { "pointer": true }
            },
            "maxQueueSizeBytes": {
              "description": "The maximum number of bytes that can be buffered to sort results. The default is -1 (unbounded). Setting this to a positive integer protects frontend against OOMs.",
              "default": -1,
              "type": "integer",
              "group": "Search",
              "!go": { "pointer": true }
            },
            "maxReorderDurationMS": {
              "description": "The maximum time in milliseconds we wait until we flush the results queue. The default is 0 (unbounded). The larger the value the more stable the ranking and the higher the MEM pressure on frontend.",
              "type": "integer",
              "default": 0,
              "group": "Search"
            },
            "documentRanksWeight": {
              "description": "Controls the impact of document ranks on the final ranking when the 'search-ranking' feature is enabled. This is intended for internal testing purposes only, it's not recommended for users to change this.",
              "type": "number",
              "default": 4500,
              "group": "Search",
              "!go": { "pointer": true }
            },
            "flushWallTimeMS": {
              "description": "Controls the amount of time that Zoekt shards collect and rank results when the 'search-ranking' feature is enabled. Larger values give a more stable ranking, but searches can take longer to return an initial result.",
              "type": "integer",
              "default": 500,
              "group": "Search"
            }
          }
        },
        "search.sanitization": {
          "description": "Allows site admins to specify a list of regular expressions representing matched content that should be omitted from search results. Also allows admins to specify the name of an organization within their Sourcegraph instance whose members are trusted and will not have their search results sanitized. Enable this feature by adding at least one valid regular expression to the value of the `sanitizePatterns` field on this object. Site admins will not have their searches sanitized.",
          "type": "object",
          "properties": {
            "sanitizePatterns": {
              "description": "An array of regular expressions representing matched content that should be omitted from search result events. This does not prevent users from accessing file contents through other means if they have read access. Values added to this array must be valid Go regular expressions. Site admins will not have their search results sanitized.",
              "type": "array",
              "items": {
                "type": "string",
                "format": "regex"
              }
            },
            "orgName": {
              "description": "Optionally specify the name of an organization within this Sourcegraph instance containing users whose searches should not be sanitized. Admins: ensure that ALL members of this org are trusted users. If no org exists with the given name then there will be no effect. If no org name is specified then all non-admin users will have their searches sanitized if this feature is enabled.",
              "type": "string"
            }
          }
        },
        "enableGithubInternalRepoVisibility": {
          "description": "Enable support for visibility of internal Github repositories",
          "type": "boolean",
          "default": false
        },
        "gitServerPinnedRepos": {
          "description": "List of repositories pinned to specific gitserver instances. The specified repositories will remain at their pinned servers on scaling the cluster. If the specified pinned server differs from the current server that stores the repository, then it must be re-cloned to the specified server.",
          "type": "object",
          "additionalProperties": {
            "type": "string"
          },
          "examples": [
            {
              "github.com/foo/bar": "gitserverHostname",
              "github.com/foo/bar2": "gitserverHostname2"
            }
          ]
        },
        "insightsAlternateLoadingStrategy": {
          "description": "Use an in-memory strategy of loading Code Insights. Should only be used for benchmarking on large instances, not for customer use currently.",
          "type": "boolean",
          "default": false
        },
        "insightsBackfillerV2": {
          "description": "DEPRECATED: Setting any value to this flag has no effect.",
          "type": "boolean",
          "default": true,
          "!go": { "pointer": true }
        },
        "insightsDataRetention": {
          "description": "Code insights data points beyond the sample size defined in the site configuration will be periodically archived",
          "type": "boolean",
          "default": true,
          "!go": {
            "pointer": true
          }
        },
<<<<<<< HEAD
        "unifiedPermissions": {
          "description": "Enables the new unified permissions model, which stores repository permissions in a single table and a row for each permission instead of postgres arrays.",
          "type": "boolean",
          "default": false,
          "!go": { "pointer": false }
=======
        "accessRequests.enabled": {
          "description": "Enables/disables the request access feature, which allows users to request access if built-in signup is disabled.",
          "type": "boolean",
          "!go": { "pointer": true },
          "group": "AccessRequests",
          "default": true
>>>>>>> 7ad67a89
        }
      },
      "examples": [
        {
          "customGitFetch": [
            {
              "domainPath": "somecodehost.com/path/to/repo",
              "fetch": "customgitbinary someflag"
            },
            {
              "domainPath": "somecodehost.com/path/to/anotherrepo",
              "fetch": "customgitbinary someflag anotherflag"
            }
          ]
        },
        {
          "tls.external": {
            "certificates": ["-----BEGIN CERTIFICATE-----\n..."],
            "insecureSkipVerify": true
          }
        }
      ],
      "group": "Experimental"
    },
    "batchChanges.enabled": {
      "description": "Enables/disables the Batch Changes feature.",
      "type": "boolean",
      "!go": { "pointer": true },
      "group": "BatchChanges",
      "default": true
    },
    "batchChanges.enforceForks": {
      "description": "When enabled, all branches created by batch changes will be pushed to forks of the original repository.",
      "type": "boolean",
      "group": "BatchChanges",
      "default": false
    },
    "batchChanges.restrictToAdmins": {
      "description": "When enabled, only site admins can create and apply batch changes.",
      "type": "boolean",
      "!go": { "pointer": true },
      "group": "BatchChanges",
      "default": false
    },
    "batchChanges.rolloutWindows": {
      "description": "Specifies specific windows, which can have associated rate limits, to be used when reconciling published changesets (creating or updating). All days and times are handled in UTC.",
      "type": "array",
      "!go": { "pointer": true },
      "group": "BatchChanges",
      "items": {
        "title": "BatchChangeRolloutWindow",
        "type": "object",
        "required": ["rate"],
        "additionalProperties": false,
        "properties": {
          "rate": {
            "description": "The rate changesets will be published at.",
            "oneOf": [
              { "type": "number", "minimum": 0, "maximum": 0 },
              {
                "type": "string",
                "pattern": "^(unlimited|[0-9]+\\/(sec|secs|second|seconds|min|mins|minute|minutes|hr|hrs|hour|hours))$"
              }
            ]
          },
          "start": {
            "description": "Window start time. If omitted, no time window is applied to the day(s) that match this rule.",
            "type": "string",
            "pattern": "^[0-9]?[0-9]:[0-9]{2}$"
          },
          "end": {
            "description": "Window end time. If omitted, no time window is applied to the day(s) that match this rule.",
            "type": "string",
            "pattern": "^[0-9]?[0-9]:[0-9]{2}$"
          },
          "days": {
            "description": "Day(s) the window applies to. If omitted, this rule applies to all days of the week.",
            "type": "array",
            "items": {
              "type": "string",
              "pattern": "^([mM]on(day)?|[tT]ue(s|sday)?|[wW]ed(nesday)?|[tT]hu(r|rs|rsday)?|[fF]ri(day)?|[sS]at(urday)?|[sS]un(day)?)$"
            }
          }
        },
        "dependencies": {
          "start": ["end"]
        }
      }
    },
    "batchChanges.disableWebhooksWarning": {
      "description": "Hides Batch Changes warnings about webhooks not being configured.",
      "type": "boolean",
      "group": "BatchChanges",
      "default": false
    },
    "batchChanges.changesetsRetention": {
      "description": "How long changesets will be retained after they have been detached from a batch change.",
      "type": "string",
      "group": "BatchChanges",
      "examples": ["336h", "48h", "5h30m40s"]
    },
    "codeIntelAutoIndexing.enabled": {
      "description": "Enables/disables the code intel auto-indexing feature. Currently experimental.",
      "type": "boolean",
      "!go": { "pointer": true },
      "group": "Code intelligence",
      "default": false
    },
    "codeIntelAutoIndexing.indexerMap": {
      "description": "Overrides the default Docker images used by auto-indexing.",
      "type": "object",
      "additionalProperties": {
        "type": "string"
      },
      "group": "Code intelligence",
      "default": null
    },
    "codeIntelAutoIndexing.policyRepositoryMatchLimit": {
      "description": "The maximum number of repositories to which a single auto-indexing policy can apply. Default is -1, which is unlimited.",
      "type": "integer",
      "!go": { "pointer": true },
      "group": "Code intelligence",
      "default": -1
    },
    "codeIntelAutoIndexing.allowGlobalPolicies": {
      "description": "Whether auto-indexing policies may apply to all repositories on the Sourcegraph instance. Default is false. The policyRepositoryMatchLimit setting still applies to such auto-indexing policies.",
      "type": "boolean",
      "!go": { "pointer": true },
      "group": "Code intelligence",
      "default": false
    },
    "corsOrigin": {
      "description": "Required when using any of the native code host integrations for Phabricator, GitLab, or Bitbucket Server. It is a space-separated list of allowed origins for cross-origin HTTP requests which should be the base URL for your Phabricator, GitLab, or Bitbucket Server instance.",
      "type": "string",
      "examples": ["https://my-phabricator.example.com https://my-bitbucket.example.com https://my-gitlab.example.com"],
      "pattern": "^((https?:\\/\\/[\\w-\\.]+)( https?:\\/\\/[\\w-\\.]+)*)|\\*$",
      "group": "Security"
    },
    "lsifEnforceAuth": {
      "description": "Whether or not LSIF uploads will be blocked unless a valid LSIF upload token is provided.",
      "type": "boolean",
      "default": false,
      "group": "Security"
    },
    "disableNonCriticalTelemetry": {
      "description": "Disable aggregated event counts from being sent to Sourcegraph.com via pings.",
      "type": "boolean",
      "default": false,
      "group": "Misc."
    },
    "disableFeedbackSurvey": {
      "description": "Disable the feedback survey",
      "type": "boolean",
      "default": false,
      "group": "Misc."
    },
    "disableAutoGitUpdates": {
      "description": "Disable periodically fetching git contents for existing repositories.",
      "type": "boolean",
      "default": false,
      "group": "External services"
    },
    "disableAutoCodeHostSyncs": {
      "description": "Disable periodic syncs of configured code host connections (repository metadata, permissions, batch changes changesets, etc)",
      "type": "boolean",
      "default": false,
      "group": "External services"
    },
    "gitUpdateInterval": {
      "description": "JSON array of repo name patterns and update intervals. If a repo matches a pattern, the associated interval will be used. If it matches no patterns a default backoff heuristic will be used. Pattern matches are attempted in the order they are provided.",
      "type": "array",
      "items": {
        "title": "UpdateIntervalRule",
        "type": "object",
        "required": ["pattern", "interval"],
        "additionalProperties": false,
        "properties": {
          "pattern": {
            "description": "A regular expression matching a repo name",
            "type": "string",
            "minLength": 1
          },
          "interval": {
            "description": "An integer representing the number of minutes to wait until the next update",
            "type": "integer",
            "minimum": 1
          }
        }
      },
      "group": "External services"
    },
    "disablePublicRepoRedirects": {
      "description": "Disable redirects to sourcegraph.com when visiting public repositories that can't exist on this server.",
      "type": "boolean",
      "group": "External services"
    },
    "git.cloneURLToRepositoryName": {
      "description": "JSON array of configuration that maps from Git clone URL to repository name. Sourcegraph automatically resolves remote clone URLs to their proper code host. However, there may be non-remote clone URLs (e.g., in submodule declarations) that Sourcegraph cannot automatically map to a code host. In this case, use this field to specify the mapping. The mappings are tried in the order they are specified and take precedence over automatic mappings.",
      "type": "array",
      "items": {
        "title": "CloneURLToRepositoryName",
        "description": "Describes a mapping from clone URL to repository name. The `from` field contains a regular expression with named capturing groups. The `to` field contains a template string that references capturing group names. For instance, if `from` is \"^../(?P<name>\\w+)$\" and `to` is \"github.com/user/{name}\", the clone URL \"../myRepository\" would be mapped to the repository name \"github.com/user/myRepository\".",
        "type": "object",
        "additionalProperties": false,
        "required": ["from", "to"],
        "properties": {
          "from": {
            "description": "A regular expression that matches a set of clone URLs. The regular expression should use the Go regular expression syntax (https://golang.org/pkg/regexp/) and contain at least one named capturing group. The regular expression matches partially by default, so use \"^...$\" if whole-string matching is desired.",
            "type": "string"
          },
          "to": {
            "description": "The repository name output pattern. This should use `{matchGroup}` syntax to reference the capturing groups from the `from` field.",
            "type": "string"
          }
        }
      },
      "group": "External services"
    },
    "gitLongCommandTimeout": {
      "description": "Maximum number of seconds that a long Git command (e.g. clone or remote update) is allowed to execute. The default is 3600 seconds, or 1 hour.",
      "type": "integer",
      "default": 3600,
      "group": "External services"
    },
    "gitMaxConcurrentClones": {
      "description": "Maximum number of git clone processes that will be run concurrently per gitserver to update repositories. Note: the global git update scheduler respects gitMaxConcurrentClones. However, we allow each gitserver to run upto gitMaxConcurrentClones to allow for urgent fetches. Urgent fetches are used when a user is browsing a PR and we do not have the commit yet.",
      "type": "integer",
      "default": 5,
      "group": "External services"
    },
    "gitMaxCodehostRequestsPerSecond": {
      "description": "Maximum number of remote code host git operations (e.g. clone or ls-remote) to be run per second per gitserver. Default is -1, which is unlimited.",
      "type": "integer",
      "!go": { "pointer": true },
      "default": -1,
      "group": "External services"
    },
    "syntaxHighlighting": {
      "title": "SyntaxHighlighting",
      "description": "Syntax highlighting configuration",
      "type": "object",
      "required": ["engine", "languages"],
      "properties": {
        "engine": {
          "title": "SyntaxHighlightingEngine",
          "type": "object",
          "required": ["default"],
          "properties": {
            "default": {
              "description": "The default syntax highlighting engine to use",
              "type": "string",
              "enum": ["tree-sitter", "syntect"]
            },
            "overrides": {
              "description": "Manually specify overrides for syntax highlighting engine per language",
              "type": "object",
              "additionalProperties": { "type": "string", "enum": ["tree-sitter", "syntect"] }
            }
          }
        },
        "languages": {
          "title": "SyntaxHighlightingLanguage",
          "type": "object",
          "required": ["extensions", "patterns"],
          "properties": {
            "extensions": {
              "description": "Map of extension to language",
              "type": "object",
              "additionalProperties": { "type": "string" }
            },
            "patterns": {
              "description": "Map of patterns to language. Will return after first match, if any.",
              "type": "array",
              "items": {
                "title": "SyntaxHighlightingLanguagePatterns",
                "type": "object",
                "required": ["pattern", "language"],
                "properties": {
                  "pattern": {
                    "description": "Regular expression which matches the filepath",
                    "type": "string",
                    "format": "regex"
                  },
                  "language": {
                    "description": "Name of the language if pattern matches",
                    "type": "string"
                  }
                }
              }
            }
          }
        }
      }
    },
    "repoListUpdateInterval": {
      "description": "Interval (in minutes) for checking code hosts (such as GitHub, Gitolite, etc.) for new repositories.",
      "type": "integer",
      "default": 1,
      "group": "External services"
    },
    "repoConcurrentExternalServiceSyncers": {
      "description": "The number of concurrent external service syncers that can run.",
      "type": "integer",
      "default": 3,
      "group": "External services"
    },
    "repoPurgeWorker": {
      "description": "Configuration for repository purge worker.",
      "type": "object",
      "group": "External services",
      "additionalProperties": false,
      "default": {
        "interval": 15,
        "deletedTTL": 60
      },
      "properties": {
        "intervalMinutes": {
          "type": "integer",
          "description": "Interval in minutes at which to run purge jobs. Set to 0 to disable.",
          "default": "15",
          "minimum": 0
        },
        "deletedTTLMinutes": {
          "type": "integer",
          "description": "Repository TTL in minutes after deletion before it becomes eligible to be purged. A migration or admin could accidentally remove all or a significant number of repositories - recloning all of them is slow, so a TTL acts as a grace period so that admins can recover from accidental deletions",
          "default": "60",
          "minimum": 0
        }
      }
    },
    "scim.authToken": {
      "type": "string",
      "description": "DISCLAIMER: UNDER DEVELOPMENT. THE ENDPOINT DOES NOT COMPLY WITH THE SCIM STANDARD YET. The SCIM auth token is used to authenticate SCIM requests. If not set, SCIM is disabled.",
      "default": "",
      "group": "External services"
    },
    "maxReposToSearch": {
      "description": "DEPRECATED: Configure maxRepos in search.limits. The maximum number of repositories to search across. The user is prompted to narrow their query if exceeded. Any value less than or equal to zero means unlimited.",
      "type": "integer",
      "default": -1,
      "group": "Search"
    },
    "search.limits": {
      "description": "Limits that search applies for number of repositories searched and timeouts.",
      "type": "object",
      "group": "Search",
      "additionalProperties": false,
      "properties": {
        "maxTimeoutSeconds": {
          "description": "The maximum value for \"timeout:\" that search will respect. \"timeout:\" values larger than maxTimeoutSeconds are capped at maxTimeoutSeconds. Note: You need to ensure your load balancer / reverse proxy in front of Sourcegraph won't timeout the request for larger values. Note: Too many large rearch requests may harm Soucregraph for other users. Defaults to 1 minute.",
          "type": "integer",
          "default": "60",
          "minimum": 1
        },
        "maxRepos": {
          "description": "The maximum number of repositories to search across. The user is prompted to narrow their query if exceeded. Any value less than or equal to zero means unlimited.",
          "type": "integer",
          "default": -1
        },
        "commitDiffMaxRepos": {
          "description": "The maximum number of repositories to search across when doing a \"type:diff\" or \"type:commit\". The user is prompted to narrow their query if the limit is exceeded. There is a separate limit (commitDiffWithTimeFilterMaxRepos) when \"after:\" or \"before:\" is specified because those queries are faster. Defaults to 50.",
          "type": "integer",
          "default": 50,
          "minimum": 1
        },
        "commitDiffWithTimeFilterMaxRepos": {
          "description": "The maximum number of repositories to search across when doing a \"type:diff\" or \"type:commit\" with a \"after:\" or \"before:\" filter. The user is prompted to narrow their query if the limit is exceeded. There is a separate limit (commitDiffMaxRepos) when \"after:\" or \"before:\" is not specified because those queries are slower. Defaults to 10000.",
          "type": "integer",
          "default": 10000,
          "minimum": 1
        }
      }
    },
    "parentSourcegraph": {
      "description": "URL to fetch unreachable repository details from. Defaults to \"https://sourcegraph.com\"",
      "type": "object",
      "additionalProperties": false,
      "properties": {
        "url": {
          "type": "string",
          "default": "https://sourcegraph.com"
        }
      },
      "group": "External services"
    },
    "auth.accessTokens": {
      "description": "Settings for access tokens, which enable external tools to access the Sourcegraph API with the privileges of the user.",
      "type": "object",
      "additionalProperties": false,
      "properties": {
        "allow": {
          "description": "Allow or restrict the use of access tokens. The default is \"all-users-create\", which enables all users to create access tokens. Use \"none\" to disable access tokens entirely. Use \"site-admin-create\" to restrict creation of new tokens to admin users (existing tokens will still work until revoked).",
          "type": "string",
          "enum": ["all-users-create", "site-admin-create", "none"],
          "default": "all-users-create"
        }
      },
      "default": {
        "allow": "all-users-create"
      },
      "examples": [
        {
          "allow": "site-admin-create"
        },
        { "allow": "none" }
      ],
      "group": "Security"
    },
    "authz.enforceForSiteAdmins": {
      "description": "When true, site admins will only be able to see private code they have access to via our authz system.",
      "type": "boolean",
      "default": false
    },
    "authz.refreshInterval": {
      "description": "Time interval (in seconds) of how often each component picks up authorization changes in external services.",
      "type": "integer",
      "default": 5
    },
    "externalService.userMode": {
      "description": "Enable to allow users to add external services for public and private repositories to the Sourcegraph instance.",
      "type": "string",
      "enum": ["public", "disabled", "all"],
      "default": "disabled"
    },
    "permissions.userMapping": {
      "description": "Settings for Sourcegraph permissions, which allow the site admin to explicitly manage repository permissions via the GraphQL API. This setting cannot be enabled if repository permissions for any specific external service are enabled (i.e., when the external service's `authorization` field is set).",
      "type": "object",
      "additionalProperties": false,
      "properties": {
        "enabled": {
          "description": "Whether permissions user mapping is enabled. There must be no `authorization` field in any external service configuration before enabling this.",
          "type": "boolean",
          "default": false
        },
        "bindID": {
          "description": "The type of identifier to identify a user. The default is \"email\", which uses the email address to identify a user. Use \"username\" to identify a user by their username. Changing this setting will erase any permissions created for users that do not yet exist.",
          "type": "string",
          "enum": ["email", "username"],
          "default": "email"
        }
      },
      "default": {
        "enabled": true,
        "bindID": "email"
      },
      "examples": [{ "bindID": "email" }, { "bindID": "username" }],
      "group": "Security"
    },
    "permissions.syncScheduleInterval": {
      "description": "Time interval (in seconds) of how often each component picks up authorization changes in external services.",
      "type": "integer",
      "default": 15
    },
    "permissions.syncOldestUsers": {
      "description": "Number of user permissions to schedule for syncing in single scheduler iteration.",
      "type": "integer",
      "default": 10
    },
    "permissions.syncOldestRepos": {
      "description": "Number of repo permissions to schedule for syncing in single scheduler iteration.",
      "type": "integer",
      "default": 10
    },
    "permissions.syncUsersBackoffSeconds": {
      "description": "Don't sync a user's permissions if they have synced within the last n seconds.",
      "type": "integer",
      "default": 60
    },
    "permissions.syncReposBackoffSeconds": {
      "description": "Don't sync a repo's permissions if it has synced within the last n seconds.",
      "type": "integer",
      "default": 60
    },
    "permissions.syncUsersMaxConcurrency": {
      "description": "The maximum number of user-centric permissions syncing jobs that can be spawned concurrently. Service restart is required to take effect for changes.",
      "type": "integer",
      "default": 1
    },
    "permissions.syncJobsHistorySize": {
      "description": "The number of last repo/user permission jobs to keep for history.",
      "type": "integer",
      "default": 5,
      "minimum": 5,
      "!go": { "pointer": true }
    },
    "permissions.syncJobCleanupInterval": {
      "description": "Time interval (in seconds) of how often cleanup worker should remove old jobs from permissions sync jobs table.",
      "type": "integer",
      "default": 60,
      "minimum": 1
    },
    "branding": {
      "description": "Customize Sourcegraph homepage logo and search icon.\n\nOnly available in Sourcegraph Enterprise.",
      "type": "object",
      "additionalProperties": false,
      "properties": {
        "light": {
          "$ref": "#/definitions/BrandAssets"
        },
        "dark": {
          "$ref": "#/definitions/BrandAssets"
        },
        "favicon": {
          "description": "The URL of the favicon to be used for your instance. We recommend using the following file format: ICO",
          "type": "string",
          "format": "uri"
        },
        "disableSymbolSpin": {
          "description": "Prevents the icon in the top-left corner of the screen from spinning on hover.",
          "type": "boolean",
          "default": false
        },
        "brandName": {
          "description": "String to display everywhere the brand name should be displayed. Defaults to \"Sourcegraph\"",
          "type": "string",
          "default": "Sourcegraph"
        }
      },
      "examples": [
        {
          "favicon": "https://example.com/favicon.ico",
          "light": {
            "logo": "https://example.com/logo_light.png",
            "symbol": "https://example.com/search_symbol_light_24x24.png"
          },
          "dark": {
            "logo": "https://example.com/logo_dark.png",
            "symbol": "https://example.com/search_symbol_dark_24x24.png"
          },
          "disableSymbolSpin": true
        }
      ]
    },
    "email.smtp": {
      "title": "SMTPServerConfig",
      "description": "The SMTP server used to send transactional emails.\nPlease see https://docs.sourcegraph.com/admin/config/email",
      "type": "object",
      "additionalProperties": false,
      "required": ["host", "port", "authentication"],
      "properties": {
        "host": {
          "description": "The SMTP server host.",
          "type": "string"
        },
        "port": {
          "description": "The SMTP server port.",
          "type": "integer"
        },
        "username": {
          "description": "The username to use when communicating with the SMTP server.",
          "type": "string"
        },
        "password": {
          "description": "The password to use when communicating with the SMTP server.",
          "type": "string"
        },
        "authentication": {
          "description": "The type of authentication to use for the SMTP server.",
          "type": "string",
          "enum": ["none", "PLAIN", "CRAM-MD5"]
        },
        "domain": {
          "description": "The HELO domain to provide to the SMTP server (if needed).",
          "type": "string"
        },
        "noVerifyTLS": {
          "description": "Disable TLS verification",
          "type": "boolean"
        },
        "additionalHeaders": {
          "description": "Additional headers to include on SMTP messages that cannot be configured with other 'email.smtp' fields.",
          "type": "array",
          "items": {
            "title": "Header",
            "type": "object",
            "required": ["key", "value"],
            "additionalProperties": false,
            "properties": {
              "key": {
                "type": "string"
              },
              "value": {
                "type": "string"
              },
              "sensitive": {
                "type": "boolean"
              }
            },
            "examples": [
              {
                "key": "",
                "value": ""
              }
            ]
          }
        }
      },
      "default": null,
      "examples": [
        {
          "host": "smtp.example.com",
          "port": 465,
          "username": "alice",
          "password": "mypassword",
          "authentication": "PLAIN"
        }
      ],
      "group": "Email"
    },
    "email.address": {
      "description": "The \"from\" address for emails sent by this server.\nPlease see https://docs.sourcegraph.com/admin/config/email",
      "type": "string",
      "format": "email",
      "group": "Email",
      "default": "noreply@sourcegraph.com"
    },
    "email.templates": {
      "description": "Configurable templates for some email types sent by Sourcegraph.",
      "type": "object",
      "properties": {
        "resetPassword": {
          "description": "Email sent on password resets. Available template variables: {{.Host}}, {{.Username}}, {{.URL}}",
          "$ref": "#/definitions/EmailTemplate"
        },
        "setPassword": {
          "description": "Email sent on account creation, if a password reset URL is created. Available template variables: {{.Host}}, {{.Username}}, {{.URL}}",
          "$ref": "#/definitions/EmailTemplate"
        }
      },
      "group": "Email"
    },
    "executors.frontendURL": {
      "description": "The URL where Sourcegraph executors can reach the Sourcegraph instance. If not set, defaults to externalURL. URLs with a path (other than `/`) are not allowed. For Docker executors, the special hostname `host.docker.internal` can be used to refer to the Docker container's host.",
      "type": "string",
      "examples": ["https://sourcegraph.example.com"]
    },
    "executors.srcCLIImage": {
      "description": "The image to use for src-cli in executors. Use this value to pull from a custom image registry.",
      "type": "string",
      "default": "sourcegraph/src-cli"
    },
    "executors.srcCLIImageTag": {
      "description": "The tag to use for the src-cli image in executors. Use this value to use a custom tag. Sourcegraph by default uses the best match, so use this setting only if you really need to overwrite it and make sure to keep it updated.",
      "type": "string",
      "examples": ["4.1.0"]
    },
    "executors.batcheshelperImage": {
      "description": "The image to use for batch changes in executors. Use this value to pull from a custom image registry.",
      "type": "string",
      "default": "sourcegraph/batcheshelper"
    },
    "executors.batcheshelperImageTag": {
      "description": "The tag to use for the batcheshelper image in executors. Use this value to use a custom tag. Sourcegraph by default uses the best match, so use this setting only if you really need to overwrite it and make sure to keep it updated.",
      "type": "string",
      "examples": ["4.1.0"]
    },
    "executors.accessToken": {
      "description": "The shared secret between Sourcegraph and executors.",
      "type": "string",
      "minLength": 20
    },
    "auth.userOrgMap": {
      "description": "Ensure that matching users are members of the specified orgs (auto-joining users to the orgs if they are not already a member). Provide a JSON object of the form `{\"*\": [\"org1\", \"org2\"]}`, where org1 and org2 are orgs that all users are automatically joined to. Currently the only supported key is `\"*\"`.",
      "type": "object",
      "additionalProperties": {
        "type": "array",
        "items": {
          "type": "string"
        }
      },
      "examples": [{ "*": ["myorg1"] }],
      "hide": true
    },
    "log": {
      "description": "Configuration for logging and alerting, including to external services.",
      "type": "object",
      "additionalProperties": false,
      "properties": {
        "sentry": {
          "description": "Configuration for Sentry",
          "type": "object",
          "additionalProperties": false,
          "properties": {
            "dsn": {
              "description": "Sentry Data Source Name (DSN). Per the Sentry docs (https://docs.sentry.io/quickstart/#about-the-dsn), it should match the following pattern: '{PROTOCOL}://{PUBLIC_KEY}@{HOST}/{PATH}{PROJECT_ID}'.",
              "type": "string",
              "pattern": "^https?://"
            },
            "backendDSN": {
              "description": "Sentry Data Source Name (DSN) for backend errors. Per the Sentry docs (https://docs.sentry.io/quickstart/#about-the-dsn), it should match the following pattern: '{PROTOCOL}://{PUBLIC_KEY}@{HOST}/{PATH}{PROJECT_ID}'.",
              "type": "string",
              "pattern": "^https?://"
            },
            "codeIntelDSN": {
              "description": "Sentry Data Source Name (DSN) for code intel errors. Per the Sentry docs (https://docs.sentry.io/quickstart/#about-the-dsn), it should match the following pattern: '{PROTOCOL}://{PUBLIC_KEY}@{HOST}/{PATH}{PROJECT_ID}'.",
              "type": "string",
              "pattern": "^https?://"
            }
          }
        },
        "auditLog": {
          "description": "EXPERIMENTAL: Configuration for audit logging (specially formatted log entries for tracking sensitive events)",
          "type": "object",
          "additionalProperties": false,
          "properties": {
            "internalTraffic": {
              "description": "Capture security events performed by the internal traffic (adds significant noise).",
              "type": "boolean",
              "default": false
            },
            "graphQL": {
              "description": "Capture GraphQL requests and responses as part of the audit log.",
              "type": "boolean",
              "default": false
            },
            "gitserverAccess": {
              "description": "Capture gitserver access logs as part of the audit log.",
              "type": "boolean",
              "default": false
            },
            "severityLevel": {
              "description": "Severity logging level for the audit log.",
              "type": "string",
              "enum": ["DEBUG", "INFO", "WARN", "ERROR"],
              "default": "INFO"
            }
          },
          "required": ["internalTraffic", "graphQL", "gitserverAccess"],
          "examples": [
            {
              "internalTraffic": false,
              "graphQL": false,
              "gitserverAccess": false,
              "severityLevel": "INFO"
            }
          ]
        }
      }
    },
    "externalURL": {
      "description": "The externally accessible URL for Sourcegraph (i.e., what you type into your browser). Previously called `appURL`. Only root URLs are allowed.",
      "type": "string",
      "examples": ["https://sourcegraph.example.com"]
    },
    "observability.client": {
      "description": "EXPERIMENTAL: Configuration for client observability",
      "type": "object",
      "additionalProperties": false,
      "properties": {
        "openTelemetry": {
          "description": "Configuration for the client OpenTelemetry exporter",
          "type": "object",
          "properties": {
            "endpoint": {
              "description": "OpenTelemetry tracing collector endpoint. By default, Sourcegraph's \"/-/debug/otlp\" endpoint forwards data to the configured collector backend.",
              "type": "string",
              "examples": ["/-/debug/otlp", "https://COLLECTOR_ENDPOINT"],
              "default": "/-/debug/otlp"
            }
          }
        }
      }
    },
    "observability.tracing": {
      "description": "Configures distributed tracing within Sourcegraph. To learn more, refer to https://docs.sourcegraph.com/admin/observability/tracing",
      "type": "object",
      "properties": {
        "sampling": {
          "description": "Determines the conditions under which distributed traces are recorded. \"none\" turns off tracing entirely. \"selective\" (default) sends traces whenever `?trace=1` is present in the URL (though background jobs may still emit traces). \"all\" sends traces on every request. Note that this only affects the behavior of the distributed tracing client. To learn more about additional sampling and traace export configuration with the default tracing type \"opentelemetry\", refer to https://docs.sourcegraph.com/admin/observability/opentelemetry#tracing ",
          "type": "string",
          "enum": ["selective", "all", "none"],
          "default": "selective"
        },
        "type": {
          "description": "Determines what tracing provider to enable. For \"opentelemetry\", the required backend is an OpenTelemetry collector instance (deployed by default with Sourcegraph). For \"jaeger\", a Jaeger instance is required to be configured via Jaeger client environment variables: https://github.com/jaegertracing/jaeger-client-go#environment-variables",
          "type": "string",
          "enum": ["opentelemetry", "jaeger"],
          "default": "opentelemetry"
        },
        "debug": {
          "description": "Turns on debug logging of tracing client requests. This can be useful for debugging connectivity issues between the tracing client and tracing backend, the performance overhead of tracing, and other issues related to the use of distributed tracing. May have performance implications in production.",
          "type": "boolean",
          "default": false
        },
        "urlTemplate": {
          "description": "Template for linking to trace URLs - '{{ .TraceID }}' is replaced with the trace ID, and {{ .ExternalURL }} is replaced with the value of 'externalURL'. If none is set, no links are generated.",
          "type": "string",
          "examples": [
            "https://ui.honeycomb.io/$ORG/environments/$DATASET/trace?trace_id={{ .TraceID }}",
            "https://console.cloud.google.com/traces/list?tid={{ .TraceID }}&project=$PROJECT",
            "https://$ORGANIZATION.grafana.net/explore?orgId=1&left=[\"now-1h\",\"now\",\"$DATASOURCE\",{\"query\":\"{{ .TraceID }}\",\"queryType\":\"traceId\"}]",
            "{{ .ExternalURL }}/-/debug/jaeger/trace/{{ .TraceID }}"
          ]
        }
      }
    },
    "observability.alerts": {
      "description": "Configure notifications for Sourcegraph's built-in alerts.",
      "type": "array",
      "items": {
        "type": "object",
        "required": ["level", "notifier"],
        "properties": {
          "level": {
            "description": "Sourcegraph alert level to subscribe to notifications for.",
            "type": "string",
            "enum": ["warning", "critical"]
          },
          "notifier": {
            "type": "object",
            "properties": {
              "type": {
                "type": "string",
                "enum": ["slack", "pagerduty", "webhook", "email", "opsgenie"]
              }
            },
            "oneOf": [
              { "$ref": "#/definitions/NotifierSlack" },
              { "$ref": "#/definitions/NotifierPagerduty" },
              { "$ref": "#/definitions/NotifierWebhook" },
              { "$ref": "#/definitions/NotifierEmail" },
              { "$ref": "#/definitions/NotifierOpsGenie" }
            ],
            "!go": {
              "taggedUnionType": true
            }
          },
          "disableSendResolved": {
            "description": "Disable notifications when alerts resolve themselves.",
            "type": "boolean",
            "default": false
          },
          "owners": {
            "description": "Do not use. When set, only receive alerts owned by the specified teams. Used by Sourcegraph internally.",
            "type": "array",
            "items": {
              "type": "string"
            }
          }
        },
        "default": {
          "level": "critical",
          "notifier": {
            "type": ""
          }
        }
      }
    },
    "observability.silenceAlerts": {
      "description": "Silence individual Sourcegraph alerts by identifier.",
      "type": "array",
      "items": {
        "type": "string"
      }
    },
    "observability.logSlowSearches": {
      "description": "(debug) logs all search queries (issued by users, code intelligence, or API requests) slower than the specified number of milliseconds.",
      "type": "integer",
      "group": "Debug",
      "examples": [10000]
    },
    "observability.logSlowGraphQLRequests": {
      "description": "(debug) logs all GraphQL requests slower than the specified number of milliseconds.",
      "type": "integer",
      "group": "Debug",
      "examples": [10000]
    },
    "observability.captureSlowGraphQLRequestsLimit": {
      "description": "(debug) Set a limit to the amount of captured slow GraphQL requests being stored for visualization. For defining the threshold for a slow GraphQL request, see observability.logSlowGraphQLRequests.",
      "type": "integer",
      "group": "Debug",
      "examples": [2000]
    },
    "insights.backfill.interruptAfter": {
      "description": "Set the number of seconds an insight series will spend backfilling before being interrupted. Series are interrupted to prevent long running insights from exhausting all of the available workers. Interrupted series will be placed back in the queue and retried based on their priority.",
      "type": "integer",
      "group": "CodeInsights",
      "default": 60
    },
    "insights.backfill.repositoryGroupSize": {
      "description": "Set the number of repositories to batch in a group during backfilling.",
      "type": "integer",
      "group": "CodeInsights",
      "default": 10
    },
    "insights.backfill.repositoryConcurrency": {
      "description": "Number of repositories within the batch to backfill concurrently.",
      "type": "integer",
      "group": "CodeInsights",
      "default": 3,
      "maximum": 10,
      "minimum": 1
    },
    "insights.query.worker.concurrency": {
      "description": "Number of concurrent executions of a code insight query on a worker node",
      "type": "integer",
      "group": "CodeInsights",
      "default": 1,
      "examples": [10]
    },
    "insights.query.worker.rateLimit": {
      "description": "Maximum number of Code Insights queries initiated per second on a worker node.",
      "type": "number",
      "group": "CodeInsights",
      "default": 20,
      "examples": [10.0, 0.5],
      "!go": { "pointer": true }
    },
    "insights.query.worker.rateLimitBurst": {
      "description": "The allowed burst rate for the Code Insights queries per second rate limiter.",
      "type": "integer",
      "group": "CodeInsights",
      "default": 20,
      "examples": [10, 20]
    },
    "insights.historical.worker.rateLimit": {
      "description": "Maximum number of historical Code Insights data frames that may be analyzed per second.",
      "type": "number",
      "group": "CodeInsights",
      "default": 20,
      "examples": [50.0, 0.5],
      "!go": { "pointer": true }
    },
    "insights.historical.worker.rateLimitBurst": {
      "description": "The allowed burst rate for the Code Insights historical worker rate limiter.",
      "type": "integer",
      "group": "CodeInsights",
      "default": 20,
      "examples": [10, 20]
    },
    "insights.aggregations.bufferSize": {
      "description": "The size of the buffer for aggregations ran in-memory. A higher limit might strain memory for the frontend",
      "type": "integer",
      "group": "CodeInsights",
      "default": 500
    },
    "insights.aggregations.proactiveResultLimit": {
      "description": "The maximum number of results a proactive search aggregation can accept before stopping",
      "type": "integer",
      "group": "CodeInsights",
      "default": 50000
    },
    "insights.maximumSampleSize": {
      "description": "The maximum number of data points that will be available to view for a series on a code insight. Points beyond that will be stored in a separate table and available for data export.",
      "type": "integer",
      "group": "CodeInsights",
      "default": 30,
      "maximum": 90,
      "examples": [12, 24, 50]
    },
    "htmlHeadTop": {
      "description": "HTML to inject at the top of the `<head>` element on each page, for analytics scripts",
      "type": "string",
      "group": "Misc."
    },
    "htmlHeadBottom": {
      "description": "HTML to inject at the bottom of the `<head>` element on each page, for analytics scripts",
      "type": "string",
      "group": "Misc."
    },
    "htmlBodyTop": {
      "description": "HTML to inject at the top of the `<body>` element on each page, for analytics scripts",
      "type": "string",
      "group": "Misc."
    },
    "htmlBodyBottom": {
      "description": "HTML to inject at the bottom of the `<body>` element on each page, for analytics scripts",
      "type": "string",
      "group": "Misc."
    },
    "licenseKey": {
      "description": "The license key associated with a Sourcegraph product subscription, which is necessary to activate Sourcegraph Enterprise functionality. To obtain this value, contact Sourcegraph to purchase a subscription. To escape the value into a JSON string, you may want to use a tool like https://json-escape-text.now.sh.",
      "type": "string",
      "group": "Sourcegraph Enterprise license"
    },
    "gitHubApp": {
      "description": "The config options for Sourcegraph GitHub App.",
      "type": "object",
      "properties": {
        "slug": {
          "description": "The slug of the GitHub App for Sourcegraph.",
          "type": "string"
        },
        "appID": {
          "description": "The app ID of the GitHub App for Sourcegraph.",
          "type": "string"
        },
        "privateKey": {
          "description": "The base64-encoded private key of the GitHub App for Sourcegraph.",
          "type": "string"
        },
        "clientID": {
          "type": "string",
          "description": "The Client ID of the GitHub App for Sourcegraph, accessible from https://github.com/settings/apps ."
        },
        "clientSecret": {
          "type": "string",
          "description": "The Client Secret of the GitHub App for Sourcegraph, accessible from https://github.com/settings/apps ."
        }
      }
    },
    "gitRecorder": {
      "description": "Record git operations that are executed on configured repositories. The following commands are not recorded: show, log, rev-parse and diff.",
      "type": "object",
      "properties": {
        "size": {
          "description": "Defines how many recordings to keep. Once this size is reached, the oldest entry will be removed.",
          "type": "integer",
          "default": 100000
        },
        "repos": {
          "description": "List of repositories whose git operations should be recorded.",
          "type": "array",
          "items": {
            "type": "string"
          }
        }
      }
    },
    "dotcom": {
      "description": "Configuration options for Sourcegraph.com only.",
      "type": "object",
      "properties": {
        "slackLicenseExpirationWebhook": {
          "description": "Slack webhook for upcoming license expiration notifications.",
          "type": "string",
          "group": "Sourcegraph.com"
        },
        "srcCliVersionCache": {
          "description": "Configuration related to the src-cli version cache. This should only be used on sourcegraph.com.",
          "type": "object",
          "required": ["enabled", "github"],
          "group": "Sourcegraph.com",
          "properties": {
            "enabled": {
              "description": "Enables the src-cli version cache API endpoint.",
              "type": "boolean",
              "default": false
            },
            "github": {
              "description": "GitHub configuration, both for queries and receiving release webhooks.",
              "type": "object",
              "required": ["token", "webhookSecret"],
              "properties": {
                "repository": {
                  "description": "The repository to get the latest version of.",
                  "type": "object",
                  "properties": {
                    "owner": {
                      "description": "The repository namespace.",
                      "type": "string",
                      "default": "sourcegraph"
                    },
                    "name": {
                      "description": "The repository name.",
                      "type": "string",
                      "default": "src-cli"
                    }
                  }
                },
                "token": {
                  "description": "The access token to use when communicating with GitHub.",
                  "type": "string"
                },
                "uri": {
                  "description": "The URI of the GitHub instance.",
                  "type": "string",
                  "default": "https://github.com"
                },
                "webhookSecret": {
                  "description": "The release webhook secret.",
                  "type": "string"
                }
              }
            },
            "interval": {
              "description": "The interval between version checks, expressed as a string that can be parsed by Go's time.ParseDuration.",
              "type": "string",
              "default": "1h"
            }
          }
        }
      },
      "group": "Sourcegraph.com"
    },
    "auth.providers": {
      "description": "The authentication providers to use for identifying and signing in users. See instructions below for configuring SAML, OpenID Connect (including Google Workspace), and HTTP authentication proxies. Multiple authentication providers are supported (by specifying multiple elements in this array).",
      "type": "array",
      "items": {
        "required": ["type"],
        "properties": {
          "type": {
            "type": "string",
            "enum": [
              "azureDevOps",
              "bitbucketcloud",
              "builtin",
              "gerrit",
              "github",
              "gitlab",
              "http-header",
              "openidconnect",
              "saml"
            ]
          }
        },
        "oneOf": [
          { "$ref": "#/definitions/AzureDevOpsAuthProvider" },
          { "$ref": "#/definitions/BitbucketCloudAuthProvider" },
          { "$ref": "#/definitions/BuiltinAuthProvider" },
          { "$ref": "#/definitions/GerritAuthProvider" },
          { "$ref": "#/definitions/GitHubAuthProvider" },
          { "$ref": "#/definitions/GitLabAuthProvider" },
          { "$ref": "#/definitions/HTTPHeaderAuthProvider" },
          { "$ref": "#/definitions/OpenIDConnectAuthProvider" },
          { "$ref": "#/definitions/SAMLAuthProvider" }
        ],
        "!go": {
          "taggedUnionType": true
        }
      },
      "group": "Authentication",
      "default": [{ "type": "builtin", "allowSignup": true }]
    },
    "auth.public": {
      "description": "WARNING: This option has been removed as of 3.8.",
      "type": "boolean",
      "default": false,
      "group": "Authentication"
    },
    "auth.sessionExpiry": {
      "type": "string",
      "description": "The duration of a user session, after which it expires and the user is required to re-authenticate. The default is 90 days. There is typically no need to set this, but some users may have specific internal security requirements.\n\nThe string format is that of the Duration type in the Go time package (https://golang.org/pkg/time/#ParseDuration). E.g., \"720h\", \"43200m\", \"2592000s\" all indicate a timespan of 30 days.\n\nNote: changing this field does not affect the expiration of existing sessions. If you would like to enforce this limit for existing sessions, you must log out currently signed-in users. You can force this by removing all keys beginning with \"session_\" from the Redis store:\n\n* For deployments using `sourcegraph/server`: `docker exec $CONTAINER_ID redis-cli --raw keys 'session_*' | xargs docker exec $CONTAINER_ID redis-cli del`\n* For cluster deployments: \n  ```\n  REDIS_POD=\"$(kubectl get pods -l app=redis-store -o jsonpath={.items[0].metadata.name})\";\n  kubectl exec \"$REDIS_POD\" -- redis-cli --raw keys 'session_*' | xargs kubectl exec \"$REDIS_POD\" -- redis-cli --raw del;\n  ```\n",
      "default": "2160h",
      "examples": ["168h"],
      "group": "Authentication"
    },
    "auth.enableUsernameChanges": {
      "description": "Enables users to change their username after account creation. Warning: setting this to be true has security implications if you have enabled (or will at any point in the future enable) repository permissions with an option that relies on username equivalency between Sourcegraph and an external service or authentication provider. Do NOT set this to true if you are using non-built-in authentication OR rely on username equivalency for repository permissions.",
      "type": "boolean",
      "default": false,
      "group": "Authentication"
    },
    "auth.minPasswordLength": {
      "description": "The minimum number of Unicode code points that a password must contain.",
      "type": "integer",
      "default": 12,
      "group": "Authentication"
    },
    "auth.passwordResetLinkExpiry": {
      "description": "The duration (in seconds) that a password reset link is considered valid.",
      "type": "integer",
      "default": 14400,
      "group": "Authentication"
    },
    "auth.lockout": {
      "description": "The config options for account lockout",
      "type": "object",
      "properties": {
        "failedAttemptThreshold": {
          "description": "The threshold of failed sign-in attempts in a consecutive period",
          "type": "integer",
          "default": 5
        },
        "lockoutPeriod": {
          "description": "The number of seconds for the lockout period",
          "type": "integer",
          "default": 1800
        },
        "consecutivePeriod": {
          "description": "The number of seconds to be considered as a consecutive period",
          "type": "integer",
          "default": 3600
        }
      },
      "group": "Authentication"
    },
    "auth.unlockAccountLinkSigningKey": {
      "description": "Base64-encoded HMAC signing key to sign the JWT token for account unlock URLs",
      "type": "string",
      "group": "Authentication"
    },
    "auth.unlockAccountLinkExpiry": {
      "description": "Validity expressed in minutes of the unlock account token",
      "type": "integer",
      "group": "Authentication",
      "default": 5
    },
    "update.channel": {
      "description": "The channel on which to automatically check for Sourcegraph updates.",
      "type": ["string"],
      "enum": ["release", "none"],
      "default": "release",
      "examples": ["none"],
      "group": "Misc."
    },
    "productResearchPage.enabled": {
      "description": "Enables users access to the product research page in their settings.",
      "type": "boolean",
      "!go": { "pointer": true },
      "group": "Misc.",
      "default": true
    },
    "encryption.keys": {
      "description": "Configuration for encryption keys used to encrypt data at rest in the database.",
      "type": "object",
      "properties": {
        "enableCache": {
          "description": "enable LRU cache for decryption APIs",
          "type": "boolean",
          "default": false
        },
        "cacheSize": {
          "description": "number of values to keep in LRU cache",
          "type": "integer",
          "default": 2048
        },
        "batchChangesCredentialKey": {
          "$ref": "#/definitions/EncryptionKey"
        },
        "externalServiceKey": {
          "$ref": "#/definitions/EncryptionKey"
        },
        "outboundWebhookKey": {
          "$ref": "#/definitions/EncryptionKey"
        },
        "userExternalAccountKey": {
          "$ref": "#/definitions/EncryptionKey"
        },
        "webhookLogKey": {
          "$ref": "#/definitions/EncryptionKey"
        },
        "webhookKey": {
          "$ref": "#/definitions/EncryptionKey"
        },
        "executorSecretKey": {
          "$ref": "#/definitions/EncryptionKey"
        }
      }
    },
    "api.ratelimit": {
      "description": "Configuration for API rate limiting",
      "type": "object",
      "required": ["enabled", "perUser", "perIP"],
      "properties": {
        "enabled": {
          "type": "boolean",
          "default": false,
          "description": "Whether API rate limiting is enabled"
        },
        "perUser": {
          "description": "Limit granted per user per hour",
          "type": "integer",
          "minimum": 1,
          "default": 1000000
        },
        "perIP": {
          "description": "Limit granted per IP per hour, only applied to anonymous users",
          "type": "integer",
          "minimum": 1,
          "default": 1000000
        },
        "overrides": {
          "description": "An array of rate limit overrides",
          "type": "array",
          "items": {
            "type": "object",
            "properties": {
              "key": {
                "description": "The key that we want to override for example a username",
                "type": "string",
                "minLength": 1
              },
              "limit": {
                "description": "The limit per hour, 'unlimited' or 'blocked'",
                "oneOf": [
                  { "type": "string", "const": "unlimited" },
                  { "type": "string", "const": "blocked" },
                  { "type": "integer", "minimum": 1 }
                ]
              }
            }
          }
        }
      }
    },
    "webhook.logging": {
      "description": "Configuration for logging incoming webhooks.",
      "type": "object",
      "properties": {
        "enabled": {
          "description": "Whether incoming webhooks are logged. If omitted, logging is enabled on sites without encryption. If one or more encryption keys are present, this setting must be enabled manually; as webhooks may contain sensitive data, admins of encrypted sites may want to enable webhook encryption via encryption.keys.webhookLogKey.",
          "type": "boolean",
          "!go": { "pointer": true }
        },
        "retention": {
          "description": "How long incoming webhooks are retained. The string format is that of the Duration type in the Go time package (https://golang.org/pkg/time/#ParseDuration). Values lower than 1 hour will be treated as 1 hour. By default, this is \"72h\", or three days.",
          "type": "string",
          "default": "72h"
        }
      }
    },
    "outboundRequestLogLimit": {
      "description": "The maximum number of outbound requests to retain. This is a global limit across all outbound requests. If the limit is exceeded, older items will be deleted. If the limit is 0, no outbound requests are logged.",
      "type": "integer",
      "minimum": 0,
      "default": 50,
      "maximum": 500
    },
    "redactOutboundRequestHeaders": {
      "description": "Enables redacting sensitive information from outbound requests. Important: We only respect this setting in development environments. In production, we always redact outbound requests.",
      "type": "boolean",
      "!go": {
        "pointer": true
      }
    },
    "organizationInvitations": {
      "description": "Configuration for organization invitations.",
      "type": "object",
      "required": ["signingKey"],
      "properties": {
        "expiryTime": {
          "description": "Time before the invitation expires, in hours (experimental, not enforced at the moment).",
          "type": "integer",
          "default": 48
        },
        "signingKey": {
          "description": "Base64 encoded HMAC Signing key to sign a JWT token, which is attached to each invitation URL.\nMore documentation here: https://pkg.go.dev/github.com/golang-jwt/jwt#SigningMethodHMAC \n\nIf not provided, will fall back to legacy invitation to an organization.\n\nThe legacy invitation will be deprecated in the future and creating an organization invitation will fail with an error if this setting is not present.",
          "type": "string"
        }
      }
    }
  },
  "definitions": {
    "BrandAssets": {
      "type": "object",
      "properties": {
        "logo": {
          "description": "The URL to the image used on the homepage. This will replace the Sourcegraph logo on the homepage. Maximum width: 320px. We recommend using the following file formats: SVG, PNG",
          "type": "string",
          "format": "uri"
        },
        "symbol": {
          "description": "The URL to the symbol used as the search icon. Recommended size: 24x24px. We recommend using the following file formats: SVG, PNG, ICO",
          "type": "string",
          "format": "uri"
        }
      }
    },
    "BuiltinAuthProvider": {
      "description": "Configures the builtin username-password authentication provider.",
      "type": "object",
      "additionalProperties": false,
      "required": ["type"],
      "properties": {
        "type": {
          "type": "string",
          "const": "builtin"
        },
        "allowSignup": {
          "description": "Allows new visitors to sign up for accounts. The sign-up page will be enabled and accessible to all visitors.\n\nSECURITY: If the site has no users (i.e., during initial setup), it will always allow the first user to sign up and become site admin **without any approval** (first user to sign up becomes the admin).",
          "type": "boolean",
          "default": false
        }
      }
    },
    "OpenIDConnectAuthProvider": {
      "description": "Configures the OpenID Connect authentication provider for SSO.",
      "type": "object",
      "additionalProperties": false,
      "required": ["type", "issuer", "clientID", "clientSecret"],
      "properties": {
        "type": {
          "type": "string",
          "const": "openidconnect"
        },
        "displayName": { "$ref": "#/definitions/AuthProviderCommon/properties/displayName" },
        "configID": {
          "description": "An identifier that can be used to reference this authentication provider in other parts of the config. For example, in configuration for a code host, you may want to designate this authentication provider as the identity provider for the code host.",
          "type": "string"
        },
        "issuer": {
          "description": "The URL of the OpenID Connect issuer.\n\nFor Google Apps: https://accounts.google.com",
          "type": "string",
          "format": "uri",
          "pattern": "^https?://"
        },
        "clientID": {
          "description": "The client ID for the OpenID Connect client for this site.\n\nFor Google Apps: obtain this value from the API console (https://console.developers.google.com), as described at https://developers.google.com/identity/protocols/OpenIDConnect#getcredentials",
          "type": "string",
          "pattern": "^[^<]"
        },
        "clientSecret": {
          "description": "The client secret for the OpenID Connect client for this site.\n\nFor Google Apps: obtain this value from the API console (https://console.developers.google.com), as described at https://developers.google.com/identity/protocols/OpenIDConnect#getcredentials",
          "type": "string",
          "pattern": "^[^<]"
        },
        "requireEmailDomain": {
          "description": "Only allow users to authenticate if their email domain is equal to this value (example: mycompany.com). Do not include a leading \"@\". If not set, all users on this OpenID Connect provider can authenticate to Sourcegraph.",
          "type": "string",
          "pattern": "^[^<@]"
        },
        "allowSignup": {
          "description": "Allows new visitors to sign up for accounts via OpenID Connect authentication. If false, users signing in via OpenID Connect must have an existing Sourcegraph account, which will be linked to their OpenID Connect identity after sign-in.",
          "type": "boolean",
          "!go": { "pointer": true }
        }
      }
    },
    "SAMLAuthProvider": {
      "description": "Configures the SAML authentication provider for SSO.\n\nNote: if you are using IdP-initiated login, you must have *at most one* SAMLAuthProvider in the `auth.providers` array.",
      "type": "object",
      "additionalProperties": false,
      "required": ["type"],
      "dependencies": {
        "serviceProviderCertificate": ["serviceProviderPrivateKey"],
        "serviceProviderPrivateKey": ["serviceProviderCertificate"],
        "signRequests": ["serviceProviderCertificate", "serviceProviderPrivateKey"]
      },
      "properties": {
        "type": {
          "type": "string",
          "const": "saml"
        },
        "configID": {
          "description": "An identifier that can be used to reference this authentication provider in other parts of the config. For example, in configuration for a code host, you may want to designate this authentication provider as the identity provider for the code host.",
          "type": "string"
        },
        "displayName": { "$ref": "#/definitions/AuthProviderCommon/properties/displayName" },
        "serviceProviderIssuer": {
          "description": "The SAML Service Provider name, used to identify this Service Provider. This is required if the \"externalURL\" field is not set (as the SAML metadata endpoint is computed as \"<externalURL>.auth/saml/metadata\"), or when using multiple SAML authentication providers.",
          "type": "string"
        },
        "identityProviderMetadataURL": {
          "description": "The SAML Identity Provider metadata URL (for dynamic configuration of the SAML Service Provider).",
          "type": "string",
          "format": "uri",
          "pattern": "^https?://"
        },
        "identityProviderMetadata": {
          "description": "The SAML Identity Provider metadata XML contents (for static configuration of the SAML Service Provider). The value of this field should be an XML document whose root element is `<EntityDescriptor>` or `<EntityDescriptors>`. To escape the value into a JSON string, you may want to use a tool like https://json-escape-text.now.sh.",
          "type": "string"
        },
        "serviceProviderCertificate": {
          "description": "The SAML Service Provider certificate in X.509 encoding (begins with \"-----BEGIN CERTIFICATE-----\"). This certificate is used by the Identity Provider to validate the Service Provider's AuthnRequests and LogoutRequests. It corresponds to the Service Provider's private key (`serviceProviderPrivateKey`). To escape the value into a JSON string, you may want to use a tool like https://json-escape-text.now.sh.",
          "type": "string",
          "$comment": "The pattern matches either X.509 encoding or an env var.",
          "pattern": "^(-----BEGIN CERTIFICATE-----\n|\\$)",
          "minLength": 1
        },
        "serviceProviderPrivateKey": {
          "description": "The SAML Service Provider private key in PKCS#8 encoding (begins with \"-----BEGIN PRIVATE KEY-----\"). This private key is used to sign AuthnRequests and LogoutRequests. It corresponds to the Service Provider's certificate (`serviceProviderCertificate`). To escape the value into a JSON string, you may want to use a tool like https://json-escape-text.now.sh.",
          "type": "string",
          "$comment": "The pattern matches either PKCS#8 encoding or an env var.",
          "pattern": "^(-----BEGIN PRIVATE KEY-----\n|\\$)",
          "minLength": 1
        },
        "nameIDFormat": {
          "description": "The SAML NameID format to use when performing user authentication.",
          "type": "string",
          "pattern": "^urn:",
          "default": "urn:oasis:names:tc:SAML:2.0:nameid-format:persistent",
          "examples": [
            "urn:oasis:names:tc:SAML:1.1:nameid-format:emailAddress",
            "urn:oasis:names:tc:SAML:1.1:nameid-format:persistent",
            "urn:oasis:names:tc:SAML:1.1:nameid-format:unspecified",
            "urn:oasis:names:tc:SAML:1.1:nameid-format:X509SubjectName",
            "urn:oasis:names:tc:SAML:1.1:nameid-format:WindowsDomainQualifiedName",
            "urn:oasis:names:tc:SAML:2.0:nameid-format:emailAddress",
            "urn:oasis:names:tc:SAML:2.0:nameid-format:kerberos",
            "urn:oasis:names:tc:SAML:2.0:nameid-format:persistent",
            "urn:oasis:names:tc:SAML:2.0:nameid-format:transient",
            "urn:oasis:names:tc:SAML:2.0:nameid-format:unspecified",
            "urn:oasis:names:tc:SAML:2.0:nameid-format:entity"
          ]
        },
        "signRequests": {
          "description": "Sign AuthnRequests and LogoutRequests sent to the Identity Provider using the Service Provider's private key (`serviceProviderPrivateKey`). It defaults to true if the `serviceProviderPrivateKey` and `serviceProviderCertificate` are set, and false otherwise.",
          "type": "boolean",
          "!go": { "pointer": true }
        },
        "insecureSkipAssertionSignatureValidation": {
          "description": "Whether the Service Provider should (insecurely) accept assertions from the Identity Provider without a valid signature.",
          "type": "boolean",
          "default": false
        },
        "allowSignup": {
          "description": "Allows new visitors to sign up for accounts via SAML authentication. If false, users signing in via SAML must have an existing Sourcegraph account, which will be linked to their SAML identity after sign-in.",
          "type": "boolean",
          "!go": { "pointer": true }
        },
        "allowGroups": {
          "description": "Restrict login to members of these groups",
          "type": "array",
          "items": {
            "type": "string",
            "minLength": 1
          }
        },
        "groupsAttributeName": {
          "description": "Name of the SAML assertion attribute that holds group membership for allowGroups setting",
          "type": "string",
          "default": "groups"
        }
      }
    },
    "HTTPHeaderAuthProvider": {
      "description": "Configures the HTTP header authentication provider (which authenticates users by consulting an HTTP request header set by an authentication proxy such as https://github.com/bitly/oauth2_proxy).",
      "type": "object",
      "additionalProperties": false,
      "required": ["type", "usernameHeader"],
      "properties": {
        "type": {
          "type": "string",
          "const": "http-header"
        },
        "usernameHeader": {
          "description": "The name (case-insensitive) of an HTTP header whose value is taken to be the username of the client requesting the page. Set this value when using an HTTP proxy that authenticates requests, and you don't want the extra configurability of the other authentication methods.",
          "type": "string",
          "examples": ["X-Forwarded-User"]
        },
        "stripUsernameHeaderPrefix": {
          "description": "The prefix that precedes the username portion of the HTTP header specified in `usernameHeader`. If specified, the prefix will be stripped from the header value and the remainder will be used as the username. For example, if using Google Identity-Aware Proxy (IAP) with Google Sign-In, set this value to `accounts.google.com:`.",
          "type": "string",
          "examples": ["accounts.google.com:"]
        },
        "emailHeader": {
          "description": "The name (case-insensitive) of an HTTP header whose value is taken to be the email of the client requesting the page. Set this value when using an HTTP proxy that authenticates requests, and you don't want the extra configurability of the other authentication methods.",
          "type": "string",
          "examples": ["X-App-Email"]
        }
      }
    },
    "GitHubAuthProvider": {
      "description": "Configures the GitHub (or GitHub Enterprise) OAuth authentication provider for SSO. In addition to specifying this configuration object, you must also create a OAuth App on your GitHub instance: https://developer.github.com/apps/building-oauth-apps/creating-an-oauth-app/. When a user signs into Sourcegraph or links their GitHub account to their existing Sourcegraph account, GitHub will prompt the user for the repo scope.",
      "type": "object",
      "additionalProperties": false,
      "required": ["type", "clientID", "clientSecret"],
      "properties": {
        "type": {
          "type": "string",
          "const": "github"
        },
        "url": {
          "type": "string",
          "description": "URL of the GitHub instance, such as https://github.com or https://github-enterprise.example.com.",
          "default": "https://github.com/"
        },
        "clientID": {
          "type": "string",
          "description": "The Client ID of the GitHub OAuth app, accessible from https://github.com/settings/developers (or the same path on GitHub Enterprise)."
        },
        "clientSecret": {
          "type": "string",
          "description": "The Client Secret of the GitHub OAuth app, accessible from https://github.com/settings/developers (or the same path on GitHub Enterprise)."
        },
        "displayName": { "$ref": "#/definitions/AuthProviderCommon/properties/displayName" },
        "allowSignup": {
          "description": "Allows new visitors to sign up for accounts via GitHub authentication. If false, users signing in via GitHub must have an existing Sourcegraph account, which will be linked to their GitHub identity after sign-in.",
          "default": false,
          "type": "boolean"
        },
        "allowOrgs": {
          "description": "Restricts new logins and signups (if allowSignup is true) to members of these GitHub organizations. Existing sessions won't be invalidated. Leave empty or unset for no org restrictions.",
          "default": [],
          "type": "array",
          "items": {
            "type": "string",
            "minLength": 1
          }
        },
        "allowOrgsMap": {
          "description": "Restricts new logins and signups (if allowSignup is true) to members of GitHub teams. Each list of teams should have their Github org name as a key. Subteams inheritance is not supported, therefore only members of the listed teams will be granted access. Existing sessions won't be invalidated. Leave empty or unset for no team restrictions.",
          "default": {},
          "type": "object",
          "additionalProperties": {
            "type": "array",
            "items": {
              "type": "string"
            }
          },
          "examples": [
            {
              "orgName": ["team1"],
              "anotherOrgName": ["team2", "team3"]
            }
          ]
        },
        "allowGroupsPermissionsSync": {
          "description": "Experimental: Allows sync of GitHub teams and organizations permissions across all external services associated with this provider to allow enabling of [repository permissions caching](https://docs.sourcegraph.com/admin/repo/permissions#permissions-caching).",
          "default": false,
          "type": "boolean"
        },
        "hidden": {
          "description": "Hides the configured auth provider from regular use through our web interface by omitting it from the JSContext, useful for experimental auth setups.",
          "default": false,
          "type": "boolean"
        }
      }
    },
    "GitLabAuthProvider": {
      "description": "Configures the GitLab OAuth authentication provider for SSO. In addition to specifying this configuration object, you must also create a OAuth App on your GitLab instance: https://docs.gitlab.com/ee/integration/oauth_provider.html. The application should have `api` and `read_user` scopes and the callback URL set to the concatenation of your Sourcegraph instance URL and \"/.auth/gitlab/callback\".",
      "type": "object",
      "additionalProperties": false,
      "required": ["type", "clientID", "clientSecret"],
      "properties": {
        "type": {
          "type": "string",
          "const": "gitlab"
        },
        "url": {
          "type": "string",
          "description": "URL of the GitLab instance, such as https://gitlab.com or https://gitlab.example.com.",
          "default": "https://gitlab.com/"
        },
        "clientID": {
          "type": "string",
          "description": "The Client ID of the GitLab OAuth app, accessible from https://gitlab.com/oauth/applications (or the same path on your private GitLab instance)."
        },
        "clientSecret": {
          "type": "string",
          "description": "The Client Secret of the GitLab OAuth app, accessible from https://gitlab.com/oauth/applications (or the same path on your private GitLab instance)."
        },
        "displayName": { "$ref": "#/definitions/AuthProviderCommon/properties/displayName" },
        "apiScope": {
          "type": "string",
          "description": "The OAuth API scope that should be used",
          "default": "api",
          "enum": ["api", "read_api"]
        },
        "allowSignup": {
          "description": "Allows new visitors to sign up for accounts via GitLab authentication. If false, users signing in via GitLab must have an existing Sourcegraph account, which will be linked to their GitLab identity after sign-in.",
          "default": true,
          "type": "boolean",
          "!go": { "pointer": true }
        },
        "allowGroups": {
          "description": "Restricts new logins and signups (if allowSignup is true) to members of these GitLab groups. Existing sessions won't be invalidated. Make sure to inform the full path for groups or subgroups instead of their names. Leave empty or unset for no group restrictions.",
          "default": [],
          "type": "array",
          "items": {
            "type": "string",
            "minLength": 1
          },
          "examples": [["group", "group/subgroup", "group/subgroup/subgroup"]]
        },
        "tokenRefreshWindowMinutes": {
          "description": "Time in minutes before token expiry when we should attempt to refresh it",
          "default": 10,
          "type": "integer"
        }
      }
    },
    "BitbucketCloudAuthProvider": {
      "description": "Configures the Bitbucket Cloud OAuth authentication provider for SSO. In addition to specifying this configuration object, you must also create a OAuth App on your Bitbucket Cloud workspace: https://support.atlassian.com/bitbucket-cloud/docs/use-oauth-on-bitbucket-cloud/. The application should have account, email, and repository scopes and the callback URL set to the concatenation of your Sourcegraph instance URL and \"/.auth/bitbucketcloud/callback\".",
      "type": "object",
      "additionalProperties": false,
      "required": ["type", "clientKey", "clientSecret"],
      "properties": {
        "type": {
          "type": "string",
          "const": "bitbucketcloud"
        },
        "url": {
          "type": "string",
          "description": "URL of the Bitbucket Cloud instance.",
          "default": "https://bitbucket.org/"
        },
        "clientKey": {
          "type": "string",
          "description": "The Key of the Bitbucket OAuth app."
        },
        "clientSecret": {
          "type": "string",
          "description": "The Client Secret of the Bitbucket OAuth app."
        },
        "displayName": { "$ref": "#/definitions/AuthProviderCommon/properties/displayName" },
        "apiScope": {
          "type": "string",
          "description": "The OAuth API scope that should be used",
          "default": "account,email,repository",
          "enum": ["account", "email", "repository"]
        },
        "allowSignup": {
          "description": "Allows new visitors to sign up for accounts via Bitbucket Cloud authentication. If false, users signing in via Bitbucket Cloud must have an existing Sourcegraph account, which will be linked to their Bitbucket Cloud identity after sign-in.",
          "default": true,
          "type": "boolean"
        }
      }
    },
    "GerritAuthProvider": {
      "description": "Gerrit auth provider",
      "type": "object",
      "additionalProperties": false,
      "required": ["type", "url"],
      "properties": {
        "type": {
          "type": "string",
          "const": "gerrit"
        },
        "url": {
          "type": "string",
          "description": "URL of the Gerrit instance, such as https://gerrit-review.googlesource.com or https://gerrit.example.com.",
          "default": "https://gerrit-review.googlesource.com/"
        }
      }
    },
    "AzureDevOpsAuthProvider": {
      "description": "Azure auth provider for dev.azure.com",
      "type": "object",
      "additionalProperties": false,
      "required": ["type", "clientID", "clientSecret"],
      "properties": {
        "type": {
          "type": "string",
          "const": "azureDevOps"
        },
        "clientID": {
          "type": "string",
          "description": "The app ID of the Azure OAuth app."
        },
        "clientSecret": {
          "type": "string",
          "description": "The client Secret of the Azure OAuth app."
        },
        "displayName": { "$ref": "#/definitions/AuthProviderCommon/properties/displayName" },
        "apiScope": {
          "type": "string",
          "description": "The OAuth API scope that should be used",
          "default": "vso.code,vso.identity"
        },
        "allowSignup": {
          "description": "Allows new visitors to sign up for accounts Azure DevOps authentication. If false, users signing in via Azure DevOps must have an existing Sourcegraph account, which will be linked to their Azure DevOps identity after sign-in.",
          "default": true,
          "type": "boolean",
          "!go": { "pointer": true }
        }
      }
    },
    "AuthProviderCommon": {
      "$comment": "This schema is not used directly. The *AuthProvider schemas refer to its properties directly.",
      "description": "Common properties for authentication providers.",
      "type": "object",
      "properties": {
        "displayName": {
          "description": "The name to use when displaying this authentication provider in the UI. Defaults to an auto-generated name with the type of authentication provider and other relevant identifiers (such as a hostname).",
          "type": "string"
        }
      }
    },
    "NotifierSlack": {
      "description": "Slack notifier",
      "type": "object",
      "required": ["type"],
      "properties": {
        "type": {
          "type": "string",
          "const": "slack"
        },
        "url": {
          "description": "Slack incoming webhook URL.",
          "type": "string"
        },
        "username": {
          "description": "Set the username for the bot’s message.",
          "type": "string"
        },
        "recipient": {
          "description": "Allows you to override the Slack recipient. You must either provide a channel Slack ID, a user Slack ID, a username reference (@<user>, all lowercase, no whitespace), or a channel reference (#<channel>, all lowercase, no whitespace).",
          "type": "string"
        },
        "icon_emoji": {
          "description": "Provide an emoji to use as the icon for the bot’s message. Ex :smile:",
          "type": "string"
        },
        "icon_url": {
          "description": "Provide a URL to an image to use as the icon for the bot’s message.",
          "type": "string"
        }
      }
    },
    "NotifierPagerduty": {
      "description": "PagerDuty notifier",
      "type": "object",
      "required": ["type", "integrationKey"],
      "properties": {
        "type": {
          "type": "string",
          "const": "pagerduty"
        },
        "integrationKey": {
          "description": "Integration key for the PagerDuty Events API v2 - see https://developer.pagerduty.com/docs/events-api-v2/overview",
          "type": "string"
        },
        "severity": {
          "description": "Severity level for PagerDuty alert",
          "type": "string"
        },
        "apiUrl": { "type": "string" }
      }
    },
    "NotifierWebhook": {
      "description": "Webhook notifier",
      "type": "object",
      "required": ["type", "url"],
      "properties": {
        "type": {
          "type": "string",
          "const": "webhook"
        },
        "url": { "type": "string" },
        "username": { "type": "string" },
        "password": { "type": "string" },
        "bearerToken": { "type": "string" }
      }
    },
    "NotifierEmail": {
      "description": "Email notifier",
      "type": "object",
      "required": ["type", "address"],
      "properties": {
        "type": {
          "type": "string",
          "const": "email"
        },
        "address": {
          "description": "Address to send email to",
          "type": "string"
        }
      }
    },
    "NotifierOpsGenie": {
      "description": "OpsGenie notifier",
      "type": "object",
      "required": ["type"],
      "properties": {
        "type": {
          "type": "string",
          "const": "opsgenie"
        },
        "apiKey": { "type": "string" },
        "apiUrl": { "type": "string" },
        "tags": {
          "description": "Comma separated list of tags attached to the notifications - or a Go template that produces such a list. Sourcegraph provides some default ones if this value isn't specified.",
          "type": "string"
        },
        "priority": {
          "description": "Defines the importance of an alert. Allowed values are P1, P2, P3, P4, P5 - or a Go template that resolves to one of those values. By default, Sourcegraph will fill this in for you if a value isn't specified here.",
          "type": "string"
        },
        "responders": {
          "type": "array",
          "description": "List of responders responsible for notifications.",
          "items": {
            "type": "object",
            "properties": {
              "type": {
                "type": "string",
                "enum": ["team", "user", "escalation", "schedule"]
              },
              "id": { "type": "string" },
              "name": { "type": "string" },
              "username": { "type": "string" }
            },
            "oneOf": [
              { "required": ["type", "id"] },
              { "required": ["type", "name"] },
              { "required": ["type", "username"] }
            ]
          }
        }
      }
    },
    "EncryptionKey": {
      "description": "Config for a key",
      "type": "object",
      "required": ["type"],
      "properties": {
        "type": {
          "type": "string",
          "enum": ["cloudkms", "awskms", "mounted", "noop"]
        }
      },
      "oneOf": [
        {
          "$ref": "#/definitions/CloudKMSEncryptionKey"
        },
        {
          "$ref": "#/definitions/AWSKMSEncryptionKey"
        },
        {
          "$ref": "#/definitions/MountedEncryptionKey"
        },
        {
          "$ref": "#/definitions/NoOpEncryptionKey"
        }
      ],
      "!go": {
        "taggedUnionType": true
      }
    },
    "CloudKMSEncryptionKey": {
      "description": "Google Cloud KMS Encryption Key, used to encrypt data in Google Cloud environments",
      "type": "object",
      "required": ["type", "keyname"],
      "properties": {
        "type": {
          "type": "string",
          "const": "cloudkms"
        },
        "keyname": {
          "type": "string"
        },
        "credentialsFile": {
          "type": "string"
        }
      }
    },
    "AWSKMSEncryptionKey": {
      "description": "AWS KMS Encryption Key, used to encrypt data in AWS environments",
      "type": "object",
      "required": ["type", "keyId"],
      "properties": {
        "type": {
          "type": "string",
          "const": "awskms"
        },
        "keyId": {
          "type": "string"
        },
        "region": {
          "type": "string"
        },
        "credentialsFile": {
          "type": "string"
        }
      }
    },
    "MountedEncryptionKey": {
      "description": "This encryption key is mounted from a given file path or an environment variable.",
      "type": "object",
      "required": ["type", "keyname"],
      "properties": {
        "type": {
          "type": "string",
          "const": "mounted"
        },
        "keyname": {
          "type": "string"
        },
        "filepath": {
          "type": "string"
        },
        "envVarName": {
          "type": "string"
        },
        "version": {
          "type": "string"
        }
      }
    },
    "NoOpEncryptionKey": {
      "description": "This encryption key is a no op, leaving your data in plaintext (not recommended).",
      "type": "object",
      "required": ["type"],
      "properties": {
        "type": {
          "type": "string",
          "const": "noop"
        }
      }
    },
    "EmailTemplate": {
      "type": "object",
      "required": ["subject", "html"],
      "properties": {
        "subject": {
          "description": "Template for email subject header",
          "type": "string"
        },
        "html": {
          "description": "Template for HTML body",
          "type": "string"
        },
        "text": {
          "description": "Optional template for plain-text body. If not provided, a plain-text body will be automatically generated from the HTML template.",
          "type": "string"
        }
      }
    }
  }
}<|MERGE_RESOLUTION|>--- conflicted
+++ resolved
@@ -484,20 +484,18 @@
             "pointer": true
           }
         },
-<<<<<<< HEAD
-        "unifiedPermissions": {
-          "description": "Enables the new unified permissions model, which stores repository permissions in a single table and a row for each permission instead of postgres arrays.",
-          "type": "boolean",
-          "default": false,
-          "!go": { "pointer": false }
-=======
         "accessRequests.enabled": {
           "description": "Enables/disables the request access feature, which allows users to request access if built-in signup is disabled.",
           "type": "boolean",
           "!go": { "pointer": true },
           "group": "AccessRequests",
           "default": true
->>>>>>> 7ad67a89
+        },
+        "unifiedPermissions": {
+          "description": "Enables the new unified permissions model, which stores repository permissions in a single table and a row for each permission instead of postgres arrays.",
+          "type": "boolean",
+          "default": false,
+          "!go": { "pointer": false }
         }
       },
       "examples": [
