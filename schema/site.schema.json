--- conflicted
+++ resolved
@@ -1115,14 +1115,7 @@
             "endpoint": {
               "description": "OpenTelemetry tracing collector endpoint",
               "type": "string",
-<<<<<<< HEAD
-              "examples": [
-                "/-/debug/otlp",
-                "https://COLLECTOR_ENDPOINT"
-              ],
-=======
               "examples": ["/-/debug/otlp", "https://COLLECTOR_ENDPOINT"],
->>>>>>> 75cff055
               "default": "/-/debug/otlp"
             }
           }
