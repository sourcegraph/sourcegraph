--- conflicted
+++ resolved
@@ -230,13 +230,16 @@
             "pointer": true
           }
         },
-<<<<<<< HEAD
+        "coolCodeIntel": {
+          "description": "Use the (cool) experimental reference panel for code intelligence",
+          "type": "boolean",
+          "default": false,
+          "!go": {
+            "pointer": true
+          }
+        },
         "showCodeMonitoringLogs": {
           "description": "Shows code monitoring logs tab.",
-=======
-        "coolCodeIntel": {
-          "description": "Use the (cool) experimental reference panel for code intelligence",
->>>>>>> 039fafff
           "type": "boolean",
           "default": false,
           "!go": {
