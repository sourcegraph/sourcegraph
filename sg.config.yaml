env:
  PGPORT: 5432
  PGHOST: localhost
  PGUSER: sourcegraph
  PGPASSWORD: sourcegraph
  PGDATABASE: sourcegraph
  PGSSLMODE: disable

  SRC_REPOS_DIR: $HOME/.sourcegraph/repos
  SRC_LOG_LEVEL: info
  SRC_LOG_FORMAT: condensed
  SRC_GIT_SERVER_1: 127.0.0.1:3178
  SRC_GIT_SERVERS: 127.0.0.1:3178

  # Enable sharded indexed search mode:
  INDEXED_SEARCH_SERVERS: localhost:3070 localhost:3071

  GO111MODULE: 'on'

  DEPLOY_TYPE: dev

  SRC_HTTP_ADDR: ':3082'

  GITHUB_BASE_URL: http://127.0.0.1:3180
  # I don't think we even need to set these?
  SEARCHER_URL: http://127.0.0.1:3181
  REPO_UPDATER_URL: http://127.0.0.1:3182
  REDIS_ENDPOINT: 127.0.0.1:6379
  QUERY_RUNNER_URL: http://localhost:3183
  SYMBOLS_URL: http://localhost:3184
  SRC_SYNTECT_SERVER: http://localhost:9238
  SRC_FRONTEND_INTERNAL: localhost:3090
  GRAFANA_SERVER_URL: http://localhost:3370
  PROMETHEUS_URL: http://localhost:9090
  JAEGER_SERVER_URL: http://localhost:16686
  ZOEKT_HOST: localhost:3070

  SRC_PROF_HTTP: ''
  SRC_PROF_SERVICES: |
    [
      { "Name": "frontend", "Host": "127.0.0.1:6063" },
      { "Name": "enterprise-frontend", "Host": "127.0.0.1:6063" },
      { "Name": "gitserver", "Host": "127.0.0.1:6068" },
      { "Name": "searcher", "Host": "127.0.0.1:6069" },
      { "Name": "symbols", "Host": "127.0.0.1:6071" },
      { "Name": "repo-updater", "Host": "127.0.0.1:6074" },
      { "Name": "enterprise-repo-updater", "Host": "127.0.0.1:6074" },
      { "Name": "query-runner", "Host": "127.0.0.1:6067" },
      { "Name": "precise-code-intel-worker", "Host": "127.0.0.1:6088" },
      { "Name": "worker", "Host": "127.0.0.1:6089" },
      { "Name": "enterprise-worker", "Host": "127.0.0.1:6089" },
      { "Name": "executor-codeintel", "Host": "127.0.0.1:6092" },
      { "Name": "executor-batches", "Host": "127.0.0.1:6093" },
      { "Name": "zoekt-indexserver-0", "Host": "127.0.0.1:6072" },
      { "Name": "zoekt-indexserver-1", "Host": "127.0.0.1:6073" },
      { "Name": "zoekt-webserver-0", "Host": "127.0.0.1:3070", "DefaultPath": "/debug/requests/" },
      { "Name": "zoekt-webserver-1", "Host": "127.0.0.1:3071", "DefaultPath": "/debug/requests/" }
    ]
  OVERRIDE_AUTH_SECRET: sSsNGlI8fBDftBz0LDQNXEnP6lrWdt9g0fK6hoFvGQ
  # Settings/config
  SITE_CONFIG_FILE: ./dev/site-config.json
  SITE_CONFIG_ALLOW_EDITS: true
  GLOBAL_SETTINGS_FILE: ./dev/global-settings.json
  GLOBAL_SETTINGS_ALLOW_EDITS: true

  # Point codeintel to the `frontend` database in development
  CODEINTEL_PGPORT: $PGPORT
  CODEINTEL_PGHOST: $PGHOST
  CODEINTEL_PGUSER: $PGUSER
  CODEINTEL_PGPASSWORD: $PGPASSWORD
  CODEINTEL_PGDATABASE: $PGDATABASE
  CODEINTEL_PGSSLMODE: $PGSSLMODE
  CODEINTEL_PGDATASOURCE: $PGDATASOURCE
  CODEINTEL_PG_ALLOW_SINGLE_DB: true

  # Required for `frontend` and `web` commands
  SOURCEGRAPH_HTTPS_DOMAIN: sourcegraph.test
  SOURCEGRAPH_HTTPS_PORT: 3443

  # Required for `web` commands
  NODE_OPTIONS: '--max_old_space_size=4096'
  # Default `NODE_ENV` to `development`
  NODE_ENV: development

  # Required for codeintel uploadstore
  MINIO_ACCESS_KEY: AKIAIOSFODNN7EXAMPLE
  MINIO_SECRET_KEY: wJalrXUtnFEMI/K7MDENG/bPxRfiCYEXAMPLEKEY
  PRECISE_CODE_INTEL_UPLOAD_AWS_ENDPOINT: http://localhost:9000

  # Required for frontend and executor to communicate
  EXECUTOR_FRONTEND_URL: http://localhost:3080
  # Must match the secret defined in the site config.
  EXECUTOR_FRONTEND_PASSWORD: hunter2hunter2hunter2

  # Disable firecracker inside executor in dev
  EXECUTOR_USE_FIRECRACKER: false
  EXECUTOR_IMAGE_ARCHIVE_PATH: $HOME/.sourcegraph/images

  # Disable auto-indexing the CNCF repo group (this only works in Cloud)
  # This setting will be going away soon
  DISABLE_CNCF: notonmybox

  # Code Insights uses a separate database, because it's easier to run TimescaleDB in
  # Docker than install as a Postgres extension in dev environments.
  CODEINSIGHTS_PGDATASOURCE: postgres://postgres:password@127.0.0.1:5435/postgres
  DB_STARTUP_TIMEOUT: 120s # codeinsights-db needs more time to start in some instances.
  DISABLE_CODE_INSIGHTS_HISTORICAL: true
  DISABLE_CODE_INSIGHTS: true
  ENABLE_STREAMING_REPOS_SYNCER: true

commands:
  frontend:
    cmd: .bin/frontend
    install: |
      if [ -n "$DELVE" ]; then
        export GCFLAGS='all=-N -l'
      fi
      go build -gcflags="$GCFLAGS" -o .bin/frontend github.com/sourcegraph/sourcegraph/cmd/frontend
    checkBinary: .bin/frontend
    env:
      CONFIGURATION_MODE: server
      USE_ENHANCED_LANGUAGE_DETECTION: false
      # frontend processes need this to be so that the paths to the assets are rendered correctly
      WEBPACK_DEV_SERVER: 1
    watch:
      - lib
      - internal
      - cmd/frontend

  enterprise-frontend:
    cmd: |
      # TODO: This should be fixed
      export SOURCEGRAPH_LICENSE_GENERATION_KEY=$(cat ../dev-private/enterprise/dev/test-license-generation-key.pem)
      .bin/enterprise-frontend
    install: |
      if [ -n "$DELVE" ]; then
        export GCFLAGS='all=-N -l'
      fi
      go build -gcflags="$GCFLAGS" -o .bin/enterprise-frontend github.com/sourcegraph/sourcegraph/enterprise/cmd/frontend
    checkBinary: .bin/enterprise-frontend
    env:
      CONFIGURATION_MODE: server
      USE_ENHANCED_LANGUAGE_DETECTION: false
      ENTERPRISE: 1
      SITE_CONFIG_FILE: '../dev-private/enterprise/dev/site-config.json'
      EXTSVC_CONFIG_FILE: '../dev-private/enterprise/dev/external-services-config.json'
      SITE_CONFIG_ESCAPE_HATCH_PATH: '$HOME/.sourcegraph/site-config.json'
      # frontend processes need this to be so that the paths to the assets are rendered correctly
      WEBPACK_DEV_SERVER: 1
    watch:
      - lib
      - internal
      - cmd/frontend
      - enterprise/internal
      - enterprise/cmd/frontend

  gitserver:
    cmd: .bin/gitserver
    install: |
      if [ -n "$DELVE" ]; then
        export GCFLAGS='all=-N -l'
      fi
      go build -gcflags="$GCFLAGS" -o .bin/gitserver github.com/sourcegraph/sourcegraph/cmd/gitserver
    checkBinary: .bin/gitserver
    env:
      HOSTNAME: 127.0.0.1:3178
    watch:
      - lib
      - internal
      - cmd/gitserver

  github-proxy:
    cmd: .bin/github-proxy
    install: |
      if [ -n "$DELVE" ]; then
        export GCFLAGS='all=-N -l'
      fi
      go build -gcflags="$GCFLAGS" -o .bin/github-proxy github.com/sourcegraph/sourcegraph/cmd/github-proxy
    checkBinary: .bin/github-proxy
    env:
      HOSTNAME: 127.0.0.1:3178
    watch:
      - lib
      - internal
      - cmd/github-proxy

  worker:
    cmd: .bin/worker
    install: |
      if [ -n "$DELVE" ]; then
        export GCFLAGS='all=-N -l'
      fi
      go build -gcflags="$GCFLAGS" -o .bin/worker github.com/sourcegraph/sourcegraph/cmd/worker
    watch:
      - lib
      - internal
      - cmd/worker

  enterprise-worker:
    cmd: .bin/worker
    install: |
      if [ -n "$DELVE" ]; then
        export GCFLAGS='all=-N -l'
      fi
      go build -gcflags="$GCFLAGS" -o .bin/worker github.com/sourcegraph/sourcegraph/enterprise/cmd/worker
    watch:
      - lib
      - internal
      - enterprise/internal
      - cmd/worker
      - enterprise/cmd/worker

  repo-updater:
    cmd: .bin/repo-updater
    install: |
      if [ -n "$DELVE" ]; then
        export GCFLAGS='all=-N -l'
      fi
      go build -gcflags="$GCFLAGS" -o .bin/repo-updater github.com/sourcegraph/sourcegraph/cmd/repo-updater
    checkBinary: .bin/repo-updater
    watch:
      - lib
      - internal
      - cmd/repo-updater

  enterprise-repo-updater:
    cmd: .bin/enterprise-repo-updater
    install: |
      if [ -n "$DELVE" ]; then
        export GCFLAGS='all=-N -l'
      fi
      go build -gcflags="$GCFLAGS" -o .bin/enterprise-repo-updater github.com/sourcegraph/sourcegraph/enterprise/cmd/repo-updater
    checkBinary: .bin/enterprise-repo-updater
    env:
      HOSTNAME: $SRC_GIT_SERVER_1
      ENTERPRISE: 1
    watch:
      - lib
      - internal
      - cmd/repo-updater
      - enterprise/internal
      - enterprise/cmd/repo-updater

  query-runner:
    cmd: .bin/query-runner
    install: |
      if [ -n "$DELVE" ]; then
        export GCFLAGS='all=-N -l'
      fi
      go build -gcflags="$GCFLAGS" -o .bin/query-runner github.com/sourcegraph/sourcegraph/cmd/query-runner
    checkBinary: .bin/query-runner
    watch:
      - lib
      - internal
      - cmd/query-runner

  symbols:
    cmd: .bin/symbols
    install: |
      # Remove old pcre libs that might still be lying around.
      # TODO delete these two lines after 2021-10-24 (1 month after removal of pcre).
      rm -f libsqlite3-pcre.dylib || true
      rm -f libsqlite3-pcre.so || true

      if [ -n "$DELVE" ]; then
        export GCFLAGS='all=-N -l'
      fi

      ./cmd/symbols/build-ctags.sh &&
      go build -gcflags="$GCFLAGS" -o .bin/symbols github.com/sourcegraph/sourcegraph/cmd/symbols
    checkBinary: .bin/symbols
    env:
      CTAGS_COMMAND: cmd/symbols/universal-ctags-dev
      CTAGS_PROCESSES: 2
    watch:
      - lib
      - internal
      - cmd/symbols

  searcher:
    cmd: .bin/searcher
    install: |
      if [ -n "$DELVE" ]; then
        export GCFLAGS='all=-N -l'
      fi
      go build -gcflags="$GCFLAGS" -o .bin/searcher github.com/sourcegraph/sourcegraph/cmd/searcher
    checkBinary: .bin/searcher
    watch:
      - lib
      - internal
      - cmd/searcher

  caddy:
    ignoreStdout: true
    ignoreStderr: true
    cmd: .bin/caddy run --watch --config=dev/Caddyfile
    install: |
      case "$(go env GOOS)" in
        linux)
          os="linux"
          ;;
        darwin)
          os="mac"
          ;;
      esac
      name="caddy_${CADDY_VERSION}_${os}_amd64"
      target="$PWD/.bin/caddy"
      url="https://github.com/caddyserver/caddy/releases/download/v${CADDY_VERSION}/${name}.tar.gz"

      if [ ! -f "${target}" ]; then
        echo "downloading ${url}" 1>&2
        curl -sS -L -f "${url}" | tar -xz --to-stdout "caddy" >"${target}.tmp"
        mv "${target}.tmp" "${target}"
        chmod +x ${target}
      fi
    env:
      CADDY_VERSION: 2.3.0

  web:
    cmd: ./node_modules/.bin/gulp --color dev
    install: yarn --no-progress

  enterprise-web:
    cmd: ./node_modules/.bin/gulp --color dev
    install: yarn --no-progress
    env:
      ENTERPRISE: 1

  web-standalone:
    cmd: yarn workspace @sourcegraph/web serve:dev
    install: yarn --no-progress
    env:
      WEBPACK_SERVE_INDEX: true
      SOURCEGRAPH_API_URL: https://k8s.sgdev.org

  web-standalone-prod:
    cmd: yarn workspace @sourcegraph/web serve:prod
    install: yarn workspace @sourcegraph/web run build
    env:
      NODE_ENV: production
      WEBPACK_SERVE_INDEX: true
      SOURCEGRAPH_API_URL: https://k8s.sgdev.org

  docsite:
    cmd: .bin/docsite_${DOCSITE_VERSION} -config doc/docsite.json serve -http=localhost:5080
    install: |
      if [ ! -x .bin/docsite_${DOCSITE_VERSION} ]; then
        curl -sS -L -f \
        "https://github.com/sourcegraph/docsite/releases/download/${DOCSITE_VERSION}/docsite_${DOCSITE_VERSION}_$(go env GOOS)_$(go env GOARCH)" \
        -o .bin/docsite_${DOCSITE_VERSION} && chmod +x .bin/docsite_${DOCSITE_VERSION}
      fi
    env:
      DOCSITE_VERSION: v1.8.2 # make sure to update all DOCSITE_VERSION

  syntax-highlighter:
    ignoreStdout: true
    ignoreStderr: true
    cmd: |
      docker run --name=syntax-highlighter --rm -p9238:9238 \
      -e WORKERS=1 -e ROCKET_ADDRESS=0.0.0.0 \
      sourcegraph/syntax-highlighter@sha256:92a5c181dbf2d8aead5171c985139bf38c496bef2ac98afbd64c3612967fe5cc
    install: |
      # Remove containers by the old name, too.
      docker inspect syntect_server >/dev/null 2>&1 && docker rm -f syntect_server || true
      docker inspect syntax-highlighter >/dev/null 2>&1 && docker rm -f syntax-highlighter || true
    env:
      # This is not needed actually
      INSECURE_DEV: 1

  zoekt-indexserver-template: &zoekt_indexserver_template
    cmd: |
      env PATH="${PWD}/.bin:$PATH" .bin/zoekt-sourcegraph-indexserver \
        -sourcegraph_url 'http://localhost:3090' \
        -index "$HOME/.sourcegraph/zoekt/index-$ZOEKT_NUM" \
        -hostname "localhost:$ZOEKT_HOSTNAME_PORT" \
        -interval 1m \
        -listen ":$ZOEKT_LISTEN_PORT" \
        -cpu_fraction 0.25
    install: |
      mkdir -p .bin
      export GOBIN="${PWD}/.bin"
      go install github.com/google/zoekt/cmd/zoekt-archive-index
      go install github.com/google/zoekt/cmd/zoekt-git-index
      go install github.com/google/zoekt/cmd/zoekt-sourcegraph-indexserver
    checkBinary: .bin/zoekt-sourcegraph-indexserver
    env: &zoektenv
      GOGC: 50
      CTAGS_COMMAND: cmd/symbols/universal-ctags-dev

  zoekt-indexserver-0:
    <<: *zoekt_indexserver_template
    env:
      <<: *zoektenv
      ZOEKT_NUM: 0
      ZOEKT_HOSTNAME_PORT: 3070
      ZOEKT_LISTEN_PORT: 6072

  zoekt-indexserver-1:
    <<: *zoekt_indexserver_template
    env:
      <<: *zoektenv
      ZOEKT_NUM: 1
      ZOEKT_HOSTNAME_PORT: 3071
      ZOEKT_LISTEN_PORT: 6073

  zoekt-webserver-template: &zoekt_webserver_template
    install: |
      mkdir -p .bin
      env GOBIN="${PWD}/.bin" go install github.com/google/zoekt/cmd/zoekt-webserver
    checkBinary: .bin/zoekt-webserver
    env:
      JAEGER_DISABLED: false
      GOGC: 50

  zoekt-webserver-0:
    <<: *zoekt_webserver_template
    cmd: env PATH="${PWD}/.bin:$PATH" .bin/zoekt-webserver -index "$HOME/.sourcegraph/zoekt/index-0" -pprof -rpc -listen ":3070"

  zoekt-webserver-1:
    <<: *zoekt_webserver_template
    cmd: env PATH="${PWD}/.bin:$PATH" .bin/zoekt-webserver -index "$HOME/.sourcegraph/zoekt/index-1" -pprof -rpc -listen ":3071"

  precise-code-intel-worker:
    cmd: .bin/precise-code-intel-worker
    install: |
      if [ -n "$DELVE" ]; then
        export GCFLAGS='all=-N -l'
      fi
      go build -gcflags="$GCFLAGS" -o .bin/precise-code-intel-worker github.com/sourcegraph/sourcegraph/enterprise/cmd/precise-code-intel-worker
    checkBinary: .bin/precise-code-intel-worker
    watch:
      - lib
      - internal
      - enterprise/cmd/precise-code-intel-worker
      - enterprise/internal
      - lib/codeintel

  executor-template: &executor_template
    # TMPDIR is set here so it's not set in the `install` process, which would trip up `go build`.
    cmd: |
      env TMPDIR="$HOME/.sourcegraph/executor-temp" .bin/executor
    install: |
      if [ -n "$DELVE" ]; then
        export GCFLAGS='all=-N -l'
      fi
      go build -gcflags="$GCFLAGS" -o .bin/executor github.com/sourcegraph/sourcegraph/enterprise/cmd/executor &&
      mkdir -p $EXECUTOR_IMAGE_ARCHIVE_PATH
    checkBinary: .bin/executor
    env:
      EXECUTOR_QUEUE_NAME: TEMPLATE
    watch:
      - lib
      - internal
      - enterprise/internal
      - enterprise/cmd/executor

  codeintel-executor:
    <<: *executor_template
    cmd: |
      env TMPDIR="$HOME/.sourcegraph/indexer-temp" .bin/executor
    env:
      EXECUTOR_QUEUE_NAME: codeintel
      SRC_PROF_HTTP: ":6092"

  batches-executor:
    <<: *executor_template
    cmd: |
      env TMPDIR="$HOME/.sourcegraph/batches-executor-temp" .bin/executor
    env:
      EXECUTOR_QUEUE_NAME: batches
      EXECUTOR_MAXIMUM_NUM_JOBS: 8
      SRC_PROF_HTTP: ":6093"

  # If you want to use this, either start it with `sg run batches-executor-firecracker` or
  # modify the `commandsets.batches` in your local `sg.config.overwrite.yaml`
  batches-executor-firecracker:
    <<: *executor_template
    cmd: |
      env TMPDIR="$HOME/.sourcegraph/batches-executor-temp" \
        sudo --preserve-env=TMPDIR,EXECUTOR_QUEUE_NAME,SRC_PROF_HTTP,EXECUTOR_FRONTEND_URL,EXECUTOR_FRONTEND_PASSWORD,EXECUTOR_USE_FIRECRACKER,EXECUTOR_IMAGE_ARCHIVE_PATH \
          .bin/executor
    env:
      EXECUTOR_USE_FIRECRACKER: true
      EXECUTOR_QUEUE_NAME: batches
      SRC_PROF_HTTP: ":6093"

  minio:
    cmd: |
      docker inspect $CONTAINER >/dev/null 2>&1 && docker rm -f $CONTAINER
      docker run --rm \
        --name=$CONTAINER \
        --cpus=1 \
        --memory=1g \
        -p 0.0.0.0:9000:9000 \
        -e 'MINIO_ACCESS_KEY=AKIAIOSFODNN7EXAMPLE' \
        -e 'MINIO_SECRET_KEY=wJalrXUtnFEMI/K7MDENG/bPxRfiCYEXAMPLEKEY' \
        -v "$MINIO_DISK":/data \
        $IMAGE server /data >"$MINIO_LOG_FILE" 2>&1
    install: |
      mkdir -p $MINIO_LOGS
      mkdir -p $MINIO_DISK
      CACHE=true ./docker-images/minio/build.sh >$MINIO_LOG_FILE 2>&1
    env:
      MINIO_DISK: $HOME/.sourcegraph-dev/data/minio
      MINIO_LOGS: $HOME/.sourcegraph-dev/logs/minio
      MINIO_LOG_FILE: $HOME/.sourcegraph-dev/logs/minio/minio.log"
      IMAGE: sourcegraph/minio
      CONTAINER: minio

  codeinsights-db:
    cmd: |
      docker inspect $CONTAINER >/dev/null 2>&1 && docker rm -f $CONTAINER
      docker run --rm \
        --name=${CONTAINER} \
        --cpus=1 \
        --memory=1g \
        -e POSTGRES_PASSWORD=password \
        -p 0.0.0.0:$PORT:5432 \
        -v $DISK:/var/lib/postgresql/data \
        $IMAGE >$LOG_FILE 2>&1
    install: |
      mkdir -p $LOGS
      mkdir -p $DISK
      CACHE=true ./docker-images/codeinsights-db/build.sh >$LOG_FILE 2>&1
    env:
      LOGS: $HOME/.sourcegraph-dev/logs/codeinsights-db
      LOG_FILE: $HOME/.sourcegraph-dev/logs/codeinsights-db/codeinsights-db.log
      DISK: $HOME/.sourcegraph-dev/data/codeinsights-db
      IMAGE: sourcegraph/codeinsights-db:dev
      CONTAINER: codeinsights-db
      PORT: 5435

  redis-postgres:
    # Add the following overwrites to your sg.config.overwrite.yaml to use the docker-compose
    # database:
    #
    #   env:
    #       POSTGRES_HOST: localhost
    #       PGPASSWORD: sourcegraph
    #       PGUSER: sourcegraph
    #
    # You could also add an overwrite to add `redis-postgres` to the relevant command set(s).
    cmd: docker-compose -f dev/redis-postgres.yml up $COMPOSE_ARGS
    env:
      COMPOSE_ARGS: --force-recreate
      # Set the following to a path on disk to persist data (or unset to not persist data)
      PGDATA_DIR: $HOME/.sourcegraph-dev/data/postgresql
      REDIS_DATA_DIR: ""

  jaeger:
    cmd: |
      .bin/jaeger-all-in-one-${JAEGER_VERSION}-$(go env GOOS)-$(go env GOARCH) --log-level ${JAEGER_LOG_LEVEL}
    install: |
      mkdir -p "${JAEGER_DISK}"

      suffix="${JAEGER_VERSION}-$(go env GOOS)-$(go env GOARCH)"
      target="$PWD/.bin/jaeger-all-in-one-${suffix}"
      url="https://github.com/jaegertracing/jaeger/releases/download/v${version}/jaeger-${suffix}.tar.gz"

      if [ ! -f "${target}" ]; then
        echo "downloading ${url}" 1>&2
        curl -sS -L -f "${url}" | tar -xz --to-stdout "jaeger-${suffix}/jaeger-all-in-one" >"${target}.tmp"
        mv "${target}.tmp" "${target}"
      fi

      chmod +x "${target}"
    env:
      JAEGER_VERSION: 1.18.1
      JAEGER_DISK: $HOME/.sourcegraph-dev/data/jaeger
      JAEGER_LOG_LEVEL: info
      QUERY_BASE_PATH: /-/debug/jaeger

  grafana:
    cmd: |
      if [[ "$OSTYPE" == "linux-gnu" ]]; then
        # Linux needs an extra arg to support host.internal.docker, which is how grafana connects
        # to the prometheus backend.
        ADD_HOST_FLAG="--add-host=host.docker.internal:host-gateway"

        # Docker users on Linux will generally be using direct user mapping, which
        # means that they'll want the data in the volume mount to be owned by the
        # same user as is running this script. Fortunately, the Grafana container
        # doesn't really care what user it runs as, so long as it can write to
        # /var/lib/grafana.
        DOCKER_USER="--user=$UID"
      fi

      echo "Grafana: serving on http://localhost:${PORT}"
      echo "Grafana: note that logs are piped to ${GRAFANA_LOG_FILE}"
      docker run --rm ${DOCKER_USER} \
        --name=${CONTAINER} \
        --cpus=1 \
        --memory=1g \
        -p 0.0.0.0:3370:3370 ${ADD_HOST_FLAG} \
        -v "${GRAFANA_DISK}":/var/lib/grafana \
        -v "$(pwd)"/dev/grafana/all:/sg_config_grafana/provisioning/datasources \
        -v "$(pwd)"/docker-images/grafana/config/provisioning/dashboards:/sg_grafana_additional_dashboards \
        sourcegraph/grafana:dev >"${GRAFANA_LOG_FILE}" 2>&1
    install: |
      mkdir -p "${GRAFANA_DISK}"
      mkdir -p "$(dirname ${GRAFANA_LOG_FILE})"

      docker inspect $CONTAINER >/dev/null 2>&1 && docker rm -f $CONTAINER
      ./docker-images/grafana/build.sh
    env:
      GRAFANA_DISK: $HOME/.sourcegraph-dev/data/grafana
      # Log file location: since we log outside of the Docker container, we should
      # log somewhere that's _not_ ~/.sourcegraph-dev/data/grafana, since that gets
      # volume mounted into the container and therefore has its own ownership
      # semantics.
      # Now for the actual logging. Grafana's output gets sent to stdout and stderr.
      # We want to capture that output, but because it's fairly noisy, don't want to
      # display it in the normal case.
      GRAFANA_LOG_FILE: $HOME/.sourcegraph-dev/logs/grafana/grafana.log
      CONTAINER: grafana
      PORT: 3370
      # docker containers must access things via docker host on non-linux platforms
      DOCKER_USER: ""
      ADD_HOST_FLAG: ""
      CACHE: false
    watch:
      - monitoring

  prometheus:
    cmd: |
      if [[ "$OSTYPE" == "linux-gnu" ]]; then
        DOCKER_USER="--user=$UID"

        # Frontend generally runs outside of Docker, so to access it we need to be
        # able to access ports on the host. --net=host is a very dirty way of
        # enabling this.
        DOCKER_NET="--net=host"
        SRC_FRONTEND_INTERNAL="localhost:3090"
      fi

      echo "Prometheus: serving on http://localhost:${PORT}"
      echo "Prometheus: note that logs are piped to ${PROMETHEUS_LOG_FILE}"
      docker run --rm ${DOCKER_NET} ${DOCKER_USER} \
        --name=${CONTAINER} \
        --cpus=1 \
        --memory=4g \
        -p 0.0.0.0:9090:9090 \
        -v "${PROMETHEUS_DISK}":/prometheus \
        -v "$(pwd)/${CONFIG_DIR}":/sg_prometheus_add_ons \
        -e SRC_FRONTEND_INTERNAL="${SRC_FRONTEND_INTERNAL}" \
        -e DISABLE_SOURCEGRAPH_CONFIG="${DISABLE_SOURCEGRAPH_CONFIG:-""}" \
        -e DISABLE_ALERTMANAGER="${DISABLE_ALERTMANAGER:-""}" \
        ${IMAGE} >"${PROMETHEUS_LOG_FILE}" 2>&1
    install: |
      mkdir -p "${PROMETHEUS_DISK}"
      mkdir -p "$(dirname ${PROMETHEUS_LOG_FILE})"

      docker inspect $CONTAINER >/dev/null 2>&1 && docker rm -f $CONTAINER

      if [[ "$OSTYPE" == "linux-gnu" ]]; then
        PROM_TARGETS="dev/prometheus/linux/prometheus_targets.yml"
      fi

      cp ${PROM_TARGETS} "${CONFIG_DIR}"/prometheus_targets.yml
      CACHE=true ./docker-images/prometheus/build.sh
    env:
      PROMETHEUS_DISK: $HOME/.sourcegraph-dev/data/prometheus
      # See comment above for `grafana`
      PROMETHEUS_LOG_FILE: $HOME/.sourcegraph-dev/logs/prometheus/prometheus.log
      IMAGE: sourcegraph/prometheus:dev
      CONTAINER: prometheus
      PORT: 9090
      CONFIG_DIR: docker-images/prometheus/config
      DOCKER_USER: ""
      DOCKER_NET: ""
      PROM_TARGETS: dev/prometheus/all/prometheus_targets.yml
      SRC_FRONTEND_INTERNAL: host.docker.internal:3090
      ADD_HOST_FLAG: ""
      DISABLE_SOURCEGRAPH_CONFIG: false

  postgres_exporter:
    cmd: ./dev/postgres_exporter.sh

  monitoring-generator:
    cmd: go generate ./monitoring
    env:
      RELOAD: true
    watch:
      - monitoring
    continueWatchOnExit: true

  loki:
    cmd: |
      echo "Loki: note that logs are piped to ${LOKI_LOG_FILE}"
      docker run --rm --name=loki \
        -p 3100:3100 -v $LOKI_DISK:/loki \
        index.docker.io/grafana/loki:$LOKI_VERSION >"${LOKI_LOG_FILE}" 2>&1
    install: |
      mkdir -p "${LOKI_DISK}"
      mkdir -p "$(dirname ${LOKI_LOG_FILE})"
      docker pull index.docker.io/grafana/loki:$LOKI_VERSION
    env:
      LOKI_DISK: $HOME/.sourcegraph-dev/data/loki
      LOKI_VERSION: "2.3.0"
      LOKI_LOG_FILE: $HOME/.sourcegraph-dev/logs/loki/loki.log

  # This will execute `env`, a utility to print the process environment. Can
  # be used to debug which global vars `sg` uses.
  debug-env:
    cmd: env

checks:
  docker:
    cmd: docker version
    failMessage: "Failed to run 'docker version'. Please make sure Docker is running."

  redis:
    cmd: (command -v redis-cli && redis-cli -p 6379 PING) || docker-compose -f dev/redis-postgres.yml exec -T redis redis-cli PING
    failMessage: 'Failed to connect to Redis on port 6379. Please make sure Redis is running.'

  postgres:
    cmd: (command -v psql && psql -c 'SELECT 1;') || docker-compose -f dev/redis-postgres.yml exec -T postgresql psql -U ${PGUSER} -c 'select 1;'
    failMessage: 'Failed to connect to Postgres database. Make sure environment variables are setup correctly so that psql can connect.'

defaultCommandset: enterprise
commandsets:
  oss:
    # open-source version doesn't require the dev-private repository
    requiresDevPrivate: false
    checks:
      - docker
      - redis
      - postgres
    commands:
      - frontend
      - worker
      - repo-updater
      - gitserver
      - searcher
      - symbols
      - query-runner
      - web
      - caddy
      - docsite
      - syntax-highlighter
      - github-proxy
      - zoekt-indexserver-0
      - zoekt-indexserver-1
      - zoekt-webserver-0
      - zoekt-webserver-1

  enterprise: &enterprise_set
    requiresDevPrivate: true
    checks:
      - docker
      - redis
      - postgres
    commands:
      - enterprise-frontend
      - enterprise-worker
      - enterprise-repo-updater
      - enterprise-web
      - gitserver
      - searcher
      - symbols
      - query-runner
      - caddy
      - docsite
      - syntax-highlighter
      - github-proxy
      - zoekt-indexserver-0
      - zoekt-indexserver-1
      - zoekt-webserver-0
      - zoekt-webserver-1

  dotcom:
    <<: *enterprise_set
    env:
      SOURCEGRAPHDOTCOM_MODE: true

  enterprise-codeintel:
    requiresDevPrivate: true
    checks:
      - docker
      - redis
      - postgres
    commands:
      - enterprise-frontend
      - enterprise-worker
      - enterprise-repo-updater
      - enterprise-web
      - gitserver
      - searcher
      - symbols
      - query-runner
      - caddy
      - docsite
      - syntax-highlighter
      - github-proxy
      - zoekt-indexserver-0
      - zoekt-indexserver-1
      - zoekt-webserver-0
      - zoekt-webserver-1
      - minio
      - precise-code-intel-worker
      - codeintel-executor

  enterprise-codeinsights:
    requiresDevPrivate: true
    checks:
      - docker
      - redis
      - postgres
    commands:
      - enterprise-frontend
      - enterprise-worker
      - enterprise-repo-updater
      - enterprise-web
      - gitserver
      - searcher
      - symbols
      - query-runner
      - caddy
      - docsite
      - syntax-highlighter
      - github-proxy
      - zoekt-indexserver-0
      - zoekt-indexserver-1
      - zoekt-webserver-0
      - zoekt-webserver-1
      - codeinsights-db
    env:
      DISABLE_CODE_INSIGHTS_HISTORICAL: false
      DISABLE_CODE_INSIGHTS: false

  api-only:
    requiresDevPrivate: true
    checks:
      - docker
      - redis
      - postgres
    commands:
      - enterprise-frontend
      - enterprise-worker
      - enterprise-repo-updater
      - gitserver
      - searcher
      - symbols
      - github-proxy
      - zoekt-indexserver-0
      - zoekt-indexserver-1
      - zoekt-webserver-0
      - zoekt-webserver-1

  batches:
    requiresDevPrivate: true
    checks:
      - docker
      - redis
      - postgres
    commands:
      - enterprise-frontend
      - enterprise-worker
      - enterprise-repo-updater
      - enterprise-web
      - gitserver
      - searcher
      - symbols
      - query-runner
      - caddy
      - docsite
      - syntax-highlighter
      - github-proxy
      - zoekt-indexserver-0
      - zoekt-indexserver-1
      - zoekt-webserver-0
      - zoekt-webserver-1
      - batches-executor

  core-app:
    requiresDevPrivate: true
    checks:
      - docker
      - redis
      - postgres
    commands:
      - enterprise-frontend
      - enterprise-repo-updater
      - enterprise-web
      - gitserver
      - caddy
      - github-proxy

  monitoring:
    checks:
      - docker
    commands:
      - jaeger
      - prometheus
      - grafana
      - postgres_exporter
      - monitoring-generator

  monitoring-alerts:
    checks:
      - docker
      - redis
      - postgres
    commands:
      - prometheus
      - grafana
      # For generated alerts docs
      - docsite
      # For the alerting integration with frontend
      - enterprise-frontend
      - enterprise-web
      - caddy

<<<<<<< HEAD
  loki-grafana:
    checks:
      - docker
    commands:
      - grafana
      - loki
=======
  web-standalone:
    commands:
      - web-standalone
      - caddy
    env:
      ENTERPRISE: 1

  oss-web-standalone:
    commands:
      - web-standalone
      - caddy

  web-standalone-prod:
    commands:
      - web-standalone-prod
      - caddy
    env:
      ENTERPRISE: 1

  oss-web-standalone-prod:
    commands:
      - web-standalone-prod
      - caddy
>>>>>>> 3f05dde6

tests:
  # These can be run with `sg test [name]`
  backend:
    cmd: go test
    defaultArgs: ./...

  backend-integration:
    cmd: cd dev/gqltest && go test -long -base-url $BASE_URL -email $EMAIL -username $USERNAME -password $PASSWORD ./gqltest
    env:
      # These are defaults. They can be overwritten by setting the env vars when
      # running the command.
      BASE_URL: 'http://localhost:3080'
      EMAIL: 'joe@sourcegraph.com'
      PASSWORD: '12345'

  web-integration:
    cmd: yarn test-integration
    install: ENTERPRISE=1 yarn build-web

  frontend:
    cmd: yarn run jest --testPathIgnorePatterns end-to-end regression integration storybook

  frontend-e2e:
    cmd: yarn run mocha ./client/web/src/end-to-end/end-to-end.test.ts
    env:
      TS_NODE_PROJECT: client/web/src/end-to-end/tsconfig.json

  docsite:
    cmd: .bin/docsite_${DOCSITE_VERSION} check ./doc
    env:
      DOCSITE_VERSION: v1.8.2 # make sure to update all DOCSITE_VERSION<|MERGE_RESOLUTION|>--- conflicted
+++ resolved
@@ -911,38 +911,36 @@
       - enterprise-web
       - caddy
 
-<<<<<<< HEAD
+  web-standalone:
+    commands:
+      - web-standalone
+      - caddy
+    env:
+      ENTERPRISE: 1
+
+  oss-web-standalone:
+    commands:
+      - web-standalone
+      - caddy
+
+  web-standalone-prod:
+    commands:
+      - web-standalone-prod
+      - caddy
+    env:
+      ENTERPRISE: 1
+
+  oss-web-standalone-prod:
+    commands:
+      - web-standalone-prod
+      - caddy
+
   loki-grafana:
     checks:
       - docker
     commands:
       - grafana
       - loki
-=======
-  web-standalone:
-    commands:
-      - web-standalone
-      - caddy
-    env:
-      ENTERPRISE: 1
-
-  oss-web-standalone:
-    commands:
-      - web-standalone
-      - caddy
-
-  web-standalone-prod:
-    commands:
-      - web-standalone-prod
-      - caddy
-    env:
-      ENTERPRISE: 1
-
-  oss-web-standalone-prod:
-    commands:
-      - web-standalone-prod
-      - caddy
->>>>>>> 3f05dde6
 
 tests:
   # These can be run with `sg test [name]`
